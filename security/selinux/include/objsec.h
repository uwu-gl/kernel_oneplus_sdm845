--- conflicted
+++ resolved
@@ -54,13 +54,9 @@
 	u32 sid;		/* SID of this object */
 	u16 sclass;		/* security class of this object */
 	unsigned char initialized;	/* initialization flag */
-<<<<<<< HEAD
 	u32 tag;		/* Per-File-Encryption tag */
 	void *pfk_data; /* Per-File-Key data from ecryptfs */
-	struct mutex lock;
-=======
 	spinlock_t lock;
->>>>>>> 1f866c53
 };
 
 struct file_security_struct {
