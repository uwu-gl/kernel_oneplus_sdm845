--- conflicted
+++ resolved
@@ -713,21 +713,13 @@
 	spin_lock_irqsave(lock, flag);
 	hlist_for_each_entry(pos, head, list) {
 		if (pos->ae.ssid == ssid &&
-<<<<<<< HEAD
 		    pos->ae.tsid == tsid &&
 		    pos->ae.tclass == tclass) {
-=======
-			pos->ae.tsid == tsid &&
-			pos->ae.tclass == tclass) {
->>>>>>> f8b19f1e
 			avc_node_replace(avc, node, pos);
 			goto found;
 		}
 	}
-<<<<<<< HEAD
-
-=======
->>>>>>> f8b19f1e
+
 	hlist_add_head_rcu(&node->list, head);
 found:
 	spin_unlock_irqrestore(lock, flag);
