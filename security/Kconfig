#
# Security configuration
#

menu "Security options"

source security/keys/Kconfig

if ARCH_QCOM
source security/pfe/Kconfig
endif


config SECURITY_DMESG_RESTRICT
	bool "Restrict unprivileged access to the kernel syslog"
	default n
	help
	  This enforces restrictions on unprivileged users reading the kernel
	  syslog via dmesg(8).

	  If this option is not selected, no restrictions will be enforced
	  unless the dmesg_restrict sysctl is explicitly set to (1).

	  If you are unsure how to answer this question, answer N.

config SECURITY_PERF_EVENTS_RESTRICT
	bool "Restrict unprivileged use of performance events"
	depends on PERF_EVENTS
	help
	  If you say Y here, the kernel.perf_event_paranoid sysctl
	  will be set to 3 by default, and no unprivileged use of the
	  perf_event_open syscall will be permitted unless it is
	  changed.

config SECURITY
	bool "Enable different security models"
	depends on SYSFS
	depends on MULTIUSER
	help
	  This allows you to choose different security modules to be
	  configured into your kernel.

	  If this option is not selected, the default Linux security
	  model will be used.

	  If you are unsure how to answer this question, answer N.

<<<<<<< HEAD
config SECURITY_WRITABLE_HOOKS
	depends on SECURITY
	bool
	default n
=======
config PAGE_TABLE_ISOLATION
	bool "Remove the kernel mapping in user mode"
	default y
	depends on X86_64 && SMP
	help
	  This enforces a strict kernel and user space isolation, in order
	  to close hardware side channels on kernel address information.

	  If you are unsure how to answer this question, answer Y.
>>>>>>> 20075630

config SECURITYFS
	bool "Enable the securityfs filesystem"
	help
	  This will build the securityfs filesystem.  It is currently used by
	  the TPM bios character driver and IMA, an integrity provider.  It is
	  not used by SELinux or SMACK.

	  If you are unsure how to answer this question, answer N.

config SECURITY_NETWORK
	bool "Socket and Networking Security Hooks"
	depends on SECURITY
	help
	  This enables the socket and networking security hooks.
	  If enabled, a security module can use these hooks to
	  implement socket and networking access controls.
	  If you are unsure how to answer this question, answer N.

config SECURITY_NETWORK_XFRM
	bool "XFRM (IPSec) Networking Security Hooks"
	depends on XFRM && SECURITY_NETWORK
	help
	  This enables the XFRM (IPSec) networking security hooks.
	  If enabled, a security module can use these hooks to
	  implement per-packet access controls based on labels
	  derived from IPSec policy.  Non-IPSec communications are
	  designated as unlabelled, and only sockets authorized
	  to communicate unlabelled data can send without using
	  IPSec.
	  If you are unsure how to answer this question, answer N.

config SECURITY_PATH
	bool "Security hooks for pathname based access control"
	depends on SECURITY
	help
	  This enables the security hooks for pathname based access control.
	  If enabled, a security module can use these hooks to
	  implement pathname based access controls.
	  If you are unsure how to answer this question, answer N.

config INTEL_TXT
	bool "Enable Intel(R) Trusted Execution Technology (Intel(R) TXT)"
	depends on HAVE_INTEL_TXT
	help
	  This option enables support for booting the kernel with the
	  Trusted Boot (tboot) module. This will utilize
	  Intel(R) Trusted Execution Technology to perform a measured launch
	  of the kernel. If the system does not support Intel(R) TXT, this
	  will have no effect.

	  Intel TXT will provide higher assurance of system configuration and
	  initial state as well as data reset protection.  This is used to
	  create a robust initial kernel measurement and verification, which
	  helps to ensure that kernel security mechanisms are functioning
	  correctly. This level of protection requires a root of trust outside
	  of the kernel itself.

	  Intel TXT also helps solve real end user concerns about having
	  confidence that their hardware is running the VMM or kernel that
	  it was configured with, especially since they may be responsible for
	  providing such assurances to VMs and services running on it.

	  See <http://www.intel.com/technology/security/> for more information
	  about Intel(R) TXT.
	  See <http://tboot.sourceforge.net> for more information about tboot.
	  See Documentation/intel_txt.txt for a description of how to enable
	  Intel TXT support in a kernel boot.

	  If you are unsure as to whether this is required, answer N.

config LSM_MMAP_MIN_ADDR
	int "Low address space for LSM to protect from user allocation"
	depends on SECURITY && SECURITY_SELINUX
	default 32768 if ARM || (ARM64 && COMPAT)
	default 65536
	help
	  This is the portion of low virtual memory which should be protected
	  from userspace allocation.  Keeping a user from writing to low pages
	  can help reduce the impact of kernel NULL pointer bugs.

	  For most ia64, ppc64 and x86 users with lots of address space
	  a value of 65536 is reasonable and should cause no problems.
	  On arm and other archs it should not be higher than 32768.
	  Programs which use vm86 functionality or have some need to map
	  this low address space will need the permission specific to the
	  systems running LSM.

config HAVE_HARDENED_USERCOPY_ALLOCATOR
	bool
	help
	  The heap allocator implements __check_heap_object() for
	  validating memory ranges against heap object sizes in
	  support of CONFIG_HARDENED_USERCOPY.

config HAVE_ARCH_HARDENED_USERCOPY
	bool
	help
	  The architecture supports CONFIG_HARDENED_USERCOPY by
	  calling check_object_size() just before performing the
	  userspace copies in the low level implementation of
	  copy_to_user() and copy_from_user().

config HARDENED_USERCOPY
	bool "Harden memory copies between kernel and userspace"
	depends on HAVE_ARCH_HARDENED_USERCOPY
	depends on HAVE_HARDENED_USERCOPY_ALLOCATOR
	select BUG
	help
	  This option checks for obviously wrong memory regions when
	  copying memory to/from the kernel (via copy_to_user() and
	  copy_from_user() functions) by rejecting memory ranges that
	  are larger than the specified heap object, span multiple
	  separately allocates pages, are not on the process stack,
	  or are part of the kernel text. This kills entire classes
	  of heap overflow exploits and similar kernel memory exposures.

config HARDENED_USERCOPY_PAGESPAN
	bool "Refuse to copy allocations that span multiple pages"
	depends on HARDENED_USERCOPY
	depends on EXPERT
	help
	  When a multi-page allocation is done without __GFP_COMP,
	  hardened usercopy will reject attempts to copy it. There are,
	  however, several cases of this in the kernel that have not all
	  been removed. This config is intended to be used only while
	  trying to find such users.

config FORTIFY_SOURCE
	bool "Harden common str/mem functions against buffer overflows"
	depends on ARCH_HAS_FORTIFY_SOURCE
	help
	  Detect overflows of buffers in common string and memory functions
	  where the compiler can determine and validate the buffer sizes.

source security/selinux/Kconfig
source security/smack/Kconfig
source security/tomoyo/Kconfig
source security/apparmor/Kconfig
source security/loadpin/Kconfig
source security/yama/Kconfig

source security/integrity/Kconfig

choice
	prompt "Default security module"
	default DEFAULT_SECURITY_SELINUX if SECURITY_SELINUX
	default DEFAULT_SECURITY_SMACK if SECURITY_SMACK
	default DEFAULT_SECURITY_TOMOYO if SECURITY_TOMOYO
	default DEFAULT_SECURITY_APPARMOR if SECURITY_APPARMOR
	default DEFAULT_SECURITY_DAC

	help
	  Select the security module that will be used by default if the
	  kernel parameter security= is not specified.

	config DEFAULT_SECURITY_SELINUX
		bool "SELinux" if SECURITY_SELINUX=y

	config DEFAULT_SECURITY_SMACK
		bool "Simplified Mandatory Access Control" if SECURITY_SMACK=y

	config DEFAULT_SECURITY_TOMOYO
		bool "TOMOYO" if SECURITY_TOMOYO=y

	config DEFAULT_SECURITY_APPARMOR
		bool "AppArmor" if SECURITY_APPARMOR=y

	config DEFAULT_SECURITY_DAC
		bool "Unix Discretionary Access Controls"

endchoice

config DEFAULT_SECURITY
	string
	default "selinux" if DEFAULT_SECURITY_SELINUX
	default "smack" if DEFAULT_SECURITY_SMACK
	default "tomoyo" if DEFAULT_SECURITY_TOMOYO
	default "apparmor" if DEFAULT_SECURITY_APPARMOR
	default "" if DEFAULT_SECURITY_DAC

endmenu
<|MERGE_RESOLUTION|>--- conflicted
+++ resolved
@@ -45,12 +45,11 @@
 
 	  If you are unsure how to answer this question, answer N.
 
-<<<<<<< HEAD
 config SECURITY_WRITABLE_HOOKS
 	depends on SECURITY
 	bool
 	default n
-=======
+
 config PAGE_TABLE_ISOLATION
 	bool "Remove the kernel mapping in user mode"
 	default y
@@ -60,7 +59,6 @@
 	  to close hardware side channels on kernel address information.
 
 	  If you are unsure how to answer this question, answer Y.
->>>>>>> 20075630
 
 config SECURITYFS
 	bool "Enable the securityfs filesystem"
