/* memcontrol.c - Memory Controller
 *
 * Copyright IBM Corporation, 2007
 * Author Balbir Singh <balbir@linux.vnet.ibm.com>
 *
 * Copyright 2007 OpenVZ SWsoft Inc
 * Author: Pavel Emelianov <xemul@openvz.org>
 *
 * Memory thresholds
 * Copyright (C) 2009 Nokia Corporation
 * Author: Kirill A. Shutemov
 *
 * Kernel Memory Controller
 * Copyright (C) 2012 Parallels Inc. and Google Inc.
 * Authors: Glauber Costa and Suleiman Souhlal
 *
 * This program is free software; you can redistribute it and/or modify
 * it under the terms of the GNU General Public License as published by
 * the Free Software Foundation; either version 2 of the License, or
 * (at your option) any later version.
 *
 * This program is distributed in the hope that it will be useful,
 * but WITHOUT ANY WARRANTY; without even the implied warranty of
 * MERCHANTABILITY or FITNESS FOR A PARTICULAR PURPOSE.  See the
 * GNU General Public License for more details.
 */

#include <linux/res_counter.h>
#include <linux/memcontrol.h>
#include <linux/cgroup.h>
#include <linux/mm.h>
#include <linux/hugetlb.h>
#include <linux/pagemap.h>
#include <linux/smp.h>
#include <linux/page-flags.h>
#include <linux/backing-dev.h>
#include <linux/bit_spinlock.h>
#include <linux/rcupdate.h>
#include <linux/limits.h>
#include <linux/export.h>
#include <linux/mutex.h>
#include <linux/rbtree.h>
#include <linux/slab.h>
#include <linux/swap.h>
#include <linux/swapops.h>
#include <linux/spinlock.h>
#include <linux/eventfd.h>
#include <linux/sort.h>
#include <linux/fs.h>
#include <linux/seq_file.h>
#include <linux/vmalloc.h>
#include <linux/vmpressure.h>
#include <linux/mm_inline.h>
#include <linux/page_cgroup.h>
#include <linux/cpu.h>
#include <linux/oom.h>
#include <linux/lockdep.h>
#include "internal.h"
#include <net/sock.h>
#include <net/ip.h>
#include <net/tcp_memcontrol.h>
#include "slab.h"

#include <asm/uaccess.h>

#include <trace/events/vmscan.h>

struct cgroup_subsys mem_cgroup_subsys __read_mostly;
EXPORT_SYMBOL(mem_cgroup_subsys);

#define MEM_CGROUP_RECLAIM_RETRIES	5
static struct mem_cgroup *root_mem_cgroup __read_mostly;

#ifdef CONFIG_MEMCG_SWAP
/* Turned on only when memory cgroup is enabled && really_do_swap_account = 1 */
int do_swap_account __read_mostly;

/* for remember boot option*/
#ifdef CONFIG_MEMCG_SWAP_ENABLED
static int really_do_swap_account __initdata = 1;
#else
static int really_do_swap_account __initdata = 0;
#endif

#else
#define do_swap_account		0
#endif


static const char * const mem_cgroup_stat_names[] = {
	"cache",
	"rss",
	"rss_huge",
	"mapped_file",
	"writeback",
	"swap",
};

enum mem_cgroup_events_index {
	MEM_CGROUP_EVENTS_PGPGIN,	/* # of pages paged in */
	MEM_CGROUP_EVENTS_PGPGOUT,	/* # of pages paged out */
	MEM_CGROUP_EVENTS_PGFAULT,	/* # of page-faults */
	MEM_CGROUP_EVENTS_PGMAJFAULT,	/* # of major page-faults */
	MEM_CGROUP_EVENTS_NSTATS,
};

static const char * const mem_cgroup_events_names[] = {
	"pgpgin",
	"pgpgout",
	"pgfault",
	"pgmajfault",
};

static const char * const mem_cgroup_lru_names[] = {
	"inactive_anon",
	"active_anon",
	"inactive_file",
	"active_file",
	"unevictable",
};

/*
 * Per memcg event counter is incremented at every pagein/pageout. With THP,
 * it will be incremated by the number of pages. This counter is used for
 * for trigger some periodic events. This is straightforward and better
 * than using jiffies etc. to handle periodic memcg event.
 */
enum mem_cgroup_events_target {
	MEM_CGROUP_TARGET_THRESH,
	MEM_CGROUP_TARGET_SOFTLIMIT,
	MEM_CGROUP_TARGET_NUMAINFO,
	MEM_CGROUP_NTARGETS,
};
#define THRESHOLDS_EVENTS_TARGET 128
#define SOFTLIMIT_EVENTS_TARGET 1024
#define NUMAINFO_EVENTS_TARGET	1024

struct mem_cgroup_stat_cpu {
	long count[MEM_CGROUP_STAT_NSTATS];
	unsigned long events[MEM_CGROUP_EVENTS_NSTATS];
	unsigned long nr_page_events;
	unsigned long targets[MEM_CGROUP_NTARGETS];
};

struct mem_cgroup_reclaim_iter {
	/*
	 * last scanned hierarchy member. Valid only if last_dead_count
	 * matches memcg->dead_count of the hierarchy root group.
	 */
	struct mem_cgroup *last_visited;
	unsigned long last_dead_count;

	/* scan generation, increased every round-trip */
	unsigned int generation;
};

/*
 * per-zone information in memory controller.
 */
struct mem_cgroup_per_zone {
	struct lruvec		lruvec;
	unsigned long		lru_size[NR_LRU_LISTS];

	struct mem_cgroup_reclaim_iter reclaim_iter[DEF_PRIORITY + 1];

	struct rb_node		tree_node;	/* RB tree node */
	unsigned long long	usage_in_excess;/* Set to the value by which */
						/* the soft limit is exceeded*/
	bool			on_tree;
	struct mem_cgroup	*memcg;		/* Back pointer, we cannot */
						/* use container_of	   */
};

struct mem_cgroup_per_node {
	struct mem_cgroup_per_zone zoneinfo[MAX_NR_ZONES];
};

/*
 * Cgroups above their limits are maintained in a RB-Tree, independent of
 * their hierarchy representation
 */

struct mem_cgroup_tree_per_zone {
	struct rb_root rb_root;
	spinlock_t lock;
};

struct mem_cgroup_tree_per_node {
	struct mem_cgroup_tree_per_zone rb_tree_per_zone[MAX_NR_ZONES];
};

struct mem_cgroup_tree {
	struct mem_cgroup_tree_per_node *rb_tree_per_node[MAX_NUMNODES];
};

static struct mem_cgroup_tree soft_limit_tree __read_mostly;

struct mem_cgroup_threshold {
	struct eventfd_ctx *eventfd;
	u64 threshold;
};

/* For threshold */
struct mem_cgroup_threshold_ary {
	/* An array index points to threshold just below or equal to usage. */
	int current_threshold;
	/* Size of entries[] */
	unsigned int size;
	/* Array of thresholds */
	struct mem_cgroup_threshold entries[0];
};

struct mem_cgroup_thresholds {
	/* Primary thresholds array */
	struct mem_cgroup_threshold_ary *primary;
	/*
	 * Spare threshold array.
	 * This is needed to make mem_cgroup_unregister_event() "never fail".
	 * It must be able to store at least primary->size - 1 entries.
	 */
	struct mem_cgroup_threshold_ary *spare;
};

/* for OOM */
struct mem_cgroup_eventfd_list {
	struct list_head list;
	struct eventfd_ctx *eventfd;
};

static void mem_cgroup_threshold(struct mem_cgroup *memcg);
static void mem_cgroup_oom_notify(struct mem_cgroup *memcg);

/*
 * The memory controller data structure. The memory controller controls both
 * page cache and RSS per cgroup. We would eventually like to provide
 * statistics based on the statistics developed by Rik Van Riel for clock-pro,
 * to help the administrator determine what knobs to tune.
 *
 * TODO: Add a water mark for the memory controller. Reclaim will begin when
 * we hit the water mark. May be even add a low water mark, such that
 * no reclaim occurs from a cgroup at it's low water mark, this is
 * a feature that will be implemented much later in the future.
 */
struct mem_cgroup {
	struct cgroup_subsys_state css;
	/*
	 * the counter to account for memory usage
	 */
	struct res_counter res;

	/* vmpressure notifications */
	struct vmpressure vmpressure;

	/*
	 * the counter to account for mem+swap usage.
	 */
	struct res_counter memsw;

	/*
	 * the counter to account for kernel memory usage.
	 */
	struct res_counter kmem;
	/*
	 * Should the accounting and control be hierarchical, per subtree?
	 */
	bool use_hierarchy;
	unsigned long kmem_account_flags; /* See KMEM_ACCOUNTED_*, below */

	bool		oom_lock;
	atomic_t	under_oom;
	atomic_t	oom_wakeups;

	int	swappiness;
	/* OOM-Killer disable */
	int		oom_kill_disable;

	/* set when res.limit == memsw.limit */
	bool		memsw_is_minimum;

	/* protect arrays of thresholds */
	struct mutex thresholds_lock;

	/* thresholds for memory usage. RCU-protected */
	struct mem_cgroup_thresholds thresholds;

	/* thresholds for mem+swap usage. RCU-protected */
	struct mem_cgroup_thresholds memsw_thresholds;

	/* For oom notifier event fd */
	struct list_head oom_notify;

	/*
	 * Should we move charges of a task when a task is moved into this
	 * mem_cgroup ? And what type of charges should we move ?
	 */
	unsigned long move_charge_at_immigrate;
	/*
	 * set > 0 if pages under this cgroup are moving to other cgroup.
	 */
	atomic_t	moving_account;
	/* taken only while moving_account > 0 */
	spinlock_t	move_lock;
	/*
	 * percpu counter.
	 */
	struct mem_cgroup_stat_cpu __percpu *stat;
	/*
	 * used when a cpu is offlined or other synchronizations
	 * See mem_cgroup_read_stat().
	 */
	struct mem_cgroup_stat_cpu nocpu_base;
	spinlock_t pcp_counter_lock;

	atomic_t	dead_count;
#if defined(CONFIG_MEMCG_KMEM) && defined(CONFIG_INET)
	struct cg_proto tcp_mem;
#endif
#if defined(CONFIG_MEMCG_KMEM)
	/* analogous to slab_common's slab_caches list. per-memcg */
	struct list_head memcg_slab_caches;
	/* Not a spinlock, we can take a lot of time walking the list */
	struct mutex slab_caches_mutex;
        /* Index in the kmem_cache->memcg_params->memcg_caches array */
	int kmemcg_id;
#endif

	int last_scanned_node;
#if MAX_NUMNODES > 1
	nodemask_t	scan_nodes;
	atomic_t	numainfo_events;
	atomic_t	numainfo_updating;
#endif

	struct mem_cgroup_per_node *nodeinfo[0];
	/* WARNING: nodeinfo must be the last member here */
};

static size_t memcg_size(void)
{
	return sizeof(struct mem_cgroup) +
		nr_node_ids * sizeof(struct mem_cgroup_per_node *);
}

/* internal only representation about the status of kmem accounting. */
enum {
	KMEM_ACCOUNTED_ACTIVE = 0, /* accounted by this cgroup itself */
	KMEM_ACCOUNTED_ACTIVATED, /* static key enabled. */
	KMEM_ACCOUNTED_DEAD, /* dead memcg with pending kmem charges */
};

/* We account when limit is on, but only after call sites are patched */
#define KMEM_ACCOUNTED_MASK \
		((1 << KMEM_ACCOUNTED_ACTIVE) | (1 << KMEM_ACCOUNTED_ACTIVATED))

#ifdef CONFIG_MEMCG_KMEM
static inline void memcg_kmem_set_active(struct mem_cgroup *memcg)
{
	set_bit(KMEM_ACCOUNTED_ACTIVE, &memcg->kmem_account_flags);
}

static bool memcg_kmem_is_active(struct mem_cgroup *memcg)
{
	return test_bit(KMEM_ACCOUNTED_ACTIVE, &memcg->kmem_account_flags);
}

static void memcg_kmem_set_activated(struct mem_cgroup *memcg)
{
	set_bit(KMEM_ACCOUNTED_ACTIVATED, &memcg->kmem_account_flags);
}

static void memcg_kmem_clear_activated(struct mem_cgroup *memcg)
{
	clear_bit(KMEM_ACCOUNTED_ACTIVATED, &memcg->kmem_account_flags);
}

static void memcg_kmem_mark_dead(struct mem_cgroup *memcg)
{
	/*
	 * Our caller must use css_get() first, because memcg_uncharge_kmem()
	 * will call css_put() if it sees the memcg is dead.
	 */
	smp_wmb();
	if (test_bit(KMEM_ACCOUNTED_ACTIVE, &memcg->kmem_account_flags))
		set_bit(KMEM_ACCOUNTED_DEAD, &memcg->kmem_account_flags);
}

static bool memcg_kmem_test_and_clear_dead(struct mem_cgroup *memcg)
{
	return test_and_clear_bit(KMEM_ACCOUNTED_DEAD,
				  &memcg->kmem_account_flags);
}
#endif

/* Stuffs for move charges at task migration. */
/*
 * Types of charges to be moved. "move_charge_at_immitgrate" and
 * "immigrate_flags" are treated as a left-shifted bitmap of these types.
 */
enum move_type {
	MOVE_CHARGE_TYPE_ANON,	/* private anonymous page and swap of it */
	MOVE_CHARGE_TYPE_FILE,	/* file page(including tmpfs) and swap of it */
	NR_MOVE_TYPE,
};

/* "mc" and its members are protected by cgroup_mutex */
static struct move_charge_struct {
	spinlock_t	  lock; /* for from, to */
	struct mem_cgroup *from;
	struct mem_cgroup *to;
	unsigned long immigrate_flags;
	unsigned long precharge;
	unsigned long moved_charge;
	unsigned long moved_swap;
	struct task_struct *moving_task;	/* a task moving charges */
	wait_queue_head_t waitq;		/* a waitq for other context */
} mc = {
	.lock = __SPIN_LOCK_UNLOCKED(mc.lock),
	.waitq = __WAIT_QUEUE_HEAD_INITIALIZER(mc.waitq),
};

static bool move_anon(void)
{
	return test_bit(MOVE_CHARGE_TYPE_ANON, &mc.immigrate_flags);
}

static bool move_file(void)
{
	return test_bit(MOVE_CHARGE_TYPE_FILE, &mc.immigrate_flags);
}

/*
 * Maximum loops in mem_cgroup_hierarchical_reclaim(), used for soft
 * limit reclaim to prevent infinite loops, if they ever occur.
 */
#define	MEM_CGROUP_MAX_RECLAIM_LOOPS		100
#define	MEM_CGROUP_MAX_SOFT_LIMIT_RECLAIM_LOOPS	2

enum charge_type {
	MEM_CGROUP_CHARGE_TYPE_CACHE = 0,
	MEM_CGROUP_CHARGE_TYPE_ANON,
	MEM_CGROUP_CHARGE_TYPE_SWAPOUT,	/* for accounting swapcache */
	MEM_CGROUP_CHARGE_TYPE_DROP,	/* a page was unused swap cache */
	NR_CHARGE_TYPE,
};

/* for encoding cft->private value on file */
enum res_type {
	_MEM,
	_MEMSWAP,
	_OOM_TYPE,
	_KMEM,
};

#define MEMFILE_PRIVATE(x, val)	((x) << 16 | (val))
#define MEMFILE_TYPE(val)	((val) >> 16 & 0xffff)
#define MEMFILE_ATTR(val)	((val) & 0xffff)
/* Used for OOM nofiier */
#define OOM_CONTROL		(0)

/*
 * Reclaim flags for mem_cgroup_hierarchical_reclaim
 */
#define MEM_CGROUP_RECLAIM_NOSWAP_BIT	0x0
#define MEM_CGROUP_RECLAIM_NOSWAP	(1 << MEM_CGROUP_RECLAIM_NOSWAP_BIT)
#define MEM_CGROUP_RECLAIM_SHRINK_BIT	0x1
#define MEM_CGROUP_RECLAIM_SHRINK	(1 << MEM_CGROUP_RECLAIM_SHRINK_BIT)

/*
 * The memcg_create_mutex will be held whenever a new cgroup is created.
 * As a consequence, any change that needs to protect against new child cgroups
 * appearing has to hold it as well.
 */
static DEFINE_MUTEX(memcg_create_mutex);

struct mem_cgroup *mem_cgroup_from_css(struct cgroup_subsys_state *s)
{
	return s ? container_of(s, struct mem_cgroup, css) : NULL;
}

/* Some nice accessors for the vmpressure. */
struct vmpressure *memcg_to_vmpressure(struct mem_cgroup *memcg)
{
	if (!memcg)
		memcg = root_mem_cgroup;
	return &memcg->vmpressure;
}

struct cgroup_subsys_state *vmpressure_to_css(struct vmpressure *vmpr)
{
	return &container_of(vmpr, struct mem_cgroup, vmpressure)->css;
}

struct vmpressure *css_to_vmpressure(struct cgroup_subsys_state *css)
{
	return &mem_cgroup_from_css(css)->vmpressure;
}

static inline bool mem_cgroup_is_root(struct mem_cgroup *memcg)
{
	return (memcg == root_mem_cgroup);
}

/*
 * We restrict the id in the range of [1, 65535], so it can fit into
 * an unsigned short.
 */
#define MEM_CGROUP_ID_MAX	USHRT_MAX

static inline unsigned short mem_cgroup_id(struct mem_cgroup *memcg)
{
	/*
	 * The ID of the root cgroup is 0, but memcg treat 0 as an
	 * invalid ID, so we return (cgroup_id + 1).
	 */
	return memcg->css.cgroup->id + 1;
}

static inline struct mem_cgroup *mem_cgroup_from_id(unsigned short id)
{
	struct cgroup_subsys_state *css;

	css = css_from_id(id - 1, &mem_cgroup_subsys);
	return mem_cgroup_from_css(css);
}

/* Writing them here to avoid exposing memcg's inner layout */
#if defined(CONFIG_INET) && defined(CONFIG_MEMCG_KMEM)

void sock_update_memcg(struct sock *sk)
{
	if (mem_cgroup_sockets_enabled) {
		struct mem_cgroup *memcg;
		struct cg_proto *cg_proto;

		BUG_ON(!sk->sk_prot->proto_cgroup);

		/* Socket cloning can throw us here with sk_cgrp already
		 * filled. It won't however, necessarily happen from
		 * process context. So the test for root memcg given
		 * the current task's memcg won't help us in this case.
		 *
		 * Respecting the original socket's memcg is a better
		 * decision in this case.
		 */
		if (sk->sk_cgrp) {
			BUG_ON(mem_cgroup_is_root(sk->sk_cgrp->memcg));
			css_get(&sk->sk_cgrp->memcg->css);
			return;
		}

		rcu_read_lock();
		memcg = mem_cgroup_from_task(current);
		cg_proto = sk->sk_prot->proto_cgroup(memcg);
		if (!mem_cgroup_is_root(memcg) &&
		    memcg_proto_active(cg_proto) && css_tryget(&memcg->css)) {
			sk->sk_cgrp = cg_proto;
		}
		rcu_read_unlock();
	}
}
EXPORT_SYMBOL(sock_update_memcg);

void sock_release_memcg(struct sock *sk)
{
	if (mem_cgroup_sockets_enabled && sk->sk_cgrp) {
		struct mem_cgroup *memcg;
		WARN_ON(!sk->sk_cgrp->memcg);
		memcg = sk->sk_cgrp->memcg;
		css_put(&sk->sk_cgrp->memcg->css);
	}
}

struct cg_proto *tcp_proto_cgroup(struct mem_cgroup *memcg)
{
	if (!memcg || mem_cgroup_is_root(memcg))
		return NULL;

	return &memcg->tcp_mem;
}
EXPORT_SYMBOL(tcp_proto_cgroup);

static void disarm_sock_keys(struct mem_cgroup *memcg)
{
	if (!memcg_proto_activated(&memcg->tcp_mem))
		return;
	static_key_slow_dec(&memcg_socket_limit_enabled);
}
#else
static void disarm_sock_keys(struct mem_cgroup *memcg)
{
}
#endif

#ifdef CONFIG_MEMCG_KMEM
/*
 * This will be the memcg's index in each cache's ->memcg_params->memcg_caches.
 * The main reason for not using cgroup id for this:
 *  this works better in sparse environments, where we have a lot of memcgs,
 *  but only a few kmem-limited. Or also, if we have, for instance, 200
 *  memcgs, and none but the 200th is kmem-limited, we'd have to have a
 *  200 entry array for that.
 *
 * The current size of the caches array is stored in
 * memcg_limited_groups_array_size.  It will double each time we have to
 * increase it.
 */
static DEFINE_IDA(kmem_limited_groups);
int memcg_limited_groups_array_size;

/*
 * MIN_SIZE is different than 1, because we would like to avoid going through
 * the alloc/free process all the time. In a small machine, 4 kmem-limited
 * cgroups is a reasonable guess. In the future, it could be a parameter or
 * tunable, but that is strictly not necessary.
 *
 * MAX_SIZE should be as large as the number of cgrp_ids. Ideally, we could get
 * this constant directly from cgroup, but it is understandable that this is
 * better kept as an internal representation in cgroup.c. In any case, the
 * cgrp_id space is not getting any smaller, and we don't have to necessarily
 * increase ours as well if it increases.
 */
#define MEMCG_CACHES_MIN_SIZE 4
#define MEMCG_CACHES_MAX_SIZE MEM_CGROUP_ID_MAX

/*
 * A lot of the calls to the cache allocation functions are expected to be
 * inlined by the compiler. Since the calls to memcg_kmem_get_cache are
 * conditional to this static branch, we'll have to allow modules that does
 * kmem_cache_alloc and the such to see this symbol as well
 */
struct static_key memcg_kmem_enabled_key;
EXPORT_SYMBOL(memcg_kmem_enabled_key);

static void disarm_kmem_keys(struct mem_cgroup *memcg)
{
	if (memcg_kmem_is_active(memcg)) {
		static_key_slow_dec(&memcg_kmem_enabled_key);
		ida_simple_remove(&kmem_limited_groups, memcg->kmemcg_id);
	}
	/*
	 * This check can't live in kmem destruction function,
	 * since the charges will outlive the cgroup
	 */
	WARN_ON(res_counter_read_u64(&memcg->kmem, RES_USAGE) != 0);
}
#else
static void disarm_kmem_keys(struct mem_cgroup *memcg)
{
}
#endif /* CONFIG_MEMCG_KMEM */

static void disarm_static_keys(struct mem_cgroup *memcg)
{
	disarm_sock_keys(memcg);
	disarm_kmem_keys(memcg);
}

static void drain_all_stock_async(struct mem_cgroup *memcg);

static struct mem_cgroup_per_zone *
mem_cgroup_zoneinfo(struct mem_cgroup *memcg, int nid, int zid)
{
	VM_BUG_ON((unsigned)nid >= nr_node_ids);
	return &memcg->nodeinfo[nid]->zoneinfo[zid];
}

struct cgroup_subsys_state *mem_cgroup_css(struct mem_cgroup *memcg)
{
	return &memcg->css;
}

static struct mem_cgroup_per_zone *
page_cgroup_zoneinfo(struct mem_cgroup *memcg, struct page *page)
{
	int nid = page_to_nid(page);
	int zid = page_zonenum(page);

	return mem_cgroup_zoneinfo(memcg, nid, zid);
}

static struct mem_cgroup_tree_per_zone *
soft_limit_tree_node_zone(int nid, int zid)
{
	return &soft_limit_tree.rb_tree_per_node[nid]->rb_tree_per_zone[zid];
}

static struct mem_cgroup_tree_per_zone *
soft_limit_tree_from_page(struct page *page)
{
	int nid = page_to_nid(page);
	int zid = page_zonenum(page);

	return &soft_limit_tree.rb_tree_per_node[nid]->rb_tree_per_zone[zid];
}

static void
__mem_cgroup_insert_exceeded(struct mem_cgroup *memcg,
				struct mem_cgroup_per_zone *mz,
				struct mem_cgroup_tree_per_zone *mctz,
				unsigned long long new_usage_in_excess)
{
	struct rb_node **p = &mctz->rb_root.rb_node;
	struct rb_node *parent = NULL;
	struct mem_cgroup_per_zone *mz_node;

	if (mz->on_tree)
		return;

	mz->usage_in_excess = new_usage_in_excess;
	if (!mz->usage_in_excess)
		return;
	while (*p) {
		parent = *p;
		mz_node = rb_entry(parent, struct mem_cgroup_per_zone,
					tree_node);
		if (mz->usage_in_excess < mz_node->usage_in_excess)
			p = &(*p)->rb_left;
		/*
		 * We can't avoid mem cgroups that are over their soft
		 * limit by the same amount
		 */
		else if (mz->usage_in_excess >= mz_node->usage_in_excess)
			p = &(*p)->rb_right;
	}
	rb_link_node(&mz->tree_node, parent, p);
	rb_insert_color(&mz->tree_node, &mctz->rb_root);
	mz->on_tree = true;
}

static void
__mem_cgroup_remove_exceeded(struct mem_cgroup *memcg,
				struct mem_cgroup_per_zone *mz,
				struct mem_cgroup_tree_per_zone *mctz)
{
	if (!mz->on_tree)
		return;
	rb_erase(&mz->tree_node, &mctz->rb_root);
	mz->on_tree = false;
}

static void
mem_cgroup_remove_exceeded(struct mem_cgroup *memcg,
				struct mem_cgroup_per_zone *mz,
				struct mem_cgroup_tree_per_zone *mctz)
{
	spin_lock(&mctz->lock);
	__mem_cgroup_remove_exceeded(memcg, mz, mctz);
	spin_unlock(&mctz->lock);
}


static void mem_cgroup_update_tree(struct mem_cgroup *memcg, struct page *page)
{
	unsigned long long excess;
	struct mem_cgroup_per_zone *mz;
	struct mem_cgroup_tree_per_zone *mctz;
	int nid = page_to_nid(page);
	int zid = page_zonenum(page);
	mctz = soft_limit_tree_from_page(page);

	/*
	 * Necessary to update all ancestors when hierarchy is used.
	 * because their event counter is not touched.
	 */
	for (; memcg; memcg = parent_mem_cgroup(memcg)) {
		mz = mem_cgroup_zoneinfo(memcg, nid, zid);
		excess = res_counter_soft_limit_excess(&memcg->res);
		/*
		 * We have to update the tree if mz is on RB-tree or
		 * mem is over its softlimit.
		 */
		if (excess || mz->on_tree) {
			spin_lock(&mctz->lock);
			/* if on-tree, remove it */
			if (mz->on_tree)
				__mem_cgroup_remove_exceeded(memcg, mz, mctz);
			/*
			 * Insert again. mz->usage_in_excess will be updated.
			 * If excess is 0, no tree ops.
			 */
			__mem_cgroup_insert_exceeded(memcg, mz, mctz, excess);
			spin_unlock(&mctz->lock);
		}
	}
}

static void mem_cgroup_remove_from_trees(struct mem_cgroup *memcg)
{
	int node, zone;
	struct mem_cgroup_per_zone *mz;
	struct mem_cgroup_tree_per_zone *mctz;

	for_each_node(node) {
		for (zone = 0; zone < MAX_NR_ZONES; zone++) {
			mz = mem_cgroup_zoneinfo(memcg, node, zone);
			mctz = soft_limit_tree_node_zone(node, zone);
			mem_cgroup_remove_exceeded(memcg, mz, mctz);
		}
	}
}

static struct mem_cgroup_per_zone *
__mem_cgroup_largest_soft_limit_node(struct mem_cgroup_tree_per_zone *mctz)
{
	struct rb_node *rightmost = NULL;
	struct mem_cgroup_per_zone *mz;

retry:
	mz = NULL;
	rightmost = rb_last(&mctz->rb_root);
	if (!rightmost)
		goto done;		/* Nothing to reclaim from */

	mz = rb_entry(rightmost, struct mem_cgroup_per_zone, tree_node);
	/*
	 * Remove the node now but someone else can add it back,
	 * we will to add it back at the end of reclaim to its correct
	 * position in the tree.
	 */
	__mem_cgroup_remove_exceeded(mz->memcg, mz, mctz);
	if (!res_counter_soft_limit_excess(&mz->memcg->res) ||
		!css_tryget(&mz->memcg->css))
		goto retry;
done:
	return mz;
}

static struct mem_cgroup_per_zone *
mem_cgroup_largest_soft_limit_node(struct mem_cgroup_tree_per_zone *mctz)
{
	struct mem_cgroup_per_zone *mz;

	spin_lock(&mctz->lock);
	mz = __mem_cgroup_largest_soft_limit_node(mctz);
	spin_unlock(&mctz->lock);
	return mz;
}

/*
 * Implementation Note: reading percpu statistics for memcg.
 *
 * Both of vmstat[] and percpu_counter has threshold and do periodic
 * synchronization to implement "quick" read. There are trade-off between
 * reading cost and precision of value. Then, we may have a chance to implement
 * a periodic synchronizion of counter in memcg's counter.
 *
 * But this _read() function is used for user interface now. The user accounts
 * memory usage by memory cgroup and he _always_ requires exact value because
 * he accounts memory. Even if we provide quick-and-fuzzy read, we always
 * have to visit all online cpus and make sum. So, for now, unnecessary
 * synchronization is not implemented. (just implemented for cpu hotplug)
 *
 * If there are kernel internal actions which can make use of some not-exact
 * value, and reading all cpu value can be performance bottleneck in some
 * common workload, threashold and synchonization as vmstat[] should be
 * implemented.
 */
static long mem_cgroup_read_stat(struct mem_cgroup *memcg,
				 enum mem_cgroup_stat_index idx)
{
	long val = 0;
	int cpu;

	get_online_cpus();
	for_each_online_cpu(cpu)
		val += per_cpu(memcg->stat->count[idx], cpu);
#ifdef CONFIG_HOTPLUG_CPU
	spin_lock(&memcg->pcp_counter_lock);
	val += memcg->nocpu_base.count[idx];
	spin_unlock(&memcg->pcp_counter_lock);
#endif
	put_online_cpus();
	return val;
}

static void mem_cgroup_swap_statistics(struct mem_cgroup *memcg,
					 bool charge)
{
	int val = (charge) ? 1 : -1;
	this_cpu_add(memcg->stat->count[MEM_CGROUP_STAT_SWAP], val);
}

static unsigned long mem_cgroup_read_events(struct mem_cgroup *memcg,
					    enum mem_cgroup_events_index idx)
{
	unsigned long val = 0;
	int cpu;

	get_online_cpus();
	for_each_online_cpu(cpu)
		val += per_cpu(memcg->stat->events[idx], cpu);
#ifdef CONFIG_HOTPLUG_CPU
	spin_lock(&memcg->pcp_counter_lock);
	val += memcg->nocpu_base.events[idx];
	spin_unlock(&memcg->pcp_counter_lock);
#endif
	put_online_cpus();
	return val;
}

static void mem_cgroup_charge_statistics(struct mem_cgroup *memcg,
					 struct page *page,
					 bool anon, int nr_pages)
{
	preempt_disable();

	/*
	 * Here, RSS means 'mapped anon' and anon's SwapCache. Shmem/tmpfs is
	 * counted as CACHE even if it's on ANON LRU.
	 */
	if (anon)
		__this_cpu_add(memcg->stat->count[MEM_CGROUP_STAT_RSS],
				nr_pages);
	else
		__this_cpu_add(memcg->stat->count[MEM_CGROUP_STAT_CACHE],
				nr_pages);

	if (PageTransHuge(page))
		__this_cpu_add(memcg->stat->count[MEM_CGROUP_STAT_RSS_HUGE],
				nr_pages);

	/* pagein of a big page is an event. So, ignore page size */
	if (nr_pages > 0)
		__this_cpu_inc(memcg->stat->events[MEM_CGROUP_EVENTS_PGPGIN]);
	else {
		__this_cpu_inc(memcg->stat->events[MEM_CGROUP_EVENTS_PGPGOUT]);
		nr_pages = -nr_pages; /* for event */
	}

	__this_cpu_add(memcg->stat->nr_page_events, nr_pages);

	preempt_enable();
}

unsigned long
mem_cgroup_get_lru_size(struct lruvec *lruvec, enum lru_list lru)
{
	struct mem_cgroup_per_zone *mz;

	mz = container_of(lruvec, struct mem_cgroup_per_zone, lruvec);
	return mz->lru_size[lru];
}

static unsigned long
mem_cgroup_zone_nr_lru_pages(struct mem_cgroup *memcg, int nid, int zid,
			unsigned int lru_mask)
{
	struct mem_cgroup_per_zone *mz;
	enum lru_list lru;
	unsigned long ret = 0;

	mz = mem_cgroup_zoneinfo(memcg, nid, zid);

	for_each_lru(lru) {
		if (BIT(lru) & lru_mask)
			ret += mz->lru_size[lru];
	}
	return ret;
}

static unsigned long
mem_cgroup_node_nr_lru_pages(struct mem_cgroup *memcg,
			int nid, unsigned int lru_mask)
{
	u64 total = 0;
	int zid;

	for (zid = 0; zid < MAX_NR_ZONES; zid++)
		total += mem_cgroup_zone_nr_lru_pages(memcg,
						nid, zid, lru_mask);

	return total;
}

static unsigned long mem_cgroup_nr_lru_pages(struct mem_cgroup *memcg,
			unsigned int lru_mask)
{
	int nid;
	u64 total = 0;

	for_each_node_state(nid, N_MEMORY)
		total += mem_cgroup_node_nr_lru_pages(memcg, nid, lru_mask);
	return total;
}

static bool mem_cgroup_event_ratelimit(struct mem_cgroup *memcg,
				       enum mem_cgroup_events_target target)
{
	unsigned long val, next;

	val = __this_cpu_read(memcg->stat->nr_page_events);
	next = __this_cpu_read(memcg->stat->targets[target]);
	/* from time_after() in jiffies.h */
	if ((long)next - (long)val < 0) {
		switch (target) {
		case MEM_CGROUP_TARGET_THRESH:
			next = val + THRESHOLDS_EVENTS_TARGET;
			break;
		case MEM_CGROUP_TARGET_SOFTLIMIT:
			next = val + SOFTLIMIT_EVENTS_TARGET;
			break;
		case MEM_CGROUP_TARGET_NUMAINFO:
			next = val + NUMAINFO_EVENTS_TARGET;
			break;
		default:
			break;
		}
		__this_cpu_write(memcg->stat->targets[target], next);
		return true;
	}
	return false;
}

/*
 * Check events in order.
 *
 */
static void memcg_check_events(struct mem_cgroup *memcg, struct page *page)
{
	preempt_disable();
	/* threshold event is triggered in finer grain than soft limit */
	if (unlikely(mem_cgroup_event_ratelimit(memcg,
						MEM_CGROUP_TARGET_THRESH))) {
		bool do_softlimit;
		bool do_numainfo __maybe_unused;

		do_softlimit = mem_cgroup_event_ratelimit(memcg,
						MEM_CGROUP_TARGET_SOFTLIMIT);
#if MAX_NUMNODES > 1
		do_numainfo = mem_cgroup_event_ratelimit(memcg,
						MEM_CGROUP_TARGET_NUMAINFO);
#endif
		preempt_enable();

		mem_cgroup_threshold(memcg);
		if (unlikely(do_softlimit))
			mem_cgroup_update_tree(memcg, page);
#if MAX_NUMNODES > 1
		if (unlikely(do_numainfo))
			atomic_inc(&memcg->numainfo_events);
#endif
	} else
		preempt_enable();
}

struct mem_cgroup *mem_cgroup_from_task(struct task_struct *p)
{
	/*
	 * mm_update_next_owner() may clear mm->owner to NULL
	 * if it races with swapoff, page migration, etc.
	 * So this can be called with p == NULL.
	 */
	if (unlikely(!p))
		return NULL;

	return mem_cgroup_from_css(task_css(p, mem_cgroup_subsys_id));
}

struct mem_cgroup *try_get_mem_cgroup_from_mm(struct mm_struct *mm)
{
	struct mem_cgroup *memcg = NULL;

	if (!mm)
		return NULL;
	/*
	 * Because we have no locks, mm->owner's may be being moved to other
	 * cgroup. We use css_tryget() here even if this looks
	 * pessimistic (rather than adding locks here).
	 */
	rcu_read_lock();
	do {
		memcg = mem_cgroup_from_task(rcu_dereference(mm->owner));
		if (unlikely(!memcg))
			break;
	} while (!css_tryget(&memcg->css));
	rcu_read_unlock();
	return memcg;
}

/*
 * Returns a next (in a pre-order walk) alive memcg (with elevated css
 * ref. count) or NULL if the whole root's subtree has been visited.
 *
 * helper function to be used by mem_cgroup_iter
 */
static struct mem_cgroup *__mem_cgroup_iter_next(struct mem_cgroup *root,
		struct mem_cgroup *last_visited)
{
	struct cgroup_subsys_state *prev_css, *next_css;

	prev_css = last_visited ? &last_visited->css : NULL;
skip_node:
	next_css = css_next_descendant_pre(prev_css, &root->css);

	/*
	 * Even if we found a group we have to make sure it is
	 * alive. css && !memcg means that the groups should be
	 * skipped and we should continue the tree walk.
	 * last_visited css is safe to use because it is
	 * protected by css_get and the tree walk is rcu safe.
	 */
	if (next_css) {
		struct mem_cgroup *mem = mem_cgroup_from_css(next_css);

		if (css_tryget(&mem->css))
			return mem;
		else {
			prev_css = next_css;
			goto skip_node;
		}
	}

	return NULL;
}

static void mem_cgroup_iter_invalidate(struct mem_cgroup *root)
{
	/*
	 * When a group in the hierarchy below root is destroyed, the
	 * hierarchy iterator can no longer be trusted since it might
	 * have pointed to the destroyed group.  Invalidate it.
	 */
	atomic_inc(&root->dead_count);
}

static struct mem_cgroup *
mem_cgroup_iter_load(struct mem_cgroup_reclaim_iter *iter,
		     struct mem_cgroup *root,
		     int *sequence)
{
	struct mem_cgroup *position = NULL;
	/*
	 * A cgroup destruction happens in two stages: offlining and
	 * release.  They are separated by a RCU grace period.
	 *
	 * If the iterator is valid, we may still race with an
	 * offlining.  The RCU lock ensures the object won't be
	 * released, tryget will fail if we lost the race.
	 */
	*sequence = atomic_read(&root->dead_count);
	if (iter->last_dead_count == *sequence) {
		smp_rmb();
		position = iter->last_visited;
		if (position && !css_tryget(&position->css))
			position = NULL;
	}
	return position;
}

static void mem_cgroup_iter_update(struct mem_cgroup_reclaim_iter *iter,
				   struct mem_cgroup *last_visited,
				   struct mem_cgroup *new_position,
				   int sequence)
{
	if (last_visited)
		css_put(&last_visited->css);
	/*
	 * We store the sequence count from the time @last_visited was
	 * loaded successfully instead of rereading it here so that we
	 * don't lose destruction events in between.  We could have
	 * raced with the destruction of @new_position after all.
	 */
	iter->last_visited = new_position;
	smp_wmb();
	iter->last_dead_count = sequence;
}

/**
 * mem_cgroup_iter - iterate over memory cgroup hierarchy
 * @root: hierarchy root
 * @prev: previously returned memcg, NULL on first invocation
 * @reclaim: cookie for shared reclaim walks, NULL for full walks
 *
 * Returns references to children of the hierarchy below @root, or
 * @root itself, or %NULL after a full round-trip.
 *
 * Caller must pass the return value in @prev on subsequent
 * invocations for reference counting, or use mem_cgroup_iter_break()
 * to cancel a hierarchy walk before the round-trip is complete.
 *
 * Reclaimers can specify a zone and a priority level in @reclaim to
 * divide up the memcgs in the hierarchy among all concurrent
 * reclaimers operating on the same zone and priority.
 */
struct mem_cgroup *mem_cgroup_iter(struct mem_cgroup *root,
				   struct mem_cgroup *prev,
				   struct mem_cgroup_reclaim_cookie *reclaim)
{
	struct mem_cgroup *memcg = NULL;
	struct mem_cgroup *last_visited = NULL;

	if (mem_cgroup_disabled())
		return NULL;

	if (!root)
		root = root_mem_cgroup;

	if (prev && !reclaim)
		last_visited = prev;

	if (!root->use_hierarchy && root != root_mem_cgroup) {
		if (prev)
			goto out_css_put;
		return root;
	}

	rcu_read_lock();
	while (!memcg) {
		struct mem_cgroup_reclaim_iter *uninitialized_var(iter);
		int uninitialized_var(seq);

		if (reclaim) {
			int nid = zone_to_nid(reclaim->zone);
			int zid = zone_idx(reclaim->zone);
			struct mem_cgroup_per_zone *mz;

			mz = mem_cgroup_zoneinfo(root, nid, zid);
			iter = &mz->reclaim_iter[reclaim->priority];
			if (prev && reclaim->generation != iter->generation) {
				iter->last_visited = NULL;
				goto out_unlock;
			}

			last_visited = mem_cgroup_iter_load(iter, root, &seq);
		}

		memcg = __mem_cgroup_iter_next(root, last_visited);

		if (reclaim) {
			mem_cgroup_iter_update(iter, last_visited, memcg, seq);

			if (!memcg)
				iter->generation++;
			else if (!prev && memcg)
				reclaim->generation = iter->generation;
		}

		if (prev && !memcg)
			goto out_unlock;
	}
out_unlock:
	rcu_read_unlock();
out_css_put:
	if (prev && prev != root)
		css_put(&prev->css);

	return memcg;
}

/**
 * mem_cgroup_iter_break - abort a hierarchy walk prematurely
 * @root: hierarchy root
 * @prev: last visited hierarchy member as returned by mem_cgroup_iter()
 */
void mem_cgroup_iter_break(struct mem_cgroup *root,
			   struct mem_cgroup *prev)
{
	if (!root)
		root = root_mem_cgroup;
	if (prev && prev != root)
		css_put(&prev->css);
}

/*
 * Iteration constructs for visiting all cgroups (under a tree).  If
 * loops are exited prematurely (break), mem_cgroup_iter_break() must
 * be used for reference counting.
 */
#define for_each_mem_cgroup_tree(iter, root)		\
	for (iter = mem_cgroup_iter(root, NULL, NULL);	\
	     iter != NULL;				\
	     iter = mem_cgroup_iter(root, iter, NULL))

#define for_each_mem_cgroup(iter)			\
	for (iter = mem_cgroup_iter(NULL, NULL, NULL);	\
	     iter != NULL;				\
	     iter = mem_cgroup_iter(NULL, iter, NULL))

void __mem_cgroup_count_vm_event(struct mm_struct *mm, enum vm_event_item idx)
{
	struct mem_cgroup *memcg;

	rcu_read_lock();
	memcg = mem_cgroup_from_task(rcu_dereference(mm->owner));
	if (unlikely(!memcg))
		goto out;

	switch (idx) {
	case PGFAULT:
		this_cpu_inc(memcg->stat->events[MEM_CGROUP_EVENTS_PGFAULT]);
		break;
	case PGMAJFAULT:
		this_cpu_inc(memcg->stat->events[MEM_CGROUP_EVENTS_PGMAJFAULT]);
		break;
	default:
		BUG();
	}
out:
	rcu_read_unlock();
}
EXPORT_SYMBOL(__mem_cgroup_count_vm_event);

/**
 * mem_cgroup_zone_lruvec - get the lru list vector for a zone and memcg
 * @zone: zone of the wanted lruvec
 * @memcg: memcg of the wanted lruvec
 *
 * Returns the lru list vector holding pages for the given @zone and
 * @mem.  This can be the global zone lruvec, if the memory controller
 * is disabled.
 */
struct lruvec *mem_cgroup_zone_lruvec(struct zone *zone,
				      struct mem_cgroup *memcg)
{
	struct mem_cgroup_per_zone *mz;
	struct lruvec *lruvec;

	if (mem_cgroup_disabled()) {
		lruvec = &zone->lruvec;
		goto out;
	}

	mz = mem_cgroup_zoneinfo(memcg, zone_to_nid(zone), zone_idx(zone));
	lruvec = &mz->lruvec;
out:
	/*
	 * Since a node can be onlined after the mem_cgroup was created,
	 * we have to be prepared to initialize lruvec->zone here;
	 * and if offlined then reonlined, we need to reinitialize it.
	 */
	if (unlikely(lruvec->zone != zone))
		lruvec->zone = zone;
	return lruvec;
}

/*
 * Following LRU functions are allowed to be used without PCG_LOCK.
 * Operations are called by routine of global LRU independently from memcg.
 * What we have to take care of here is validness of pc->mem_cgroup.
 *
 * Changes to pc->mem_cgroup happens when
 * 1. charge
 * 2. moving account
 * In typical case, "charge" is done before add-to-lru. Exception is SwapCache.
 * It is added to LRU before charge.
 * If PCG_USED bit is not set, page_cgroup is not added to this private LRU.
 * When moving account, the page is not on LRU. It's isolated.
 */

/**
 * mem_cgroup_page_lruvec - return lruvec for adding an lru page
 * @page: the page
 * @zone: zone of the page
 */
struct lruvec *mem_cgroup_page_lruvec(struct page *page, struct zone *zone)
{
	struct mem_cgroup_per_zone *mz;
	struct mem_cgroup *memcg;
	struct page_cgroup *pc;
	struct lruvec *lruvec;

	if (mem_cgroup_disabled()) {
		lruvec = &zone->lruvec;
		goto out;
	}

	pc = lookup_page_cgroup(page);
	memcg = pc->mem_cgroup;

	/*
	 * Surreptitiously switch any uncharged offlist page to root:
	 * an uncharged page off lru does nothing to secure
	 * its former mem_cgroup from sudden removal.
	 *
	 * Our caller holds lru_lock, and PageCgroupUsed is updated
	 * under page_cgroup lock: between them, they make all uses
	 * of pc->mem_cgroup safe.
	 */
	if (!PageLRU(page) && !PageCgroupUsed(pc) && memcg != root_mem_cgroup)
		pc->mem_cgroup = memcg = root_mem_cgroup;

	mz = page_cgroup_zoneinfo(memcg, page);
	lruvec = &mz->lruvec;
out:
	/*
	 * Since a node can be onlined after the mem_cgroup was created,
	 * we have to be prepared to initialize lruvec->zone here;
	 * and if offlined then reonlined, we need to reinitialize it.
	 */
	if (unlikely(lruvec->zone != zone))
		lruvec->zone = zone;
	return lruvec;
}

/**
 * mem_cgroup_update_lru_size - account for adding or removing an lru page
 * @lruvec: mem_cgroup per zone lru vector
 * @lru: index of lru list the page is sitting on
 * @nr_pages: positive when adding or negative when removing
 *
 * This function must be called when a page is added to or removed from an
 * lru list.
 */
void mem_cgroup_update_lru_size(struct lruvec *lruvec, enum lru_list lru,
				int nr_pages)
{
	struct mem_cgroup_per_zone *mz;
	unsigned long *lru_size;

	if (mem_cgroup_disabled())
		return;

	mz = container_of(lruvec, struct mem_cgroup_per_zone, lruvec);
	lru_size = mz->lru_size + lru;
	*lru_size += nr_pages;
	VM_BUG_ON((long)(*lru_size) < 0);
}

/*
 * Checks whether given mem is same or in the root_mem_cgroup's
 * hierarchy subtree
 */
bool __mem_cgroup_same_or_subtree(const struct mem_cgroup *root_memcg,
				  struct mem_cgroup *memcg)
{
	if (root_memcg == memcg)
		return true;
	if (!root_memcg->use_hierarchy || !memcg)
		return false;
	return cgroup_is_descendant(memcg->css.cgroup, root_memcg->css.cgroup);
}

static bool mem_cgroup_same_or_subtree(const struct mem_cgroup *root_memcg,
				       struct mem_cgroup *memcg)
{
	bool ret;

	rcu_read_lock();
	ret = __mem_cgroup_same_or_subtree(root_memcg, memcg);
	rcu_read_unlock();
	return ret;
}

bool task_in_mem_cgroup(struct task_struct *task,
			const struct mem_cgroup *memcg)
{
	struct mem_cgroup *curr = NULL;
	struct task_struct *p;
	bool ret;

	p = find_lock_task_mm(task);
	if (p) {
		curr = try_get_mem_cgroup_from_mm(p->mm);
		task_unlock(p);
	} else {
		/*
		 * All threads may have already detached their mm's, but the oom
		 * killer still needs to detect if they have already been oom
		 * killed to prevent needlessly killing additional tasks.
		 */
		rcu_read_lock();
		curr = mem_cgroup_from_task(task);
		if (curr)
			css_get(&curr->css);
		rcu_read_unlock();
	}
	if (!curr)
		return false;
	/*
	 * We should check use_hierarchy of "memcg" not "curr". Because checking
	 * use_hierarchy of "curr" here make this function true if hierarchy is
	 * enabled in "curr" and "curr" is a child of "memcg" in *cgroup*
	 * hierarchy(even if use_hierarchy is disabled in "memcg").
	 */
	ret = mem_cgroup_same_or_subtree(memcg, curr);
	css_put(&curr->css);
	return ret;
}

int mem_cgroup_inactive_anon_is_low(struct lruvec *lruvec)
{
	unsigned long inactive_ratio;
	unsigned long inactive;
	unsigned long active;
	unsigned long gb;

	inactive = mem_cgroup_get_lru_size(lruvec, LRU_INACTIVE_ANON);
	active = mem_cgroup_get_lru_size(lruvec, LRU_ACTIVE_ANON);

	gb = (inactive + active) >> (30 - PAGE_SHIFT);
	if (gb)
		inactive_ratio = int_sqrt(10 * gb);
	else
		inactive_ratio = 1;

	return inactive * inactive_ratio < active;
}

#define mem_cgroup_from_res_counter(counter, member)	\
	container_of(counter, struct mem_cgroup, member)

/**
 * mem_cgroup_margin - calculate chargeable space of a memory cgroup
 * @memcg: the memory cgroup
 *
 * Returns the maximum amount of memory @mem can be charged with, in
 * pages.
 */
static unsigned long mem_cgroup_margin(struct mem_cgroup *memcg)
{
	unsigned long long margin;

	margin = res_counter_margin(&memcg->res);
	if (do_swap_account)
		margin = min(margin, res_counter_margin(&memcg->memsw));
	return margin >> PAGE_SHIFT;
}

int mem_cgroup_swappiness(struct mem_cgroup *memcg)
{
	/* root ? */
	if (!css_parent(&memcg->css))
		return vm_swappiness;

	return memcg->swappiness;
}

/*
 * memcg->moving_account is used for checking possibility that some thread is
 * calling move_account(). When a thread on CPU-A starts moving pages under
 * a memcg, other threads should check memcg->moving_account under
 * rcu_read_lock(), like this:
 *
 *         CPU-A                                    CPU-B
 *                                              rcu_read_lock()
 *         memcg->moving_account+1              if (memcg->mocing_account)
 *                                                   take heavy locks.
 *         synchronize_rcu()                    update something.
 *                                              rcu_read_unlock()
 *         start move here.
 */

/* for quick checking without looking up memcg */
atomic_t memcg_moving __read_mostly;

static void mem_cgroup_start_move(struct mem_cgroup *memcg)
{
	atomic_inc(&memcg_moving);
	atomic_inc(&memcg->moving_account);
	synchronize_rcu();
}

static void mem_cgroup_end_move(struct mem_cgroup *memcg)
{
	/*
	 * Now, mem_cgroup_clear_mc() may call this function with NULL.
	 * We check NULL in callee rather than caller.
	 */
	if (memcg) {
		atomic_dec(&memcg_moving);
		atomic_dec(&memcg->moving_account);
	}
}

/*
 * 2 routines for checking "mem" is under move_account() or not.
 *
 * mem_cgroup_stolen() -  checking whether a cgroup is mc.from or not. This
 *			  is used for avoiding races in accounting.  If true,
 *			  pc->mem_cgroup may be overwritten.
 *
 * mem_cgroup_under_move() - checking a cgroup is mc.from or mc.to or
 *			  under hierarchy of moving cgroups. This is for
 *			  waiting at hith-memory prressure caused by "move".
 */

static bool mem_cgroup_stolen(struct mem_cgroup *memcg)
{
	VM_BUG_ON(!rcu_read_lock_held());
	return atomic_read(&memcg->moving_account) > 0;
}

static bool mem_cgroup_under_move(struct mem_cgroup *memcg)
{
	struct mem_cgroup *from;
	struct mem_cgroup *to;
	bool ret = false;
	/*
	 * Unlike task_move routines, we access mc.to, mc.from not under
	 * mutual exclusion by cgroup_mutex. Here, we take spinlock instead.
	 */
	spin_lock(&mc.lock);
	from = mc.from;
	to = mc.to;
	if (!from)
		goto unlock;

	ret = mem_cgroup_same_or_subtree(memcg, from)
		|| mem_cgroup_same_or_subtree(memcg, to);
unlock:
	spin_unlock(&mc.lock);
	return ret;
}

static bool mem_cgroup_wait_acct_move(struct mem_cgroup *memcg)
{
	if (mc.moving_task && current != mc.moving_task) {
		if (mem_cgroup_under_move(memcg)) {
			DEFINE_WAIT(wait);
			prepare_to_wait(&mc.waitq, &wait, TASK_INTERRUPTIBLE);
			/* moving charge context might have finished. */
			if (mc.moving_task)
				schedule();
			finish_wait(&mc.waitq, &wait);
			return true;
		}
	}
	return false;
}

/*
 * Take this lock when
 * - a code tries to modify page's memcg while it's USED.
 * - a code tries to modify page state accounting in a memcg.
 * see mem_cgroup_stolen(), too.
 */
static void move_lock_mem_cgroup(struct mem_cgroup *memcg,
				  unsigned long *flags)
{
	spin_lock_irqsave(&memcg->move_lock, *flags);
}

static void move_unlock_mem_cgroup(struct mem_cgroup *memcg,
				unsigned long *flags)
{
	spin_unlock_irqrestore(&memcg->move_lock, *flags);
}

#define K(x) ((x) << (PAGE_SHIFT-10))
/**
 * mem_cgroup_print_oom_info: Print OOM information relevant to memory controller.
 * @memcg: The memory cgroup that went over limit
 * @p: Task that is going to be killed
 *
 * NOTE: @memcg and @p's mem_cgroup can be different when hierarchy is
 * enabled
 */
void mem_cgroup_print_oom_info(struct mem_cgroup *memcg, struct task_struct *p)
{
	struct cgroup *task_cgrp;
	struct cgroup *mem_cgrp;
	/*
	 * Need a buffer in BSS, can't rely on allocations. The code relies
	 * on the assumption that OOM is serialized for memory controller.
	 * If this assumption is broken, revisit this code.
	 */
	static char memcg_name[PATH_MAX];
	int ret;
	struct mem_cgroup *iter;
	unsigned int i;

	if (!p)
		return;

	rcu_read_lock();

	mem_cgrp = memcg->css.cgroup;
	task_cgrp = task_cgroup(p, mem_cgroup_subsys_id);

	ret = cgroup_path(task_cgrp, memcg_name, PATH_MAX);
	if (ret < 0) {
		/*
		 * Unfortunately, we are unable to convert to a useful name
		 * But we'll still print out the usage information
		 */
		rcu_read_unlock();
		goto done;
	}
	rcu_read_unlock();

	pr_info("Task in %s killed", memcg_name);

	rcu_read_lock();
	ret = cgroup_path(mem_cgrp, memcg_name, PATH_MAX);
	if (ret < 0) {
		rcu_read_unlock();
		goto done;
	}
	rcu_read_unlock();

	/*
	 * Continues from above, so we don't need an KERN_ level
	 */
	pr_cont(" as a result of limit of %s\n", memcg_name);
done:

	pr_info("memory: usage %llukB, limit %llukB, failcnt %llu\n",
		res_counter_read_u64(&memcg->res, RES_USAGE) >> 10,
		res_counter_read_u64(&memcg->res, RES_LIMIT) >> 10,
		res_counter_read_u64(&memcg->res, RES_FAILCNT));
	pr_info("memory+swap: usage %llukB, limit %llukB, failcnt %llu\n",
		res_counter_read_u64(&memcg->memsw, RES_USAGE) >> 10,
		res_counter_read_u64(&memcg->memsw, RES_LIMIT) >> 10,
		res_counter_read_u64(&memcg->memsw, RES_FAILCNT));
	pr_info("kmem: usage %llukB, limit %llukB, failcnt %llu\n",
		res_counter_read_u64(&memcg->kmem, RES_USAGE) >> 10,
		res_counter_read_u64(&memcg->kmem, RES_LIMIT) >> 10,
		res_counter_read_u64(&memcg->kmem, RES_FAILCNT));

	for_each_mem_cgroup_tree(iter, memcg) {
		pr_info("Memory cgroup stats");

		rcu_read_lock();
		ret = cgroup_path(iter->css.cgroup, memcg_name, PATH_MAX);
		if (!ret)
			pr_cont(" for %s", memcg_name);
		rcu_read_unlock();
		pr_cont(":");

		for (i = 0; i < MEM_CGROUP_STAT_NSTATS; i++) {
			if (i == MEM_CGROUP_STAT_SWAP && !do_swap_account)
				continue;
			pr_cont(" %s:%ldKB", mem_cgroup_stat_names[i],
				K(mem_cgroup_read_stat(iter, i)));
		}

		for (i = 0; i < NR_LRU_LISTS; i++)
			pr_cont(" %s:%luKB", mem_cgroup_lru_names[i],
				K(mem_cgroup_nr_lru_pages(iter, BIT(i))));

		pr_cont("\n");
	}
}

/*
 * This function returns the number of memcg under hierarchy tree. Returns
 * 1(self count) if no children.
 */
static int mem_cgroup_count_children(struct mem_cgroup *memcg)
{
	int num = 0;
	struct mem_cgroup *iter;

	for_each_mem_cgroup_tree(iter, memcg)
		num++;
	return num;
}

/*
 * Return the memory (and swap, if configured) limit for a memcg.
 */
static u64 mem_cgroup_get_limit(struct mem_cgroup *memcg)
{
	u64 limit;

	limit = res_counter_read_u64(&memcg->res, RES_LIMIT);

	/*
	 * Do not consider swap space if we cannot swap due to swappiness
	 */
	if (mem_cgroup_swappiness(memcg)) {
		u64 memsw;

		limit += total_swap_pages << PAGE_SHIFT;
		memsw = res_counter_read_u64(&memcg->memsw, RES_LIMIT);

		/*
		 * If memsw is finite and limits the amount of swap space
		 * available to this memcg, return that limit.
		 */
		limit = min(limit, memsw);
	}

	return limit;
}

static void mem_cgroup_out_of_memory(struct mem_cgroup *memcg, gfp_t gfp_mask,
				     int order)
{
	struct mem_cgroup *iter;
	unsigned long chosen_points = 0;
	unsigned long totalpages;
	unsigned int points = 0;
	struct task_struct *chosen = NULL;

	/*
	 * If current has a pending SIGKILL or is exiting, then automatically
	 * select it.  The goal is to allow it to allocate so that it may
	 * quickly exit and free its memory.
	 */
	if (fatal_signal_pending(current) || current->flags & PF_EXITING) {
		set_thread_flag(TIF_MEMDIE);
		return;
	}

	check_panic_on_oom(CONSTRAINT_MEMCG, gfp_mask, order, NULL);
	totalpages = mem_cgroup_get_limit(memcg) >> PAGE_SHIFT ? : 1;
	for_each_mem_cgroup_tree(iter, memcg) {
		struct css_task_iter it;
		struct task_struct *task;

		css_task_iter_start(&iter->css, &it);
		while ((task = css_task_iter_next(&it))) {
			switch (oom_scan_process_thread(task, totalpages, NULL,
							false)) {
			case OOM_SCAN_SELECT:
				if (chosen)
					put_task_struct(chosen);
				chosen = task;
				chosen_points = ULONG_MAX;
				get_task_struct(chosen);
				/* fall through */
			case OOM_SCAN_CONTINUE:
				continue;
			case OOM_SCAN_ABORT:
				css_task_iter_end(&it);
				mem_cgroup_iter_break(memcg, iter);
				if (chosen)
					put_task_struct(chosen);
				return;
			case OOM_SCAN_OK:
				break;
			};
			points = oom_badness(task, memcg, NULL, totalpages);
			if (points > chosen_points) {
				if (chosen)
					put_task_struct(chosen);
				chosen = task;
				chosen_points = points;
				get_task_struct(chosen);
			}
		}
		css_task_iter_end(&it);
	}

	if (!chosen)
		return;
	points = chosen_points * 1000 / totalpages;
	oom_kill_process(chosen, gfp_mask, order, points, totalpages, memcg,
			 NULL, "Memory cgroup out of memory");
}

static unsigned long mem_cgroup_reclaim(struct mem_cgroup *memcg,
					gfp_t gfp_mask,
					unsigned long flags)
{
	unsigned long total = 0;
	bool noswap = false;
	int loop;

	if (flags & MEM_CGROUP_RECLAIM_NOSWAP)
		noswap = true;
	if (!(flags & MEM_CGROUP_RECLAIM_SHRINK) && memcg->memsw_is_minimum)
		noswap = true;

	for (loop = 0; loop < MEM_CGROUP_MAX_RECLAIM_LOOPS; loop++) {
		if (loop)
			drain_all_stock_async(memcg);
		total += try_to_free_mem_cgroup_pages(memcg, gfp_mask, noswap);
		/*
		 * Allow limit shrinkers, which are triggered directly
		 * by userspace, to catch signals and stop reclaim
		 * after minimal progress, regardless of the margin.
		 */
		if (total && (flags & MEM_CGROUP_RECLAIM_SHRINK))
			break;
		if (mem_cgroup_margin(memcg))
			break;
		/*
		 * If nothing was reclaimed after two attempts, there
		 * may be no reclaimable pages in this hierarchy.
		 */
		if (loop && !total)
			break;
	}
	return total;
}

/**
 * test_mem_cgroup_node_reclaimable
 * @memcg: the target memcg
 * @nid: the node ID to be checked.
 * @noswap : specify true here if the user wants flle only information.
 *
 * This function returns whether the specified memcg contains any
 * reclaimable pages on a node. Returns true if there are any reclaimable
 * pages in the node.
 */
static bool test_mem_cgroup_node_reclaimable(struct mem_cgroup *memcg,
		int nid, bool noswap)
{
	if (mem_cgroup_node_nr_lru_pages(memcg, nid, LRU_ALL_FILE))
		return true;
	if (noswap || !total_swap_pages)
		return false;
	if (mem_cgroup_node_nr_lru_pages(memcg, nid, LRU_ALL_ANON))
		return true;
	return false;

}
#if MAX_NUMNODES > 1

/*
 * Always updating the nodemask is not very good - even if we have an empty
 * list or the wrong list here, we can start from some node and traverse all
 * nodes based on the zonelist. So update the list loosely once per 10 secs.
 *
 */
static void mem_cgroup_may_update_nodemask(struct mem_cgroup *memcg)
{
	int nid;
	/*
	 * numainfo_events > 0 means there was at least NUMAINFO_EVENTS_TARGET
	 * pagein/pageout changes since the last update.
	 */
	if (!atomic_read(&memcg->numainfo_events))
		return;
	if (atomic_inc_return(&memcg->numainfo_updating) > 1)
		return;

	/* make a nodemask where this memcg uses memory from */
	memcg->scan_nodes = node_states[N_MEMORY];

	for_each_node_mask(nid, node_states[N_MEMORY]) {

		if (!test_mem_cgroup_node_reclaimable(memcg, nid, false))
			node_clear(nid, memcg->scan_nodes);
	}

	atomic_set(&memcg->numainfo_events, 0);
	atomic_set(&memcg->numainfo_updating, 0);
}

/*
 * Selecting a node where we start reclaim from. Because what we need is just
 * reducing usage counter, start from anywhere is O,K. Considering
 * memory reclaim from current node, there are pros. and cons.
 *
 * Freeing memory from current node means freeing memory from a node which
 * we'll use or we've used. So, it may make LRU bad. And if several threads
 * hit limits, it will see a contention on a node. But freeing from remote
 * node means more costs for memory reclaim because of memory latency.
 *
 * Now, we use round-robin. Better algorithm is welcomed.
 */
int mem_cgroup_select_victim_node(struct mem_cgroup *memcg)
{
	int node;

	mem_cgroup_may_update_nodemask(memcg);
	node = memcg->last_scanned_node;

	node = next_node(node, memcg->scan_nodes);
	if (node == MAX_NUMNODES)
		node = first_node(memcg->scan_nodes);
	/*
	 * We call this when we hit limit, not when pages are added to LRU.
	 * No LRU may hold pages because all pages are UNEVICTABLE or
	 * memcg is too small and all pages are not on LRU. In that case,
	 * we use curret node.
	 */
	if (unlikely(node == MAX_NUMNODES))
		node = numa_node_id();

	memcg->last_scanned_node = node;
	return node;
}

/*
 * Check all nodes whether it contains reclaimable pages or not.
 * For quick scan, we make use of scan_nodes. This will allow us to skip
 * unused nodes. But scan_nodes is lazily updated and may not cotain
 * enough new information. We need to do double check.
 */
static bool mem_cgroup_reclaimable(struct mem_cgroup *memcg, bool noswap)
{
	int nid;

	/*
	 * quick check...making use of scan_node.
	 * We can skip unused nodes.
	 */
	if (!nodes_empty(memcg->scan_nodes)) {
		for (nid = first_node(memcg->scan_nodes);
		     nid < MAX_NUMNODES;
		     nid = next_node(nid, memcg->scan_nodes)) {

			if (test_mem_cgroup_node_reclaimable(memcg, nid, noswap))
				return true;
		}
	}
	/*
	 * Check rest of nodes.
	 */
	for_each_node_state(nid, N_MEMORY) {
		if (node_isset(nid, memcg->scan_nodes))
			continue;
		if (test_mem_cgroup_node_reclaimable(memcg, nid, noswap))
			return true;
	}
	return false;
}

#else
int mem_cgroup_select_victim_node(struct mem_cgroup *memcg)
{
	return 0;
}

static bool mem_cgroup_reclaimable(struct mem_cgroup *memcg, bool noswap)
{
	return test_mem_cgroup_node_reclaimable(memcg, 0, noswap);
}
#endif

static int mem_cgroup_soft_reclaim(struct mem_cgroup *root_memcg,
				   struct zone *zone,
				   gfp_t gfp_mask,
				   unsigned long *total_scanned)
{
	struct mem_cgroup *victim = NULL;
	int total = 0;
	int loop = 0;
	unsigned long excess;
	unsigned long nr_scanned;
	struct mem_cgroup_reclaim_cookie reclaim = {
		.zone = zone,
		.priority = 0,
	};

	excess = res_counter_soft_limit_excess(&root_memcg->res) >> PAGE_SHIFT;

	while (1) {
		victim = mem_cgroup_iter(root_memcg, victim, &reclaim);
		if (!victim) {
			loop++;
			if (loop >= 2) {
				/*
				 * If we have not been able to reclaim
				 * anything, it might because there are
				 * no reclaimable pages under this hierarchy
				 */
				if (!total)
					break;
				/*
				 * We want to do more targeted reclaim.
				 * excess >> 2 is not to excessive so as to
				 * reclaim too much, nor too less that we keep
				 * coming back to reclaim from this cgroup
				 */
				if (total >= (excess >> 2) ||
					(loop > MEM_CGROUP_MAX_RECLAIM_LOOPS))
					break;
			}
			continue;
		}
		if (!mem_cgroup_reclaimable(victim, false))
			continue;
		total += mem_cgroup_shrink_node_zone(victim, gfp_mask, false,
						     zone, &nr_scanned);
		*total_scanned += nr_scanned;
		if (!res_counter_soft_limit_excess(&root_memcg->res))
			break;
	}
	mem_cgroup_iter_break(root_memcg, victim);
	return total;
}

#ifdef CONFIG_LOCKDEP
static struct lockdep_map memcg_oom_lock_dep_map = {
	.name = "memcg_oom_lock",
};
#endif

static DEFINE_SPINLOCK(memcg_oom_lock);

/*
 * Check OOM-Killer is already running under our hierarchy.
 * If someone is running, return false.
 */
static bool mem_cgroup_oom_trylock(struct mem_cgroup *memcg)
{
	struct mem_cgroup *iter, *failed = NULL;

	spin_lock(&memcg_oom_lock);

	for_each_mem_cgroup_tree(iter, memcg) {
		if (iter->oom_lock) {
			/*
			 * this subtree of our hierarchy is already locked
			 * so we cannot give a lock.
			 */
			failed = iter;
			mem_cgroup_iter_break(memcg, iter);
			break;
		} else
			iter->oom_lock = true;
	}

	if (failed) {
		/*
		 * OK, we failed to lock the whole subtree so we have
		 * to clean up what we set up to the failing subtree
		 */
		for_each_mem_cgroup_tree(iter, memcg) {
			if (iter == failed) {
				mem_cgroup_iter_break(memcg, iter);
				break;
			}
			iter->oom_lock = false;
		}
	} else
		mutex_acquire(&memcg_oom_lock_dep_map, 0, 1, _RET_IP_);

	spin_unlock(&memcg_oom_lock);

	return !failed;
}

static void mem_cgroup_oom_unlock(struct mem_cgroup *memcg)
{
	struct mem_cgroup *iter;

	spin_lock(&memcg_oom_lock);
	mutex_release(&memcg_oom_lock_dep_map, 1, _RET_IP_);
	for_each_mem_cgroup_tree(iter, memcg)
		iter->oom_lock = false;
	spin_unlock(&memcg_oom_lock);
}

static void mem_cgroup_mark_under_oom(struct mem_cgroup *memcg)
{
	struct mem_cgroup *iter;

	for_each_mem_cgroup_tree(iter, memcg)
		atomic_inc(&iter->under_oom);
}

static void mem_cgroup_unmark_under_oom(struct mem_cgroup *memcg)
{
	struct mem_cgroup *iter;

	/*
	 * When a new child is created while the hierarchy is under oom,
	 * mem_cgroup_oom_lock() may not be called. We have to use
	 * atomic_add_unless() here.
	 */
	for_each_mem_cgroup_tree(iter, memcg)
		atomic_add_unless(&iter->under_oom, -1, 0);
}

static DECLARE_WAIT_QUEUE_HEAD(memcg_oom_waitq);

struct oom_wait_info {
	struct mem_cgroup *memcg;
	wait_queue_t	wait;
};

static int memcg_oom_wake_function(wait_queue_t *wait,
	unsigned mode, int sync, void *arg)
{
	struct mem_cgroup *wake_memcg = (struct mem_cgroup *)arg;
	struct mem_cgroup *oom_wait_memcg;
	struct oom_wait_info *oom_wait_info;

	oom_wait_info = container_of(wait, struct oom_wait_info, wait);
	oom_wait_memcg = oom_wait_info->memcg;

	/*
	 * Both of oom_wait_info->memcg and wake_memcg are stable under us.
	 * Then we can use css_is_ancestor without taking care of RCU.
	 */
	if (!mem_cgroup_same_or_subtree(oom_wait_memcg, wake_memcg)
		&& !mem_cgroup_same_or_subtree(wake_memcg, oom_wait_memcg))
		return 0;
	return autoremove_wake_function(wait, mode, sync, arg);
}

static void memcg_wakeup_oom(struct mem_cgroup *memcg)
{
	atomic_inc(&memcg->oom_wakeups);
	/* for filtering, pass "memcg" as argument. */
	__wake_up(&memcg_oom_waitq, TASK_NORMAL, 0, memcg);
}

static void memcg_oom_recover(struct mem_cgroup *memcg)
{
	if (memcg && atomic_read(&memcg->under_oom))
		memcg_wakeup_oom(memcg);
}

static void mem_cgroup_oom(struct mem_cgroup *memcg, gfp_t mask, int order)
{
	if (!current->memcg_oom.may_oom)
		return;
	/*
	 * We are in the middle of the charge context here, so we
	 * don't want to block when potentially sitting on a callstack
	 * that holds all kinds of filesystem and mm locks.
	 *
	 * Also, the caller may handle a failed allocation gracefully
	 * (like optional page cache readahead) and so an OOM killer
	 * invocation might not even be necessary.
	 *
	 * That's why we don't do anything here except remember the
	 * OOM context and then deal with it at the end of the page
	 * fault when the stack is unwound, the locks are released,
	 * and when we know whether the fault was overall successful.
	 */
	css_get(&memcg->css);
	current->memcg_oom.memcg = memcg;
	current->memcg_oom.gfp_mask = mask;
	current->memcg_oom.order = order;
}

/**
 * mem_cgroup_oom_synchronize - complete memcg OOM handling
 * @handle: actually kill/wait or just clean up the OOM state
 *
 * This has to be called at the end of a page fault if the memcg OOM
 * handler was enabled.
 *
 * Memcg supports userspace OOM handling where failed allocations must
 * sleep on a waitqueue until the userspace task resolves the
 * situation.  Sleeping directly in the charge context with all kinds
 * of locks held is not a good idea, instead we remember an OOM state
 * in the task and mem_cgroup_oom_synchronize() has to be called at
 * the end of the page fault to complete the OOM handling.
 *
 * Returns %true if an ongoing memcg OOM situation was detected and
 * completed, %false otherwise.
 */
bool mem_cgroup_oom_synchronize(bool handle)
{
	struct mem_cgroup *memcg = current->memcg_oom.memcg;
	struct oom_wait_info owait;
	bool locked;

	/* OOM is global, do not handle */
	if (!memcg)
		return false;

	if (!handle)
		goto cleanup;

	owait.memcg = memcg;
	owait.wait.flags = 0;
	owait.wait.func = memcg_oom_wake_function;
	owait.wait.private = current;
	INIT_LIST_HEAD(&owait.wait.task_list);

	prepare_to_wait(&memcg_oom_waitq, &owait.wait, TASK_KILLABLE);
	mem_cgroup_mark_under_oom(memcg);

	locked = mem_cgroup_oom_trylock(memcg);

	if (locked)
		mem_cgroup_oom_notify(memcg);

	if (locked && !memcg->oom_kill_disable) {
		mem_cgroup_unmark_under_oom(memcg);
		finish_wait(&memcg_oom_waitq, &owait.wait);
		mem_cgroup_out_of_memory(memcg, current->memcg_oom.gfp_mask,
					 current->memcg_oom.order);
	} else {
		schedule();
		mem_cgroup_unmark_under_oom(memcg);
		finish_wait(&memcg_oom_waitq, &owait.wait);
	}

	if (locked) {
		mem_cgroup_oom_unlock(memcg);
		/*
		 * There is no guarantee that an OOM-lock contender
		 * sees the wakeups triggered by the OOM kill
		 * uncharges.  Wake any sleepers explicitely.
		 */
		memcg_oom_recover(memcg);
	}
cleanup:
	current->memcg_oom.memcg = NULL;
	css_put(&memcg->css);
	return true;
}

/*
 * Currently used to update mapped file statistics, but the routine can be
 * generalized to update other statistics as well.
 *
 * Notes: Race condition
 *
 * We usually use page_cgroup_lock() for accessing page_cgroup member but
 * it tends to be costly. But considering some conditions, we doesn't need
 * to do so _always_.
 *
 * Considering "charge", lock_page_cgroup() is not required because all
 * file-stat operations happen after a page is attached to radix-tree. There
 * are no race with "charge".
 *
 * Considering "uncharge", we know that memcg doesn't clear pc->mem_cgroup
 * at "uncharge" intentionally. So, we always see valid pc->mem_cgroup even
 * if there are race with "uncharge". Statistics itself is properly handled
 * by flags.
 *
 * Considering "move", this is an only case we see a race. To make the race
 * small, we check mm->moving_account and detect there are possibility of race
 * If there is, we take a lock.
 */

void __mem_cgroup_begin_update_page_stat(struct page *page,
				bool *locked, unsigned long *flags)
{
	struct mem_cgroup *memcg;
	struct page_cgroup *pc;

	pc = lookup_page_cgroup(page);
again:
	memcg = pc->mem_cgroup;
	if (unlikely(!memcg || !PageCgroupUsed(pc)))
		return;
	/*
	 * If this memory cgroup is not under account moving, we don't
	 * need to take move_lock_mem_cgroup(). Because we already hold
	 * rcu_read_lock(), any calls to move_account will be delayed until
	 * rcu_read_unlock() if mem_cgroup_stolen() == true.
	 */
	if (!mem_cgroup_stolen(memcg))
		return;

	move_lock_mem_cgroup(memcg, flags);
	if (memcg != pc->mem_cgroup || !PageCgroupUsed(pc)) {
		move_unlock_mem_cgroup(memcg, flags);
		goto again;
	}
	*locked = true;
}

void __mem_cgroup_end_update_page_stat(struct page *page, unsigned long *flags)
{
	struct page_cgroup *pc = lookup_page_cgroup(page);

	/*
	 * It's guaranteed that pc->mem_cgroup never changes while
	 * lock is held because a routine modifies pc->mem_cgroup
	 * should take move_lock_mem_cgroup().
	 */
	move_unlock_mem_cgroup(pc->mem_cgroup, flags);
}

void mem_cgroup_update_page_stat(struct page *page,
				 enum mem_cgroup_stat_index idx, int val)
{
	struct mem_cgroup *memcg;
	struct page_cgroup *pc = lookup_page_cgroup(page);
	unsigned long uninitialized_var(flags);

	if (mem_cgroup_disabled())
		return;

	VM_BUG_ON(!rcu_read_lock_held());
	memcg = pc->mem_cgroup;
	if (unlikely(!memcg || !PageCgroupUsed(pc)))
		return;

	this_cpu_add(memcg->stat->count[idx], val);
}

/*
 * size of first charge trial. "32" comes from vmscan.c's magic value.
 * TODO: maybe necessary to use big numbers in big irons.
 */
#define CHARGE_BATCH	32U
struct memcg_stock_pcp {
	struct mem_cgroup *cached; /* this never be root cgroup */
	unsigned int nr_pages;
	struct work_struct work;
	unsigned long flags;
#define FLUSHING_CACHED_CHARGE	0
};
static DEFINE_PER_CPU(struct memcg_stock_pcp, memcg_stock);
static DEFINE_MUTEX(percpu_charge_mutex);

/**
 * consume_stock: Try to consume stocked charge on this cpu.
 * @memcg: memcg to consume from.
 * @nr_pages: how many pages to charge.
 *
 * The charges will only happen if @memcg matches the current cpu's memcg
 * stock, and at least @nr_pages are available in that stock.  Failure to
 * service an allocation will refill the stock.
 *
 * returns true if successful, false otherwise.
 */
static bool consume_stock(struct mem_cgroup *memcg, unsigned int nr_pages)
{
	struct memcg_stock_pcp *stock;
	bool ret = true;

	if (nr_pages > CHARGE_BATCH)
		return false;

	stock = &get_cpu_var(memcg_stock);
	if (memcg == stock->cached && stock->nr_pages >= nr_pages)
		stock->nr_pages -= nr_pages;
	else /* need to call res_counter_charge */
		ret = false;
	put_cpu_var(memcg_stock);
	return ret;
}

/*
 * Returns stocks cached in percpu to res_counter and reset cached information.
 */
static void drain_stock(struct memcg_stock_pcp *stock)
{
	struct mem_cgroup *old = stock->cached;

	if (stock->nr_pages) {
		unsigned long bytes = stock->nr_pages * PAGE_SIZE;

		res_counter_uncharge(&old->res, bytes);
		if (do_swap_account)
			res_counter_uncharge(&old->memsw, bytes);
		stock->nr_pages = 0;
	}
	stock->cached = NULL;
}

/*
 * This must be called under preempt disabled or must be called by
 * a thread which is pinned to local cpu.
 */
static void drain_local_stock(struct work_struct *dummy)
{
	struct memcg_stock_pcp *stock = &__get_cpu_var(memcg_stock);
	drain_stock(stock);
	clear_bit(FLUSHING_CACHED_CHARGE, &stock->flags);
}

static void __init memcg_stock_init(void)
{
	int cpu;

	for_each_possible_cpu(cpu) {
		struct memcg_stock_pcp *stock =
					&per_cpu(memcg_stock, cpu);
		INIT_WORK(&stock->work, drain_local_stock);
	}
}

/*
 * Cache charges(val) which is from res_counter, to local per_cpu area.
 * This will be consumed by consume_stock() function, later.
 */
static void refill_stock(struct mem_cgroup *memcg, unsigned int nr_pages)
{
	struct memcg_stock_pcp *stock = &get_cpu_var(memcg_stock);

	if (stock->cached != memcg) { /* reset if necessary */
		drain_stock(stock);
		stock->cached = memcg;
	}
	stock->nr_pages += nr_pages;
	put_cpu_var(memcg_stock);
}

/*
 * Drains all per-CPU charge caches for given root_memcg resp. subtree
 * of the hierarchy under it. sync flag says whether we should block
 * until the work is done.
 */
static void drain_all_stock(struct mem_cgroup *root_memcg, bool sync)
{
	int cpu, curcpu;

	/* Notify other cpus that system-wide "drain" is running */
	get_online_cpus();
	curcpu = get_cpu();
	for_each_online_cpu(cpu) {
		struct memcg_stock_pcp *stock = &per_cpu(memcg_stock, cpu);
		struct mem_cgroup *memcg;

		memcg = stock->cached;
		if (!memcg || !stock->nr_pages)
			continue;
		if (!mem_cgroup_same_or_subtree(root_memcg, memcg))
			continue;
		if (!test_and_set_bit(FLUSHING_CACHED_CHARGE, &stock->flags)) {
			if (cpu == curcpu)
				drain_local_stock(&stock->work);
			else
				schedule_work_on(cpu, &stock->work);
		}
	}
	put_cpu();

	if (!sync)
		goto out;

	for_each_online_cpu(cpu) {
		struct memcg_stock_pcp *stock = &per_cpu(memcg_stock, cpu);
		if (test_bit(FLUSHING_CACHED_CHARGE, &stock->flags))
			flush_work(&stock->work);
	}
out:
	put_online_cpus();
}

/*
 * Tries to drain stocked charges in other cpus. This function is asynchronous
 * and just put a work per cpu for draining localy on each cpu. Caller can
 * expects some charges will be back to res_counter later but cannot wait for
 * it.
 */
static void drain_all_stock_async(struct mem_cgroup *root_memcg)
{
	/*
	 * If someone calls draining, avoid adding more kworker runs.
	 */
	if (!mutex_trylock(&percpu_charge_mutex))
		return;
	drain_all_stock(root_memcg, false);
	mutex_unlock(&percpu_charge_mutex);
}

/* This is a synchronous drain interface. */
static void drain_all_stock_sync(struct mem_cgroup *root_memcg)
{
	/* called when force_empty is called */
	mutex_lock(&percpu_charge_mutex);
	drain_all_stock(root_memcg, true);
	mutex_unlock(&percpu_charge_mutex);
}

/*
 * This function drains percpu counter value from DEAD cpu and
 * move it to local cpu. Note that this function can be preempted.
 */
static void mem_cgroup_drain_pcp_counter(struct mem_cgroup *memcg, int cpu)
{
	int i;

	spin_lock(&memcg->pcp_counter_lock);
	for (i = 0; i < MEM_CGROUP_STAT_NSTATS; i++) {
		long x = per_cpu(memcg->stat->count[i], cpu);

		per_cpu(memcg->stat->count[i], cpu) = 0;
		memcg->nocpu_base.count[i] += x;
	}
	for (i = 0; i < MEM_CGROUP_EVENTS_NSTATS; i++) {
		unsigned long x = per_cpu(memcg->stat->events[i], cpu);

		per_cpu(memcg->stat->events[i], cpu) = 0;
		memcg->nocpu_base.events[i] += x;
	}
	spin_unlock(&memcg->pcp_counter_lock);
}

static int memcg_cpu_hotplug_callback(struct notifier_block *nb,
					unsigned long action,
					void *hcpu)
{
	int cpu = (unsigned long)hcpu;
	struct memcg_stock_pcp *stock;
	struct mem_cgroup *iter;

	if (action == CPU_ONLINE)
		return NOTIFY_OK;

	if (action != CPU_DEAD && action != CPU_DEAD_FROZEN)
		return NOTIFY_OK;

	for_each_mem_cgroup(iter)
		mem_cgroup_drain_pcp_counter(iter, cpu);

	stock = &per_cpu(memcg_stock, cpu);
	drain_stock(stock);
	return NOTIFY_OK;
}


/* See __mem_cgroup_try_charge() for details */
enum {
	CHARGE_OK,		/* success */
	CHARGE_RETRY,		/* need to retry but retry is not bad */
	CHARGE_NOMEM,		/* we can't do more. return -ENOMEM */
	CHARGE_WOULDBLOCK,	/* GFP_WAIT wasn't set and no enough res. */
};

static int mem_cgroup_do_charge(struct mem_cgroup *memcg, gfp_t gfp_mask,
				unsigned int nr_pages, unsigned int min_pages,
				bool invoke_oom)
{
	unsigned long csize = nr_pages * PAGE_SIZE;
	struct mem_cgroup *mem_over_limit;
	struct res_counter *fail_res;
	unsigned long flags = 0;
	int ret;

	ret = res_counter_charge(&memcg->res, csize, &fail_res);

	if (likely(!ret)) {
		if (!do_swap_account)
			return CHARGE_OK;
		ret = res_counter_charge(&memcg->memsw, csize, &fail_res);
		if (likely(!ret))
			return CHARGE_OK;

		res_counter_uncharge(&memcg->res, csize);
		mem_over_limit = mem_cgroup_from_res_counter(fail_res, memsw);
		flags |= MEM_CGROUP_RECLAIM_NOSWAP;
	} else
		mem_over_limit = mem_cgroup_from_res_counter(fail_res, res);
	/*
	 * Never reclaim on behalf of optional batching, retry with a
	 * single page instead.
	 */
	if (nr_pages > min_pages)
		return CHARGE_RETRY;

	if (!(gfp_mask & __GFP_WAIT))
		return CHARGE_WOULDBLOCK;

	if (gfp_mask & __GFP_NORETRY)
		return CHARGE_NOMEM;

	ret = mem_cgroup_reclaim(mem_over_limit, gfp_mask, flags);
	if (mem_cgroup_margin(mem_over_limit) >= nr_pages)
		return CHARGE_RETRY;
	/*
	 * Even though the limit is exceeded at this point, reclaim
	 * may have been able to free some pages.  Retry the charge
	 * before killing the task.
	 *
	 * Only for regular pages, though: huge pages are rather
	 * unlikely to succeed so close to the limit, and we fall back
	 * to regular pages anyway in case of failure.
	 */
	if (nr_pages <= (1 << PAGE_ALLOC_COSTLY_ORDER) && ret)
		return CHARGE_RETRY;

	/*
	 * At task move, charge accounts can be doubly counted. So, it's
	 * better to wait until the end of task_move if something is going on.
	 */
	if (mem_cgroup_wait_acct_move(mem_over_limit))
		return CHARGE_RETRY;

	if (invoke_oom)
		mem_cgroup_oom(mem_over_limit, gfp_mask, get_order(csize));

	return CHARGE_NOMEM;
}

/*
 * __mem_cgroup_try_charge() does
 * 1. detect memcg to be charged against from passed *mm and *ptr,
 * 2. update res_counter
 * 3. call memory reclaim if necessary.
 *
 * In some special case, if the task is fatal, fatal_signal_pending() or
 * has TIF_MEMDIE, this function returns -EINTR while writing root_mem_cgroup
 * to *ptr. There are two reasons for this. 1: fatal threads should quit as soon
 * as possible without any hazards. 2: all pages should have a valid
 * pc->mem_cgroup. If mm is NULL and the caller doesn't pass a valid memcg
 * pointer, that is treated as a charge to root_mem_cgroup.
 *
 * So __mem_cgroup_try_charge() will return
 *  0       ...  on success, filling *ptr with a valid memcg pointer.
 *  -ENOMEM ...  charge failure because of resource limits.
 *  -EINTR  ...  if thread is fatal. *ptr is filled with root_mem_cgroup.
 *
 * Unlike the exported interface, an "oom" parameter is added. if oom==true,
 * the oom-killer can be invoked.
 */
static int __mem_cgroup_try_charge(struct mm_struct *mm,
				   gfp_t gfp_mask,
				   unsigned int nr_pages,
				   struct mem_cgroup **ptr,
				   bool oom)
{
	unsigned int batch = max(CHARGE_BATCH, nr_pages);
	int nr_oom_retries = MEM_CGROUP_RECLAIM_RETRIES;
	struct mem_cgroup *memcg = NULL;
	int ret;

	/*
	 * Unlike gloval-vm's OOM-kill, we're not in memory shortage
	 * in system level. So, allow to go ahead dying process in addition to
	 * MEMDIE process.
	 */
	if (unlikely(test_thread_flag(TIF_MEMDIE)
		     || fatal_signal_pending(current)))
		goto bypass;

	if (unlikely(task_in_memcg_oom(current)))
<<<<<<< HEAD
		goto bypass;
=======
		goto nomem;

	if (gfp_mask & __GFP_NOFAIL)
		oom = false;
>>>>>>> d8ec26d7

	/*
	 * We always charge the cgroup the mm_struct belongs to.
	 * The mm_struct's mem_cgroup changes on task migration if the
	 * thread group leader migrates. It's possible that mm is not
	 * set, if so charge the root memcg (happens for pagecache usage).
	 */
	if (!*ptr && !mm)
		*ptr = root_mem_cgroup;
again:
	if (*ptr) { /* css should be a valid one */
		memcg = *ptr;
		if (mem_cgroup_is_root(memcg))
			goto done;
		if (consume_stock(memcg, nr_pages))
			goto done;
		css_get(&memcg->css);
	} else {
		struct task_struct *p;

		rcu_read_lock();
		p = rcu_dereference(mm->owner);
		/*
		 * Because we don't have task_lock(), "p" can exit.
		 * In that case, "memcg" can point to root or p can be NULL with
		 * race with swapoff. Then, we have small risk of mis-accouning.
		 * But such kind of mis-account by race always happens because
		 * we don't have cgroup_mutex(). It's overkill and we allo that
		 * small race, here.
		 * (*) swapoff at el will charge against mm-struct not against
		 * task-struct. So, mm->owner can be NULL.
		 */
		memcg = mem_cgroup_from_task(p);
		if (!memcg)
			memcg = root_mem_cgroup;
		if (mem_cgroup_is_root(memcg)) {
			rcu_read_unlock();
			goto done;
		}
		if (consume_stock(memcg, nr_pages)) {
			/*
			 * It seems dagerous to access memcg without css_get().
			 * But considering how consume_stok works, it's not
			 * necessary. If consume_stock success, some charges
			 * from this memcg are cached on this cpu. So, we
			 * don't need to call css_get()/css_tryget() before
			 * calling consume_stock().
			 */
			rcu_read_unlock();
			goto done;
		}
		/* after here, we may be blocked. we need to get refcnt */
		if (!css_tryget(&memcg->css)) {
			rcu_read_unlock();
			goto again;
		}
		rcu_read_unlock();
	}

	do {
		bool invoke_oom = oom && !nr_oom_retries;

		/* If killed, bypass charge */
		if (fatal_signal_pending(current)) {
			css_put(&memcg->css);
			goto bypass;
		}

		ret = mem_cgroup_do_charge(memcg, gfp_mask, batch,
					   nr_pages, invoke_oom);
		switch (ret) {
		case CHARGE_OK:
			break;
		case CHARGE_RETRY: /* not in OOM situation but retry */
			batch = nr_pages;
			css_put(&memcg->css);
			memcg = NULL;
			goto again;
		case CHARGE_WOULDBLOCK: /* !__GFP_WAIT */
			css_put(&memcg->css);
			goto nomem;
		case CHARGE_NOMEM: /* OOM routine works */
			if (!oom || invoke_oom) {
				css_put(&memcg->css);
				goto nomem;
			}
			nr_oom_retries--;
			break;
		}
	} while (ret != CHARGE_OK);

	if (batch > nr_pages)
		refill_stock(memcg, batch - nr_pages);
	css_put(&memcg->css);
done:
	*ptr = memcg;
	return 0;
nomem:
	if (!(gfp_mask & __GFP_NOFAIL)) {
		*ptr = NULL;
		return -ENOMEM;
	}
bypass:
	*ptr = root_mem_cgroup;
	return -EINTR;
}

/*
 * Somemtimes we have to undo a charge we got by try_charge().
 * This function is for that and do uncharge, put css's refcnt.
 * gotten by try_charge().
 */
static void __mem_cgroup_cancel_charge(struct mem_cgroup *memcg,
				       unsigned int nr_pages)
{
	if (!mem_cgroup_is_root(memcg)) {
		unsigned long bytes = nr_pages * PAGE_SIZE;

		res_counter_uncharge(&memcg->res, bytes);
		if (do_swap_account)
			res_counter_uncharge(&memcg->memsw, bytes);
	}
}

/*
 * Cancel chrages in this cgroup....doesn't propagate to parent cgroup.
 * This is useful when moving usage to parent cgroup.
 */
static void __mem_cgroup_cancel_local_charge(struct mem_cgroup *memcg,
					unsigned int nr_pages)
{
	unsigned long bytes = nr_pages * PAGE_SIZE;

	if (mem_cgroup_is_root(memcg))
		return;

	res_counter_uncharge_until(&memcg->res, memcg->res.parent, bytes);
	if (do_swap_account)
		res_counter_uncharge_until(&memcg->memsw,
						memcg->memsw.parent, bytes);
}

/*
 * A helper function to get mem_cgroup from ID. must be called under
 * rcu_read_lock().  The caller is responsible for calling css_tryget if
 * the mem_cgroup is used for charging. (dropping refcnt from swap can be
 * called against removed memcg.)
 */
static struct mem_cgroup *mem_cgroup_lookup(unsigned short id)
{
	/* ID 0 is unused ID */
	if (!id)
		return NULL;
	return mem_cgroup_from_id(id);
}

struct mem_cgroup *try_get_mem_cgroup_from_page(struct page *page)
{
	struct mem_cgroup *memcg = NULL;
	struct page_cgroup *pc;
	unsigned short id;
	swp_entry_t ent;

	VM_BUG_ON(!PageLocked(page));

	pc = lookup_page_cgroup(page);
	lock_page_cgroup(pc);
	if (PageCgroupUsed(pc)) {
		memcg = pc->mem_cgroup;
		if (memcg && !css_tryget(&memcg->css))
			memcg = NULL;
	} else if (PageSwapCache(page)) {
		ent.val = page_private(page);
		id = lookup_swap_cgroup_id(ent);
		rcu_read_lock();
		memcg = mem_cgroup_lookup(id);
		if (memcg && !css_tryget(&memcg->css))
			memcg = NULL;
		rcu_read_unlock();
	}
	unlock_page_cgroup(pc);
	return memcg;
}

static void __mem_cgroup_commit_charge(struct mem_cgroup *memcg,
				       struct page *page,
				       unsigned int nr_pages,
				       enum charge_type ctype,
				       bool lrucare)
{
	struct page_cgroup *pc = lookup_page_cgroup(page);
	struct zone *uninitialized_var(zone);
	struct lruvec *lruvec;
	bool was_on_lru = false;
	bool anon;

	lock_page_cgroup(pc);
	VM_BUG_ON(PageCgroupUsed(pc));
	/*
	 * we don't need page_cgroup_lock about tail pages, becase they are not
	 * accessed by any other context at this point.
	 */

	/*
	 * In some cases, SwapCache and FUSE(splice_buf->radixtree), the page
	 * may already be on some other mem_cgroup's LRU.  Take care of it.
	 */
	if (lrucare) {
		zone = page_zone(page);
		spin_lock_irq(&zone->lru_lock);
		if (PageLRU(page)) {
			lruvec = mem_cgroup_zone_lruvec(zone, pc->mem_cgroup);
			ClearPageLRU(page);
			del_page_from_lru_list(page, lruvec, page_lru(page));
			was_on_lru = true;
		}
	}

	pc->mem_cgroup = memcg;
	/*
	 * We access a page_cgroup asynchronously without lock_page_cgroup().
	 * Especially when a page_cgroup is taken from a page, pc->mem_cgroup
	 * is accessed after testing USED bit. To make pc->mem_cgroup visible
	 * before USED bit, we need memory barrier here.
	 * See mem_cgroup_add_lru_list(), etc.
	 */
	smp_wmb();
	SetPageCgroupUsed(pc);

	if (lrucare) {
		if (was_on_lru) {
			lruvec = mem_cgroup_zone_lruvec(zone, pc->mem_cgroup);
			VM_BUG_ON(PageLRU(page));
			SetPageLRU(page);
			add_page_to_lru_list(page, lruvec, page_lru(page));
		}
		spin_unlock_irq(&zone->lru_lock);
	}

	if (ctype == MEM_CGROUP_CHARGE_TYPE_ANON)
		anon = true;
	else
		anon = false;

	mem_cgroup_charge_statistics(memcg, page, anon, nr_pages);
	unlock_page_cgroup(pc);

	/*
	 * "charge_statistics" updated event counter. Then, check it.
	 * Insert ancestor (and ancestor's ancestors), to softlimit RB-tree.
	 * if they exceeds softlimit.
	 */
	memcg_check_events(memcg, page);
}

static DEFINE_MUTEX(set_limit_mutex);

#ifdef CONFIG_MEMCG_KMEM
static inline bool memcg_can_account_kmem(struct mem_cgroup *memcg)
{
	return !mem_cgroup_disabled() && !mem_cgroup_is_root(memcg) &&
		(memcg->kmem_account_flags & KMEM_ACCOUNTED_MASK);
}

/*
 * This is a bit cumbersome, but it is rarely used and avoids a backpointer
 * in the memcg_cache_params struct.
 */
static struct kmem_cache *memcg_params_to_cache(struct memcg_cache_params *p)
{
	struct kmem_cache *cachep;

	VM_BUG_ON(p->is_root_cache);
	cachep = p->root_cache;
	return cache_from_memcg_idx(cachep, memcg_cache_id(p->memcg));
}

#ifdef CONFIG_SLABINFO
static int mem_cgroup_slabinfo_read(struct cgroup_subsys_state *css,
				    struct cftype *cft, struct seq_file *m)
{
	struct mem_cgroup *memcg = mem_cgroup_from_css(css);
	struct memcg_cache_params *params;

	if (!memcg_can_account_kmem(memcg))
		return -EIO;

	print_slabinfo_header(m);

	mutex_lock(&memcg->slab_caches_mutex);
	list_for_each_entry(params, &memcg->memcg_slab_caches, list)
		cache_show(memcg_params_to_cache(params), m);
	mutex_unlock(&memcg->slab_caches_mutex);

	return 0;
}
#endif

static int memcg_charge_kmem(struct mem_cgroup *memcg, gfp_t gfp, u64 size)
{
	struct res_counter *fail_res;
	struct mem_cgroup *_memcg;
	int ret = 0;

	ret = res_counter_charge(&memcg->kmem, size, &fail_res);
	if (ret)
		return ret;

	_memcg = memcg;
	ret = __mem_cgroup_try_charge(NULL, gfp, size >> PAGE_SHIFT,
				      &_memcg, oom_gfp_allowed(gfp));

	if (ret == -EINTR)  {
		/*
		 * __mem_cgroup_try_charge() chosed to bypass to root due to
		 * OOM kill or fatal signal.  Since our only options are to
		 * either fail the allocation or charge it to this cgroup, do
		 * it as a temporary condition. But we can't fail. From a
		 * kmem/slab perspective, the cache has already been selected,
		 * by mem_cgroup_kmem_get_cache(), so it is too late to change
		 * our minds.
		 *
		 * This condition will only trigger if the task entered
		 * memcg_charge_kmem in a sane state, but was OOM-killed during
		 * __mem_cgroup_try_charge() above. Tasks that were already
		 * dying when the allocation triggers should have been already
		 * directed to the root cgroup in memcontrol.h
		 */
		res_counter_charge_nofail(&memcg->res, size, &fail_res);
		if (do_swap_account)
			res_counter_charge_nofail(&memcg->memsw, size,
						  &fail_res);
		ret = 0;
	} else if (ret)
		res_counter_uncharge(&memcg->kmem, size);

	return ret;
}

static void memcg_uncharge_kmem(struct mem_cgroup *memcg, u64 size)
{
	res_counter_uncharge(&memcg->res, size);
	if (do_swap_account)
		res_counter_uncharge(&memcg->memsw, size);

	/* Not down to 0 */
	if (res_counter_uncharge(&memcg->kmem, size))
		return;

	/*
	 * Releases a reference taken in kmem_cgroup_css_offline in case
	 * this last uncharge is racing with the offlining code or it is
	 * outliving the memcg existence.
	 *
	 * The memory barrier imposed by test&clear is paired with the
	 * explicit one in memcg_kmem_mark_dead().
	 */
	if (memcg_kmem_test_and_clear_dead(memcg))
		css_put(&memcg->css);
}

void memcg_cache_list_add(struct mem_cgroup *memcg, struct kmem_cache *cachep)
{
	if (!memcg)
		return;

	mutex_lock(&memcg->slab_caches_mutex);
	list_add(&cachep->memcg_params->list, &memcg->memcg_slab_caches);
	mutex_unlock(&memcg->slab_caches_mutex);
}

/*
 * helper for acessing a memcg's index. It will be used as an index in the
 * child cache array in kmem_cache, and also to derive its name. This function
 * will return -1 when this is not a kmem-limited memcg.
 */
int memcg_cache_id(struct mem_cgroup *memcg)
{
	return memcg ? memcg->kmemcg_id : -1;
}

/*
 * This ends up being protected by the set_limit mutex, during normal
 * operation, because that is its main call site.
 *
 * But when we create a new cache, we can call this as well if its parent
 * is kmem-limited. That will have to hold set_limit_mutex as well.
 */
int memcg_update_cache_sizes(struct mem_cgroup *memcg)
{
	int num, ret;

	num = ida_simple_get(&kmem_limited_groups,
				0, MEMCG_CACHES_MAX_SIZE, GFP_KERNEL);
	if (num < 0)
		return num;
	/*
	 * After this point, kmem_accounted (that we test atomically in
	 * the beginning of this conditional), is no longer 0. This
	 * guarantees only one process will set the following boolean
	 * to true. We don't need test_and_set because we're protected
	 * by the set_limit_mutex anyway.
	 */
	memcg_kmem_set_activated(memcg);

	ret = memcg_update_all_caches(num+1);
	if (ret) {
		ida_simple_remove(&kmem_limited_groups, num);
		memcg_kmem_clear_activated(memcg);
		return ret;
	}

	memcg->kmemcg_id = num;
	INIT_LIST_HEAD(&memcg->memcg_slab_caches);
	mutex_init(&memcg->slab_caches_mutex);
	return 0;
}

static size_t memcg_caches_array_size(int num_groups)
{
	ssize_t size;
	if (num_groups <= 0)
		return 0;

	size = 2 * num_groups;
	if (size < MEMCG_CACHES_MIN_SIZE)
		size = MEMCG_CACHES_MIN_SIZE;
	else if (size > MEMCG_CACHES_MAX_SIZE)
		size = MEMCG_CACHES_MAX_SIZE;

	return size;
}

/*
 * We should update the current array size iff all caches updates succeed. This
 * can only be done from the slab side. The slab mutex needs to be held when
 * calling this.
 */
void memcg_update_array_size(int num)
{
	if (num > memcg_limited_groups_array_size)
		memcg_limited_groups_array_size = memcg_caches_array_size(num);
}

static void kmem_cache_destroy_work_func(struct work_struct *w);

int memcg_update_cache_size(struct kmem_cache *s, int num_groups)
{
	struct memcg_cache_params *cur_params = s->memcg_params;

	VM_BUG_ON(!is_root_cache(s));

	if (num_groups > memcg_limited_groups_array_size) {
		int i;
		ssize_t size = memcg_caches_array_size(num_groups);

		size *= sizeof(void *);
		size += offsetof(struct memcg_cache_params, memcg_caches);

		s->memcg_params = kzalloc(size, GFP_KERNEL);
		if (!s->memcg_params) {
			s->memcg_params = cur_params;
			return -ENOMEM;
		}

		s->memcg_params->is_root_cache = true;

		/*
		 * There is the chance it will be bigger than
		 * memcg_limited_groups_array_size, if we failed an allocation
		 * in a cache, in which case all caches updated before it, will
		 * have a bigger array.
		 *
		 * But if that is the case, the data after
		 * memcg_limited_groups_array_size is certainly unused
		 */
		for (i = 0; i < memcg_limited_groups_array_size; i++) {
			if (!cur_params->memcg_caches[i])
				continue;
			s->memcg_params->memcg_caches[i] =
						cur_params->memcg_caches[i];
		}

		/*
		 * Ideally, we would wait until all caches succeed, and only
		 * then free the old one. But this is not worth the extra
		 * pointer per-cache we'd have to have for this.
		 *
		 * It is not a big deal if some caches are left with a size
		 * bigger than the others. And all updates will reset this
		 * anyway.
		 */
		kfree(cur_params);
	}
	return 0;
}

int memcg_register_cache(struct mem_cgroup *memcg, struct kmem_cache *s,
			 struct kmem_cache *root_cache)
{
	size_t size;

	if (!memcg_kmem_enabled())
		return 0;

	if (!memcg) {
		size = offsetof(struct memcg_cache_params, memcg_caches);
		size += memcg_limited_groups_array_size * sizeof(void *);
	} else
		size = sizeof(struct memcg_cache_params);

	s->memcg_params = kzalloc(size, GFP_KERNEL);
	if (!s->memcg_params)
		return -ENOMEM;

	if (memcg) {
		s->memcg_params->memcg = memcg;
		s->memcg_params->root_cache = root_cache;
		INIT_WORK(&s->memcg_params->destroy,
				kmem_cache_destroy_work_func);
	} else
		s->memcg_params->is_root_cache = true;

	return 0;
}

void memcg_release_cache(struct kmem_cache *s)
{
	struct kmem_cache *root;
	struct mem_cgroup *memcg;
	int id;

	/*
	 * This happens, for instance, when a root cache goes away before we
	 * add any memcg.
	 */
	if (!s->memcg_params)
		return;

	if (s->memcg_params->is_root_cache)
		goto out;

	memcg = s->memcg_params->memcg;
	id  = memcg_cache_id(memcg);

	root = s->memcg_params->root_cache;
	root->memcg_params->memcg_caches[id] = NULL;

	mutex_lock(&memcg->slab_caches_mutex);
	list_del(&s->memcg_params->list);
	mutex_unlock(&memcg->slab_caches_mutex);

	css_put(&memcg->css);
out:
	kfree(s->memcg_params);
}

/*
 * During the creation a new cache, we need to disable our accounting mechanism
 * altogether. This is true even if we are not creating, but rather just
 * enqueing new caches to be created.
 *
 * This is because that process will trigger allocations; some visible, like
 * explicit kmallocs to auxiliary data structures, name strings and internal
 * cache structures; some well concealed, like INIT_WORK() that can allocate
 * objects during debug.
 *
 * If any allocation happens during memcg_kmem_get_cache, we will recurse back
 * to it. This may not be a bounded recursion: since the first cache creation
 * failed to complete (waiting on the allocation), we'll just try to create the
 * cache again, failing at the same point.
 *
 * memcg_kmem_get_cache is prepared to abort after seeing a positive count of
 * memcg_kmem_skip_account. So we enclose anything that might allocate memory
 * inside the following two functions.
 */
static inline void memcg_stop_kmem_account(void)
{
	VM_BUG_ON(!current->mm);
	current->memcg_kmem_skip_account++;
}

static inline void memcg_resume_kmem_account(void)
{
	VM_BUG_ON(!current->mm);
	current->memcg_kmem_skip_account--;
}

static void kmem_cache_destroy_work_func(struct work_struct *w)
{
	struct kmem_cache *cachep;
	struct memcg_cache_params *p;

	p = container_of(w, struct memcg_cache_params, destroy);

	cachep = memcg_params_to_cache(p);

	/*
	 * If we get down to 0 after shrink, we could delete right away.
	 * However, memcg_release_pages() already puts us back in the workqueue
	 * in that case. If we proceed deleting, we'll get a dangling
	 * reference, and removing the object from the workqueue in that case
	 * is unnecessary complication. We are not a fast path.
	 *
	 * Note that this case is fundamentally different from racing with
	 * shrink_slab(): if memcg_cgroup_destroy_cache() is called in
	 * kmem_cache_shrink, not only we would be reinserting a dead cache
	 * into the queue, but doing so from inside the worker racing to
	 * destroy it.
	 *
	 * So if we aren't down to zero, we'll just schedule a worker and try
	 * again
	 */
	if (atomic_read(&cachep->memcg_params->nr_pages) != 0) {
		kmem_cache_shrink(cachep);
		if (atomic_read(&cachep->memcg_params->nr_pages) == 0)
			return;
	} else
		kmem_cache_destroy(cachep);
}

void mem_cgroup_destroy_cache(struct kmem_cache *cachep)
{
	if (!cachep->memcg_params->dead)
		return;

	/*
	 * There are many ways in which we can get here.
	 *
	 * We can get to a memory-pressure situation while the delayed work is
	 * still pending to run. The vmscan shrinkers can then release all
	 * cache memory and get us to destruction. If this is the case, we'll
	 * be executed twice, which is a bug (the second time will execute over
	 * bogus data). In this case, cancelling the work should be fine.
	 *
	 * But we can also get here from the worker itself, if
	 * kmem_cache_shrink is enough to shake all the remaining objects and
	 * get the page count to 0. In this case, we'll deadlock if we try to
	 * cancel the work (the worker runs with an internal lock held, which
	 * is the same lock we would hold for cancel_work_sync().)
	 *
	 * Since we can't possibly know who got us here, just refrain from
	 * running if there is already work pending
	 */
	if (work_pending(&cachep->memcg_params->destroy))
		return;
	/*
	 * We have to defer the actual destroying to a workqueue, because
	 * we might currently be in a context that cannot sleep.
	 */
	schedule_work(&cachep->memcg_params->destroy);
}

/*
 * This lock protects updaters, not readers. We want readers to be as fast as
 * they can, and they will either see NULL or a valid cache value. Our model
 * allow them to see NULL, in which case the root memcg will be selected.
 *
 * We need this lock because multiple allocations to the same cache from a non
 * will span more than one worker. Only one of them can create the cache.
 */
static DEFINE_MUTEX(memcg_cache_mutex);

/*
 * Called with memcg_cache_mutex held
 */
static struct kmem_cache *kmem_cache_dup(struct mem_cgroup *memcg,
					 struct kmem_cache *s)
{
	struct kmem_cache *new;
	static char *tmp_name = NULL;

	lockdep_assert_held(&memcg_cache_mutex);

	/*
	 * kmem_cache_create_memcg duplicates the given name and
	 * cgroup_name for this name requires RCU context.
	 * This static temporary buffer is used to prevent from
	 * pointless shortliving allocation.
	 */
	if (!tmp_name) {
		tmp_name = kmalloc(PATH_MAX, GFP_KERNEL);
		if (!tmp_name)
			return NULL;
	}

	rcu_read_lock();
	snprintf(tmp_name, PATH_MAX, "%s(%d:%s)", s->name,
			 memcg_cache_id(memcg), cgroup_name(memcg->css.cgroup));
	rcu_read_unlock();

	new = kmem_cache_create_memcg(memcg, tmp_name, s->object_size, s->align,
				      (s->flags & ~SLAB_PANIC), s->ctor, s);

	if (new)
		new->allocflags |= __GFP_KMEMCG;

	return new;
}

static struct kmem_cache *memcg_create_kmem_cache(struct mem_cgroup *memcg,
						  struct kmem_cache *cachep)
{
	struct kmem_cache *new_cachep;
	int idx;

	BUG_ON(!memcg_can_account_kmem(memcg));

	idx = memcg_cache_id(memcg);

	mutex_lock(&memcg_cache_mutex);
	new_cachep = cache_from_memcg_idx(cachep, idx);
	if (new_cachep) {
		css_put(&memcg->css);
		goto out;
	}

	new_cachep = kmem_cache_dup(memcg, cachep);
	if (new_cachep == NULL) {
		new_cachep = cachep;
		css_put(&memcg->css);
		goto out;
	}

	atomic_set(&new_cachep->memcg_params->nr_pages , 0);

	cachep->memcg_params->memcg_caches[idx] = new_cachep;
	/*
	 * the readers won't lock, make sure everybody sees the updated value,
	 * so they won't put stuff in the queue again for no reason
	 */
	wmb();
out:
	mutex_unlock(&memcg_cache_mutex);
	return new_cachep;
}

void kmem_cache_destroy_memcg_children(struct kmem_cache *s)
{
	struct kmem_cache *c;
	int i;

	if (!s->memcg_params)
		return;
	if (!s->memcg_params->is_root_cache)
		return;

	/*
	 * If the cache is being destroyed, we trust that there is no one else
	 * requesting objects from it. Even if there are, the sanity checks in
	 * kmem_cache_destroy should caught this ill-case.
	 *
	 * Still, we don't want anyone else freeing memcg_caches under our
	 * noses, which can happen if a new memcg comes to life. As usual,
	 * we'll take the set_limit_mutex to protect ourselves against this.
	 */
	mutex_lock(&set_limit_mutex);
	for_each_memcg_cache_index(i) {
		c = cache_from_memcg_idx(s, i);
		if (!c)
			continue;

		/*
		 * We will now manually delete the caches, so to avoid races
		 * we need to cancel all pending destruction workers and
		 * proceed with destruction ourselves.
		 *
		 * kmem_cache_destroy() will call kmem_cache_shrink internally,
		 * and that could spawn the workers again: it is likely that
		 * the cache still have active pages until this very moment.
		 * This would lead us back to mem_cgroup_destroy_cache.
		 *
		 * But that will not execute at all if the "dead" flag is not
		 * set, so flip it down to guarantee we are in control.
		 */
		c->memcg_params->dead = false;
		cancel_work_sync(&c->memcg_params->destroy);
		kmem_cache_destroy(c);
	}
	mutex_unlock(&set_limit_mutex);
}

struct create_work {
	struct mem_cgroup *memcg;
	struct kmem_cache *cachep;
	struct work_struct work;
};

static void mem_cgroup_destroy_all_caches(struct mem_cgroup *memcg)
{
	struct kmem_cache *cachep;
	struct memcg_cache_params *params;

	if (!memcg_kmem_is_active(memcg))
		return;

	mutex_lock(&memcg->slab_caches_mutex);
	list_for_each_entry(params, &memcg->memcg_slab_caches, list) {
		cachep = memcg_params_to_cache(params);
		cachep->memcg_params->dead = true;
		schedule_work(&cachep->memcg_params->destroy);
	}
	mutex_unlock(&memcg->slab_caches_mutex);
}

static void memcg_create_cache_work_func(struct work_struct *w)
{
	struct create_work *cw;

	cw = container_of(w, struct create_work, work);
	memcg_create_kmem_cache(cw->memcg, cw->cachep);
	kfree(cw);
}

/*
 * Enqueue the creation of a per-memcg kmem_cache.
 */
static void __memcg_create_cache_enqueue(struct mem_cgroup *memcg,
					 struct kmem_cache *cachep)
{
	struct create_work *cw;

	cw = kmalloc(sizeof(struct create_work), GFP_NOWAIT);
	if (cw == NULL) {
		css_put(&memcg->css);
		return;
	}

	cw->memcg = memcg;
	cw->cachep = cachep;

	INIT_WORK(&cw->work, memcg_create_cache_work_func);
	schedule_work(&cw->work);
}

static void memcg_create_cache_enqueue(struct mem_cgroup *memcg,
				       struct kmem_cache *cachep)
{
	/*
	 * We need to stop accounting when we kmalloc, because if the
	 * corresponding kmalloc cache is not yet created, the first allocation
	 * in __memcg_create_cache_enqueue will recurse.
	 *
	 * However, it is better to enclose the whole function. Depending on
	 * the debugging options enabled, INIT_WORK(), for instance, can
	 * trigger an allocation. This too, will make us recurse. Because at
	 * this point we can't allow ourselves back into memcg_kmem_get_cache,
	 * the safest choice is to do it like this, wrapping the whole function.
	 */
	memcg_stop_kmem_account();
	__memcg_create_cache_enqueue(memcg, cachep);
	memcg_resume_kmem_account();
}
/*
 * Return the kmem_cache we're supposed to use for a slab allocation.
 * We try to use the current memcg's version of the cache.
 *
 * If the cache does not exist yet, if we are the first user of it,
 * we either create it immediately, if possible, or create it asynchronously
 * in a workqueue.
 * In the latter case, we will let the current allocation go through with
 * the original cache.
 *
 * Can't be called in interrupt context or from kernel threads.
 * This function needs to be called with rcu_read_lock() held.
 */
struct kmem_cache *__memcg_kmem_get_cache(struct kmem_cache *cachep,
					  gfp_t gfp)
{
	struct mem_cgroup *memcg;
	int idx;

	VM_BUG_ON(!cachep->memcg_params);
	VM_BUG_ON(!cachep->memcg_params->is_root_cache);

	if (!current->mm || current->memcg_kmem_skip_account)
		return cachep;

	rcu_read_lock();
	memcg = mem_cgroup_from_task(rcu_dereference(current->mm->owner));

	if (!memcg_can_account_kmem(memcg))
		goto out;

	idx = memcg_cache_id(memcg);

	/*
	 * barrier to mare sure we're always seeing the up to date value.  The
	 * code updating memcg_caches will issue a write barrier to match this.
	 */
	read_barrier_depends();
	if (likely(cache_from_memcg_idx(cachep, idx))) {
		cachep = cache_from_memcg_idx(cachep, idx);
		goto out;
	}

	/* The corresponding put will be done in the workqueue. */
	if (!css_tryget(&memcg->css))
		goto out;
	rcu_read_unlock();

	/*
	 * If we are in a safe context (can wait, and not in interrupt
	 * context), we could be be predictable and return right away.
	 * This would guarantee that the allocation being performed
	 * already belongs in the new cache.
	 *
	 * However, there are some clashes that can arrive from locking.
	 * For instance, because we acquire the slab_mutex while doing
	 * kmem_cache_dup, this means no further allocation could happen
	 * with the slab_mutex held.
	 *
	 * Also, because cache creation issue get_online_cpus(), this
	 * creates a lock chain: memcg_slab_mutex -> cpu_hotplug_mutex,
	 * that ends up reversed during cpu hotplug. (cpuset allocates
	 * a bunch of GFP_KERNEL memory during cpuup). Due to all that,
	 * better to defer everything.
	 */
	memcg_create_cache_enqueue(memcg, cachep);
	return cachep;
out:
	rcu_read_unlock();
	return cachep;
}
EXPORT_SYMBOL(__memcg_kmem_get_cache);

/*
 * We need to verify if the allocation against current->mm->owner's memcg is
 * possible for the given order. But the page is not allocated yet, so we'll
 * need a further commit step to do the final arrangements.
 *
 * It is possible for the task to switch cgroups in this mean time, so at
 * commit time, we can't rely on task conversion any longer.  We'll then use
 * the handle argument to return to the caller which cgroup we should commit
 * against. We could also return the memcg directly and avoid the pointer
 * passing, but a boolean return value gives better semantics considering
 * the compiled-out case as well.
 *
 * Returning true means the allocation is possible.
 */
bool
__memcg_kmem_newpage_charge(gfp_t gfp, struct mem_cgroup **_memcg, int order)
{
	struct mem_cgroup *memcg;
	int ret;

	*_memcg = NULL;

	/*
	 * Disabling accounting is only relevant for some specific memcg
	 * internal allocations. Therefore we would initially not have such
	 * check here, since direct calls to the page allocator that are marked
	 * with GFP_KMEMCG only happen outside memcg core. We are mostly
	 * concerned with cache allocations, and by having this test at
	 * memcg_kmem_get_cache, we are already able to relay the allocation to
	 * the root cache and bypass the memcg cache altogether.
	 *
	 * There is one exception, though: the SLUB allocator does not create
	 * large order caches, but rather service large kmallocs directly from
	 * the page allocator. Therefore, the following sequence when backed by
	 * the SLUB allocator:
	 *
	 *	memcg_stop_kmem_account();
	 *	kmalloc(<large_number>)
	 *	memcg_resume_kmem_account();
	 *
	 * would effectively ignore the fact that we should skip accounting,
	 * since it will drive us directly to this function without passing
	 * through the cache selector memcg_kmem_get_cache. Such large
	 * allocations are extremely rare but can happen, for instance, for the
	 * cache arrays. We bring this test here.
	 */
	if (!current->mm || current->memcg_kmem_skip_account)
		return true;

	memcg = try_get_mem_cgroup_from_mm(current->mm);

	/*
	 * very rare case described in mem_cgroup_from_task. Unfortunately there
	 * isn't much we can do without complicating this too much, and it would
	 * be gfp-dependent anyway. Just let it go
	 */
	if (unlikely(!memcg))
		return true;

	if (!memcg_can_account_kmem(memcg)) {
		css_put(&memcg->css);
		return true;
	}

	ret = memcg_charge_kmem(memcg, gfp, PAGE_SIZE << order);
	if (!ret)
		*_memcg = memcg;

	css_put(&memcg->css);
	return (ret == 0);
}

void __memcg_kmem_commit_charge(struct page *page, struct mem_cgroup *memcg,
			      int order)
{
	struct page_cgroup *pc;

	VM_BUG_ON(mem_cgroup_is_root(memcg));

	/* The page allocation failed. Revert */
	if (!page) {
		memcg_uncharge_kmem(memcg, PAGE_SIZE << order);
		return;
	}

	pc = lookup_page_cgroup(page);
	lock_page_cgroup(pc);
	pc->mem_cgroup = memcg;
	SetPageCgroupUsed(pc);
	unlock_page_cgroup(pc);
}

void __memcg_kmem_uncharge_pages(struct page *page, int order)
{
	struct mem_cgroup *memcg = NULL;
	struct page_cgroup *pc;


	pc = lookup_page_cgroup(page);
	/*
	 * Fast unlocked return. Theoretically might have changed, have to
	 * check again after locking.
	 */
	if (!PageCgroupUsed(pc))
		return;

	lock_page_cgroup(pc);
	if (PageCgroupUsed(pc)) {
		memcg = pc->mem_cgroup;
		ClearPageCgroupUsed(pc);
	}
	unlock_page_cgroup(pc);

	/*
	 * We trust that only if there is a memcg associated with the page, it
	 * is a valid allocation
	 */
	if (!memcg)
		return;

	VM_BUG_ON(mem_cgroup_is_root(memcg));
	memcg_uncharge_kmem(memcg, PAGE_SIZE << order);
}
#else
static inline void mem_cgroup_destroy_all_caches(struct mem_cgroup *memcg)
{
}
#endif /* CONFIG_MEMCG_KMEM */

#ifdef CONFIG_TRANSPARENT_HUGEPAGE

#define PCGF_NOCOPY_AT_SPLIT (1 << PCG_LOCK | 1 << PCG_MIGRATION)
/*
 * Because tail pages are not marked as "used", set it. We're under
 * zone->lru_lock, 'splitting on pmd' and compound_lock.
 * charge/uncharge will be never happen and move_account() is done under
 * compound_lock(), so we don't have to take care of races.
 */
void mem_cgroup_split_huge_fixup(struct page *head)
{
	struct page_cgroup *head_pc = lookup_page_cgroup(head);
	struct page_cgroup *pc;
	struct mem_cgroup *memcg;
	int i;

	if (mem_cgroup_disabled())
		return;

	memcg = head_pc->mem_cgroup;
	for (i = 1; i < HPAGE_PMD_NR; i++) {
		pc = head_pc + i;
		pc->mem_cgroup = memcg;
		smp_wmb();/* see __commit_charge() */
		pc->flags = head_pc->flags & ~PCGF_NOCOPY_AT_SPLIT;
	}
	__this_cpu_sub(memcg->stat->count[MEM_CGROUP_STAT_RSS_HUGE],
		       HPAGE_PMD_NR);
}
#endif /* CONFIG_TRANSPARENT_HUGEPAGE */

static inline
void mem_cgroup_move_account_page_stat(struct mem_cgroup *from,
					struct mem_cgroup *to,
					unsigned int nr_pages,
					enum mem_cgroup_stat_index idx)
{
	/* Update stat data for mem_cgroup */
	preempt_disable();
	__this_cpu_sub(from->stat->count[idx], nr_pages);
	__this_cpu_add(to->stat->count[idx], nr_pages);
	preempt_enable();
}

/**
 * mem_cgroup_move_account - move account of the page
 * @page: the page
 * @nr_pages: number of regular pages (>1 for huge pages)
 * @pc:	page_cgroup of the page.
 * @from: mem_cgroup which the page is moved from.
 * @to:	mem_cgroup which the page is moved to. @from != @to.
 *
 * The caller must confirm following.
 * - page is not on LRU (isolate_page() is useful.)
 * - compound_lock is held when nr_pages > 1
 *
 * This function doesn't do "charge" to new cgroup and doesn't do "uncharge"
 * from old cgroup.
 */
static int mem_cgroup_move_account(struct page *page,
				   unsigned int nr_pages,
				   struct page_cgroup *pc,
				   struct mem_cgroup *from,
				   struct mem_cgroup *to)
{
	unsigned long flags;
	int ret;
	bool anon = PageAnon(page);

	VM_BUG_ON(from == to);
	VM_BUG_ON(PageLRU(page));
	/*
	 * The page is isolated from LRU. So, collapse function
	 * will not handle this page. But page splitting can happen.
	 * Do this check under compound_page_lock(). The caller should
	 * hold it.
	 */
	ret = -EBUSY;
	if (nr_pages > 1 && !PageTransHuge(page))
		goto out;

	lock_page_cgroup(pc);

	ret = -EINVAL;
	if (!PageCgroupUsed(pc) || pc->mem_cgroup != from)
		goto unlock;

	move_lock_mem_cgroup(from, &flags);

	if (!anon && page_mapped(page))
		mem_cgroup_move_account_page_stat(from, to, nr_pages,
			MEM_CGROUP_STAT_FILE_MAPPED);

	if (PageWriteback(page))
		mem_cgroup_move_account_page_stat(from, to, nr_pages,
			MEM_CGROUP_STAT_WRITEBACK);

	mem_cgroup_charge_statistics(from, page, anon, -nr_pages);

	/* caller should have done css_get */
	pc->mem_cgroup = to;
	mem_cgroup_charge_statistics(to, page, anon, nr_pages);
	move_unlock_mem_cgroup(from, &flags);
	ret = 0;
unlock:
	unlock_page_cgroup(pc);
	/*
	 * check events
	 */
	memcg_check_events(to, page);
	memcg_check_events(from, page);
out:
	return ret;
}

/**
 * mem_cgroup_move_parent - moves page to the parent group
 * @page: the page to move
 * @pc: page_cgroup of the page
 * @child: page's cgroup
 *
 * move charges to its parent or the root cgroup if the group has no
 * parent (aka use_hierarchy==0).
 * Although this might fail (get_page_unless_zero, isolate_lru_page or
 * mem_cgroup_move_account fails) the failure is always temporary and
 * it signals a race with a page removal/uncharge or migration. In the
 * first case the page is on the way out and it will vanish from the LRU
 * on the next attempt and the call should be retried later.
 * Isolation from the LRU fails only if page has been isolated from
 * the LRU since we looked at it and that usually means either global
 * reclaim or migration going on. The page will either get back to the
 * LRU or vanish.
 * Finaly mem_cgroup_move_account fails only if the page got uncharged
 * (!PageCgroupUsed) or moved to a different group. The page will
 * disappear in the next attempt.
 */
static int mem_cgroup_move_parent(struct page *page,
				  struct page_cgroup *pc,
				  struct mem_cgroup *child)
{
	struct mem_cgroup *parent;
	unsigned int nr_pages;
	unsigned long uninitialized_var(flags);
	int ret;

	VM_BUG_ON(mem_cgroup_is_root(child));

	ret = -EBUSY;
	if (!get_page_unless_zero(page))
		goto out;
	if (isolate_lru_page(page))
		goto put;

	nr_pages = hpage_nr_pages(page);

	parent = parent_mem_cgroup(child);
	/*
	 * If no parent, move charges to root cgroup.
	 */
	if (!parent)
		parent = root_mem_cgroup;

	if (nr_pages > 1) {
		VM_BUG_ON(!PageTransHuge(page));
		flags = compound_lock_irqsave(page);
	}

	ret = mem_cgroup_move_account(page, nr_pages,
				pc, child, parent);
	if (!ret)
		__mem_cgroup_cancel_local_charge(child, nr_pages);

	if (nr_pages > 1)
		compound_unlock_irqrestore(page, flags);
	putback_lru_page(page);
put:
	put_page(page);
out:
	return ret;
}

/*
 * Charge the memory controller for page usage.
 * Return
 * 0 if the charge was successful
 * < 0 if the cgroup is over its limit
 */
static int mem_cgroup_charge_common(struct page *page, struct mm_struct *mm,
				gfp_t gfp_mask, enum charge_type ctype)
{
	struct mem_cgroup *memcg = NULL;
	unsigned int nr_pages = 1;
	bool oom = true;
	int ret;

	if (PageTransHuge(page)) {
		nr_pages <<= compound_order(page);
		VM_BUG_ON(!PageTransHuge(page));
		/*
		 * Never OOM-kill a process for a huge page.  The
		 * fault handler will fall back to regular pages.
		 */
		oom = false;
	}

	ret = __mem_cgroup_try_charge(mm, gfp_mask, nr_pages, &memcg, oom);
	if (ret == -ENOMEM)
		return ret;
	__mem_cgroup_commit_charge(memcg, page, nr_pages, ctype, false);
	return 0;
}

int mem_cgroup_newpage_charge(struct page *page,
			      struct mm_struct *mm, gfp_t gfp_mask)
{
	if (mem_cgroup_disabled())
		return 0;
	VM_BUG_ON(page_mapped(page));
	VM_BUG_ON(page->mapping && !PageAnon(page));
	VM_BUG_ON(!mm);
	return mem_cgroup_charge_common(page, mm, gfp_mask,
					MEM_CGROUP_CHARGE_TYPE_ANON);
}

/*
 * While swap-in, try_charge -> commit or cancel, the page is locked.
 * And when try_charge() successfully returns, one refcnt to memcg without
 * struct page_cgroup is acquired. This refcnt will be consumed by
 * "commit()" or removed by "cancel()"
 */
static int __mem_cgroup_try_charge_swapin(struct mm_struct *mm,
					  struct page *page,
					  gfp_t mask,
					  struct mem_cgroup **memcgp)
{
	struct mem_cgroup *memcg;
	struct page_cgroup *pc;
	int ret;

	pc = lookup_page_cgroup(page);
	/*
	 * Every swap fault against a single page tries to charge the
	 * page, bail as early as possible.  shmem_unuse() encounters
	 * already charged pages, too.  The USED bit is protected by
	 * the page lock, which serializes swap cache removal, which
	 * in turn serializes uncharging.
	 */
	if (PageCgroupUsed(pc))
		return 0;
	if (!do_swap_account)
		goto charge_cur_mm;
	memcg = try_get_mem_cgroup_from_page(page);
	if (!memcg)
		goto charge_cur_mm;
	*memcgp = memcg;
	ret = __mem_cgroup_try_charge(NULL, mask, 1, memcgp, true);
	css_put(&memcg->css);
	if (ret == -EINTR)
		ret = 0;
	return ret;
charge_cur_mm:
	ret = __mem_cgroup_try_charge(mm, mask, 1, memcgp, true);
	if (ret == -EINTR)
		ret = 0;
	return ret;
}

int mem_cgroup_try_charge_swapin(struct mm_struct *mm, struct page *page,
				 gfp_t gfp_mask, struct mem_cgroup **memcgp)
{
	*memcgp = NULL;
	if (mem_cgroup_disabled())
		return 0;
	/*
	 * A racing thread's fault, or swapoff, may have already
	 * updated the pte, and even removed page from swap cache: in
	 * those cases unuse_pte()'s pte_same() test will fail; but
	 * there's also a KSM case which does need to charge the page.
	 */
	if (!PageSwapCache(page)) {
		int ret;

		ret = __mem_cgroup_try_charge(mm, gfp_mask, 1, memcgp, true);
		if (ret == -EINTR)
			ret = 0;
		return ret;
	}
	return __mem_cgroup_try_charge_swapin(mm, page, gfp_mask, memcgp);
}

void mem_cgroup_cancel_charge_swapin(struct mem_cgroup *memcg)
{
	if (mem_cgroup_disabled())
		return;
	if (!memcg)
		return;
	__mem_cgroup_cancel_charge(memcg, 1);
}

static void
__mem_cgroup_commit_charge_swapin(struct page *page, struct mem_cgroup *memcg,
					enum charge_type ctype)
{
	if (mem_cgroup_disabled())
		return;
	if (!memcg)
		return;

	__mem_cgroup_commit_charge(memcg, page, 1, ctype, true);
	/*
	 * Now swap is on-memory. This means this page may be
	 * counted both as mem and swap....double count.
	 * Fix it by uncharging from memsw. Basically, this SwapCache is stable
	 * under lock_page(). But in do_swap_page()::memory.c, reuse_swap_page()
	 * may call delete_from_swap_cache() before reach here.
	 */
	if (do_swap_account && PageSwapCache(page)) {
		swp_entry_t ent = {.val = page_private(page)};
		mem_cgroup_uncharge_swap(ent);
	}
}

void mem_cgroup_commit_charge_swapin(struct page *page,
				     struct mem_cgroup *memcg)
{
	__mem_cgroup_commit_charge_swapin(page, memcg,
					  MEM_CGROUP_CHARGE_TYPE_ANON);
}

int mem_cgroup_cache_charge(struct page *page, struct mm_struct *mm,
				gfp_t gfp_mask)
{
	struct mem_cgroup *memcg = NULL;
	enum charge_type type = MEM_CGROUP_CHARGE_TYPE_CACHE;
	int ret;

	if (mem_cgroup_disabled())
		return 0;
	if (PageCompound(page))
		return 0;

	if (!PageSwapCache(page))
		ret = mem_cgroup_charge_common(page, mm, gfp_mask, type);
	else { /* page is swapcache/shmem */
		ret = __mem_cgroup_try_charge_swapin(mm, page,
						     gfp_mask, &memcg);
		if (!ret)
			__mem_cgroup_commit_charge_swapin(page, memcg, type);
	}
	return ret;
}

static void mem_cgroup_do_uncharge(struct mem_cgroup *memcg,
				   unsigned int nr_pages,
				   const enum charge_type ctype)
{
	struct memcg_batch_info *batch = NULL;
	bool uncharge_memsw = true;

	/* If swapout, usage of swap doesn't decrease */
	if (!do_swap_account || ctype == MEM_CGROUP_CHARGE_TYPE_SWAPOUT)
		uncharge_memsw = false;

	batch = &current->memcg_batch;
	/*
	 * In usual, we do css_get() when we remember memcg pointer.
	 * But in this case, we keep res->usage until end of a series of
	 * uncharges. Then, it's ok to ignore memcg's refcnt.
	 */
	if (!batch->memcg)
		batch->memcg = memcg;
	/*
	 * do_batch > 0 when unmapping pages or inode invalidate/truncate.
	 * In those cases, all pages freed continuously can be expected to be in
	 * the same cgroup and we have chance to coalesce uncharges.
	 * But we do uncharge one by one if this is killed by OOM(TIF_MEMDIE)
	 * because we want to do uncharge as soon as possible.
	 */

	if (!batch->do_batch || test_thread_flag(TIF_MEMDIE))
		goto direct_uncharge;

	if (nr_pages > 1)
		goto direct_uncharge;

	/*
	 * In typical case, batch->memcg == mem. This means we can
	 * merge a series of uncharges to an uncharge of res_counter.
	 * If not, we uncharge res_counter ony by one.
	 */
	if (batch->memcg != memcg)
		goto direct_uncharge;
	/* remember freed charge and uncharge it later */
	batch->nr_pages++;
	if (uncharge_memsw)
		batch->memsw_nr_pages++;
	return;
direct_uncharge:
	res_counter_uncharge(&memcg->res, nr_pages * PAGE_SIZE);
	if (uncharge_memsw)
		res_counter_uncharge(&memcg->memsw, nr_pages * PAGE_SIZE);
	if (unlikely(batch->memcg != memcg))
		memcg_oom_recover(memcg);
}

/*
 * uncharge if !page_mapped(page)
 */
static struct mem_cgroup *
__mem_cgroup_uncharge_common(struct page *page, enum charge_type ctype,
			     bool end_migration)
{
	struct mem_cgroup *memcg = NULL;
	unsigned int nr_pages = 1;
	struct page_cgroup *pc;
	bool anon;

	if (mem_cgroup_disabled())
		return NULL;

	if (PageTransHuge(page)) {
		nr_pages <<= compound_order(page);
		VM_BUG_ON(!PageTransHuge(page));
	}
	/*
	 * Check if our page_cgroup is valid
	 */
	pc = lookup_page_cgroup(page);
	if (unlikely(!PageCgroupUsed(pc)))
		return NULL;

	lock_page_cgroup(pc);

	memcg = pc->mem_cgroup;

	if (!PageCgroupUsed(pc))
		goto unlock_out;

	anon = PageAnon(page);

	switch (ctype) {
	case MEM_CGROUP_CHARGE_TYPE_ANON:
		/*
		 * Generally PageAnon tells if it's the anon statistics to be
		 * updated; but sometimes e.g. mem_cgroup_uncharge_page() is
		 * used before page reached the stage of being marked PageAnon.
		 */
		anon = true;
		/* fallthrough */
	case MEM_CGROUP_CHARGE_TYPE_DROP:
		/* See mem_cgroup_prepare_migration() */
		if (page_mapped(page))
			goto unlock_out;
		/*
		 * Pages under migration may not be uncharged.  But
		 * end_migration() /must/ be the one uncharging the
		 * unused post-migration page and so it has to call
		 * here with the migration bit still set.  See the
		 * res_counter handling below.
		 */
		if (!end_migration && PageCgroupMigration(pc))
			goto unlock_out;
		break;
	case MEM_CGROUP_CHARGE_TYPE_SWAPOUT:
		if (!PageAnon(page)) {	/* Shared memory */
			if (page->mapping && !page_is_file_cache(page))
				goto unlock_out;
		} else if (page_mapped(page)) /* Anon */
				goto unlock_out;
		break;
	default:
		break;
	}

	mem_cgroup_charge_statistics(memcg, page, anon, -nr_pages);

	ClearPageCgroupUsed(pc);
	/*
	 * pc->mem_cgroup is not cleared here. It will be accessed when it's
	 * freed from LRU. This is safe because uncharged page is expected not
	 * to be reused (freed soon). Exception is SwapCache, it's handled by
	 * special functions.
	 */

	unlock_page_cgroup(pc);
	/*
	 * even after unlock, we have memcg->res.usage here and this memcg
	 * will never be freed, so it's safe to call css_get().
	 */
	memcg_check_events(memcg, page);
	if (do_swap_account && ctype == MEM_CGROUP_CHARGE_TYPE_SWAPOUT) {
		mem_cgroup_swap_statistics(memcg, true);
		css_get(&memcg->css);
	}
	/*
	 * Migration does not charge the res_counter for the
	 * replacement page, so leave it alone when phasing out the
	 * page that is unused after the migration.
	 */
	if (!end_migration && !mem_cgroup_is_root(memcg))
		mem_cgroup_do_uncharge(memcg, nr_pages, ctype);

	return memcg;

unlock_out:
	unlock_page_cgroup(pc);
	return NULL;
}

void mem_cgroup_uncharge_page(struct page *page)
{
	/* early check. */
	if (page_mapped(page))
		return;
	VM_BUG_ON(page->mapping && !PageAnon(page));
	/*
	 * If the page is in swap cache, uncharge should be deferred
	 * to the swap path, which also properly accounts swap usage
	 * and handles memcg lifetime.
	 *
	 * Note that this check is not stable and reclaim may add the
	 * page to swap cache at any time after this.  However, if the
	 * page is not in swap cache by the time page->mapcount hits
	 * 0, there won't be any page table references to the swap
	 * slot, and reclaim will free it and not actually write the
	 * page to disk.
	 */
	if (PageSwapCache(page))
		return;
	__mem_cgroup_uncharge_common(page, MEM_CGROUP_CHARGE_TYPE_ANON, false);
}

void mem_cgroup_uncharge_cache_page(struct page *page)
{
	VM_BUG_ON(page_mapped(page));
	VM_BUG_ON(page->mapping);
	__mem_cgroup_uncharge_common(page, MEM_CGROUP_CHARGE_TYPE_CACHE, false);
}

/*
 * Batch_start/batch_end is called in unmap_page_range/invlidate/trucate.
 * In that cases, pages are freed continuously and we can expect pages
 * are in the same memcg. All these calls itself limits the number of
 * pages freed at once, then uncharge_start/end() is called properly.
 * This may be called prural(2) times in a context,
 */

void mem_cgroup_uncharge_start(void)
{
	current->memcg_batch.do_batch++;
	/* We can do nest. */
	if (current->memcg_batch.do_batch == 1) {
		current->memcg_batch.memcg = NULL;
		current->memcg_batch.nr_pages = 0;
		current->memcg_batch.memsw_nr_pages = 0;
	}
}

void mem_cgroup_uncharge_end(void)
{
	struct memcg_batch_info *batch = &current->memcg_batch;

	if (!batch->do_batch)
		return;

	batch->do_batch--;
	if (batch->do_batch) /* If stacked, do nothing. */
		return;

	if (!batch->memcg)
		return;
	/*
	 * This "batch->memcg" is valid without any css_get/put etc...
	 * bacause we hide charges behind us.
	 */
	if (batch->nr_pages)
		res_counter_uncharge(&batch->memcg->res,
				     batch->nr_pages * PAGE_SIZE);
	if (batch->memsw_nr_pages)
		res_counter_uncharge(&batch->memcg->memsw,
				     batch->memsw_nr_pages * PAGE_SIZE);
	memcg_oom_recover(batch->memcg);
	/* forget this pointer (for sanity check) */
	batch->memcg = NULL;
}

#ifdef CONFIG_SWAP
/*
 * called after __delete_from_swap_cache() and drop "page" account.
 * memcg information is recorded to swap_cgroup of "ent"
 */
void
mem_cgroup_uncharge_swapcache(struct page *page, swp_entry_t ent, bool swapout)
{
	struct mem_cgroup *memcg;
	int ctype = MEM_CGROUP_CHARGE_TYPE_SWAPOUT;

	if (!swapout) /* this was a swap cache but the swap is unused ! */
		ctype = MEM_CGROUP_CHARGE_TYPE_DROP;

	memcg = __mem_cgroup_uncharge_common(page, ctype, false);

	/*
	 * record memcg information,  if swapout && memcg != NULL,
	 * css_get() was called in uncharge().
	 */
	if (do_swap_account && swapout && memcg)
		swap_cgroup_record(ent, mem_cgroup_id(memcg));
}
#endif

#ifdef CONFIG_MEMCG_SWAP
/*
 * called from swap_entry_free(). remove record in swap_cgroup and
 * uncharge "memsw" account.
 */
void mem_cgroup_uncharge_swap(swp_entry_t ent)
{
	struct mem_cgroup *memcg;
	unsigned short id;

	if (!do_swap_account)
		return;

	id = swap_cgroup_record(ent, 0);
	rcu_read_lock();
	memcg = mem_cgroup_lookup(id);
	if (memcg) {
		/*
		 * We uncharge this because swap is freed.
		 * This memcg can be obsolete one. We avoid calling css_tryget
		 */
		if (!mem_cgroup_is_root(memcg))
			res_counter_uncharge(&memcg->memsw, PAGE_SIZE);
		mem_cgroup_swap_statistics(memcg, false);
		css_put(&memcg->css);
	}
	rcu_read_unlock();
}

/**
 * mem_cgroup_move_swap_account - move swap charge and swap_cgroup's record.
 * @entry: swap entry to be moved
 * @from:  mem_cgroup which the entry is moved from
 * @to:  mem_cgroup which the entry is moved to
 *
 * It succeeds only when the swap_cgroup's record for this entry is the same
 * as the mem_cgroup's id of @from.
 *
 * Returns 0 on success, -EINVAL on failure.
 *
 * The caller must have charged to @to, IOW, called res_counter_charge() about
 * both res and memsw, and called css_get().
 */
static int mem_cgroup_move_swap_account(swp_entry_t entry,
				struct mem_cgroup *from, struct mem_cgroup *to)
{
	unsigned short old_id, new_id;

	old_id = mem_cgroup_id(from);
	new_id = mem_cgroup_id(to);

	if (swap_cgroup_cmpxchg(entry, old_id, new_id) == old_id) {
		mem_cgroup_swap_statistics(from, false);
		mem_cgroup_swap_statistics(to, true);
		/*
		 * This function is only called from task migration context now.
		 * It postpones res_counter and refcount handling till the end
		 * of task migration(mem_cgroup_clear_mc()) for performance
		 * improvement. But we cannot postpone css_get(to)  because if
		 * the process that has been moved to @to does swap-in, the
		 * refcount of @to might be decreased to 0.
		 *
		 * We are in attach() phase, so the cgroup is guaranteed to be
		 * alive, so we can just call css_get().
		 */
		css_get(&to->css);
		return 0;
	}
	return -EINVAL;
}
#else
static inline int mem_cgroup_move_swap_account(swp_entry_t entry,
				struct mem_cgroup *from, struct mem_cgroup *to)
{
	return -EINVAL;
}
#endif

/*
 * Before starting migration, account PAGE_SIZE to mem_cgroup that the old
 * page belongs to.
 */
void mem_cgroup_prepare_migration(struct page *page, struct page *newpage,
				  struct mem_cgroup **memcgp)
{
	struct mem_cgroup *memcg = NULL;
	unsigned int nr_pages = 1;
	struct page_cgroup *pc;
	enum charge_type ctype;

	*memcgp = NULL;

	if (mem_cgroup_disabled())
		return;

	if (PageTransHuge(page))
		nr_pages <<= compound_order(page);

	pc = lookup_page_cgroup(page);
	lock_page_cgroup(pc);
	if (PageCgroupUsed(pc)) {
		memcg = pc->mem_cgroup;
		css_get(&memcg->css);
		/*
		 * At migrating an anonymous page, its mapcount goes down
		 * to 0 and uncharge() will be called. But, even if it's fully
		 * unmapped, migration may fail and this page has to be
		 * charged again. We set MIGRATION flag here and delay uncharge
		 * until end_migration() is called
		 *
		 * Corner Case Thinking
		 * A)
		 * When the old page was mapped as Anon and it's unmap-and-freed
		 * while migration was ongoing.
		 * If unmap finds the old page, uncharge() of it will be delayed
		 * until end_migration(). If unmap finds a new page, it's
		 * uncharged when it make mapcount to be 1->0. If unmap code
		 * finds swap_migration_entry, the new page will not be mapped
		 * and end_migration() will find it(mapcount==0).
		 *
		 * B)
		 * When the old page was mapped but migraion fails, the kernel
		 * remaps it. A charge for it is kept by MIGRATION flag even
		 * if mapcount goes down to 0. We can do remap successfully
		 * without charging it again.
		 *
		 * C)
		 * The "old" page is under lock_page() until the end of
		 * migration, so, the old page itself will not be swapped-out.
		 * If the new page is swapped out before end_migraton, our
		 * hook to usual swap-out path will catch the event.
		 */
		if (PageAnon(page))
			SetPageCgroupMigration(pc);
	}
	unlock_page_cgroup(pc);
	/*
	 * If the page is not charged at this point,
	 * we return here.
	 */
	if (!memcg)
		return;

	*memcgp = memcg;
	/*
	 * We charge new page before it's used/mapped. So, even if unlock_page()
	 * is called before end_migration, we can catch all events on this new
	 * page. In the case new page is migrated but not remapped, new page's
	 * mapcount will be finally 0 and we call uncharge in end_migration().
	 */
	if (PageAnon(page))
		ctype = MEM_CGROUP_CHARGE_TYPE_ANON;
	else
		ctype = MEM_CGROUP_CHARGE_TYPE_CACHE;
	/*
	 * The page is committed to the memcg, but it's not actually
	 * charged to the res_counter since we plan on replacing the
	 * old one and only one page is going to be left afterwards.
	 */
	__mem_cgroup_commit_charge(memcg, newpage, nr_pages, ctype, false);
}

/* remove redundant charge if migration failed*/
void mem_cgroup_end_migration(struct mem_cgroup *memcg,
	struct page *oldpage, struct page *newpage, bool migration_ok)
{
	struct page *used, *unused;
	struct page_cgroup *pc;
	bool anon;

	if (!memcg)
		return;

	if (!migration_ok) {
		used = oldpage;
		unused = newpage;
	} else {
		used = newpage;
		unused = oldpage;
	}
	anon = PageAnon(used);
	__mem_cgroup_uncharge_common(unused,
				     anon ? MEM_CGROUP_CHARGE_TYPE_ANON
				     : MEM_CGROUP_CHARGE_TYPE_CACHE,
				     true);
	css_put(&memcg->css);
	/*
	 * We disallowed uncharge of pages under migration because mapcount
	 * of the page goes down to zero, temporarly.
	 * Clear the flag and check the page should be charged.
	 */
	pc = lookup_page_cgroup(oldpage);
	lock_page_cgroup(pc);
	ClearPageCgroupMigration(pc);
	unlock_page_cgroup(pc);

	/*
	 * If a page is a file cache, radix-tree replacement is very atomic
	 * and we can skip this check. When it was an Anon page, its mapcount
	 * goes down to 0. But because we added MIGRATION flage, it's not
	 * uncharged yet. There are several case but page->mapcount check
	 * and USED bit check in mem_cgroup_uncharge_page() will do enough
	 * check. (see prepare_charge() also)
	 */
	if (anon)
		mem_cgroup_uncharge_page(used);
}

/*
 * At replace page cache, newpage is not under any memcg but it's on
 * LRU. So, this function doesn't touch res_counter but handles LRU
 * in correct way. Both pages are locked so we cannot race with uncharge.
 */
void mem_cgroup_replace_page_cache(struct page *oldpage,
				  struct page *newpage)
{
	struct mem_cgroup *memcg = NULL;
	struct page_cgroup *pc;
	enum charge_type type = MEM_CGROUP_CHARGE_TYPE_CACHE;

	if (mem_cgroup_disabled())
		return;

	pc = lookup_page_cgroup(oldpage);
	/* fix accounting on old pages */
	lock_page_cgroup(pc);
	if (PageCgroupUsed(pc)) {
		memcg = pc->mem_cgroup;
		mem_cgroup_charge_statistics(memcg, oldpage, false, -1);
		ClearPageCgroupUsed(pc);
	}
	unlock_page_cgroup(pc);

	/*
	 * When called from shmem_replace_page(), in some cases the
	 * oldpage has already been charged, and in some cases not.
	 */
	if (!memcg)
		return;
	/*
	 * Even if newpage->mapping was NULL before starting replacement,
	 * the newpage may be on LRU(or pagevec for LRU) already. We lock
	 * LRU while we overwrite pc->mem_cgroup.
	 */
	__mem_cgroup_commit_charge(memcg, newpage, 1, type, true);
}

#ifdef CONFIG_DEBUG_VM
static struct page_cgroup *lookup_page_cgroup_used(struct page *page)
{
	struct page_cgroup *pc;

	pc = lookup_page_cgroup(page);
	/*
	 * Can be NULL while feeding pages into the page allocator for
	 * the first time, i.e. during boot or memory hotplug;
	 * or when mem_cgroup_disabled().
	 */
	if (likely(pc) && PageCgroupUsed(pc))
		return pc;
	return NULL;
}

bool mem_cgroup_bad_page_check(struct page *page)
{
	if (mem_cgroup_disabled())
		return false;

	return lookup_page_cgroup_used(page) != NULL;
}

void mem_cgroup_print_bad_page(struct page *page)
{
	struct page_cgroup *pc;

	pc = lookup_page_cgroup_used(page);
	if (pc) {
		pr_alert("pc:%p pc->flags:%lx pc->mem_cgroup:%p\n",
			 pc, pc->flags, pc->mem_cgroup);
	}
}
#endif

static int mem_cgroup_resize_limit(struct mem_cgroup *memcg,
				unsigned long long val)
{
	int retry_count;
	u64 memswlimit, memlimit;
	int ret = 0;
	int children = mem_cgroup_count_children(memcg);
	u64 curusage, oldusage;
	int enlarge;

	/*
	 * For keeping hierarchical_reclaim simple, how long we should retry
	 * is depends on callers. We set our retry-count to be function
	 * of # of children which we should visit in this loop.
	 */
	retry_count = MEM_CGROUP_RECLAIM_RETRIES * children;

	oldusage = res_counter_read_u64(&memcg->res, RES_USAGE);

	enlarge = 0;
	while (retry_count) {
		if (signal_pending(current)) {
			ret = -EINTR;
			break;
		}
		/*
		 * Rather than hide all in some function, I do this in
		 * open coded manner. You see what this really does.
		 * We have to guarantee memcg->res.limit <= memcg->memsw.limit.
		 */
		mutex_lock(&set_limit_mutex);
		memswlimit = res_counter_read_u64(&memcg->memsw, RES_LIMIT);
		if (memswlimit < val) {
			ret = -EINVAL;
			mutex_unlock(&set_limit_mutex);
			break;
		}

		memlimit = res_counter_read_u64(&memcg->res, RES_LIMIT);
		if (memlimit < val)
			enlarge = 1;

		ret = res_counter_set_limit(&memcg->res, val);
		if (!ret) {
			if (memswlimit == val)
				memcg->memsw_is_minimum = true;
			else
				memcg->memsw_is_minimum = false;
		}
		mutex_unlock(&set_limit_mutex);

		if (!ret)
			break;

		mem_cgroup_reclaim(memcg, GFP_KERNEL,
				   MEM_CGROUP_RECLAIM_SHRINK);
		curusage = res_counter_read_u64(&memcg->res, RES_USAGE);
		/* Usage is reduced ? */
		if (curusage >= oldusage)
			retry_count--;
		else
			oldusage = curusage;
	}
	if (!ret && enlarge)
		memcg_oom_recover(memcg);

	return ret;
}

static int mem_cgroup_resize_memsw_limit(struct mem_cgroup *memcg,
					unsigned long long val)
{
	int retry_count;
	u64 memlimit, memswlimit, oldusage, curusage;
	int children = mem_cgroup_count_children(memcg);
	int ret = -EBUSY;
	int enlarge = 0;

	/* see mem_cgroup_resize_res_limit */
	retry_count = children * MEM_CGROUP_RECLAIM_RETRIES;
	oldusage = res_counter_read_u64(&memcg->memsw, RES_USAGE);
	while (retry_count) {
		if (signal_pending(current)) {
			ret = -EINTR;
			break;
		}
		/*
		 * Rather than hide all in some function, I do this in
		 * open coded manner. You see what this really does.
		 * We have to guarantee memcg->res.limit <= memcg->memsw.limit.
		 */
		mutex_lock(&set_limit_mutex);
		memlimit = res_counter_read_u64(&memcg->res, RES_LIMIT);
		if (memlimit > val) {
			ret = -EINVAL;
			mutex_unlock(&set_limit_mutex);
			break;
		}
		memswlimit = res_counter_read_u64(&memcg->memsw, RES_LIMIT);
		if (memswlimit < val)
			enlarge = 1;
		ret = res_counter_set_limit(&memcg->memsw, val);
		if (!ret) {
			if (memlimit == val)
				memcg->memsw_is_minimum = true;
			else
				memcg->memsw_is_minimum = false;
		}
		mutex_unlock(&set_limit_mutex);

		if (!ret)
			break;

		mem_cgroup_reclaim(memcg, GFP_KERNEL,
				   MEM_CGROUP_RECLAIM_NOSWAP |
				   MEM_CGROUP_RECLAIM_SHRINK);
		curusage = res_counter_read_u64(&memcg->memsw, RES_USAGE);
		/* Usage is reduced ? */
		if (curusage >= oldusage)
			retry_count--;
		else
			oldusage = curusage;
	}
	if (!ret && enlarge)
		memcg_oom_recover(memcg);
	return ret;
}

unsigned long mem_cgroup_soft_limit_reclaim(struct zone *zone, int order,
					    gfp_t gfp_mask,
					    unsigned long *total_scanned)
{
	unsigned long nr_reclaimed = 0;
	struct mem_cgroup_per_zone *mz, *next_mz = NULL;
	unsigned long reclaimed;
	int loop = 0;
	struct mem_cgroup_tree_per_zone *mctz;
	unsigned long long excess;
	unsigned long nr_scanned;

	if (order > 0)
		return 0;

	mctz = soft_limit_tree_node_zone(zone_to_nid(zone), zone_idx(zone));
	/*
	 * This loop can run a while, specially if mem_cgroup's continuously
	 * keep exceeding their soft limit and putting the system under
	 * pressure
	 */
	do {
		if (next_mz)
			mz = next_mz;
		else
			mz = mem_cgroup_largest_soft_limit_node(mctz);
		if (!mz)
			break;

		nr_scanned = 0;
		reclaimed = mem_cgroup_soft_reclaim(mz->memcg, zone,
						    gfp_mask, &nr_scanned);
		nr_reclaimed += reclaimed;
		*total_scanned += nr_scanned;
		spin_lock(&mctz->lock);

		/*
		 * If we failed to reclaim anything from this memory cgroup
		 * it is time to move on to the next cgroup
		 */
		next_mz = NULL;
		if (!reclaimed) {
			do {
				/*
				 * Loop until we find yet another one.
				 *
				 * By the time we get the soft_limit lock
				 * again, someone might have aded the
				 * group back on the RB tree. Iterate to
				 * make sure we get a different mem.
				 * mem_cgroup_largest_soft_limit_node returns
				 * NULL if no other cgroup is present on
				 * the tree
				 */
				next_mz =
				__mem_cgroup_largest_soft_limit_node(mctz);
				if (next_mz == mz)
					css_put(&next_mz->memcg->css);
				else /* next_mz == NULL or other memcg */
					break;
			} while (1);
		}
		__mem_cgroup_remove_exceeded(mz->memcg, mz, mctz);
		excess = res_counter_soft_limit_excess(&mz->memcg->res);
		/*
		 * One school of thought says that we should not add
		 * back the node to the tree if reclaim returns 0.
		 * But our reclaim could return 0, simply because due
		 * to priority we are exposing a smaller subset of
		 * memory to reclaim from. Consider this as a longer
		 * term TODO.
		 */
		/* If excess == 0, no tree ops */
		__mem_cgroup_insert_exceeded(mz->memcg, mz, mctz, excess);
		spin_unlock(&mctz->lock);
		css_put(&mz->memcg->css);
		loop++;
		/*
		 * Could not reclaim anything and there are no more
		 * mem cgroups to try or we seem to be looping without
		 * reclaiming anything.
		 */
		if (!nr_reclaimed &&
			(next_mz == NULL ||
			loop > MEM_CGROUP_MAX_SOFT_LIMIT_RECLAIM_LOOPS))
			break;
	} while (!nr_reclaimed);
	if (next_mz)
		css_put(&next_mz->memcg->css);
	return nr_reclaimed;
}

/**
 * mem_cgroup_force_empty_list - clears LRU of a group
 * @memcg: group to clear
 * @node: NUMA node
 * @zid: zone id
 * @lru: lru to to clear
 *
 * Traverse a specified page_cgroup list and try to drop them all.  This doesn't
 * reclaim the pages page themselves - pages are moved to the parent (or root)
 * group.
 */
static void mem_cgroup_force_empty_list(struct mem_cgroup *memcg,
				int node, int zid, enum lru_list lru)
{
	struct lruvec *lruvec;
	unsigned long flags;
	struct list_head *list;
	struct page *busy;
	struct zone *zone;

	zone = &NODE_DATA(node)->node_zones[zid];
	lruvec = mem_cgroup_zone_lruvec(zone, memcg);
	list = &lruvec->lists[lru];

	busy = NULL;
	do {
		struct page_cgroup *pc;
		struct page *page;

		spin_lock_irqsave(&zone->lru_lock, flags);
		if (list_empty(list)) {
			spin_unlock_irqrestore(&zone->lru_lock, flags);
			break;
		}
		page = list_entry(list->prev, struct page, lru);
		if (busy == page) {
			list_move(&page->lru, list);
			busy = NULL;
			spin_unlock_irqrestore(&zone->lru_lock, flags);
			continue;
		}
		spin_unlock_irqrestore(&zone->lru_lock, flags);

		pc = lookup_page_cgroup(page);

		if (mem_cgroup_move_parent(page, pc, memcg)) {
			/* found lock contention or "pc" is obsolete. */
			busy = page;
			cond_resched();
		} else
			busy = NULL;
	} while (!list_empty(list));
}

/*
 * make mem_cgroup's charge to be 0 if there is no task by moving
 * all the charges and pages to the parent.
 * This enables deleting this mem_cgroup.
 *
 * Caller is responsible for holding css reference on the memcg.
 */
static void mem_cgroup_reparent_charges(struct mem_cgroup *memcg)
{
	int node, zid;
	u64 usage;

	do {
		/* This is for making all *used* pages to be on LRU. */
		lru_add_drain_all();
		drain_all_stock_sync(memcg);
		mem_cgroup_start_move(memcg);
		for_each_node_state(node, N_MEMORY) {
			for (zid = 0; zid < MAX_NR_ZONES; zid++) {
				enum lru_list lru;
				for_each_lru(lru) {
					mem_cgroup_force_empty_list(memcg,
							node, zid, lru);
				}
			}
		}
		mem_cgroup_end_move(memcg);
		memcg_oom_recover(memcg);
		cond_resched();

		/*
		 * Kernel memory may not necessarily be trackable to a specific
		 * process. So they are not migrated, and therefore we can't
		 * expect their value to drop to 0 here.
		 * Having res filled up with kmem only is enough.
		 *
		 * This is a safety check because mem_cgroup_force_empty_list
		 * could have raced with mem_cgroup_replace_page_cache callers
		 * so the lru seemed empty but the page could have been added
		 * right after the check. RES_USAGE should be safe as we always
		 * charge before adding to the LRU.
		 */
		usage = res_counter_read_u64(&memcg->res, RES_USAGE) -
			res_counter_read_u64(&memcg->kmem, RES_USAGE);
	} while (usage > 0);
}

static inline bool memcg_has_children(struct mem_cgroup *memcg)
{
	lockdep_assert_held(&memcg_create_mutex);
	/*
	 * The lock does not prevent addition or deletion to the list
	 * of children, but it prevents a new child from being
	 * initialized based on this parent in css_online(), so it's
	 * enough to decide whether hierarchically inherited
	 * attributes can still be changed or not.
	 */
	return memcg->use_hierarchy &&
		!list_empty(&memcg->css.cgroup->children);
}

/*
 * Reclaims as many pages from the given memcg as possible and moves
 * the rest to the parent.
 *
 * Caller is responsible for holding css reference for memcg.
 */
static int mem_cgroup_force_empty(struct mem_cgroup *memcg)
{
	int nr_retries = MEM_CGROUP_RECLAIM_RETRIES;
	struct cgroup *cgrp = memcg->css.cgroup;

	/* returns EBUSY if there is a task or if we come here twice. */
	if (cgroup_task_count(cgrp) || !list_empty(&cgrp->children))
		return -EBUSY;

	/* we call try-to-free pages for make this cgroup empty */
	lru_add_drain_all();
	/* try to free all pages in this cgroup */
	while (nr_retries && res_counter_read_u64(&memcg->res, RES_USAGE) > 0) {
		int progress;

		if (signal_pending(current))
			return -EINTR;

		progress = try_to_free_mem_cgroup_pages(memcg, GFP_KERNEL,
						false);
		if (!progress) {
			nr_retries--;
			/* maybe some writeback is necessary */
			congestion_wait(BLK_RW_ASYNC, HZ/10);
		}

	}
	lru_add_drain();
	mem_cgroup_reparent_charges(memcg);

	return 0;
}

static int mem_cgroup_force_empty_write(struct cgroup_subsys_state *css,
					unsigned int event)
{
	struct mem_cgroup *memcg = mem_cgroup_from_css(css);

	if (mem_cgroup_is_root(memcg))
		return -EINVAL;
	return mem_cgroup_force_empty(memcg);
}

static u64 mem_cgroup_hierarchy_read(struct cgroup_subsys_state *css,
				     struct cftype *cft)
{
	return mem_cgroup_from_css(css)->use_hierarchy;
}

static int mem_cgroup_hierarchy_write(struct cgroup_subsys_state *css,
				      struct cftype *cft, u64 val)
{
	int retval = 0;
	struct mem_cgroup *memcg = mem_cgroup_from_css(css);
	struct mem_cgroup *parent_memcg = mem_cgroup_from_css(css_parent(&memcg->css));

	mutex_lock(&memcg_create_mutex);

	if (memcg->use_hierarchy == val)
		goto out;

	/*
	 * If parent's use_hierarchy is set, we can't make any modifications
	 * in the child subtrees. If it is unset, then the change can
	 * occur, provided the current cgroup has no children.
	 *
	 * For the root cgroup, parent_mem is NULL, we allow value to be
	 * set if there are no children.
	 */
	if ((!parent_memcg || !parent_memcg->use_hierarchy) &&
				(val == 1 || val == 0)) {
		if (list_empty(&memcg->css.cgroup->children))
			memcg->use_hierarchy = val;
		else
			retval = -EBUSY;
	} else
		retval = -EINVAL;

out:
	mutex_unlock(&memcg_create_mutex);

	return retval;
}


static unsigned long mem_cgroup_recursive_stat(struct mem_cgroup *memcg,
					       enum mem_cgroup_stat_index idx)
{
	struct mem_cgroup *iter;
	long val = 0;

	/* Per-cpu values can be negative, use a signed accumulator */
	for_each_mem_cgroup_tree(iter, memcg)
		val += mem_cgroup_read_stat(iter, idx);

	if (val < 0) /* race ? */
		val = 0;
	return val;
}

static inline u64 mem_cgroup_usage(struct mem_cgroup *memcg, bool swap)
{
	u64 val;

	if (!mem_cgroup_is_root(memcg)) {
		if (!swap)
			return res_counter_read_u64(&memcg->res, RES_USAGE);
		else
			return res_counter_read_u64(&memcg->memsw, RES_USAGE);
	}

	/*
	 * Transparent hugepages are still accounted for in MEM_CGROUP_STAT_RSS
	 * as well as in MEM_CGROUP_STAT_RSS_HUGE.
	 */
	val = mem_cgroup_recursive_stat(memcg, MEM_CGROUP_STAT_CACHE);
	val += mem_cgroup_recursive_stat(memcg, MEM_CGROUP_STAT_RSS);

	if (swap)
		val += mem_cgroup_recursive_stat(memcg, MEM_CGROUP_STAT_SWAP);

	return val << PAGE_SHIFT;
}

static ssize_t mem_cgroup_read(struct cgroup_subsys_state *css,
			       struct cftype *cft, struct file *file,
			       char __user *buf, size_t nbytes, loff_t *ppos)
{
	struct mem_cgroup *memcg = mem_cgroup_from_css(css);
	char str[64];
	u64 val;
	int name, len;
	enum res_type type;

	type = MEMFILE_TYPE(cft->private);
	name = MEMFILE_ATTR(cft->private);

	switch (type) {
	case _MEM:
		if (name == RES_USAGE)
			val = mem_cgroup_usage(memcg, false);
		else
			val = res_counter_read_u64(&memcg->res, name);
		break;
	case _MEMSWAP:
		if (name == RES_USAGE)
			val = mem_cgroup_usage(memcg, true);
		else
			val = res_counter_read_u64(&memcg->memsw, name);
		break;
	case _KMEM:
		val = res_counter_read_u64(&memcg->kmem, name);
		break;
	default:
		BUG();
	}

	len = scnprintf(str, sizeof(str), "%llu\n", (unsigned long long)val);
	return simple_read_from_buffer(buf, nbytes, ppos, str, len);
}

static int memcg_update_kmem_limit(struct cgroup_subsys_state *css, u64 val)
{
	int ret = -EINVAL;
#ifdef CONFIG_MEMCG_KMEM
	struct mem_cgroup *memcg = mem_cgroup_from_css(css);
	/*
	 * For simplicity, we won't allow this to be disabled.  It also can't
	 * be changed if the cgroup has children already, or if tasks had
	 * already joined.
	 *
	 * If tasks join before we set the limit, a person looking at
	 * kmem.usage_in_bytes will have no way to determine when it took
	 * place, which makes the value quite meaningless.
	 *
	 * After it first became limited, changes in the value of the limit are
	 * of course permitted.
	 */
	mutex_lock(&memcg_create_mutex);
	mutex_lock(&set_limit_mutex);
	if (!memcg->kmem_account_flags && val != RES_COUNTER_MAX) {
		if (cgroup_task_count(css->cgroup) || memcg_has_children(memcg)) {
			ret = -EBUSY;
			goto out;
		}
		ret = res_counter_set_limit(&memcg->kmem, val);
		VM_BUG_ON(ret);

		ret = memcg_update_cache_sizes(memcg);
		if (ret) {
			res_counter_set_limit(&memcg->kmem, RES_COUNTER_MAX);
			goto out;
		}
		static_key_slow_inc(&memcg_kmem_enabled_key);
		/*
		 * setting the active bit after the inc will guarantee no one
		 * starts accounting before all call sites are patched
		 */
		memcg_kmem_set_active(memcg);
	} else
		ret = res_counter_set_limit(&memcg->kmem, val);
out:
	mutex_unlock(&set_limit_mutex);
	mutex_unlock(&memcg_create_mutex);
#endif
	return ret;
}

#ifdef CONFIG_MEMCG_KMEM
static int memcg_propagate_kmem(struct mem_cgroup *memcg)
{
	int ret = 0;
	struct mem_cgroup *parent = parent_mem_cgroup(memcg);
	if (!parent)
		goto out;

	memcg->kmem_account_flags = parent->kmem_account_flags;
	/*
	 * When that happen, we need to disable the static branch only on those
	 * memcgs that enabled it. To achieve this, we would be forced to
	 * complicate the code by keeping track of which memcgs were the ones
	 * that actually enabled limits, and which ones got it from its
	 * parents.
	 *
	 * It is a lot simpler just to do static_key_slow_inc() on every child
	 * that is accounted.
	 */
	if (!memcg_kmem_is_active(memcg))
		goto out;

	/*
	 * __mem_cgroup_free() will issue static_key_slow_dec() because this
	 * memcg is active already. If the later initialization fails then the
	 * cgroup core triggers the cleanup so we do not have to do it here.
	 */
	static_key_slow_inc(&memcg_kmem_enabled_key);

	mutex_lock(&set_limit_mutex);
	memcg_stop_kmem_account();
	ret = memcg_update_cache_sizes(memcg);
	memcg_resume_kmem_account();
	mutex_unlock(&set_limit_mutex);
out:
	return ret;
}
#endif /* CONFIG_MEMCG_KMEM */

/*
 * The user of this function is...
 * RES_LIMIT.
 */
static int mem_cgroup_write(struct cgroup_subsys_state *css, struct cftype *cft,
			    const char *buffer)
{
	struct mem_cgroup *memcg = mem_cgroup_from_css(css);
	enum res_type type;
	int name;
	unsigned long long val;
	int ret;

	type = MEMFILE_TYPE(cft->private);
	name = MEMFILE_ATTR(cft->private);

	switch (name) {
	case RES_LIMIT:
		if (mem_cgroup_is_root(memcg)) { /* Can't set limit on root */
			ret = -EINVAL;
			break;
		}
		/* This function does all necessary parse...reuse it */
		ret = res_counter_memparse_write_strategy(buffer, &val);
		if (ret)
			break;
		if (type == _MEM)
			ret = mem_cgroup_resize_limit(memcg, val);
		else if (type == _MEMSWAP)
			ret = mem_cgroup_resize_memsw_limit(memcg, val);
		else if (type == _KMEM)
			ret = memcg_update_kmem_limit(css, val);
		else
			return -EINVAL;
		break;
	case RES_SOFT_LIMIT:
		ret = res_counter_memparse_write_strategy(buffer, &val);
		if (ret)
			break;
		/*
		 * For memsw, soft limits are hard to implement in terms
		 * of semantics, for now, we support soft limits for
		 * control without swap
		 */
		if (type == _MEM)
			ret = res_counter_set_soft_limit(&memcg->res, val);
		else
			ret = -EINVAL;
		break;
	default:
		ret = -EINVAL; /* should be BUG() ? */
		break;
	}
	return ret;
}

static void memcg_get_hierarchical_limit(struct mem_cgroup *memcg,
		unsigned long long *mem_limit, unsigned long long *memsw_limit)
{
	unsigned long long min_limit, min_memsw_limit, tmp;

	min_limit = res_counter_read_u64(&memcg->res, RES_LIMIT);
	min_memsw_limit = res_counter_read_u64(&memcg->memsw, RES_LIMIT);
	if (!memcg->use_hierarchy)
		goto out;

	while (css_parent(&memcg->css)) {
		memcg = mem_cgroup_from_css(css_parent(&memcg->css));
		if (!memcg->use_hierarchy)
			break;
		tmp = res_counter_read_u64(&memcg->res, RES_LIMIT);
		min_limit = min(min_limit, tmp);
		tmp = res_counter_read_u64(&memcg->memsw, RES_LIMIT);
		min_memsw_limit = min(min_memsw_limit, tmp);
	}
out:
	*mem_limit = min_limit;
	*memsw_limit = min_memsw_limit;
}

static int mem_cgroup_reset(struct cgroup_subsys_state *css, unsigned int event)
{
	struct mem_cgroup *memcg = mem_cgroup_from_css(css);
	int name;
	enum res_type type;

	type = MEMFILE_TYPE(event);
	name = MEMFILE_ATTR(event);

	switch (name) {
	case RES_MAX_USAGE:
		if (type == _MEM)
			res_counter_reset_max(&memcg->res);
		else if (type == _MEMSWAP)
			res_counter_reset_max(&memcg->memsw);
		else if (type == _KMEM)
			res_counter_reset_max(&memcg->kmem);
		else
			return -EINVAL;
		break;
	case RES_FAILCNT:
		if (type == _MEM)
			res_counter_reset_failcnt(&memcg->res);
		else if (type == _MEMSWAP)
			res_counter_reset_failcnt(&memcg->memsw);
		else if (type == _KMEM)
			res_counter_reset_failcnt(&memcg->kmem);
		else
			return -EINVAL;
		break;
	}

	return 0;
}

static u64 mem_cgroup_move_charge_read(struct cgroup_subsys_state *css,
					struct cftype *cft)
{
	return mem_cgroup_from_css(css)->move_charge_at_immigrate;
}

#ifdef CONFIG_MMU
static int mem_cgroup_move_charge_write(struct cgroup_subsys_state *css,
					struct cftype *cft, u64 val)
{
	struct mem_cgroup *memcg = mem_cgroup_from_css(css);

	if (val >= (1 << NR_MOVE_TYPE))
		return -EINVAL;

	/*
	 * No kind of locking is needed in here, because ->can_attach() will
	 * check this value once in the beginning of the process, and then carry
	 * on with stale data. This means that changes to this value will only
	 * affect task migrations starting after the change.
	 */
	memcg->move_charge_at_immigrate = val;
	return 0;
}
#else
static int mem_cgroup_move_charge_write(struct cgroup_subsys_state *css,
					struct cftype *cft, u64 val)
{
	return -ENOSYS;
}
#endif

#ifdef CONFIG_NUMA
static int memcg_numa_stat_show(struct cgroup_subsys_state *css,
				struct cftype *cft, struct seq_file *m)
{
<<<<<<< HEAD
	int nid;
	unsigned long total_nr, file_nr, anon_nr, unevictable_nr;
	unsigned long node_nr;
	struct mem_cgroup *memcg = mem_cgroup_from_css(css);

	total_nr = mem_cgroup_nr_lru_pages(memcg, LRU_ALL);
	seq_printf(m, "total=%lu", total_nr);
	for_each_node_state(nid, N_MEMORY) {
		node_nr = mem_cgroup_node_nr_lru_pages(memcg, nid, LRU_ALL);
		seq_printf(m, " N%d=%lu", nid, node_nr);
	}
	seq_putc(m, '\n');

	file_nr = mem_cgroup_nr_lru_pages(memcg, LRU_ALL_FILE);
	seq_printf(m, "file=%lu", file_nr);
	for_each_node_state(nid, N_MEMORY) {
		node_nr = mem_cgroup_node_nr_lru_pages(memcg, nid,
				LRU_ALL_FILE);
		seq_printf(m, " N%d=%lu", nid, node_nr);
	}
	seq_putc(m, '\n');
=======
	struct numa_stat {
		const char *name;
		unsigned int lru_mask;
	};
>>>>>>> d8ec26d7

	static const struct numa_stat stats[] = {
		{ "total", LRU_ALL },
		{ "file", LRU_ALL_FILE },
		{ "anon", LRU_ALL_ANON },
		{ "unevictable", BIT(LRU_UNEVICTABLE) },
	};
	const struct numa_stat *stat;
	int nid;
	unsigned long nr;
	struct mem_cgroup *memcg = mem_cgroup_from_css(css);

	for (stat = stats; stat < stats + ARRAY_SIZE(stats); stat++) {
		nr = mem_cgroup_nr_lru_pages(memcg, stat->lru_mask);
		seq_printf(m, "%s=%lu", stat->name, nr);
		for_each_node_state(nid, N_MEMORY) {
			nr = mem_cgroup_node_nr_lru_pages(memcg, nid,
							  stat->lru_mask);
			seq_printf(m, " N%d=%lu", nid, nr);
		}
		seq_putc(m, '\n');
	}

	for (stat = stats; stat < stats + ARRAY_SIZE(stats); stat++) {
		struct mem_cgroup *iter;

		nr = 0;
		for_each_mem_cgroup_tree(iter, memcg)
			nr += mem_cgroup_nr_lru_pages(iter, stat->lru_mask);
		seq_printf(m, "hierarchical_%s=%lu", stat->name, nr);
		for_each_node_state(nid, N_MEMORY) {
			nr = 0;
			for_each_mem_cgroup_tree(iter, memcg)
				nr += mem_cgroup_node_nr_lru_pages(
					iter, nid, stat->lru_mask);
			seq_printf(m, " N%d=%lu", nid, nr);
		}
		seq_putc(m, '\n');
	}

	return 0;
}
#endif /* CONFIG_NUMA */

static inline void mem_cgroup_lru_names_not_uptodate(void)
{
	BUILD_BUG_ON(ARRAY_SIZE(mem_cgroup_lru_names) != NR_LRU_LISTS);
}

static int memcg_stat_show(struct cgroup_subsys_state *css, struct cftype *cft,
				 struct seq_file *m)
{
	struct mem_cgroup *memcg = mem_cgroup_from_css(css);
	struct mem_cgroup *mi;
	unsigned int i;

	for (i = 0; i < MEM_CGROUP_STAT_NSTATS; i++) {
		if (i == MEM_CGROUP_STAT_SWAP && !do_swap_account)
			continue;
		seq_printf(m, "%s %ld\n", mem_cgroup_stat_names[i],
			   mem_cgroup_read_stat(memcg, i) * PAGE_SIZE);
	}

	for (i = 0; i < MEM_CGROUP_EVENTS_NSTATS; i++)
		seq_printf(m, "%s %lu\n", mem_cgroup_events_names[i],
			   mem_cgroup_read_events(memcg, i));

	for (i = 0; i < NR_LRU_LISTS; i++)
		seq_printf(m, "%s %lu\n", mem_cgroup_lru_names[i],
			   mem_cgroup_nr_lru_pages(memcg, BIT(i)) * PAGE_SIZE);

	/* Hierarchical information */
	{
		unsigned long long limit, memsw_limit;
		memcg_get_hierarchical_limit(memcg, &limit, &memsw_limit);
		seq_printf(m, "hierarchical_memory_limit %llu\n", limit);
		if (do_swap_account)
			seq_printf(m, "hierarchical_memsw_limit %llu\n",
				   memsw_limit);
	}

	for (i = 0; i < MEM_CGROUP_STAT_NSTATS; i++) {
		long long val = 0;

		if (i == MEM_CGROUP_STAT_SWAP && !do_swap_account)
			continue;
		for_each_mem_cgroup_tree(mi, memcg)
			val += mem_cgroup_read_stat(mi, i) * PAGE_SIZE;
		seq_printf(m, "total_%s %lld\n", mem_cgroup_stat_names[i], val);
	}

	for (i = 0; i < MEM_CGROUP_EVENTS_NSTATS; i++) {
		unsigned long long val = 0;

		for_each_mem_cgroup_tree(mi, memcg)
			val += mem_cgroup_read_events(mi, i);
		seq_printf(m, "total_%s %llu\n",
			   mem_cgroup_events_names[i], val);
	}

	for (i = 0; i < NR_LRU_LISTS; i++) {
		unsigned long long val = 0;

		for_each_mem_cgroup_tree(mi, memcg)
			val += mem_cgroup_nr_lru_pages(mi, BIT(i)) * PAGE_SIZE;
		seq_printf(m, "total_%s %llu\n", mem_cgroup_lru_names[i], val);
	}

#ifdef CONFIG_DEBUG_VM
	{
		int nid, zid;
		struct mem_cgroup_per_zone *mz;
		struct zone_reclaim_stat *rstat;
		unsigned long recent_rotated[2] = {0, 0};
		unsigned long recent_scanned[2] = {0, 0};

		for_each_online_node(nid)
			for (zid = 0; zid < MAX_NR_ZONES; zid++) {
				mz = mem_cgroup_zoneinfo(memcg, nid, zid);
				rstat = &mz->lruvec.reclaim_stat;

				recent_rotated[0] += rstat->recent_rotated[0];
				recent_rotated[1] += rstat->recent_rotated[1];
				recent_scanned[0] += rstat->recent_scanned[0];
				recent_scanned[1] += rstat->recent_scanned[1];
			}
		seq_printf(m, "recent_rotated_anon %lu\n", recent_rotated[0]);
		seq_printf(m, "recent_rotated_file %lu\n", recent_rotated[1]);
		seq_printf(m, "recent_scanned_anon %lu\n", recent_scanned[0]);
		seq_printf(m, "recent_scanned_file %lu\n", recent_scanned[1]);
	}
#endif

	return 0;
}

static u64 mem_cgroup_swappiness_read(struct cgroup_subsys_state *css,
				      struct cftype *cft)
{
	struct mem_cgroup *memcg = mem_cgroup_from_css(css);

	return mem_cgroup_swappiness(memcg);
}

static int mem_cgroup_swappiness_write(struct cgroup_subsys_state *css,
				       struct cftype *cft, u64 val)
{
	struct mem_cgroup *memcg = mem_cgroup_from_css(css);
	struct mem_cgroup *parent = mem_cgroup_from_css(css_parent(&memcg->css));

	if (val > 100 || !parent)
		return -EINVAL;

	mutex_lock(&memcg_create_mutex);

	/* If under hierarchy, only empty-root can set this value */
	if ((parent->use_hierarchy) || memcg_has_children(memcg)) {
		mutex_unlock(&memcg_create_mutex);
		return -EINVAL;
	}

	memcg->swappiness = val;

	mutex_unlock(&memcg_create_mutex);

	return 0;
}

static void __mem_cgroup_threshold(struct mem_cgroup *memcg, bool swap)
{
	struct mem_cgroup_threshold_ary *t;
	u64 usage;
	int i;

	rcu_read_lock();
	if (!swap)
		t = rcu_dereference(memcg->thresholds.primary);
	else
		t = rcu_dereference(memcg->memsw_thresholds.primary);

	if (!t)
		goto unlock;

	usage = mem_cgroup_usage(memcg, swap);

	/*
	 * current_threshold points to threshold just below or equal to usage.
	 * If it's not true, a threshold was crossed after last
	 * call of __mem_cgroup_threshold().
	 */
	i = t->current_threshold;

	/*
	 * Iterate backward over array of thresholds starting from
	 * current_threshold and check if a threshold is crossed.
	 * If none of thresholds below usage is crossed, we read
	 * only one element of the array here.
	 */
	for (; i >= 0 && unlikely(t->entries[i].threshold > usage); i--)
		eventfd_signal(t->entries[i].eventfd, 1);

	/* i = current_threshold + 1 */
	i++;

	/*
	 * Iterate forward over array of thresholds starting from
	 * current_threshold+1 and check if a threshold is crossed.
	 * If none of thresholds above usage is crossed, we read
	 * only one element of the array here.
	 */
	for (; i < t->size && unlikely(t->entries[i].threshold <= usage); i++)
		eventfd_signal(t->entries[i].eventfd, 1);

	/* Update current_threshold */
	t->current_threshold = i - 1;
unlock:
	rcu_read_unlock();
}

static void mem_cgroup_threshold(struct mem_cgroup *memcg)
{
	while (memcg) {
		__mem_cgroup_threshold(memcg, false);
		if (do_swap_account)
			__mem_cgroup_threshold(memcg, true);

		memcg = parent_mem_cgroup(memcg);
	}
}

static int compare_thresholds(const void *a, const void *b)
{
	const struct mem_cgroup_threshold *_a = a;
	const struct mem_cgroup_threshold *_b = b;

	if (_a->threshold > _b->threshold)
		return 1;

	if (_a->threshold < _b->threshold)
		return -1;

	return 0;
}

static int mem_cgroup_oom_notify_cb(struct mem_cgroup *memcg)
{
	struct mem_cgroup_eventfd_list *ev;

	list_for_each_entry(ev, &memcg->oom_notify, list)
		eventfd_signal(ev->eventfd, 1);
	return 0;
}

static void mem_cgroup_oom_notify(struct mem_cgroup *memcg)
{
	struct mem_cgroup *iter;

	for_each_mem_cgroup_tree(iter, memcg)
		mem_cgroup_oom_notify_cb(iter);
}

static int mem_cgroup_usage_register_event(struct cgroup_subsys_state *css,
	struct cftype *cft, struct eventfd_ctx *eventfd, const char *args)
{
	struct mem_cgroup *memcg = mem_cgroup_from_css(css);
	struct mem_cgroup_thresholds *thresholds;
	struct mem_cgroup_threshold_ary *new;
	enum res_type type = MEMFILE_TYPE(cft->private);
	u64 threshold, usage;
	int i, size, ret;

	ret = res_counter_memparse_write_strategy(args, &threshold);
	if (ret)
		return ret;

	mutex_lock(&memcg->thresholds_lock);

	if (type == _MEM)
		thresholds = &memcg->thresholds;
	else if (type == _MEMSWAP)
		thresholds = &memcg->memsw_thresholds;
	else
		BUG();

	usage = mem_cgroup_usage(memcg, type == _MEMSWAP);

	/* Check if a threshold crossed before adding a new one */
	if (thresholds->primary)
		__mem_cgroup_threshold(memcg, type == _MEMSWAP);

	size = thresholds->primary ? thresholds->primary->size + 1 : 1;

	/* Allocate memory for new array of thresholds */
	new = kmalloc(sizeof(*new) + size * sizeof(struct mem_cgroup_threshold),
			GFP_KERNEL);
	if (!new) {
		ret = -ENOMEM;
		goto unlock;
	}
	new->size = size;

	/* Copy thresholds (if any) to new array */
	if (thresholds->primary) {
		memcpy(new->entries, thresholds->primary->entries, (size - 1) *
				sizeof(struct mem_cgroup_threshold));
	}

	/* Add new threshold */
	new->entries[size - 1].eventfd = eventfd;
	new->entries[size - 1].threshold = threshold;

	/* Sort thresholds. Registering of new threshold isn't time-critical */
	sort(new->entries, size, sizeof(struct mem_cgroup_threshold),
			compare_thresholds, NULL);

	/* Find current threshold */
	new->current_threshold = -1;
	for (i = 0; i < size; i++) {
		if (new->entries[i].threshold <= usage) {
			/*
			 * new->current_threshold will not be used until
			 * rcu_assign_pointer(), so it's safe to increment
			 * it here.
			 */
			++new->current_threshold;
		} else
			break;
	}

	/* Free old spare buffer and save old primary buffer as spare */
	kfree(thresholds->spare);
	thresholds->spare = thresholds->primary;

	rcu_assign_pointer(thresholds->primary, new);

	/* To be sure that nobody uses thresholds */
	synchronize_rcu();

unlock:
	mutex_unlock(&memcg->thresholds_lock);

	return ret;
}

static void mem_cgroup_usage_unregister_event(struct cgroup_subsys_state *css,
	struct cftype *cft, struct eventfd_ctx *eventfd)
{
	struct mem_cgroup *memcg = mem_cgroup_from_css(css);
	struct mem_cgroup_thresholds *thresholds;
	struct mem_cgroup_threshold_ary *new;
	enum res_type type = MEMFILE_TYPE(cft->private);
	u64 usage;
	int i, j, size;

	mutex_lock(&memcg->thresholds_lock);
	if (type == _MEM)
		thresholds = &memcg->thresholds;
	else if (type == _MEMSWAP)
		thresholds = &memcg->memsw_thresholds;
	else
		BUG();

	if (!thresholds->primary)
		goto unlock;

	usage = mem_cgroup_usage(memcg, type == _MEMSWAP);

	/* Check if a threshold crossed before removing */
	__mem_cgroup_threshold(memcg, type == _MEMSWAP);

	/* Calculate new number of threshold */
	size = 0;
	for (i = 0; i < thresholds->primary->size; i++) {
		if (thresholds->primary->entries[i].eventfd != eventfd)
			size++;
	}

	new = thresholds->spare;

	/* Set thresholds array to NULL if we don't have thresholds */
	if (!size) {
		kfree(new);
		new = NULL;
		goto swap_buffers;
	}

	new->size = size;

	/* Copy thresholds and find current threshold */
	new->current_threshold = -1;
	for (i = 0, j = 0; i < thresholds->primary->size; i++) {
		if (thresholds->primary->entries[i].eventfd == eventfd)
			continue;

		new->entries[j] = thresholds->primary->entries[i];
		if (new->entries[j].threshold <= usage) {
			/*
			 * new->current_threshold will not be used
			 * until rcu_assign_pointer(), so it's safe to increment
			 * it here.
			 */
			++new->current_threshold;
		}
		j++;
	}

swap_buffers:
	/* Swap primary and spare array */
	thresholds->spare = thresholds->primary;
	/* If all events are unregistered, free the spare array */
	if (!new) {
		kfree(thresholds->spare);
		thresholds->spare = NULL;
	}

	rcu_assign_pointer(thresholds->primary, new);

	/* To be sure that nobody uses thresholds */
	synchronize_rcu();
unlock:
	mutex_unlock(&memcg->thresholds_lock);
}

static int mem_cgroup_oom_register_event(struct cgroup_subsys_state *css,
	struct cftype *cft, struct eventfd_ctx *eventfd, const char *args)
{
	struct mem_cgroup *memcg = mem_cgroup_from_css(css);
	struct mem_cgroup_eventfd_list *event;
	enum res_type type = MEMFILE_TYPE(cft->private);

	BUG_ON(type != _OOM_TYPE);
	event = kmalloc(sizeof(*event),	GFP_KERNEL);
	if (!event)
		return -ENOMEM;

	spin_lock(&memcg_oom_lock);

	event->eventfd = eventfd;
	list_add(&event->list, &memcg->oom_notify);

	/* already in OOM ? */
	if (atomic_read(&memcg->under_oom))
		eventfd_signal(eventfd, 1);
	spin_unlock(&memcg_oom_lock);

	return 0;
}

static void mem_cgroup_oom_unregister_event(struct cgroup_subsys_state *css,
	struct cftype *cft, struct eventfd_ctx *eventfd)
{
	struct mem_cgroup *memcg = mem_cgroup_from_css(css);
	struct mem_cgroup_eventfd_list *ev, *tmp;
	enum res_type type = MEMFILE_TYPE(cft->private);

	BUG_ON(type != _OOM_TYPE);

	spin_lock(&memcg_oom_lock);

	list_for_each_entry_safe(ev, tmp, &memcg->oom_notify, list) {
		if (ev->eventfd == eventfd) {
			list_del(&ev->list);
			kfree(ev);
		}
	}

	spin_unlock(&memcg_oom_lock);
}

static int mem_cgroup_oom_control_read(struct cgroup_subsys_state *css,
	struct cftype *cft,  struct cgroup_map_cb *cb)
{
	struct mem_cgroup *memcg = mem_cgroup_from_css(css);

	cb->fill(cb, "oom_kill_disable", memcg->oom_kill_disable);

	if (atomic_read(&memcg->under_oom))
		cb->fill(cb, "under_oom", 1);
	else
		cb->fill(cb, "under_oom", 0);
	return 0;
}

static int mem_cgroup_oom_control_write(struct cgroup_subsys_state *css,
	struct cftype *cft, u64 val)
{
	struct mem_cgroup *memcg = mem_cgroup_from_css(css);
	struct mem_cgroup *parent = mem_cgroup_from_css(css_parent(&memcg->css));

	/* cannot set to root cgroup and only 0 and 1 are allowed */
	if (!parent || !((val == 0) || (val == 1)))
		return -EINVAL;

	mutex_lock(&memcg_create_mutex);
	/* oom-kill-disable is a flag for subhierarchy. */
	if ((parent->use_hierarchy) || memcg_has_children(memcg)) {
		mutex_unlock(&memcg_create_mutex);
		return -EINVAL;
	}
	memcg->oom_kill_disable = val;
	if (!val)
		memcg_oom_recover(memcg);
	mutex_unlock(&memcg_create_mutex);
	return 0;
}

#ifdef CONFIG_MEMCG_KMEM
static int memcg_init_kmem(struct mem_cgroup *memcg, struct cgroup_subsys *ss)
{
	int ret;

	memcg->kmemcg_id = -1;
	ret = memcg_propagate_kmem(memcg);
	if (ret)
		return ret;

	return mem_cgroup_sockets_init(memcg, ss);
}

static void memcg_destroy_kmem(struct mem_cgroup *memcg)
{
	mem_cgroup_sockets_destroy(memcg);
}

static void kmem_cgroup_css_offline(struct mem_cgroup *memcg)
{
	if (!memcg_kmem_is_active(memcg))
		return;

	/*
	 * kmem charges can outlive the cgroup. In the case of slab
	 * pages, for instance, a page contain objects from various
	 * processes. As we prevent from taking a reference for every
	 * such allocation we have to be careful when doing uncharge
	 * (see memcg_uncharge_kmem) and here during offlining.
	 *
	 * The idea is that that only the _last_ uncharge which sees
	 * the dead memcg will drop the last reference. An additional
	 * reference is taken here before the group is marked dead
	 * which is then paired with css_put during uncharge resp. here.
	 *
	 * Although this might sound strange as this path is called from
	 * css_offline() when the referencemight have dropped down to 0
	 * and shouldn't be incremented anymore (css_tryget would fail)
	 * we do not have other options because of the kmem allocations
	 * lifetime.
	 */
	css_get(&memcg->css);

	memcg_kmem_mark_dead(memcg);

	if (res_counter_read_u64(&memcg->kmem, RES_USAGE) != 0)
		return;

	if (memcg_kmem_test_and_clear_dead(memcg))
		css_put(&memcg->css);
}
#else
static int memcg_init_kmem(struct mem_cgroup *memcg, struct cgroup_subsys *ss)
{
	return 0;
}

static void memcg_destroy_kmem(struct mem_cgroup *memcg)
{
}

static void kmem_cgroup_css_offline(struct mem_cgroup *memcg)
{
}
#endif

static struct cftype mem_cgroup_files[] = {
	{
		.name = "usage_in_bytes",
		.private = MEMFILE_PRIVATE(_MEM, RES_USAGE),
		.read = mem_cgroup_read,
		.register_event = mem_cgroup_usage_register_event,
		.unregister_event = mem_cgroup_usage_unregister_event,
	},
	{
		.name = "max_usage_in_bytes",
		.private = MEMFILE_PRIVATE(_MEM, RES_MAX_USAGE),
		.trigger = mem_cgroup_reset,
		.read = mem_cgroup_read,
	},
	{
		.name = "limit_in_bytes",
		.private = MEMFILE_PRIVATE(_MEM, RES_LIMIT),
		.write_string = mem_cgroup_write,
		.read = mem_cgroup_read,
	},
	{
		.name = "soft_limit_in_bytes",
		.private = MEMFILE_PRIVATE(_MEM, RES_SOFT_LIMIT),
		.write_string = mem_cgroup_write,
		.read = mem_cgroup_read,
	},
	{
		.name = "failcnt",
		.private = MEMFILE_PRIVATE(_MEM, RES_FAILCNT),
		.trigger = mem_cgroup_reset,
		.read = mem_cgroup_read,
	},
	{
		.name = "stat",
		.read_seq_string = memcg_stat_show,
	},
	{
		.name = "force_empty",
		.trigger = mem_cgroup_force_empty_write,
	},
	{
		.name = "use_hierarchy",
		.flags = CFTYPE_INSANE,
		.write_u64 = mem_cgroup_hierarchy_write,
		.read_u64 = mem_cgroup_hierarchy_read,
	},
	{
		.name = "swappiness",
		.read_u64 = mem_cgroup_swappiness_read,
		.write_u64 = mem_cgroup_swappiness_write,
	},
	{
		.name = "move_charge_at_immigrate",
		.read_u64 = mem_cgroup_move_charge_read,
		.write_u64 = mem_cgroup_move_charge_write,
	},
	{
		.name = "oom_control",
		.read_map = mem_cgroup_oom_control_read,
		.write_u64 = mem_cgroup_oom_control_write,
		.register_event = mem_cgroup_oom_register_event,
		.unregister_event = mem_cgroup_oom_unregister_event,
		.private = MEMFILE_PRIVATE(_OOM_TYPE, OOM_CONTROL),
	},
	{
		.name = "pressure_level",
		.register_event = vmpressure_register_event,
		.unregister_event = vmpressure_unregister_event,
	},
#ifdef CONFIG_NUMA
	{
		.name = "numa_stat",
		.read_seq_string = memcg_numa_stat_show,
	},
#endif
#ifdef CONFIG_MEMCG_KMEM
	{
		.name = "kmem.limit_in_bytes",
		.private = MEMFILE_PRIVATE(_KMEM, RES_LIMIT),
		.write_string = mem_cgroup_write,
		.read = mem_cgroup_read,
	},
	{
		.name = "kmem.usage_in_bytes",
		.private = MEMFILE_PRIVATE(_KMEM, RES_USAGE),
		.read = mem_cgroup_read,
	},
	{
		.name = "kmem.failcnt",
		.private = MEMFILE_PRIVATE(_KMEM, RES_FAILCNT),
		.trigger = mem_cgroup_reset,
		.read = mem_cgroup_read,
	},
	{
		.name = "kmem.max_usage_in_bytes",
		.private = MEMFILE_PRIVATE(_KMEM, RES_MAX_USAGE),
		.trigger = mem_cgroup_reset,
		.read = mem_cgroup_read,
	},
#ifdef CONFIG_SLABINFO
	{
		.name = "kmem.slabinfo",
		.read_seq_string = mem_cgroup_slabinfo_read,
	},
#endif
#endif
	{ },	/* terminate */
};

#ifdef CONFIG_MEMCG_SWAP
static struct cftype memsw_cgroup_files[] = {
	{
		.name = "memsw.usage_in_bytes",
		.private = MEMFILE_PRIVATE(_MEMSWAP, RES_USAGE),
		.read = mem_cgroup_read,
		.register_event = mem_cgroup_usage_register_event,
		.unregister_event = mem_cgroup_usage_unregister_event,
	},
	{
		.name = "memsw.max_usage_in_bytes",
		.private = MEMFILE_PRIVATE(_MEMSWAP, RES_MAX_USAGE),
		.trigger = mem_cgroup_reset,
		.read = mem_cgroup_read,
	},
	{
		.name = "memsw.limit_in_bytes",
		.private = MEMFILE_PRIVATE(_MEMSWAP, RES_LIMIT),
		.write_string = mem_cgroup_write,
		.read = mem_cgroup_read,
	},
	{
		.name = "memsw.failcnt",
		.private = MEMFILE_PRIVATE(_MEMSWAP, RES_FAILCNT),
		.trigger = mem_cgroup_reset,
		.read = mem_cgroup_read,
	},
	{ },	/* terminate */
};
#endif
static int alloc_mem_cgroup_per_zone_info(struct mem_cgroup *memcg, int node)
{
	struct mem_cgroup_per_node *pn;
	struct mem_cgroup_per_zone *mz;
	int zone, tmp = node;
	/*
	 * This routine is called against possible nodes.
	 * But it's BUG to call kmalloc() against offline node.
	 *
	 * TODO: this routine can waste much memory for nodes which will
	 *       never be onlined. It's better to use memory hotplug callback
	 *       function.
	 */
	if (!node_state(node, N_NORMAL_MEMORY))
		tmp = -1;
	pn = kzalloc_node(sizeof(*pn), GFP_KERNEL, tmp);
	if (!pn)
		return 1;

	for (zone = 0; zone < MAX_NR_ZONES; zone++) {
		mz = &pn->zoneinfo[zone];
		lruvec_init(&mz->lruvec);
		mz->usage_in_excess = 0;
		mz->on_tree = false;
		mz->memcg = memcg;
	}
	memcg->nodeinfo[node] = pn;
	return 0;
}

static void free_mem_cgroup_per_zone_info(struct mem_cgroup *memcg, int node)
{
	kfree(memcg->nodeinfo[node]);
}

static struct mem_cgroup *mem_cgroup_alloc(void)
{
	struct mem_cgroup *memcg;
	size_t size = memcg_size();

	/* Can be very big if nr_node_ids is very big */
	if (size < PAGE_SIZE)
		memcg = kzalloc(size, GFP_KERNEL);
	else
		memcg = vzalloc(size);

	if (!memcg)
		return NULL;

	memcg->stat = alloc_percpu(struct mem_cgroup_stat_cpu);
	if (!memcg->stat)
		goto out_free;
	spin_lock_init(&memcg->pcp_counter_lock);
	return memcg;

out_free:
	if (size < PAGE_SIZE)
		kfree(memcg);
	else
		vfree(memcg);
	return NULL;
}

/*
 * At destroying mem_cgroup, references from swap_cgroup can remain.
 * (scanning all at force_empty is too costly...)
 *
 * Instead of clearing all references at force_empty, we remember
 * the number of reference from swap_cgroup and free mem_cgroup when
 * it goes down to 0.
 *
 * Removal of cgroup itself succeeds regardless of refs from swap.
 */

static void __mem_cgroup_free(struct mem_cgroup *memcg)
{
	int node;
	size_t size = memcg_size();

	mem_cgroup_remove_from_trees(memcg);

	for_each_node(node)
		free_mem_cgroup_per_zone_info(memcg, node);

	free_percpu(memcg->stat);

	/*
	 * We need to make sure that (at least for now), the jump label
	 * destruction code runs outside of the cgroup lock. This is because
	 * get_online_cpus(), which is called from the static_branch update,
	 * can't be called inside the cgroup_lock. cpusets are the ones
	 * enforcing this dependency, so if they ever change, we might as well.
	 *
	 * schedule_work() will guarantee this happens. Be careful if you need
	 * to move this code around, and make sure it is outside
	 * the cgroup_lock.
	 */
	disarm_static_keys(memcg);
	if (size < PAGE_SIZE)
		kfree(memcg);
	else
		vfree(memcg);
}

/*
 * Returns the parent mem_cgroup in memcgroup hierarchy with hierarchy enabled.
 */
struct mem_cgroup *parent_mem_cgroup(struct mem_cgroup *memcg)
{
	if (!memcg->res.parent)
		return NULL;
	return mem_cgroup_from_res_counter(memcg->res.parent, res);
}
EXPORT_SYMBOL(parent_mem_cgroup);

static void __init mem_cgroup_soft_limit_tree_init(void)
{
	struct mem_cgroup_tree_per_node *rtpn;
	struct mem_cgroup_tree_per_zone *rtpz;
	int tmp, node, zone;

	for_each_node(node) {
		tmp = node;
		if (!node_state(node, N_NORMAL_MEMORY))
			tmp = -1;
		rtpn = kzalloc_node(sizeof(*rtpn), GFP_KERNEL, tmp);
		BUG_ON(!rtpn);

		soft_limit_tree.rb_tree_per_node[node] = rtpn;

		for (zone = 0; zone < MAX_NR_ZONES; zone++) {
			rtpz = &rtpn->rb_tree_per_zone[zone];
			rtpz->rb_root = RB_ROOT;
			spin_lock_init(&rtpz->lock);
		}
	}
}

static struct cgroup_subsys_state * __ref
mem_cgroup_css_alloc(struct cgroup_subsys_state *parent_css)
{
	struct mem_cgroup *memcg;
	long error = -ENOMEM;
	int node;

	memcg = mem_cgroup_alloc();
	if (!memcg)
		return ERR_PTR(error);

	for_each_node(node)
		if (alloc_mem_cgroup_per_zone_info(memcg, node))
			goto free_out;

	/* root ? */
	if (parent_css == NULL) {
		root_mem_cgroup = memcg;
		res_counter_init(&memcg->res, NULL);
		res_counter_init(&memcg->memsw, NULL);
		res_counter_init(&memcg->kmem, NULL);
	}

	memcg->last_scanned_node = MAX_NUMNODES;
	INIT_LIST_HEAD(&memcg->oom_notify);
	memcg->move_charge_at_immigrate = 0;
	mutex_init(&memcg->thresholds_lock);
	spin_lock_init(&memcg->move_lock);
	vmpressure_init(&memcg->vmpressure);

	return &memcg->css;

free_out:
	__mem_cgroup_free(memcg);
	return ERR_PTR(error);
}

static int
mem_cgroup_css_online(struct cgroup_subsys_state *css)
{
	struct mem_cgroup *memcg = mem_cgroup_from_css(css);
	struct mem_cgroup *parent = mem_cgroup_from_css(css_parent(css));
	int error = 0;

<<<<<<< HEAD
=======
	if (css->cgroup->id > MEM_CGROUP_ID_MAX)
		return -ENOSPC;

>>>>>>> d8ec26d7
	if (!parent)
		return 0;

	mutex_lock(&memcg_create_mutex);

	memcg->use_hierarchy = parent->use_hierarchy;
	memcg->oom_kill_disable = parent->oom_kill_disable;
	memcg->swappiness = mem_cgroup_swappiness(parent);

	if (parent->use_hierarchy) {
		res_counter_init(&memcg->res, &parent->res);
		res_counter_init(&memcg->memsw, &parent->memsw);
		res_counter_init(&memcg->kmem, &parent->kmem);

		/*
		 * No need to take a reference to the parent because cgroup
		 * core guarantees its existence.
		 */
	} else {
		res_counter_init(&memcg->res, NULL);
		res_counter_init(&memcg->memsw, NULL);
		res_counter_init(&memcg->kmem, NULL);
		/*
		 * Deeper hierachy with use_hierarchy == false doesn't make
		 * much sense so let cgroup subsystem know about this
		 * unfortunate state in our controller.
		 */
		if (parent != root_mem_cgroup)
			mem_cgroup_subsys.broken_hierarchy = true;
	}

	error = memcg_init_kmem(memcg, &mem_cgroup_subsys);
	mutex_unlock(&memcg_create_mutex);
	return error;
}

/*
 * Announce all parents that a group from their hierarchy is gone.
 */
static void mem_cgroup_invalidate_reclaim_iterators(struct mem_cgroup *memcg)
{
	struct mem_cgroup *parent = memcg;

	while ((parent = parent_mem_cgroup(parent)))
		mem_cgroup_iter_invalidate(parent);

	/*
	 * if the root memcg is not hierarchical we have to check it
	 * explicitely.
	 */
	if (!root_mem_cgroup->use_hierarchy)
		mem_cgroup_iter_invalidate(root_mem_cgroup);
}

static void mem_cgroup_css_offline(struct cgroup_subsys_state *css)
{
	struct mem_cgroup *memcg = mem_cgroup_from_css(css);

	kmem_cgroup_css_offline(memcg);

	mem_cgroup_invalidate_reclaim_iterators(memcg);
	mem_cgroup_reparent_charges(memcg);
	mem_cgroup_destroy_all_caches(memcg);
	vmpressure_cleanup(&memcg->vmpressure);
}

static void mem_cgroup_css_free(struct cgroup_subsys_state *css)
{
	struct mem_cgroup *memcg = mem_cgroup_from_css(css);
<<<<<<< HEAD
=======
	/*
	 * XXX: css_offline() would be where we should reparent all
	 * memory to prepare the cgroup for destruction.  However,
	 * memcg does not do css_tryget() and res_counter charging
	 * under the same RCU lock region, which means that charging
	 * could race with offlining.  Offlining only happens to
	 * cgroups with no tasks in them but charges can show up
	 * without any tasks from the swapin path when the target
	 * memcg is looked up from the swapout record and not from the
	 * current task as it usually is.  A race like this can leak
	 * charges and put pages with stale cgroup pointers into
	 * circulation:
	 *
	 * #0                        #1
	 *                           lookup_swap_cgroup_id()
	 *                           rcu_read_lock()
	 *                           mem_cgroup_lookup()
	 *                           css_tryget()
	 *                           rcu_read_unlock()
	 * disable css_tryget()
	 * call_rcu()
	 *   offline_css()
	 *     reparent_charges()
	 *                           res_counter_charge()
	 *                           css_put()
	 *                             css_free()
	 *                           pc->mem_cgroup = dead memcg
	 *                           add page to lru
	 *
	 * The bulk of the charges are still moved in offline_css() to
	 * avoid pinning a lot of pages in case a long-term reference
	 * like a swapout record is deferring the css_free() to long
	 * after offlining.  But this makes sure we catch any charges
	 * made after offlining:
	 */
	mem_cgroup_reparent_charges(memcg);
>>>>>>> d8ec26d7

	memcg_destroy_kmem(memcg);
	__mem_cgroup_free(memcg);
}

#ifdef CONFIG_MMU
/* Handlers for move charge at task migration. */
#define PRECHARGE_COUNT_AT_ONCE	256
static int mem_cgroup_do_precharge(unsigned long count)
{
	int ret = 0;
	int batch_count = PRECHARGE_COUNT_AT_ONCE;
	struct mem_cgroup *memcg = mc.to;

	if (mem_cgroup_is_root(memcg)) {
		mc.precharge += count;
		/* we don't need css_get for root */
		return ret;
	}
	/* try to charge at once */
	if (count > 1) {
		struct res_counter *dummy;
		/*
		 * "memcg" cannot be under rmdir() because we've already checked
		 * by cgroup_lock_live_cgroup() that it is not removed and we
		 * are still under the same cgroup_mutex. So we can postpone
		 * css_get().
		 */
		if (res_counter_charge(&memcg->res, PAGE_SIZE * count, &dummy))
			goto one_by_one;
		if (do_swap_account && res_counter_charge(&memcg->memsw,
						PAGE_SIZE * count, &dummy)) {
			res_counter_uncharge(&memcg->res, PAGE_SIZE * count);
			goto one_by_one;
		}
		mc.precharge += count;
		return ret;
	}
one_by_one:
	/* fall back to one by one charge */
	while (count--) {
		if (signal_pending(current)) {
			ret = -EINTR;
			break;
		}
		if (!batch_count--) {
			batch_count = PRECHARGE_COUNT_AT_ONCE;
			cond_resched();
		}
		ret = __mem_cgroup_try_charge(NULL,
					GFP_KERNEL, 1, &memcg, false);
		if (ret)
			/* mem_cgroup_clear_mc() will do uncharge later */
			return ret;
		mc.precharge++;
	}
	return ret;
}

/**
 * get_mctgt_type - get target type of moving charge
 * @vma: the vma the pte to be checked belongs
 * @addr: the address corresponding to the pte to be checked
 * @ptent: the pte to be checked
 * @target: the pointer the target page or swap ent will be stored(can be NULL)
 *
 * Returns
 *   0(MC_TARGET_NONE): if the pte is not a target for move charge.
 *   1(MC_TARGET_PAGE): if the page corresponding to this pte is a target for
 *     move charge. if @target is not NULL, the page is stored in target->page
 *     with extra refcnt got(Callers should handle it).
 *   2(MC_TARGET_SWAP): if the swap entry corresponding to this pte is a
 *     target for charge migration. if @target is not NULL, the entry is stored
 *     in target->ent.
 *
 * Called with pte lock held.
 */
union mc_target {
	struct page	*page;
	swp_entry_t	ent;
};

enum mc_target_type {
	MC_TARGET_NONE = 0,
	MC_TARGET_PAGE,
	MC_TARGET_SWAP,
};

static struct page *mc_handle_present_pte(struct vm_area_struct *vma,
						unsigned long addr, pte_t ptent)
{
	struct page *page = vm_normal_page(vma, addr, ptent);

	if (!page || !page_mapped(page))
		return NULL;
	if (PageAnon(page)) {
		/* we don't move shared anon */
		if (!move_anon())
			return NULL;
	} else if (!move_file())
		/* we ignore mapcount for file pages */
		return NULL;
	if (!get_page_unless_zero(page))
		return NULL;

	return page;
}

#ifdef CONFIG_SWAP
static struct page *mc_handle_swap_pte(struct vm_area_struct *vma,
			unsigned long addr, pte_t ptent, swp_entry_t *entry)
{
	struct page *page = NULL;
	swp_entry_t ent = pte_to_swp_entry(ptent);

	if (!move_anon() || non_swap_entry(ent))
		return NULL;
	/*
	 * Because lookup_swap_cache() updates some statistics counter,
	 * we call find_get_page() with swapper_space directly.
	 */
	page = find_get_page(swap_address_space(ent), ent.val);
	if (do_swap_account)
		entry->val = ent.val;

	return page;
}
#else
static struct page *mc_handle_swap_pte(struct vm_area_struct *vma,
			unsigned long addr, pte_t ptent, swp_entry_t *entry)
{
	return NULL;
}
#endif

static struct page *mc_handle_file_pte(struct vm_area_struct *vma,
			unsigned long addr, pte_t ptent, swp_entry_t *entry)
{
	struct page *page = NULL;
	struct address_space *mapping;
	pgoff_t pgoff;

	if (!vma->vm_file) /* anonymous vma */
		return NULL;
	if (!move_file())
		return NULL;

	mapping = vma->vm_file->f_mapping;
	if (pte_none(ptent))
		pgoff = linear_page_index(vma, addr);
	else /* pte_file(ptent) is true */
		pgoff = pte_to_pgoff(ptent);

	/* page is moved even if it's not RSS of this task(page-faulted). */
	page = find_get_page(mapping, pgoff);

#ifdef CONFIG_SWAP
	/* shmem/tmpfs may report page out on swap: account for that too. */
	if (radix_tree_exceptional_entry(page)) {
		swp_entry_t swap = radix_to_swp_entry(page);
		if (do_swap_account)
			*entry = swap;
		page = find_get_page(swap_address_space(swap), swap.val);
	}
#endif
	return page;
}

static enum mc_target_type get_mctgt_type(struct vm_area_struct *vma,
		unsigned long addr, pte_t ptent, union mc_target *target)
{
	struct page *page = NULL;
	struct page_cgroup *pc;
	enum mc_target_type ret = MC_TARGET_NONE;
	swp_entry_t ent = { .val = 0 };

	if (pte_present(ptent))
		page = mc_handle_present_pte(vma, addr, ptent);
	else if (is_swap_pte(ptent))
		page = mc_handle_swap_pte(vma, addr, ptent, &ent);
	else if (pte_none(ptent) || pte_file(ptent))
		page = mc_handle_file_pte(vma, addr, ptent, &ent);

	if (!page && !ent.val)
		return ret;
	if (page) {
		pc = lookup_page_cgroup(page);
		/*
		 * Do only loose check w/o page_cgroup lock.
		 * mem_cgroup_move_account() checks the pc is valid or not under
		 * the lock.
		 */
		if (PageCgroupUsed(pc) && pc->mem_cgroup == mc.from) {
			ret = MC_TARGET_PAGE;
			if (target)
				target->page = page;
		}
		if (!ret || !target)
			put_page(page);
	}
	/* There is a swap entry and a page doesn't exist or isn't charged */
	if (ent.val && !ret &&
	    mem_cgroup_id(mc.from) == lookup_swap_cgroup_id(ent)) {
		ret = MC_TARGET_SWAP;
		if (target)
			target->ent = ent;
	}
	return ret;
}

#ifdef CONFIG_TRANSPARENT_HUGEPAGE
/*
 * We don't consider swapping or file mapped pages because THP does not
 * support them for now.
 * Caller should make sure that pmd_trans_huge(pmd) is true.
 */
static enum mc_target_type get_mctgt_type_thp(struct vm_area_struct *vma,
		unsigned long addr, pmd_t pmd, union mc_target *target)
{
	struct page *page = NULL;
	struct page_cgroup *pc;
	enum mc_target_type ret = MC_TARGET_NONE;

	page = pmd_page(pmd);
	VM_BUG_ON(!page || !PageHead(page));
	if (!move_anon())
		return ret;
	pc = lookup_page_cgroup(page);
	if (PageCgroupUsed(pc) && pc->mem_cgroup == mc.from) {
		ret = MC_TARGET_PAGE;
		if (target) {
			get_page(page);
			target->page = page;
		}
	}
	return ret;
}
#else
static inline enum mc_target_type get_mctgt_type_thp(struct vm_area_struct *vma,
		unsigned long addr, pmd_t pmd, union mc_target *target)
{
	return MC_TARGET_NONE;
}
#endif

static int mem_cgroup_count_precharge_pte_range(pmd_t *pmd,
					unsigned long addr, unsigned long end,
					struct mm_walk *walk)
{
	struct vm_area_struct *vma = walk->private;
	pte_t *pte;
	spinlock_t *ptl;

	if (pmd_trans_huge_lock(pmd, vma, &ptl) == 1) {
		if (get_mctgt_type_thp(vma, addr, *pmd, NULL) == MC_TARGET_PAGE)
			mc.precharge += HPAGE_PMD_NR;
		spin_unlock(ptl);
		return 0;
	}

	if (pmd_trans_unstable(pmd))
		return 0;
	pte = pte_offset_map_lock(vma->vm_mm, pmd, addr, &ptl);
	for (; addr != end; pte++, addr += PAGE_SIZE)
		if (get_mctgt_type(vma, addr, *pte, NULL))
			mc.precharge++;	/* increment precharge temporarily */
	pte_unmap_unlock(pte - 1, ptl);
	cond_resched();

	return 0;
}

static unsigned long mem_cgroup_count_precharge(struct mm_struct *mm)
{
	unsigned long precharge;
	struct vm_area_struct *vma;

	down_read(&mm->mmap_sem);
	for (vma = mm->mmap; vma; vma = vma->vm_next) {
		struct mm_walk mem_cgroup_count_precharge_walk = {
			.pmd_entry = mem_cgroup_count_precharge_pte_range,
			.mm = mm,
			.private = vma,
		};
		if (is_vm_hugetlb_page(vma))
			continue;
		walk_page_range(vma->vm_start, vma->vm_end,
					&mem_cgroup_count_precharge_walk);
	}
	up_read(&mm->mmap_sem);

	precharge = mc.precharge;
	mc.precharge = 0;

	return precharge;
}

static int mem_cgroup_precharge_mc(struct mm_struct *mm)
{
	unsigned long precharge = mem_cgroup_count_precharge(mm);

	VM_BUG_ON(mc.moving_task);
	mc.moving_task = current;
	return mem_cgroup_do_precharge(precharge);
}

/* cancels all extra charges on mc.from and mc.to, and wakes up all waiters. */
static void __mem_cgroup_clear_mc(void)
{
	struct mem_cgroup *from = mc.from;
	struct mem_cgroup *to = mc.to;
	int i;

	/* we must uncharge all the leftover precharges from mc.to */
	if (mc.precharge) {
		__mem_cgroup_cancel_charge(mc.to, mc.precharge);
		mc.precharge = 0;
	}
	/*
	 * we didn't uncharge from mc.from at mem_cgroup_move_account(), so
	 * we must uncharge here.
	 */
	if (mc.moved_charge) {
		__mem_cgroup_cancel_charge(mc.from, mc.moved_charge);
		mc.moved_charge = 0;
	}
	/* we must fixup refcnts and charges */
	if (mc.moved_swap) {
		/* uncharge swap account from the old cgroup */
		if (!mem_cgroup_is_root(mc.from))
			res_counter_uncharge(&mc.from->memsw,
						PAGE_SIZE * mc.moved_swap);

		for (i = 0; i < mc.moved_swap; i++)
			css_put(&mc.from->css);

		if (!mem_cgroup_is_root(mc.to)) {
			/*
			 * we charged both to->res and to->memsw, so we should
			 * uncharge to->res.
			 */
			res_counter_uncharge(&mc.to->res,
						PAGE_SIZE * mc.moved_swap);
		}
		/* we've already done css_get(mc.to) */
		mc.moved_swap = 0;
	}
	memcg_oom_recover(from);
	memcg_oom_recover(to);
	wake_up_all(&mc.waitq);
}

static void mem_cgroup_clear_mc(void)
{
	struct mem_cgroup *from = mc.from;

	/*
	 * we must clear moving_task before waking up waiters at the end of
	 * task migration.
	 */
	mc.moving_task = NULL;
	__mem_cgroup_clear_mc();
	spin_lock(&mc.lock);
	mc.from = NULL;
	mc.to = NULL;
	spin_unlock(&mc.lock);
	mem_cgroup_end_move(from);
}

static int mem_cgroup_can_attach(struct cgroup_subsys_state *css,
				 struct cgroup_taskset *tset)
{
	struct task_struct *p = cgroup_taskset_first(tset);
	int ret = 0;
	struct mem_cgroup *memcg = mem_cgroup_from_css(css);
	unsigned long move_charge_at_immigrate;

	/*
	 * We are now commited to this value whatever it is. Changes in this
	 * tunable will only affect upcoming migrations, not the current one.
	 * So we need to save it, and keep it going.
	 */
	move_charge_at_immigrate  = memcg->move_charge_at_immigrate;
	if (move_charge_at_immigrate) {
		struct mm_struct *mm;
		struct mem_cgroup *from = mem_cgroup_from_task(p);

		VM_BUG_ON(from == memcg);

		mm = get_task_mm(p);
		if (!mm)
			return 0;
		/* We move charges only when we move a owner of the mm */
		if (mm->owner == p) {
			VM_BUG_ON(mc.from);
			VM_BUG_ON(mc.to);
			VM_BUG_ON(mc.precharge);
			VM_BUG_ON(mc.moved_charge);
			VM_BUG_ON(mc.moved_swap);
			mem_cgroup_start_move(from);
			spin_lock(&mc.lock);
			mc.from = from;
			mc.to = memcg;
			mc.immigrate_flags = move_charge_at_immigrate;
			spin_unlock(&mc.lock);
			/* We set mc.moving_task later */

			ret = mem_cgroup_precharge_mc(mm);
			if (ret)
				mem_cgroup_clear_mc();
		}
		mmput(mm);
	}
	return ret;
}

static void mem_cgroup_cancel_attach(struct cgroup_subsys_state *css,
				     struct cgroup_taskset *tset)
{
	mem_cgroup_clear_mc();
}

static int mem_cgroup_move_charge_pte_range(pmd_t *pmd,
				unsigned long addr, unsigned long end,
				struct mm_walk *walk)
{
	int ret = 0;
	struct vm_area_struct *vma = walk->private;
	pte_t *pte;
	spinlock_t *ptl;
	enum mc_target_type target_type;
	union mc_target target;
	struct page *page;
	struct page_cgroup *pc;

	/*
	 * We don't take compound_lock() here but no race with splitting thp
	 * happens because:
	 *  - if pmd_trans_huge_lock() returns 1, the relevant thp is not
	 *    under splitting, which means there's no concurrent thp split,
	 *  - if another thread runs into split_huge_page() just after we
	 *    entered this if-block, the thread must wait for page table lock
	 *    to be unlocked in __split_huge_page_splitting(), where the main
	 *    part of thp split is not executed yet.
	 */
	if (pmd_trans_huge_lock(pmd, vma, &ptl) == 1) {
		if (mc.precharge < HPAGE_PMD_NR) {
			spin_unlock(ptl);
			return 0;
		}
		target_type = get_mctgt_type_thp(vma, addr, *pmd, &target);
		if (target_type == MC_TARGET_PAGE) {
			page = target.page;
			if (!isolate_lru_page(page)) {
				pc = lookup_page_cgroup(page);
				if (!mem_cgroup_move_account(page, HPAGE_PMD_NR,
							pc, mc.from, mc.to)) {
					mc.precharge -= HPAGE_PMD_NR;
					mc.moved_charge += HPAGE_PMD_NR;
				}
				putback_lru_page(page);
			}
			put_page(page);
		}
		spin_unlock(ptl);
		return 0;
	}

	if (pmd_trans_unstable(pmd))
		return 0;
retry:
	pte = pte_offset_map_lock(vma->vm_mm, pmd, addr, &ptl);
	for (; addr != end; addr += PAGE_SIZE) {
		pte_t ptent = *(pte++);
		swp_entry_t ent;

		if (!mc.precharge)
			break;

		switch (get_mctgt_type(vma, addr, ptent, &target)) {
		case MC_TARGET_PAGE:
			page = target.page;
			if (isolate_lru_page(page))
				goto put;
			pc = lookup_page_cgroup(page);
			if (!mem_cgroup_move_account(page, 1, pc,
						     mc.from, mc.to)) {
				mc.precharge--;
				/* we uncharge from mc.from later. */
				mc.moved_charge++;
			}
			putback_lru_page(page);
put:			/* get_mctgt_type() gets the page */
			put_page(page);
			break;
		case MC_TARGET_SWAP:
			ent = target.ent;
			if (!mem_cgroup_move_swap_account(ent, mc.from, mc.to)) {
				mc.precharge--;
				/* we fixup refcnts and charges later. */
				mc.moved_swap++;
			}
			break;
		default:
			break;
		}
	}
	pte_unmap_unlock(pte - 1, ptl);
	cond_resched();

	if (addr != end) {
		/*
		 * We have consumed all precharges we got in can_attach().
		 * We try charge one by one, but don't do any additional
		 * charges to mc.to if we have failed in charge once in attach()
		 * phase.
		 */
		ret = mem_cgroup_do_precharge(1);
		if (!ret)
			goto retry;
	}

	return ret;
}

static void mem_cgroup_move_charge(struct mm_struct *mm)
{
	struct vm_area_struct *vma;

	lru_add_drain_all();
retry:
	if (unlikely(!down_read_trylock(&mm->mmap_sem))) {
		/*
		 * Someone who are holding the mmap_sem might be waiting in
		 * waitq. So we cancel all extra charges, wake up all waiters,
		 * and retry. Because we cancel precharges, we might not be able
		 * to move enough charges, but moving charge is a best-effort
		 * feature anyway, so it wouldn't be a big problem.
		 */
		__mem_cgroup_clear_mc();
		cond_resched();
		goto retry;
	}
	for (vma = mm->mmap; vma; vma = vma->vm_next) {
		int ret;
		struct mm_walk mem_cgroup_move_charge_walk = {
			.pmd_entry = mem_cgroup_move_charge_pte_range,
			.mm = mm,
			.private = vma,
		};
		if (is_vm_hugetlb_page(vma))
			continue;
		ret = walk_page_range(vma->vm_start, vma->vm_end,
						&mem_cgroup_move_charge_walk);
		if (ret)
			/*
			 * means we have consumed all precharges and failed in
			 * doing additional charge. Just abandon here.
			 */
			break;
	}
	up_read(&mm->mmap_sem);
}

static void mem_cgroup_move_task(struct cgroup_subsys_state *css,
				 struct cgroup_taskset *tset)
{
	struct task_struct *p = cgroup_taskset_first(tset);
	struct mm_struct *mm = get_task_mm(p);

	if (mm) {
		if (mc.to)
			mem_cgroup_move_charge(mm);
		mmput(mm);
	}
	if (mc.to)
		mem_cgroup_clear_mc();
}
#else	/* !CONFIG_MMU */
static int mem_cgroup_can_attach(struct cgroup_subsys_state *css,
				 struct cgroup_taskset *tset)
{
	return 0;
}
static void mem_cgroup_cancel_attach(struct cgroup_subsys_state *css,
				     struct cgroup_taskset *tset)
{
}
static void mem_cgroup_move_task(struct cgroup_subsys_state *css,
				 struct cgroup_taskset *tset)
{
}
#endif

/*
 * Cgroup retains root cgroups across [un]mount cycles making it necessary
 * to verify sane_behavior flag on each mount attempt.
 */
static void mem_cgroup_bind(struct cgroup_subsys_state *root_css)
{
	/*
	 * use_hierarchy is forced with sane_behavior.  cgroup core
	 * guarantees that @root doesn't have any children, so turning it
	 * on for the root memcg is enough.
	 */
	if (cgroup_sane_behavior(root_css->cgroup))
		mem_cgroup_from_css(root_css)->use_hierarchy = true;
}

struct cgroup_subsys mem_cgroup_subsys = {
	.name = "memory",
	.subsys_id = mem_cgroup_subsys_id,
	.css_alloc = mem_cgroup_css_alloc,
	.css_online = mem_cgroup_css_online,
	.css_offline = mem_cgroup_css_offline,
	.css_free = mem_cgroup_css_free,
	.can_attach = mem_cgroup_can_attach,
	.cancel_attach = mem_cgroup_cancel_attach,
	.attach = mem_cgroup_move_task,
	.bind = mem_cgroup_bind,
	.base_cftypes = mem_cgroup_files,
	.early_init = 0,
};

#ifdef CONFIG_MEMCG_SWAP
static int __init enable_swap_account(char *s)
{
	if (!strcmp(s, "1"))
		really_do_swap_account = 1;
	else if (!strcmp(s, "0"))
		really_do_swap_account = 0;
	return 1;
}
__setup("swapaccount=", enable_swap_account);

static void __init memsw_file_init(void)
{
	WARN_ON(cgroup_add_cftypes(&mem_cgroup_subsys, memsw_cgroup_files));
}

static void __init enable_swap_cgroup(void)
{
	if (!mem_cgroup_disabled() && really_do_swap_account) {
		do_swap_account = 1;
		memsw_file_init();
	}
}

#else
static void __init enable_swap_cgroup(void)
{
}
#endif

/*
 * subsys_initcall() for memory controller.
 *
 * Some parts like hotcpu_notifier() have to be initialized from this context
 * because of lock dependencies (cgroup_lock -> cpu hotplug) but basically
 * everything that doesn't depend on a specific mem_cgroup structure should
 * be initialized from here.
 */
static int __init mem_cgroup_init(void)
{
	hotcpu_notifier(memcg_cpu_hotplug_callback, 0);
	enable_swap_cgroup();
	mem_cgroup_soft_limit_tree_init();
	memcg_stock_init();
	return 0;
}
subsys_initcall(mem_cgroup_init);<|MERGE_RESOLUTION|>--- conflicted
+++ resolved
@@ -2694,14 +2694,10 @@
 		goto bypass;
 
 	if (unlikely(task_in_memcg_oom(current)))
-<<<<<<< HEAD
-		goto bypass;
-=======
 		goto nomem;
 
 	if (gfp_mask & __GFP_NOFAIL)
 		oom = false;
->>>>>>> d8ec26d7
 
 	/*
 	 * We always charge the cgroup the mm_struct belongs to.
@@ -5390,34 +5386,10 @@
 static int memcg_numa_stat_show(struct cgroup_subsys_state *css,
 				struct cftype *cft, struct seq_file *m)
 {
-<<<<<<< HEAD
-	int nid;
-	unsigned long total_nr, file_nr, anon_nr, unevictable_nr;
-	unsigned long node_nr;
-	struct mem_cgroup *memcg = mem_cgroup_from_css(css);
-
-	total_nr = mem_cgroup_nr_lru_pages(memcg, LRU_ALL);
-	seq_printf(m, "total=%lu", total_nr);
-	for_each_node_state(nid, N_MEMORY) {
-		node_nr = mem_cgroup_node_nr_lru_pages(memcg, nid, LRU_ALL);
-		seq_printf(m, " N%d=%lu", nid, node_nr);
-	}
-	seq_putc(m, '\n');
-
-	file_nr = mem_cgroup_nr_lru_pages(memcg, LRU_ALL_FILE);
-	seq_printf(m, "file=%lu", file_nr);
-	for_each_node_state(nid, N_MEMORY) {
-		node_nr = mem_cgroup_node_nr_lru_pages(memcg, nid,
-				LRU_ALL_FILE);
-		seq_printf(m, " N%d=%lu", nid, node_nr);
-	}
-	seq_putc(m, '\n');
-=======
 	struct numa_stat {
 		const char *name;
 		unsigned int lru_mask;
 	};
->>>>>>> d8ec26d7
 
 	static const struct numa_stat stats[] = {
 		{ "total", LRU_ALL },
@@ -6311,12 +6283,9 @@
 	struct mem_cgroup *parent = mem_cgroup_from_css(css_parent(css));
 	int error = 0;
 
-<<<<<<< HEAD
-=======
 	if (css->cgroup->id > MEM_CGROUP_ID_MAX)
 		return -ENOSPC;
 
->>>>>>> d8ec26d7
 	if (!parent)
 		return 0;
 
@@ -6386,8 +6355,6 @@
 static void mem_cgroup_css_free(struct cgroup_subsys_state *css)
 {
 	struct mem_cgroup *memcg = mem_cgroup_from_css(css);
-<<<<<<< HEAD
-=======
 	/*
 	 * XXX: css_offline() would be where we should reparent all
 	 * memory to prepare the cgroup for destruction.  However,
@@ -6424,7 +6391,6 @@
 	 * made after offlining:
 	 */
 	mem_cgroup_reparent_charges(memcg);
->>>>>>> d8ec26d7
 
 	memcg_destroy_kmem(memcg);
 	__mem_cgroup_free(memcg);
