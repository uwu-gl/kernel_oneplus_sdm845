--- conflicted
+++ resolved
@@ -474,16 +474,7 @@
 	}
 
 	if (data_race(sis->flags & SWP_FS_OPS)) {
-<<<<<<< HEAD
-		struct file *swap_file = sis->swap_file;
-		struct address_space *mapping = swap_file->f_mapping;
-
-		ret = mapping->a_ops->read_folio(swap_file, page_folio(page));
-		if (!ret)
-			count_vm_event(PSWPIN);
-=======
 		swap_readpage_fs(page, plug);
->>>>>>> f403f22f
 		goto out;
 	}
 
