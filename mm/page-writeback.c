/*
 * mm/page-writeback.c
 *
 * Copyright (C) 2002, Linus Torvalds.
 * Copyright (C) 2007 Red Hat, Inc., Peter Zijlstra
 *
 * Contains functions related to writing back dirty pages at the
 * address_space level.
 *
 * 10Apr2002	Andrew Morton
 *		Initial version
 */

#include <linux/kernel.h>
#include <linux/export.h>
#include <linux/spinlock.h>
#include <linux/fs.h>
#include <linux/mm.h>
#include <linux/swap.h>
#include <linux/slab.h>
#include <linux/pagemap.h>
#include <linux/writeback.h>
#include <linux/init.h>
#include <linux/backing-dev.h>
#include <linux/task_io_accounting_ops.h>
#include <linux/blkdev.h>
#include <linux/mpage.h>
#include <linux/rmap.h>
#include <linux/percpu.h>
#include <linux/notifier.h>
#include <linux/smp.h>
#include <linux/sysctl.h>
#include <linux/cpu.h>
#include <linux/syscalls.h>
#include <linux/buffer_head.h> /* __set_page_dirty_buffers */
#include <linux/pagevec.h>
#include <linux/timer.h>
#include <linux/sched/rt.h>
#include <linux/mm_inline.h>
#include <trace/events/writeback.h>

#include "internal.h"

/*
 * Sleep at most 200ms at a time in balance_dirty_pages().
 */
#define MAX_PAUSE		max(HZ/5, 1)

/*
 * Try to keep balance_dirty_pages() call intervals higher than this many pages
 * by raising pause time to max_pause when falls below it.
 */
#define DIRTY_POLL_THRESH	(128 >> (PAGE_SHIFT - 10))

/*
 * Estimate write bandwidth at 200ms intervals.
 */
#define BANDWIDTH_INTERVAL	max(HZ/5, 1)

#define RATELIMIT_CALC_SHIFT	10

/*
 * After a CPU has dirtied this many pages, balance_dirty_pages_ratelimited
 * will look to see if it needs to force writeback or throttling.
 */
static long ratelimit_pages = 32;

/* The following parameters are exported via /proc/sys/vm */

/*
 * Start background writeback (via writeback threads) at this percentage
 */
int dirty_background_ratio = 10;

/*
 * dirty_background_bytes starts at 0 (disabled) so that it is a function of
 * dirty_background_ratio * the amount of dirtyable memory
 */
unsigned long dirty_background_bytes;

/*
 * free highmem will not be subtracted from the total free memory
 * for calculating free ratios if vm_highmem_is_dirtyable is true
 */
int vm_highmem_is_dirtyable;

/*
 * The generator of dirty data starts writeback at this percentage
 */
int vm_dirty_ratio = 20;

/*
 * vm_dirty_bytes starts at 0 (disabled) so that it is a function of
 * vm_dirty_ratio * the amount of dirtyable memory
 */
unsigned long vm_dirty_bytes;

/*
 * The interval between `kupdate'-style writebacks
 */
unsigned int dirty_writeback_interval = 5 * 100; /* centiseconds */

EXPORT_SYMBOL_GPL(dirty_writeback_interval);

/*
 * The longest time for which data is allowed to remain dirty
 */
unsigned int dirty_expire_interval = 30 * 100; /* centiseconds */

/*
 * Flag that makes the machine dump writes/reads and block dirtyings.
 */
int block_dump;

/*
 * Flag that puts the machine in "laptop mode". Doubles as a timeout in jiffies:
 * a full sync is triggered after this time elapses without any disk activity.
 */
int laptop_mode;

EXPORT_SYMBOL(laptop_mode);

/* End of sysctl-exported parameters */

struct wb_domain global_wb_domain;

/* consolidated parameters for balance_dirty_pages() and its subroutines */
struct dirty_throttle_control {
#ifdef CONFIG_CGROUP_WRITEBACK
	struct wb_domain	*dom;
	struct dirty_throttle_control *gdtc;	/* only set in memcg dtc's */
#endif
	struct bdi_writeback	*wb;
	struct fprop_local_percpu *wb_completions;

	unsigned long		avail;		/* dirtyable */
	unsigned long		dirty;		/* file_dirty + write + nfs */
	unsigned long		thresh;		/* dirty threshold */
	unsigned long		bg_thresh;	/* dirty background threshold */

	unsigned long		wb_dirty;	/* per-wb counterparts */
	unsigned long		wb_thresh;
	unsigned long		wb_bg_thresh;

	unsigned long		pos_ratio;
};

/*
 * Length of period for aging writeout fractions of bdis. This is an
 * arbitrarily chosen number. The longer the period, the slower fractions will
 * reflect changes in current writeout rate.
 */
#define VM_COMPLETIONS_PERIOD_LEN (3*HZ)

#ifdef CONFIG_CGROUP_WRITEBACK

#define GDTC_INIT(__wb)		.wb = (__wb),				\
				.dom = &global_wb_domain,		\
				.wb_completions = &(__wb)->completions

#define GDTC_INIT_NO_WB		.dom = &global_wb_domain

#define MDTC_INIT(__wb, __gdtc)	.wb = (__wb),				\
				.dom = mem_cgroup_wb_domain(__wb),	\
				.wb_completions = &(__wb)->memcg_completions, \
				.gdtc = __gdtc

static bool mdtc_valid(struct dirty_throttle_control *dtc)
{
	return dtc->dom;
}

static struct wb_domain *dtc_dom(struct dirty_throttle_control *dtc)
{
	return dtc->dom;
}

static struct dirty_throttle_control *mdtc_gdtc(struct dirty_throttle_control *mdtc)
{
	return mdtc->gdtc;
}

static struct fprop_local_percpu *wb_memcg_completions(struct bdi_writeback *wb)
{
	return &wb->memcg_completions;
}

static void wb_min_max_ratio(struct bdi_writeback *wb,
			     unsigned long *minp, unsigned long *maxp)
{
	unsigned long this_bw = wb->avg_write_bandwidth;
	unsigned long tot_bw = atomic_long_read(&wb->bdi->tot_write_bandwidth);
	unsigned long long min = wb->bdi->min_ratio;
	unsigned long long max = wb->bdi->max_ratio;

	/*
	 * @wb may already be clean by the time control reaches here and
	 * the total may not include its bw.
	 */
	if (this_bw < tot_bw) {
		if (min) {
			min *= this_bw;
			min = div64_ul(min, tot_bw);
		}
		if (max < 100) {
			max *= this_bw;
			max = div64_ul(max, tot_bw);
		}
	}

	*minp = min;
	*maxp = max;
}

#else	/* CONFIG_CGROUP_WRITEBACK */

#define GDTC_INIT(__wb)		.wb = (__wb),                           \
				.wb_completions = &(__wb)->completions
#define GDTC_INIT_NO_WB
#define MDTC_INIT(__wb, __gdtc)

static bool mdtc_valid(struct dirty_throttle_control *dtc)
{
	return false;
}

static struct wb_domain *dtc_dom(struct dirty_throttle_control *dtc)
{
	return &global_wb_domain;
}

static struct dirty_throttle_control *mdtc_gdtc(struct dirty_throttle_control *mdtc)
{
	return NULL;
}

static struct fprop_local_percpu *wb_memcg_completions(struct bdi_writeback *wb)
{
	return NULL;
}

static void wb_min_max_ratio(struct bdi_writeback *wb,
			     unsigned long *minp, unsigned long *maxp)
{
	*minp = wb->bdi->min_ratio;
	*maxp = wb->bdi->max_ratio;
}

#endif	/* CONFIG_CGROUP_WRITEBACK */

/*
 * In a memory zone, there is a certain amount of pages we consider
 * available for the page cache, which is essentially the number of
 * free and reclaimable pages, minus some zone reserves to protect
 * lowmem and the ability to uphold the zone's watermarks without
 * requiring writeback.
 *
 * This number of dirtyable pages is the base value of which the
 * user-configurable dirty ratio is the effictive number of pages that
 * are allowed to be actually dirtied.  Per individual zone, or
 * globally by using the sum of dirtyable pages over all zones.
 *
 * Because the user is allowed to specify the dirty limit globally as
 * absolute number of bytes, calculating the per-zone dirty limit can
 * require translating the configured limit into a percentage of
 * global dirtyable memory first.
 */

/**
 * node_dirtyable_memory - number of dirtyable pages in a node
 * @pgdat: the node
 *
 * Returns the node's number of pages potentially available for dirty
 * page cache.  This is the base value for the per-node dirty limits.
 */
static unsigned long node_dirtyable_memory(struct pglist_data *pgdat)
{
	unsigned long nr_pages = 0;
	int z;

	for (z = 0; z < MAX_NR_ZONES; z++) {
		struct zone *zone = pgdat->node_zones + z;

		if (!populated_zone(zone))
			continue;

		nr_pages += zone_page_state(zone, NR_FREE_PAGES);
	}

	/*
	 * Pages reserved for the kernel should not be considered
	 * dirtyable, to prevent a situation where reclaim has to
	 * clean pages in order to balance the zones.
	 */
	nr_pages -= min(nr_pages, pgdat->totalreserve_pages);

	nr_pages += node_page_state(pgdat, NR_INACTIVE_FILE);
	nr_pages += node_page_state(pgdat, NR_ACTIVE_FILE);

	return nr_pages;
}

static unsigned long highmem_dirtyable_memory(unsigned long total)
{
#ifdef CONFIG_HIGHMEM
	int node;
	unsigned long x = 0;
	int i;

	for_each_node_state(node, N_HIGH_MEMORY) {
		for (i = ZONE_NORMAL + 1; i < MAX_NR_ZONES; i++) {
			struct zone *z;
			unsigned long nr_pages;

			if (!is_highmem_idx(i))
				continue;

			z = &NODE_DATA(node)->node_zones[i];
			if (!populated_zone(z))
				continue;

			nr_pages = zone_page_state(z, NR_FREE_PAGES);
			/* watch for underflows */
			nr_pages -= min(nr_pages, high_wmark_pages(z));
			nr_pages += zone_page_state(z, NR_ZONE_INACTIVE_FILE);
			nr_pages += zone_page_state(z, NR_ZONE_ACTIVE_FILE);
			x += nr_pages;
		}
	}

	/*
	 * Unreclaimable memory (kernel memory or anonymous memory
	 * without swap) can bring down the dirtyable pages below
	 * the zone's dirty balance reserve and the above calculation
	 * will underflow.  However we still want to add in nodes
	 * which are below threshold (negative values) to get a more
	 * accurate calculation but make sure that the total never
	 * underflows.
	 */
	if ((long)x < 0)
		x = 0;

	/*
	 * Make sure that the number of highmem pages is never larger
	 * than the number of the total dirtyable memory. This can only
	 * occur in very strange VM situations but we want to make sure
	 * that this does not occur.
	 */
	return min(x, total);
#else
	return 0;
#endif
}

/**
 * global_dirtyable_memory - number of globally dirtyable pages
 *
 * Returns the global number of pages potentially available for dirty
 * page cache.  This is the base value for the global dirty limits.
 */
static unsigned long global_dirtyable_memory(void)
{
	unsigned long x;

	x = global_page_state(NR_FREE_PAGES);
	/*
	 * Pages reserved for the kernel should not be considered
	 * dirtyable, to prevent a situation where reclaim has to
	 * clean pages in order to balance the zones.
	 */
	x -= min(x, totalreserve_pages);

	x += global_node_page_state(NR_INACTIVE_FILE);
	x += global_node_page_state(NR_ACTIVE_FILE);

	if (!vm_highmem_is_dirtyable)
		x -= highmem_dirtyable_memory(x);

	return x + 1;	/* Ensure that we never return 0 */
}

/**
 * domain_dirty_limits - calculate thresh and bg_thresh for a wb_domain
 * @dtc: dirty_throttle_control of interest
 *
 * Calculate @dtc->thresh and ->bg_thresh considering
 * vm_dirty_{bytes|ratio} and dirty_background_{bytes|ratio}.  The caller
 * must ensure that @dtc->avail is set before calling this function.  The
 * dirty limits will be lifted by 1/4 for PF_LESS_THROTTLE (ie. nfsd) and
 * real-time tasks.
 */
static void domain_dirty_limits(struct dirty_throttle_control *dtc)
{
	const unsigned long available_memory = dtc->avail;
	struct dirty_throttle_control *gdtc = mdtc_gdtc(dtc);
	unsigned long bytes = vm_dirty_bytes;
	unsigned long bg_bytes = dirty_background_bytes;
	/* convert ratios to per-PAGE_SIZE for higher precision */
	unsigned long ratio = (vm_dirty_ratio * PAGE_SIZE) / 100;
	unsigned long bg_ratio = (dirty_background_ratio * PAGE_SIZE) / 100;
	unsigned long thresh;
	unsigned long bg_thresh;
	struct task_struct *tsk;

	/* gdtc is !NULL iff @dtc is for memcg domain */
	if (gdtc) {
		unsigned long global_avail = gdtc->avail;

		/*
		 * The byte settings can't be applied directly to memcg
		 * domains.  Convert them to ratios by scaling against
		 * globally available memory.  As the ratios are in
		 * per-PAGE_SIZE, they can be obtained by dividing bytes by
		 * number of pages.
		 */
		if (bytes)
			ratio = min(DIV_ROUND_UP(bytes, global_avail),
				    PAGE_SIZE);
		if (bg_bytes)
			bg_ratio = min(DIV_ROUND_UP(bg_bytes, global_avail),
				       PAGE_SIZE);
		bytes = bg_bytes = 0;
	}

	if (bytes)
		thresh = DIV_ROUND_UP(bytes, PAGE_SIZE);
	else
		thresh = (ratio * available_memory) / PAGE_SIZE;

	if (bg_bytes)
		bg_thresh = DIV_ROUND_UP(bg_bytes, PAGE_SIZE);
	else
		bg_thresh = (bg_ratio * available_memory) / PAGE_SIZE;

	if (bg_thresh >= thresh)
		bg_thresh = thresh / 2;
	tsk = current;
	if (tsk->flags & PF_LESS_THROTTLE || rt_task(tsk)) {
		bg_thresh += bg_thresh / 4 + global_wb_domain.dirty_limit / 32;
		thresh += thresh / 4 + global_wb_domain.dirty_limit / 32;
	}
	dtc->thresh = thresh;
	dtc->bg_thresh = bg_thresh;

	/* we should eventually report the domain in the TP */
	if (!gdtc)
		trace_global_dirty_state(bg_thresh, thresh);
}

/**
 * global_dirty_limits - background-writeback and dirty-throttling thresholds
 * @pbackground: out parameter for bg_thresh
 * @pdirty: out parameter for thresh
 *
 * Calculate bg_thresh and thresh for global_wb_domain.  See
 * domain_dirty_limits() for details.
 */
void global_dirty_limits(unsigned long *pbackground, unsigned long *pdirty)
{
	struct dirty_throttle_control gdtc = { GDTC_INIT_NO_WB };

	gdtc.avail = global_dirtyable_memory();
	domain_dirty_limits(&gdtc);

	*pbackground = gdtc.bg_thresh;
	*pdirty = gdtc.thresh;
}

/**
 * node_dirty_limit - maximum number of dirty pages allowed in a node
 * @pgdat: the node
 *
 * Returns the maximum number of dirty pages allowed in a node, based
 * on the node's dirtyable memory.
 */
static unsigned long node_dirty_limit(struct pglist_data *pgdat)
{
	unsigned long node_memory = node_dirtyable_memory(pgdat);
	struct task_struct *tsk = current;
	unsigned long dirty;

	if (vm_dirty_bytes)
		dirty = DIV_ROUND_UP(vm_dirty_bytes, PAGE_SIZE) *
			node_memory / global_dirtyable_memory();
	else
		dirty = vm_dirty_ratio * node_memory / 100;

	if (tsk->flags & PF_LESS_THROTTLE || rt_task(tsk))
		dirty += dirty / 4;

	return dirty;
}

/**
 * node_dirty_ok - tells whether a node is within its dirty limits
 * @pgdat: the node to check
 *
 * Returns %true when the dirty pages in @pgdat are within the node's
 * dirty limit, %false if the limit is exceeded.
 */
bool node_dirty_ok(struct pglist_data *pgdat)
{
	unsigned long limit = node_dirty_limit(pgdat);
	unsigned long nr_pages = 0;

	nr_pages += node_page_state(pgdat, NR_FILE_DIRTY);
	nr_pages += node_page_state(pgdat, NR_UNSTABLE_NFS);
	nr_pages += node_page_state(pgdat, NR_WRITEBACK);

	return nr_pages <= limit;
}

int dirty_background_ratio_handler(struct ctl_table *table, int write,
		void __user *buffer, size_t *lenp,
		loff_t *ppos)
{
	int ret;

	ret = proc_dointvec_minmax(table, write, buffer, lenp, ppos);
	if (ret == 0 && write)
		dirty_background_bytes = 0;
	return ret;
}

int dirty_background_bytes_handler(struct ctl_table *table, int write,
		void __user *buffer, size_t *lenp,
		loff_t *ppos)
{
	int ret;

	ret = proc_doulongvec_minmax(table, write, buffer, lenp, ppos);
	if (ret == 0 && write)
		dirty_background_ratio = 0;
	return ret;
}

int dirty_ratio_handler(struct ctl_table *table, int write,
		void __user *buffer, size_t *lenp,
		loff_t *ppos)
{
	int old_ratio = vm_dirty_ratio;
	int ret;

	ret = proc_dointvec_minmax(table, write, buffer, lenp, ppos);
	if (ret == 0 && write && vm_dirty_ratio != old_ratio) {
		writeback_set_ratelimit();
		vm_dirty_bytes = 0;
	}
	return ret;
}

int dirty_bytes_handler(struct ctl_table *table, int write,
		void __user *buffer, size_t *lenp,
		loff_t *ppos)
{
	unsigned long old_bytes = vm_dirty_bytes;
	int ret;

	ret = proc_doulongvec_minmax(table, write, buffer, lenp, ppos);
	if (ret == 0 && write && vm_dirty_bytes != old_bytes) {
		writeback_set_ratelimit();
		vm_dirty_ratio = 0;
	}
	return ret;
}

static unsigned long wp_next_time(unsigned long cur_time)
{
	cur_time += VM_COMPLETIONS_PERIOD_LEN;
	/* 0 has a special meaning... */
	if (!cur_time)
		return 1;
	return cur_time;
}

static void wb_domain_writeout_inc(struct wb_domain *dom,
				   struct fprop_local_percpu *completions,
				   unsigned int max_prop_frac)
{
	__fprop_inc_percpu_max(&dom->completions, completions,
			       max_prop_frac);
	/* First event after period switching was turned off? */
	if (!unlikely(dom->period_time)) {
		/*
		 * We can race with other __bdi_writeout_inc calls here but
		 * it does not cause any harm since the resulting time when
		 * timer will fire and what is in writeout_period_time will be
		 * roughly the same.
		 */
		dom->period_time = wp_next_time(jiffies);
		mod_timer(&dom->period_timer, dom->period_time);
	}
}

/*
 * Increment @wb's writeout completion count and the global writeout
 * completion count. Called from test_clear_page_writeback().
 */
static inline void __wb_writeout_inc(struct bdi_writeback *wb)
{
	struct wb_domain *cgdom;

	__inc_wb_stat(wb, WB_WRITTEN);
	wb_domain_writeout_inc(&global_wb_domain, &wb->completions,
			       wb->bdi->max_prop_frac);

	cgdom = mem_cgroup_wb_domain(wb);
	if (cgdom)
		wb_domain_writeout_inc(cgdom, wb_memcg_completions(wb),
				       wb->bdi->max_prop_frac);
}

void wb_writeout_inc(struct bdi_writeback *wb)
{
	unsigned long flags;

	local_irq_save(flags);
	__wb_writeout_inc(wb);
	local_irq_restore(flags);
}
EXPORT_SYMBOL_GPL(wb_writeout_inc);

/*
 * On idle system, we can be called long after we scheduled because we use
 * deferred timers so count with missed periods.
 */
static void writeout_period(unsigned long t)
{
	struct wb_domain *dom = (void *)t;
	int miss_periods = (jiffies - dom->period_time) /
						 VM_COMPLETIONS_PERIOD_LEN;

	if (fprop_new_period(&dom->completions, miss_periods + 1)) {
		dom->period_time = wp_next_time(dom->period_time +
				miss_periods * VM_COMPLETIONS_PERIOD_LEN);
		mod_timer(&dom->period_timer, dom->period_time);
	} else {
		/*
		 * Aging has zeroed all fractions. Stop wasting CPU on period
		 * updates.
		 */
		dom->period_time = 0;
	}
}

int wb_domain_init(struct wb_domain *dom, gfp_t gfp)
{
	memset(dom, 0, sizeof(*dom));

	spin_lock_init(&dom->lock);

	init_timer_deferrable(&dom->period_timer);
	dom->period_timer.function = writeout_period;
	dom->period_timer.data = (unsigned long)dom;

	dom->dirty_limit_tstamp = jiffies;

	return fprop_global_init(&dom->completions, gfp);
}

#ifdef CONFIG_CGROUP_WRITEBACK
void wb_domain_exit(struct wb_domain *dom)
{
	del_timer_sync(&dom->period_timer);
	fprop_global_destroy(&dom->completions);
}
#endif

/*
 * bdi_min_ratio keeps the sum of the minimum dirty shares of all
 * registered backing devices, which, for obvious reasons, can not
 * exceed 100%.
 */
static unsigned int bdi_min_ratio;

int bdi_set_min_ratio(struct backing_dev_info *bdi, unsigned int min_ratio)
{
	int ret = 0;

	spin_lock_bh(&bdi_lock);
	if (min_ratio > bdi->max_ratio) {
		ret = -EINVAL;
	} else {
		min_ratio -= bdi->min_ratio;
		if (bdi_min_ratio + min_ratio < 100) {
			bdi_min_ratio += min_ratio;
			bdi->min_ratio += min_ratio;
		} else {
			ret = -EINVAL;
		}
	}
	spin_unlock_bh(&bdi_lock);

	return ret;
}

int bdi_set_max_ratio(struct backing_dev_info *bdi, unsigned max_ratio)
{
	int ret = 0;

	if (max_ratio > 100)
		return -EINVAL;

	spin_lock_bh(&bdi_lock);
	if (bdi->min_ratio > max_ratio) {
		ret = -EINVAL;
	} else {
		bdi->max_ratio = max_ratio;
		bdi->max_prop_frac = (FPROP_FRAC_BASE * max_ratio) / 100;
	}
	spin_unlock_bh(&bdi_lock);

	return ret;
}
EXPORT_SYMBOL(bdi_set_max_ratio);

static unsigned long dirty_freerun_ceiling(unsigned long thresh,
					   unsigned long bg_thresh)
{
	return (thresh + bg_thresh) / 2;
}

static unsigned long hard_dirty_limit(struct wb_domain *dom,
				      unsigned long thresh)
{
	return max(thresh, dom->dirty_limit);
}

/*
 * Memory which can be further allocated to a memcg domain is capped by
 * system-wide clean memory excluding the amount being used in the domain.
 */
static void mdtc_calc_avail(struct dirty_throttle_control *mdtc,
			    unsigned long filepages, unsigned long headroom)
{
	struct dirty_throttle_control *gdtc = mdtc_gdtc(mdtc);
	unsigned long clean = filepages - min(filepages, mdtc->dirty);
	unsigned long global_clean = gdtc->avail - min(gdtc->avail, gdtc->dirty);
	unsigned long other_clean = global_clean - min(global_clean, clean);

	mdtc->avail = filepages + min(headroom, other_clean);
}

/**
 * __wb_calc_thresh - @wb's share of dirty throttling threshold
 * @dtc: dirty_throttle_context of interest
 *
 * Returns @wb's dirty limit in pages. The term "dirty" in the context of
 * dirty balancing includes all PG_dirty, PG_writeback and NFS unstable pages.
 *
 * Note that balance_dirty_pages() will only seriously take it as a hard limit
 * when sleeping max_pause per page is not enough to keep the dirty pages under
 * control. For example, when the device is completely stalled due to some error
 * conditions, or when there are 1000 dd tasks writing to a slow 10MB/s USB key.
 * In the other normal situations, it acts more gently by throttling the tasks
 * more (rather than completely block them) when the wb dirty pages go high.
 *
 * It allocates high/low dirty limits to fast/slow devices, in order to prevent
 * - starving fast devices
 * - piling up dirty pages (that will take long time to sync) on slow devices
 *
 * The wb's share of dirty limit will be adapting to its throughput and
 * bounded by the bdi->min_ratio and/or bdi->max_ratio parameters, if set.
 */
static unsigned long __wb_calc_thresh(struct dirty_throttle_control *dtc)
{
	struct wb_domain *dom = dtc_dom(dtc);
	unsigned long thresh = dtc->thresh;
	u64 wb_thresh;
	long numerator, denominator;
	unsigned long wb_min_ratio, wb_max_ratio;

	/*
	 * Calculate this BDI's share of the thresh ratio.
	 */
	fprop_fraction_percpu(&dom->completions, dtc->wb_completions,
			      &numerator, &denominator);

	wb_thresh = (thresh * (100 - bdi_min_ratio)) / 100;
	wb_thresh *= numerator;
	do_div(wb_thresh, denominator);

	wb_min_max_ratio(dtc->wb, &wb_min_ratio, &wb_max_ratio);

	wb_thresh += (thresh * wb_min_ratio) / 100;
	if (wb_thresh > (thresh * wb_max_ratio) / 100)
		wb_thresh = thresh * wb_max_ratio / 100;

	return wb_thresh;
}

unsigned long wb_calc_thresh(struct bdi_writeback *wb, unsigned long thresh)
{
	struct dirty_throttle_control gdtc = { GDTC_INIT(wb),
					       .thresh = thresh };
	return __wb_calc_thresh(&gdtc);
}

/*
 *                           setpoint - dirty 3
 *        f(dirty) := 1.0 + (----------------)
 *                           limit - setpoint
 *
 * it's a 3rd order polynomial that subjects to
 *
 * (1) f(freerun)  = 2.0 => rampup dirty_ratelimit reasonably fast
 * (2) f(setpoint) = 1.0 => the balance point
 * (3) f(limit)    = 0   => the hard limit
 * (4) df/dx      <= 0	 => negative feedback control
 * (5) the closer to setpoint, the smaller |df/dx| (and the reverse)
 *     => fast response on large errors; small oscillation near setpoint
 */
static long long pos_ratio_polynom(unsigned long setpoint,
					  unsigned long dirty,
					  unsigned long limit)
{
	long long pos_ratio;
	long x;

	x = div64_s64(((s64)setpoint - (s64)dirty) << RATELIMIT_CALC_SHIFT,
		      (limit - setpoint) | 1);
	pos_ratio = x;
	pos_ratio = pos_ratio * x >> RATELIMIT_CALC_SHIFT;
	pos_ratio = pos_ratio * x >> RATELIMIT_CALC_SHIFT;
	pos_ratio += 1 << RATELIMIT_CALC_SHIFT;

	return clamp(pos_ratio, 0LL, 2LL << RATELIMIT_CALC_SHIFT);
}

/*
 * Dirty position control.
 *
 * (o) global/bdi setpoints
 *
 * We want the dirty pages be balanced around the global/wb setpoints.
 * When the number of dirty pages is higher/lower than the setpoint, the
 * dirty position control ratio (and hence task dirty ratelimit) will be
 * decreased/increased to bring the dirty pages back to the setpoint.
 *
 *     pos_ratio = 1 << RATELIMIT_CALC_SHIFT
 *
 *     if (dirty < setpoint) scale up   pos_ratio
 *     if (dirty > setpoint) scale down pos_ratio
 *
 *     if (wb_dirty < wb_setpoint) scale up   pos_ratio
 *     if (wb_dirty > wb_setpoint) scale down pos_ratio
 *
 *     task_ratelimit = dirty_ratelimit * pos_ratio >> RATELIMIT_CALC_SHIFT
 *
 * (o) global control line
 *
 *     ^ pos_ratio
 *     |
 *     |            |<===== global dirty control scope ======>|
 * 2.0 .............*
 *     |            .*
 *     |            . *
 *     |            .   *
 *     |            .     *
 *     |            .        *
 *     |            .            *
 * 1.0 ................................*
 *     |            .                  .     *
 *     |            .                  .          *
 *     |            .                  .              *
 *     |            .                  .                 *
 *     |            .                  .                    *
 *   0 +------------.------------------.----------------------*------------->
 *           freerun^          setpoint^                 limit^   dirty pages
 *
 * (o) wb control line
 *
 *     ^ pos_ratio
 *     |
 *     |            *
 *     |              *
 *     |                *
 *     |                  *
 *     |                    * |<=========== span ============>|
 * 1.0 .......................*
 *     |                      . *
 *     |                      .   *
 *     |                      .     *
 *     |                      .       *
 *     |                      .         *
 *     |                      .           *
 *     |                      .             *
 *     |                      .               *
 *     |                      .                 *
 *     |                      .                   *
 *     |                      .                     *
 * 1/4 ...............................................* * * * * * * * * * * *
 *     |                      .                         .
 *     |                      .                           .
 *     |                      .                             .
 *   0 +----------------------.-------------------------------.------------->
 *                wb_setpoint^                    x_intercept^
 *
 * The wb control line won't drop below pos_ratio=1/4, so that wb_dirty can
 * be smoothly throttled down to normal if it starts high in situations like
 * - start writing to a slow SD card and a fast disk at the same time. The SD
 *   card's wb_dirty may rush to many times higher than wb_setpoint.
 * - the wb dirty thresh drops quickly due to change of JBOD workload
 */
static void wb_position_ratio(struct dirty_throttle_control *dtc)
{
	struct bdi_writeback *wb = dtc->wb;
	unsigned long write_bw = wb->avg_write_bandwidth;
	unsigned long freerun = dirty_freerun_ceiling(dtc->thresh, dtc->bg_thresh);
	unsigned long limit = hard_dirty_limit(dtc_dom(dtc), dtc->thresh);
	unsigned long wb_thresh = dtc->wb_thresh;
	unsigned long x_intercept;
	unsigned long setpoint;		/* dirty pages' target balance point */
	unsigned long wb_setpoint;
	unsigned long span;
	long long pos_ratio;		/* for scaling up/down the rate limit */
	long x;

	dtc->pos_ratio = 0;

	if (unlikely(dtc->dirty >= limit))
		return;

	/*
	 * global setpoint
	 *
	 * See comment for pos_ratio_polynom().
	 */
	setpoint = (freerun + limit) / 2;
	pos_ratio = pos_ratio_polynom(setpoint, dtc->dirty, limit);

	/*
	 * The strictlimit feature is a tool preventing mistrusted filesystems
	 * from growing a large number of dirty pages before throttling. For
	 * such filesystems balance_dirty_pages always checks wb counters
	 * against wb limits. Even if global "nr_dirty" is under "freerun".
	 * This is especially important for fuse which sets bdi->max_ratio to
	 * 1% by default. Without strictlimit feature, fuse writeback may
	 * consume arbitrary amount of RAM because it is accounted in
	 * NR_WRITEBACK_TEMP which is not involved in calculating "nr_dirty".
	 *
	 * Here, in wb_position_ratio(), we calculate pos_ratio based on
	 * two values: wb_dirty and wb_thresh. Let's consider an example:
	 * total amount of RAM is 16GB, bdi->max_ratio is equal to 1%, global
	 * limits are set by default to 10% and 20% (background and throttle).
	 * Then wb_thresh is 1% of 20% of 16GB. This amounts to ~8K pages.
	 * wb_calc_thresh(wb, bg_thresh) is about ~4K pages. wb_setpoint is
	 * about ~6K pages (as the average of background and throttle wb
	 * limits). The 3rd order polynomial will provide positive feedback if
	 * wb_dirty is under wb_setpoint and vice versa.
	 *
	 * Note, that we cannot use global counters in these calculations
	 * because we want to throttle process writing to a strictlimit wb
	 * much earlier than global "freerun" is reached (~23MB vs. ~2.3GB
	 * in the example above).
	 */
	if (unlikely(wb->bdi->capabilities & BDI_CAP_STRICTLIMIT)) {
		long long wb_pos_ratio;

		if (dtc->wb_dirty < 8) {
			dtc->pos_ratio = min_t(long long, pos_ratio * 2,
					   2 << RATELIMIT_CALC_SHIFT);
			return;
		}

		if (dtc->wb_dirty >= wb_thresh)
			return;

		wb_setpoint = dirty_freerun_ceiling(wb_thresh,
						    dtc->wb_bg_thresh);

		if (wb_setpoint == 0 || wb_setpoint == wb_thresh)
			return;

		wb_pos_ratio = pos_ratio_polynom(wb_setpoint, dtc->wb_dirty,
						 wb_thresh);

		/*
		 * Typically, for strictlimit case, wb_setpoint << setpoint
		 * and pos_ratio >> wb_pos_ratio. In the other words global
		 * state ("dirty") is not limiting factor and we have to
		 * make decision based on wb counters. But there is an
		 * important case when global pos_ratio should get precedence:
		 * global limits are exceeded (e.g. due to activities on other
		 * wb's) while given strictlimit wb is below limit.
		 *
		 * "pos_ratio * wb_pos_ratio" would work for the case above,
		 * but it would look too non-natural for the case of all
		 * activity in the system coming from a single strictlimit wb
		 * with bdi->max_ratio == 100%.
		 *
		 * Note that min() below somewhat changes the dynamics of the
		 * control system. Normally, pos_ratio value can be well over 3
		 * (when globally we are at freerun and wb is well below wb
		 * setpoint). Now the maximum pos_ratio in the same situation
		 * is 2. We might want to tweak this if we observe the control
		 * system is too slow to adapt.
		 */
		dtc->pos_ratio = min(pos_ratio, wb_pos_ratio);
		return;
	}

	/*
	 * We have computed basic pos_ratio above based on global situation. If
	 * the wb is over/under its share of dirty pages, we want to scale
	 * pos_ratio further down/up. That is done by the following mechanism.
	 */

	/*
	 * wb setpoint
	 *
	 *        f(wb_dirty) := 1.0 + k * (wb_dirty - wb_setpoint)
	 *
	 *                        x_intercept - wb_dirty
	 *                     := --------------------------
	 *                        x_intercept - wb_setpoint
	 *
	 * The main wb control line is a linear function that subjects to
	 *
	 * (1) f(wb_setpoint) = 1.0
	 * (2) k = - 1 / (8 * write_bw)  (in single wb case)
	 *     or equally: x_intercept = wb_setpoint + 8 * write_bw
	 *
	 * For single wb case, the dirty pages are observed to fluctuate
	 * regularly within range
	 *        [wb_setpoint - write_bw/2, wb_setpoint + write_bw/2]
	 * for various filesystems, where (2) can yield in a reasonable 12.5%
	 * fluctuation range for pos_ratio.
	 *
	 * For JBOD case, wb_thresh (not wb_dirty!) could fluctuate up to its
	 * own size, so move the slope over accordingly and choose a slope that
	 * yields 100% pos_ratio fluctuation on suddenly doubled wb_thresh.
	 */
	if (unlikely(wb_thresh > dtc->thresh))
		wb_thresh = dtc->thresh;
	/*
	 * It's very possible that wb_thresh is close to 0 not because the
	 * device is slow, but that it has remained inactive for long time.
	 * Honour such devices a reasonable good (hopefully IO efficient)
	 * threshold, so that the occasional writes won't be blocked and active
	 * writes can rampup the threshold quickly.
	 */
	wb_thresh = max(wb_thresh, (limit - dtc->dirty) / 8);
	/*
	 * scale global setpoint to wb's:
	 *	wb_setpoint = setpoint * wb_thresh / thresh
	 */
	x = div_u64((u64)wb_thresh << 16, dtc->thresh | 1);
	wb_setpoint = setpoint * (u64)x >> 16;
	/*
	 * Use span=(8*write_bw) in single wb case as indicated by
	 * (thresh - wb_thresh ~= 0) and transit to wb_thresh in JBOD case.
	 *
	 *        wb_thresh                    thresh - wb_thresh
	 * span = --------- * (8 * write_bw) + ------------------ * wb_thresh
	 *         thresh                           thresh
	 */
	span = (dtc->thresh - wb_thresh + 8 * write_bw) * (u64)x >> 16;
	x_intercept = wb_setpoint + span;

	if (dtc->wb_dirty < x_intercept - span / 4) {
		pos_ratio = div64_u64(pos_ratio * (x_intercept - dtc->wb_dirty),
				      (x_intercept - wb_setpoint) | 1);
	} else
		pos_ratio /= 4;

	/*
	 * wb reserve area, safeguard against dirty pool underrun and disk idle
	 * It may push the desired control point of global dirty pages higher
	 * than setpoint.
	 */
	x_intercept = wb_thresh / 2;
	if (dtc->wb_dirty < x_intercept) {
		if (dtc->wb_dirty > x_intercept / 8)
			pos_ratio = div_u64(pos_ratio * x_intercept,
					    dtc->wb_dirty);
		else
			pos_ratio *= 8;
	}

	dtc->pos_ratio = pos_ratio;
}

static void wb_update_write_bandwidth(struct bdi_writeback *wb,
				      unsigned long elapsed,
				      unsigned long written)
{
	const unsigned long period = roundup_pow_of_two(3 * HZ);
	unsigned long avg = wb->avg_write_bandwidth;
	unsigned long old = wb->write_bandwidth;
	u64 bw;

	/*
	 * bw = written * HZ / elapsed
	 *
	 *                   bw * elapsed + write_bandwidth * (period - elapsed)
	 * write_bandwidth = ---------------------------------------------------
	 *                                          period
	 *
	 * @written may have decreased due to account_page_redirty().
	 * Avoid underflowing @bw calculation.
	 */
	bw = written - min(written, wb->written_stamp);
	bw *= HZ;
	if (unlikely(elapsed > period)) {
		do_div(bw, elapsed);
		avg = bw;
		goto out;
	}
	bw += (u64)wb->write_bandwidth * (period - elapsed);
	bw >>= ilog2(period);

	/*
	 * one more level of smoothing, for filtering out sudden spikes
	 */
	if (avg > old && old >= (unsigned long)bw)
		avg -= (avg - old) >> 3;

	if (avg < old && old <= (unsigned long)bw)
		avg += (old - avg) >> 3;

out:
	/* keep avg > 0 to guarantee that tot > 0 if there are dirty wbs */
	avg = max(avg, 1LU);
	if (wb_has_dirty_io(wb)) {
		long delta = avg - wb->avg_write_bandwidth;
		WARN_ON_ONCE(atomic_long_add_return(delta,
					&wb->bdi->tot_write_bandwidth) <= 0);
	}
	wb->write_bandwidth = bw;
	wb->avg_write_bandwidth = avg;
}

static void update_dirty_limit(struct dirty_throttle_control *dtc)
{
	struct wb_domain *dom = dtc_dom(dtc);
	unsigned long thresh = dtc->thresh;
	unsigned long limit = dom->dirty_limit;

	/*
	 * Follow up in one step.
	 */
	if (limit < thresh) {
		limit = thresh;
		goto update;
	}

	/*
	 * Follow down slowly. Use the higher one as the target, because thresh
	 * may drop below dirty. This is exactly the reason to introduce
	 * dom->dirty_limit which is guaranteed to lie above the dirty pages.
	 */
	thresh = max(thresh, dtc->dirty);
	if (limit > thresh) {
		limit -= (limit - thresh) >> 5;
		goto update;
	}
	return;
update:
	dom->dirty_limit = limit;
}

static void domain_update_bandwidth(struct dirty_throttle_control *dtc,
				    unsigned long now)
{
	struct wb_domain *dom = dtc_dom(dtc);

	/*
	 * check locklessly first to optimize away locking for the most time
	 */
	if (time_before(now, dom->dirty_limit_tstamp + BANDWIDTH_INTERVAL))
		return;

	spin_lock(&dom->lock);
	if (time_after_eq(now, dom->dirty_limit_tstamp + BANDWIDTH_INTERVAL)) {
		update_dirty_limit(dtc);
		dom->dirty_limit_tstamp = now;
	}
	spin_unlock(&dom->lock);
}

/*
 * Maintain wb->dirty_ratelimit, the base dirty throttle rate.
 *
 * Normal wb tasks will be curbed at or below it in long term.
 * Obviously it should be around (write_bw / N) when there are N dd tasks.
 */
static void wb_update_dirty_ratelimit(struct dirty_throttle_control *dtc,
				      unsigned long dirtied,
				      unsigned long elapsed)
{
	struct bdi_writeback *wb = dtc->wb;
	unsigned long dirty = dtc->dirty;
	unsigned long freerun = dirty_freerun_ceiling(dtc->thresh, dtc->bg_thresh);
	unsigned long limit = hard_dirty_limit(dtc_dom(dtc), dtc->thresh);
	unsigned long setpoint = (freerun + limit) / 2;
	unsigned long write_bw = wb->avg_write_bandwidth;
	unsigned long dirty_ratelimit = wb->dirty_ratelimit;
	unsigned long dirty_rate;
	unsigned long task_ratelimit;
	unsigned long balanced_dirty_ratelimit;
	unsigned long step;
	unsigned long x;
	unsigned long shift;

	/*
	 * The dirty rate will match the writeout rate in long term, except
	 * when dirty pages are truncated by userspace or re-dirtied by FS.
	 */
	dirty_rate = (dirtied - wb->dirtied_stamp) * HZ / elapsed;

	/*
	 * task_ratelimit reflects each dd's dirty rate for the past 200ms.
	 */
	task_ratelimit = (u64)dirty_ratelimit *
					dtc->pos_ratio >> RATELIMIT_CALC_SHIFT;
	task_ratelimit++; /* it helps rampup dirty_ratelimit from tiny values */

	/*
	 * A linear estimation of the "balanced" throttle rate. The theory is,
	 * if there are N dd tasks, each throttled at task_ratelimit, the wb's
	 * dirty_rate will be measured to be (N * task_ratelimit). So the below
	 * formula will yield the balanced rate limit (write_bw / N).
	 *
	 * Note that the expanded form is not a pure rate feedback:
	 *	rate_(i+1) = rate_(i) * (write_bw / dirty_rate)		     (1)
	 * but also takes pos_ratio into account:
	 *	rate_(i+1) = rate_(i) * (write_bw / dirty_rate) * pos_ratio  (2)
	 *
	 * (1) is not realistic because pos_ratio also takes part in balancing
	 * the dirty rate.  Consider the state
	 *	pos_ratio = 0.5						     (3)
	 *	rate = 2 * (write_bw / N)				     (4)
	 * If (1) is used, it will stuck in that state! Because each dd will
	 * be throttled at
	 *	task_ratelimit = pos_ratio * rate = (write_bw / N)	     (5)
	 * yielding
	 *	dirty_rate = N * task_ratelimit = write_bw		     (6)
	 * put (6) into (1) we get
	 *	rate_(i+1) = rate_(i)					     (7)
	 *
	 * So we end up using (2) to always keep
	 *	rate_(i+1) ~= (write_bw / N)				     (8)
	 * regardless of the value of pos_ratio. As long as (8) is satisfied,
	 * pos_ratio is able to drive itself to 1.0, which is not only where
	 * the dirty count meet the setpoint, but also where the slope of
	 * pos_ratio is most flat and hence task_ratelimit is least fluctuated.
	 */
	balanced_dirty_ratelimit = div_u64((u64)task_ratelimit * write_bw,
					   dirty_rate | 1);
	/*
	 * balanced_dirty_ratelimit ~= (write_bw / N) <= write_bw
	 */
	if (unlikely(balanced_dirty_ratelimit > write_bw))
		balanced_dirty_ratelimit = write_bw;

	/*
	 * We could safely do this and return immediately:
	 *
	 *	wb->dirty_ratelimit = balanced_dirty_ratelimit;
	 *
	 * However to get a more stable dirty_ratelimit, the below elaborated
	 * code makes use of task_ratelimit to filter out singular points and
	 * limit the step size.
	 *
	 * The below code essentially only uses the relative value of
	 *
	 *	task_ratelimit - dirty_ratelimit
	 *	= (pos_ratio - 1) * dirty_ratelimit
	 *
	 * which reflects the direction and size of dirty position error.
	 */

	/*
	 * dirty_ratelimit will follow balanced_dirty_ratelimit iff
	 * task_ratelimit is on the same side of dirty_ratelimit, too.
	 * For example, when
	 * - dirty_ratelimit > balanced_dirty_ratelimit
	 * - dirty_ratelimit > task_ratelimit (dirty pages are above setpoint)
	 * lowering dirty_ratelimit will help meet both the position and rate
	 * control targets. Otherwise, don't update dirty_ratelimit if it will
	 * only help meet the rate target. After all, what the users ultimately
	 * feel and care are stable dirty rate and small position error.
	 *
	 * |task_ratelimit - dirty_ratelimit| is used to limit the step size
	 * and filter out the singular points of balanced_dirty_ratelimit. Which
	 * keeps jumping around randomly and can even leap far away at times
	 * due to the small 200ms estimation period of dirty_rate (we want to
	 * keep that period small to reduce time lags).
	 */
	step = 0;

	/*
	 * For strictlimit case, calculations above were based on wb counters
	 * and limits (starting from pos_ratio = wb_position_ratio() and up to
	 * balanced_dirty_ratelimit = task_ratelimit * write_bw / dirty_rate).
	 * Hence, to calculate "step" properly, we have to use wb_dirty as
	 * "dirty" and wb_setpoint as "setpoint".
	 *
	 * We rampup dirty_ratelimit forcibly if wb_dirty is low because
	 * it's possible that wb_thresh is close to zero due to inactivity
	 * of backing device.
	 */
	if (unlikely(wb->bdi->capabilities & BDI_CAP_STRICTLIMIT)) {
		dirty = dtc->wb_dirty;
		if (dtc->wb_dirty < 8)
			setpoint = dtc->wb_dirty + 1;
		else
			setpoint = (dtc->wb_thresh + dtc->wb_bg_thresh) / 2;
	}

	if (dirty < setpoint) {
		x = min3(wb->balanced_dirty_ratelimit,
			 balanced_dirty_ratelimit, task_ratelimit);
		if (dirty_ratelimit < x)
			step = x - dirty_ratelimit;
	} else {
		x = max3(wb->balanced_dirty_ratelimit,
			 balanced_dirty_ratelimit, task_ratelimit);
		if (dirty_ratelimit > x)
			step = dirty_ratelimit - x;
	}

	/*
	 * Don't pursue 100% rate matching. It's impossible since the balanced
	 * rate itself is constantly fluctuating. So decrease the track speed
	 * when it gets close to the target. Helps eliminate pointless tremors.
	 */
	shift = dirty_ratelimit / (2 * step + 1);
	if (shift < BITS_PER_LONG)
		step = DIV_ROUND_UP(step >> shift, 8);
	else
		step = 0;

	if (dirty_ratelimit < balanced_dirty_ratelimit)
		dirty_ratelimit += step;
	else
		dirty_ratelimit -= step;

	wb->dirty_ratelimit = max(dirty_ratelimit, 1UL);
	wb->balanced_dirty_ratelimit = balanced_dirty_ratelimit;

	trace_bdi_dirty_ratelimit(wb, dirty_rate, task_ratelimit);
}

static void __wb_update_bandwidth(struct dirty_throttle_control *gdtc,
				  struct dirty_throttle_control *mdtc,
				  unsigned long start_time,
				  bool update_ratelimit)
{
	struct bdi_writeback *wb = gdtc->wb;
	unsigned long now = jiffies;
	unsigned long elapsed = now - wb->bw_time_stamp;
	unsigned long dirtied;
	unsigned long written;

	lockdep_assert_held(&wb->list_lock);

	/*
	 * rate-limit, only update once every 200ms.
	 */
	if (elapsed < BANDWIDTH_INTERVAL)
		return;

	dirtied = percpu_counter_read(&wb->stat[WB_DIRTIED]);
	written = percpu_counter_read(&wb->stat[WB_WRITTEN]);

	/*
	 * Skip quiet periods when disk bandwidth is under-utilized.
	 * (at least 1s idle time between two flusher runs)
	 */
	if (elapsed > HZ && time_before(wb->bw_time_stamp, start_time))
		goto snapshot;

	if (update_ratelimit) {
		domain_update_bandwidth(gdtc, now);
		wb_update_dirty_ratelimit(gdtc, dirtied, elapsed);

		/*
		 * @mdtc is always NULL if !CGROUP_WRITEBACK but the
		 * compiler has no way to figure that out.  Help it.
		 */
		if (IS_ENABLED(CONFIG_CGROUP_WRITEBACK) && mdtc) {
			domain_update_bandwidth(mdtc, now);
			wb_update_dirty_ratelimit(mdtc, dirtied, elapsed);
		}
	}
	wb_update_write_bandwidth(wb, elapsed, written);

snapshot:
	wb->dirtied_stamp = dirtied;
	wb->written_stamp = written;
	wb->bw_time_stamp = now;
}

void wb_update_bandwidth(struct bdi_writeback *wb, unsigned long start_time)
{
	struct dirty_throttle_control gdtc = { GDTC_INIT(wb) };

	__wb_update_bandwidth(&gdtc, NULL, start_time, false);
}

/*
 * After a task dirtied this many pages, balance_dirty_pages_ratelimited()
 * will look to see if it needs to start dirty throttling.
 *
 * If dirty_poll_interval is too low, big NUMA machines will call the expensive
 * global_page_state() too often. So scale it near-sqrt to the safety margin
 * (the number of pages we may dirty without exceeding the dirty limits).
 */
static unsigned long dirty_poll_interval(unsigned long dirty,
					 unsigned long thresh)
{
	if (thresh > dirty)
		return 1UL << (ilog2(thresh - dirty) >> 1);

	return 1;
}

static unsigned long wb_max_pause(struct bdi_writeback *wb,
				  unsigned long wb_dirty)
{
	unsigned long bw = wb->avg_write_bandwidth;
	unsigned long t;

	/*
	 * Limit pause time for small memory systems. If sleeping for too long
	 * time, a small pool of dirty/writeback pages may go empty and disk go
	 * idle.
	 *
	 * 8 serves as the safety ratio.
	 */
	t = wb_dirty / (1 + bw / roundup_pow_of_two(1 + HZ / 8));
	t++;

	return min_t(unsigned long, t, MAX_PAUSE);
}

static long wb_min_pause(struct bdi_writeback *wb,
			 long max_pause,
			 unsigned long task_ratelimit,
			 unsigned long dirty_ratelimit,
			 int *nr_dirtied_pause)
{
	long hi = ilog2(wb->avg_write_bandwidth);
	long lo = ilog2(wb->dirty_ratelimit);
	long t;		/* target pause */
	long pause;	/* estimated next pause */
	int pages;	/* target nr_dirtied_pause */

	/* target for 10ms pause on 1-dd case */
	t = max(1, HZ / 100);

	/*
	 * Scale up pause time for concurrent dirtiers in order to reduce CPU
	 * overheads.
	 *
	 * (N * 10ms) on 2^N concurrent tasks.
	 */
	if (hi > lo)
		t += (hi - lo) * (10 * HZ) / 1024;

	/*
	 * This is a bit convoluted. We try to base the next nr_dirtied_pause
	 * on the much more stable dirty_ratelimit. However the next pause time
	 * will be computed based on task_ratelimit and the two rate limits may
	 * depart considerably at some time. Especially if task_ratelimit goes
	 * below dirty_ratelimit/2 and the target pause is max_pause, the next
	 * pause time will be max_pause*2 _trimmed down_ to max_pause.  As a
	 * result task_ratelimit won't be executed faithfully, which could
	 * eventually bring down dirty_ratelimit.
	 *
	 * We apply two rules to fix it up:
	 * 1) try to estimate the next pause time and if necessary, use a lower
	 *    nr_dirtied_pause so as not to exceed max_pause. When this happens,
	 *    nr_dirtied_pause will be "dancing" with task_ratelimit.
	 * 2) limit the target pause time to max_pause/2, so that the normal
	 *    small fluctuations of task_ratelimit won't trigger rule (1) and
	 *    nr_dirtied_pause will remain as stable as dirty_ratelimit.
	 */
	t = min(t, 1 + max_pause / 2);
	pages = dirty_ratelimit * t / roundup_pow_of_two(HZ);

	/*
	 * Tiny nr_dirtied_pause is found to hurt I/O performance in the test
	 * case fio-mmap-randwrite-64k, which does 16*{sync read, async write}.
	 * When the 16 consecutive reads are often interrupted by some dirty
	 * throttling pause during the async writes, cfq will go into idles
	 * (deadline is fine). So push nr_dirtied_pause as high as possible
	 * until reaches DIRTY_POLL_THRESH=32 pages.
	 */
	if (pages < DIRTY_POLL_THRESH) {
		t = max_pause;
		pages = dirty_ratelimit * t / roundup_pow_of_two(HZ);
		if (pages > DIRTY_POLL_THRESH) {
			pages = DIRTY_POLL_THRESH;
			t = HZ * DIRTY_POLL_THRESH / dirty_ratelimit;
		}
	}

	pause = HZ * pages / (task_ratelimit + 1);
	if (pause > max_pause) {
		t = max_pause;
		pages = task_ratelimit * t / roundup_pow_of_two(HZ);
	}

	*nr_dirtied_pause = pages;
	/*
	 * The minimal pause time will normally be half the target pause time.
	 */
	return pages >= DIRTY_POLL_THRESH ? 1 + t / 2 : t;
}

static inline void wb_dirty_limits(struct dirty_throttle_control *dtc)
{
	struct bdi_writeback *wb = dtc->wb;
	unsigned long wb_reclaimable;

	/*
	 * wb_thresh is not treated as some limiting factor as
	 * dirty_thresh, due to reasons
	 * - in JBOD setup, wb_thresh can fluctuate a lot
	 * - in a system with HDD and USB key, the USB key may somehow
	 *   go into state (wb_dirty >> wb_thresh) either because
	 *   wb_dirty starts high, or because wb_thresh drops low.
	 *   In this case we don't want to hard throttle the USB key
	 *   dirtiers for 100 seconds until wb_dirty drops under
	 *   wb_thresh. Instead the auxiliary wb control line in
	 *   wb_position_ratio() will let the dirtier task progress
	 *   at some rate <= (write_bw / 2) for bringing down wb_dirty.
	 */
	dtc->wb_thresh = __wb_calc_thresh(dtc);
	dtc->wb_bg_thresh = dtc->thresh ?
		div_u64((u64)dtc->wb_thresh * dtc->bg_thresh, dtc->thresh) : 0;

	/*
	 * In order to avoid the stacked BDI deadlock we need
	 * to ensure we accurately count the 'dirty' pages when
	 * the threshold is low.
	 *
	 * Otherwise it would be possible to get thresh+n pages
	 * reported dirty, even though there are thresh-m pages
	 * actually dirty; with m+n sitting in the percpu
	 * deltas.
	 */
	if (dtc->wb_thresh < 2 * wb_stat_error(wb)) {
		wb_reclaimable = wb_stat_sum(wb, WB_RECLAIMABLE);
		dtc->wb_dirty = wb_reclaimable + wb_stat_sum(wb, WB_WRITEBACK);
	} else {
		wb_reclaimable = wb_stat(wb, WB_RECLAIMABLE);
		dtc->wb_dirty = wb_reclaimable + wb_stat(wb, WB_WRITEBACK);
	}
}

/*
 * balance_dirty_pages() must be called by processes which are generating dirty
 * data.  It looks at the number of dirty pages in the machine and will force
 * the caller to wait once crossing the (background_thresh + dirty_thresh) / 2.
 * If we're over `background_thresh' then the writeback threads are woken to
 * perform some writeout.
 */
static void balance_dirty_pages(struct address_space *mapping,
				struct bdi_writeback *wb,
				unsigned long pages_dirtied)
{
	struct dirty_throttle_control gdtc_stor = { GDTC_INIT(wb) };
	struct dirty_throttle_control mdtc_stor = { MDTC_INIT(wb, &gdtc_stor) };
	struct dirty_throttle_control * const gdtc = &gdtc_stor;
	struct dirty_throttle_control * const mdtc = mdtc_valid(&mdtc_stor) ?
						     &mdtc_stor : NULL;
	struct dirty_throttle_control *sdtc;
	unsigned long nr_reclaimable;	/* = file_dirty + unstable_nfs */
	long period;
	long pause;
	long max_pause;
	long min_pause;
	int nr_dirtied_pause;
	bool dirty_exceeded = false;
	unsigned long task_ratelimit;
	unsigned long dirty_ratelimit;
	struct backing_dev_info *bdi = wb->bdi;
	bool strictlimit = bdi->capabilities & BDI_CAP_STRICTLIMIT;
	unsigned long start_time = jiffies;

	for (;;) {
		unsigned long now = jiffies;
		unsigned long dirty, thresh, bg_thresh;
		unsigned long m_dirty = 0;	/* stop bogus uninit warnings */
		unsigned long m_thresh = 0;
		unsigned long m_bg_thresh = 0;

		/*
		 * Unstable writes are a feature of certain networked
		 * filesystems (i.e. NFS) in which data may have been
		 * written to the server's write cache, but has not yet
		 * been flushed to permanent storage.
		 */
		nr_reclaimable = global_node_page_state(NR_FILE_DIRTY) +
					global_node_page_state(NR_UNSTABLE_NFS);
		gdtc->avail = global_dirtyable_memory();
		gdtc->dirty = nr_reclaimable + global_node_page_state(NR_WRITEBACK);

		domain_dirty_limits(gdtc);

		if (unlikely(strictlimit)) {
			wb_dirty_limits(gdtc);

			dirty = gdtc->wb_dirty;
			thresh = gdtc->wb_thresh;
			bg_thresh = gdtc->wb_bg_thresh;
		} else {
			dirty = gdtc->dirty;
			thresh = gdtc->thresh;
			bg_thresh = gdtc->bg_thresh;
		}

		if (mdtc) {
			unsigned long filepages, headroom, writeback;

			/*
			 * If @wb belongs to !root memcg, repeat the same
			 * basic calculations for the memcg domain.
			 */
			mem_cgroup_wb_stats(wb, &filepages, &headroom,
					    &mdtc->dirty, &writeback);
			mdtc->dirty += writeback;
			mdtc_calc_avail(mdtc, filepages, headroom);

			domain_dirty_limits(mdtc);

			if (unlikely(strictlimit)) {
				wb_dirty_limits(mdtc);
				m_dirty = mdtc->wb_dirty;
				m_thresh = mdtc->wb_thresh;
				m_bg_thresh = mdtc->wb_bg_thresh;
			} else {
				m_dirty = mdtc->dirty;
				m_thresh = mdtc->thresh;
				m_bg_thresh = mdtc->bg_thresh;
			}
		}

		/*
		 * Throttle it only when the background writeback cannot
		 * catch-up. This avoids (excessively) small writeouts
		 * when the wb limits are ramping up in case of !strictlimit.
		 *
		 * In strictlimit case make decision based on the wb counters
		 * and limits. Small writeouts when the wb limits are ramping
		 * up are the price we consciously pay for strictlimit-ing.
		 *
		 * If memcg domain is in effect, @dirty should be under
		 * both global and memcg freerun ceilings.
		 */
		if (dirty <= dirty_freerun_ceiling(thresh, bg_thresh) &&
		    (!mdtc ||
		     m_dirty <= dirty_freerun_ceiling(m_thresh, m_bg_thresh))) {
			unsigned long intv = dirty_poll_interval(dirty, thresh);
			unsigned long m_intv = ULONG_MAX;

			current->dirty_paused_when = now;
			current->nr_dirtied = 0;
			if (mdtc)
				m_intv = dirty_poll_interval(m_dirty, m_thresh);
			current->nr_dirtied_pause = min(intv, m_intv);
			break;
		}

		if (unlikely(!writeback_in_progress(wb)))
			wb_start_background_writeback(wb);

		/*
		 * Calculate global domain's pos_ratio and select the
		 * global dtc by default.
		 */
		if (!strictlimit)
			wb_dirty_limits(gdtc);

		dirty_exceeded = (gdtc->wb_dirty > gdtc->wb_thresh) &&
			((gdtc->dirty > gdtc->thresh) || strictlimit);

		wb_position_ratio(gdtc);
		sdtc = gdtc;

		if (mdtc) {
			/*
			 * If memcg domain is in effect, calculate its
			 * pos_ratio.  @wb should satisfy constraints from
			 * both global and memcg domains.  Choose the one
			 * w/ lower pos_ratio.
			 */
			if (!strictlimit)
				wb_dirty_limits(mdtc);

			dirty_exceeded |= (mdtc->wb_dirty > mdtc->wb_thresh) &&
				((mdtc->dirty > mdtc->thresh) || strictlimit);

			wb_position_ratio(mdtc);
			if (mdtc->pos_ratio < gdtc->pos_ratio)
				sdtc = mdtc;
		}

		if (dirty_exceeded && !wb->dirty_exceeded)
			wb->dirty_exceeded = 1;

		if (time_is_before_jiffies(wb->bw_time_stamp +
					   BANDWIDTH_INTERVAL)) {
			spin_lock(&wb->list_lock);
			__wb_update_bandwidth(gdtc, mdtc, start_time, true);
			spin_unlock(&wb->list_lock);
		}

		/* throttle according to the chosen dtc */
		dirty_ratelimit = wb->dirty_ratelimit;
		task_ratelimit = ((u64)dirty_ratelimit * sdtc->pos_ratio) >>
							RATELIMIT_CALC_SHIFT;
		max_pause = wb_max_pause(wb, sdtc->wb_dirty);
		min_pause = wb_min_pause(wb, max_pause,
					 task_ratelimit, dirty_ratelimit,
					 &nr_dirtied_pause);

		if (unlikely(task_ratelimit == 0)) {
			period = max_pause;
			pause = max_pause;
			goto pause;
		}
		period = HZ * pages_dirtied / task_ratelimit;
		pause = period;
		if (current->dirty_paused_when)
			pause -= now - current->dirty_paused_when;
		/*
		 * For less than 1s think time (ext3/4 may block the dirtier
		 * for up to 800ms from time to time on 1-HDD; so does xfs,
		 * however at much less frequency), try to compensate it in
		 * future periods by updating the virtual time; otherwise just
		 * do a reset, as it may be a light dirtier.
		 */
		if (pause < min_pause) {
			trace_balance_dirty_pages(wb,
						  sdtc->thresh,
						  sdtc->bg_thresh,
						  sdtc->dirty,
						  sdtc->wb_thresh,
						  sdtc->wb_dirty,
						  dirty_ratelimit,
						  task_ratelimit,
						  pages_dirtied,
						  period,
						  min(pause, 0L),
						  start_time);
			if (pause < -HZ) {
				current->dirty_paused_when = now;
				current->nr_dirtied = 0;
			} else if (period) {
				current->dirty_paused_when += period;
				current->nr_dirtied = 0;
			} else if (current->nr_dirtied_pause <= pages_dirtied)
				current->nr_dirtied_pause += pages_dirtied;
			break;
		}
		if (unlikely(pause > max_pause)) {
			/* for occasional dropped task_ratelimit */
			now += min(pause - max_pause, max_pause);
			pause = max_pause;
		}

pause:
		trace_balance_dirty_pages(wb,
					  sdtc->thresh,
					  sdtc->bg_thresh,
					  sdtc->dirty,
					  sdtc->wb_thresh,
					  sdtc->wb_dirty,
					  dirty_ratelimit,
					  task_ratelimit,
					  pages_dirtied,
					  period,
					  pause,
					  start_time);
		__set_current_state(TASK_KILLABLE);
		io_schedule_timeout(pause);

		current->dirty_paused_when = now + pause;
		current->nr_dirtied = 0;
		current->nr_dirtied_pause = nr_dirtied_pause;

		/*
		 * This is typically equal to (dirty < thresh) and can also
		 * keep "1000+ dd on a slow USB stick" under control.
		 */
		if (task_ratelimit)
			break;

		/*
		 * In the case of an unresponding NFS server and the NFS dirty
		 * pages exceeds dirty_thresh, give the other good wb's a pipe
		 * to go through, so that tasks on them still remain responsive.
		 *
		 * In theory 1 page is enough to keep the comsumer-producer
		 * pipe going: the flusher cleans 1 page => the task dirties 1
		 * more page. However wb_dirty has accounting errors.  So use
		 * the larger and more IO friendly wb_stat_error.
		 */
		if (sdtc->wb_dirty <= wb_stat_error(wb))
			break;

		if (fatal_signal_pending(current))
			break;
	}

	if (!dirty_exceeded && wb->dirty_exceeded)
		wb->dirty_exceeded = 0;

	if (writeback_in_progress(wb))
		return;

	/*
	 * In laptop mode, we wait until hitting the higher threshold before
	 * starting background writeout, and then write out all the way down
	 * to the lower threshold.  So slow writers cause minimal disk activity.
	 *
	 * In normal mode, we start background writeout at the lower
	 * background_thresh, to keep the amount of dirty memory low.
	 */
	if (laptop_mode)
		return;

	if (nr_reclaimable > gdtc->bg_thresh)
		wb_start_background_writeback(wb);
}

static DEFINE_PER_CPU(int, bdp_ratelimits);

/*
 * Normal tasks are throttled by
 *	loop {
 *		dirty tsk->nr_dirtied_pause pages;
 *		take a snap in balance_dirty_pages();
 *	}
 * However there is a worst case. If every task exit immediately when dirtied
 * (tsk->nr_dirtied_pause - 1) pages, balance_dirty_pages() will never be
 * called to throttle the page dirties. The solution is to save the not yet
 * throttled page dirties in dirty_throttle_leaks on task exit and charge them
 * randomly into the running tasks. This works well for the above worst case,
 * as the new task will pick up and accumulate the old task's leaked dirty
 * count and eventually get throttled.
 */
DEFINE_PER_CPU(int, dirty_throttle_leaks) = 0;

/**
 * balance_dirty_pages_ratelimited - balance dirty memory state
 * @mapping: address_space which was dirtied
 *
 * Processes which are dirtying memory should call in here once for each page
 * which was newly dirtied.  The function will periodically check the system's
 * dirty state and will initiate writeback if needed.
 *
 * On really big machines, get_writeback_state is expensive, so try to avoid
 * calling it too often (ratelimiting).  But once we're over the dirty memory
 * limit we decrease the ratelimiting by a lot, to prevent individual processes
 * from overshooting the limit by (ratelimit_pages) each.
 */
void balance_dirty_pages_ratelimited(struct address_space *mapping)
{
	struct inode *inode = mapping->host;
	struct backing_dev_info *bdi = inode_to_bdi(inode);
	struct bdi_writeback *wb = NULL;
	int ratelimit;
	int *p;

	if (!bdi_cap_account_dirty(bdi))
		return;

	if (inode_cgwb_enabled(inode))
		wb = wb_get_create_current(bdi, GFP_KERNEL);
	if (!wb)
		wb = &bdi->wb;

	ratelimit = current->nr_dirtied_pause;
	if (wb->dirty_exceeded)
		ratelimit = min(ratelimit, 32 >> (PAGE_SHIFT - 10));

	preempt_disable();
	/*
	 * This prevents one CPU to accumulate too many dirtied pages without
	 * calling into balance_dirty_pages(), which can happen when there are
	 * 1000+ tasks, all of them start dirtying pages at exactly the same
	 * time, hence all honoured too large initial task->nr_dirtied_pause.
	 */
	p =  this_cpu_ptr(&bdp_ratelimits);
	if (unlikely(current->nr_dirtied >= ratelimit))
		*p = 0;
	else if (unlikely(*p >= ratelimit_pages)) {
		*p = 0;
		ratelimit = 0;
	}
	/*
	 * Pick up the dirtied pages by the exited tasks. This avoids lots of
	 * short-lived tasks (eg. gcc invocations in a kernel build) escaping
	 * the dirty throttling and livelock other long-run dirtiers.
	 */
	p = this_cpu_ptr(&dirty_throttle_leaks);
	if (*p > 0 && current->nr_dirtied < ratelimit) {
		unsigned long nr_pages_dirtied;
		nr_pages_dirtied = min(*p, ratelimit - current->nr_dirtied);
		*p -= nr_pages_dirtied;
		current->nr_dirtied += nr_pages_dirtied;
	}
	preempt_enable();

	if (unlikely(current->nr_dirtied >= ratelimit))
		balance_dirty_pages(mapping, wb, current->nr_dirtied);

	wb_put(wb);
}
EXPORT_SYMBOL(balance_dirty_pages_ratelimited);

/**
 * wb_over_bg_thresh - does @wb need to be written back?
 * @wb: bdi_writeback of interest
 *
 * Determines whether background writeback should keep writing @wb or it's
 * clean enough.  Returns %true if writeback should continue.
 */
bool wb_over_bg_thresh(struct bdi_writeback *wb)
{
	struct dirty_throttle_control gdtc_stor = { GDTC_INIT(wb) };
	struct dirty_throttle_control mdtc_stor = { MDTC_INIT(wb, &gdtc_stor) };
	struct dirty_throttle_control * const gdtc = &gdtc_stor;
	struct dirty_throttle_control * const mdtc = mdtc_valid(&mdtc_stor) ?
						     &mdtc_stor : NULL;

	/*
	 * Similar to balance_dirty_pages() but ignores pages being written
	 * as we're trying to decide whether to put more under writeback.
	 */
	gdtc->avail = global_dirtyable_memory();
	gdtc->dirty = global_node_page_state(NR_FILE_DIRTY) +
		      global_node_page_state(NR_UNSTABLE_NFS);
	domain_dirty_limits(gdtc);

	if (gdtc->dirty > gdtc->bg_thresh)
		return true;

	if (wb_stat(wb, WB_RECLAIMABLE) >
	    wb_calc_thresh(gdtc->wb, gdtc->bg_thresh))
		return true;

	if (mdtc) {
		unsigned long filepages, headroom, writeback;

		mem_cgroup_wb_stats(wb, &filepages, &headroom, &mdtc->dirty,
				    &writeback);
		mdtc_calc_avail(mdtc, filepages, headroom);
		domain_dirty_limits(mdtc);	/* ditto, ignore writeback */

		if (mdtc->dirty > mdtc->bg_thresh)
			return true;

		if (wb_stat(wb, WB_RECLAIMABLE) >
		    wb_calc_thresh(mdtc->wb, mdtc->bg_thresh))
			return true;
	}

	return false;
}

/*
 * sysctl handler for /proc/sys/vm/dirty_writeback_centisecs
 */
int dirty_writeback_centisecs_handler(struct ctl_table *table, int write,
	void __user *buffer, size_t *length, loff_t *ppos)
{
	proc_dointvec(table, write, buffer, length, ppos);
	return 0;
}

#ifdef CONFIG_BLOCK
void laptop_mode_timer_fn(unsigned long data)
{
	struct request_queue *q = (struct request_queue *)data;
	int nr_pages = global_node_page_state(NR_FILE_DIRTY) +
		global_node_page_state(NR_UNSTABLE_NFS);
	struct bdi_writeback *wb;

	/*
	 * We want to write everything out, not just down to the dirty
	 * threshold
	 */
	if (!bdi_has_dirty_io(q->backing_dev_info))
		return;

	rcu_read_lock();
	list_for_each_entry_rcu(wb, &q->backing_dev_info->wb_list, bdi_node)
		if (wb_has_dirty_io(wb))
			wb_start_writeback(wb, nr_pages, true,
					   WB_REASON_LAPTOP_TIMER);
	rcu_read_unlock();
}

/*
 * We've spun up the disk and we're in laptop mode: schedule writeback
 * of all dirty data a few seconds from now.  If the flush is already scheduled
 * then push it back - the user is still using the disk.
 */
void laptop_io_completion(struct backing_dev_info *info)
{
	mod_timer(&info->laptop_mode_wb_timer, jiffies + laptop_mode);
}

/*
 * We're in laptop mode and we've just synced. The sync's writes will have
 * caused another writeback to be scheduled by laptop_io_completion.
 * Nothing needs to be written back anymore, so we unschedule the writeback.
 */
void laptop_sync_completion(void)
{
	struct backing_dev_info *bdi;

	rcu_read_lock();

	list_for_each_entry_rcu(bdi, &bdi_list, bdi_list)
		del_timer(&bdi->laptop_mode_wb_timer);

	rcu_read_unlock();
}
#endif

/*
 * If ratelimit_pages is too high then we can get into dirty-data overload
 * if a large number of processes all perform writes at the same time.
 * If it is too low then SMP machines will call the (expensive)
 * get_writeback_state too often.
 *
 * Here we set ratelimit_pages to a level which ensures that when all CPUs are
 * dirtying in parallel, we cannot go more than 3% (1/32) over the dirty memory
 * thresholds.
 */

void writeback_set_ratelimit(void)
{
	struct wb_domain *dom = &global_wb_domain;
	unsigned long background_thresh;
	unsigned long dirty_thresh;

	global_dirty_limits(&background_thresh, &dirty_thresh);
	dom->dirty_limit = dirty_thresh;
	ratelimit_pages = dirty_thresh / (num_online_cpus() * 32);
	if (ratelimit_pages < 16)
		ratelimit_pages = 16;
}

static int page_writeback_cpu_online(unsigned int cpu)
{
	writeback_set_ratelimit();
	return 0;
}

/*
 * Called early on to tune the page writeback dirty limits.
 *
 * We used to scale dirty pages according to how total memory
 * related to pages that could be allocated for buffers (by
 * comparing nr_free_buffer_pages() to vm_total_pages.
 *
 * However, that was when we used "dirty_ratio" to scale with
 * all memory, and we don't do that any more. "dirty_ratio"
 * is now applied to total non-HIGHPAGE memory (by subtracting
 * totalhigh_pages from vm_total_pages), and as such we can't
 * get into the old insane situation any more where we had
 * large amounts of dirty pages compared to a small amount of
 * non-HIGHMEM memory.
 *
 * But we might still want to scale the dirty_ratio by how
 * much memory the box has..
 */
void __init page_writeback_init(void)
{
	BUG_ON(wb_domain_init(&global_wb_domain, GFP_KERNEL));

	cpuhp_setup_state(CPUHP_AP_ONLINE_DYN, "mm/writeback:online",
			  page_writeback_cpu_online, NULL);
	cpuhp_setup_state(CPUHP_MM_WRITEBACK_DEAD, "mm/writeback:dead", NULL,
			  page_writeback_cpu_online);
}

/**
 * tag_pages_for_writeback - tag pages to be written by write_cache_pages
 * @mapping: address space structure to write
 * @start: starting page index
 * @end: ending page index (inclusive)
 *
 * This function scans the page range from @start to @end (inclusive) and tags
 * all pages that have DIRTY tag set with a special TOWRITE tag. The idea is
 * that write_cache_pages (or whoever calls this function) will then use
 * TOWRITE tag to identify pages eligible for writeback.  This mechanism is
 * used to avoid livelocking of writeback by a process steadily creating new
 * dirty pages in the file (thus it is important for this function to be quick
 * so that it can tag pages faster than a dirtying process can create them).
 */
/*
 * We tag pages in batches of WRITEBACK_TAG_BATCH to reduce tree_lock latency.
 */
void tag_pages_for_writeback(struct address_space *mapping,
			     pgoff_t start, pgoff_t end)
{
#define WRITEBACK_TAG_BATCH 4096
	unsigned long tagged;

	do {
		spin_lock_irq(&mapping->tree_lock);
		tagged = radix_tree_range_tag_if_tagged(&mapping->page_tree,
				&start, end, WRITEBACK_TAG_BATCH,
				PAGECACHE_TAG_DIRTY, PAGECACHE_TAG_TOWRITE);
		spin_unlock_irq(&mapping->tree_lock);
		WARN_ON_ONCE(tagged > WRITEBACK_TAG_BATCH);
		cond_resched();
		/* We check 'start' to handle wrapping when end == ~0UL */
	} while (tagged >= WRITEBACK_TAG_BATCH && start);
}
EXPORT_SYMBOL(tag_pages_for_writeback);

/**
 * write_cache_pages - walk the list of dirty pages of the given address space and write all of them.
 * @mapping: address space structure to write
 * @wbc: subtract the number of written pages from *@wbc->nr_to_write
 * @writepage: function called for each page
 * @data: data passed to writepage function
 *
 * If a page is already under I/O, write_cache_pages() skips it, even
 * if it's dirty.  This is desirable behaviour for memory-cleaning writeback,
 * but it is INCORRECT for data-integrity system calls such as fsync().  fsync()
 * and msync() need to guarantee that all the data which was dirty at the time
 * the call was made get new I/O started against them.  If wbc->sync_mode is
 * WB_SYNC_ALL then we were called for data integrity and we must wait for
 * existing IO to complete.
 *
 * To avoid livelocks (when other process dirties new pages), we first tag
 * pages which should be written back with TOWRITE tag and only then start
 * writing them. For data-integrity sync we have to be careful so that we do
 * not miss some pages (e.g., because some other process has cleared TOWRITE
 * tag we set). The rule we follow is that TOWRITE tag can be cleared only
 * by the process clearing the DIRTY tag (and submitting the page for IO).
 *
 * To avoid deadlocks between range_cyclic writeback and callers that hold
 * pages in PageWriteback to aggregate IO until write_cache_pages() returns,
 * we do not loop back to the start of the file. Doing so causes a page
 * lock/page writeback access order inversion - we should only ever lock
 * multiple pages in ascending page->index order, and looping back to the start
 * of the file violates that rule and causes deadlocks.
 */
int write_cache_pages(struct address_space *mapping,
		      struct writeback_control *wbc, writepage_t writepage,
		      void *data)
{
	int ret = 0;
	int done = 0;
	int error;
	struct pagevec pvec;
	int nr_pages;
	pgoff_t uninitialized_var(writeback_index);
	pgoff_t index;
	pgoff_t end;		/* Inclusive */
	pgoff_t done_index;
	int range_whole = 0;
	int tag;

	pagevec_init(&pvec, 0);
	if (wbc->range_cyclic) {
		writeback_index = mapping->writeback_index; /* prev offset */
		index = writeback_index;
		end = -1;
	} else {
		index = wbc->range_start >> PAGE_SHIFT;
		end = wbc->range_end >> PAGE_SHIFT;
		if (wbc->range_start == 0 && wbc->range_end == LLONG_MAX)
			range_whole = 1;
	}
	if (wbc->sync_mode == WB_SYNC_ALL || wbc->tagged_writepages)
		tag = PAGECACHE_TAG_TOWRITE;
	else
		tag = PAGECACHE_TAG_DIRTY;
	if (wbc->sync_mode == WB_SYNC_ALL || wbc->tagged_writepages)
		tag_pages_for_writeback(mapping, index, end);
	done_index = index;
	while (!done && (index <= end)) {
		int i;

		nr_pages = pagevec_lookup_range_tag(&pvec, mapping, &index, end,
				tag);
		if (nr_pages == 0)
			break;

		for (i = 0; i < nr_pages; i++) {
			struct page *page = pvec.pages[i];

			done_index = page->index;

			lock_page(page);

			/*
			 * Page truncated or invalidated. We can freely skip it
			 * then, even for data integrity operations: the page
			 * has disappeared concurrently, so there could be no
			 * real expectation of this data interity operation
			 * even if there is now a new, dirty page at the same
			 * pagecache address.
			 */
			if (unlikely(page->mapping != mapping)) {
continue_unlock:
				unlock_page(page);
				continue;
			}

			if (!PageDirty(page)) {
				/* someone wrote it for us */
				goto continue_unlock;
			}

			if (PageWriteback(page)) {
				if (wbc->sync_mode != WB_SYNC_NONE)
					wait_on_page_writeback(page);
				else
					goto continue_unlock;
			}

			BUG_ON(PageWriteback(page));
			if (!clear_page_dirty_for_io(page))
				goto continue_unlock;

			trace_wbc_writepage(wbc, inode_to_bdi(mapping->host));
			error = (*writepage)(page, wbc, data);
			if (unlikely(error)) {
				/*
				 * Handle errors according to the type of
				 * writeback. There's no need to continue for
				 * background writeback. Just push done_index
				 * past this page so media errors won't choke
				 * writeout for the entire file. For integrity
				 * writeback, we must process the entire dirty
				 * set regardless of errors because the fs may
				 * still have state to clear for each page. In
				 * that case we continue processing and return
				 * the first error.
				 */
				if (error == AOP_WRITEPAGE_ACTIVATE) {
					unlock_page(page);
					error = 0;
				} else if (wbc->sync_mode != WB_SYNC_ALL) {
					ret = error;
					done_index = page->index + 1;
					done = 1;
					break;
				}
				if (!ret)
					ret = error;
			}

			/*
			 * We stop writing back only if we are not doing
			 * integrity sync. In case of integrity sync we have to
			 * keep going until we have written all the pages
			 * we tagged for writeback prior to entering this loop.
			 */
			if (--wbc->nr_to_write <= 0 &&
			    wbc->sync_mode == WB_SYNC_NONE) {
				done = 1;
				break;
			}
		}
		pagevec_release(&pvec);
		cond_resched();
	}

	/*
	 * If we hit the last page and there is more work to be done: wrap
	 * back the index back to the start of the file for the next
	 * time we are called.
	 */
	if (wbc->range_cyclic && !done)
		done_index = 0;
	if (wbc->range_cyclic || (range_whole && wbc->nr_to_write > 0))
		mapping->writeback_index = done_index;

	return ret;
}
EXPORT_SYMBOL(write_cache_pages);

/*
 * Function used by generic_writepages to call the real writepage
 * function and set the mapping flags on error
 */
static int __writepage(struct page *page, struct writeback_control *wbc,
		       void *data)
{
	struct address_space *mapping = data;
	int ret = mapping->a_ops->writepage(page, wbc);
	mapping_set_error(mapping, ret);
	return ret;
}

/**
 * generic_writepages - walk the list of dirty pages of the given address space and writepage() all of them.
 * @mapping: address space structure to write
 * @wbc: subtract the number of written pages from *@wbc->nr_to_write
 *
 * This is a library function, which implements the writepages()
 * address_space_operation.
 */
int generic_writepages(struct address_space *mapping,
		       struct writeback_control *wbc)
{
	struct blk_plug plug;
	int ret;

	/* deal with chardevs and other special file */
	if (!mapping->a_ops->writepage)
		return 0;

	blk_start_plug(&plug);
	ret = write_cache_pages(mapping, wbc, __writepage, mapping);
	blk_finish_plug(&plug);
	return ret;
}

EXPORT_SYMBOL(generic_writepages);

int do_writepages(struct address_space *mapping, struct writeback_control *wbc)
{
	int ret;

	if (wbc->nr_to_write <= 0)
		return 0;
	if (mapping->a_ops->writepages)
		ret = mapping->a_ops->writepages(mapping, wbc);
	else
		ret = generic_writepages(mapping, wbc);
	return ret;
}

/**
 * write_one_page - write out a single page and optionally wait on I/O
 * @page: the page to write
 * @wait: if true, wait on writeout
 *
 * The page must be locked by the caller and will be unlocked upon return.
 *
 * write_one_page() returns a negative error code if I/O failed.
 */
int write_one_page(struct page *page, int wait)
{
	struct address_space *mapping = page->mapping;
	int ret = 0;
	struct writeback_control wbc = {
		.sync_mode = WB_SYNC_ALL,
		.nr_to_write = 1,
	};

	BUG_ON(!PageLocked(page));

	if (wait)
		wait_on_page_writeback(page);

	if (clear_page_dirty_for_io(page)) {
		get_page(page);
		ret = mapping->a_ops->writepage(page, &wbc);
		if (ret == 0 && wait) {
			wait_on_page_writeback(page);
			if (PageError(page))
				ret = -EIO;
		}
		put_page(page);
	} else {
		unlock_page(page);
	}
	return ret;
}
EXPORT_SYMBOL(write_one_page);

/*
 * For address_spaces which do not use buffers nor write back.
 */
int __set_page_dirty_no_writeback(struct page *page)
{
	if (!PageDirty(page))
		return !TestSetPageDirty(page);
	return 0;
}

/*
 * Helper function for set_page_dirty family.
 *
 * Caller must hold lock_page_memcg().
 *
 * NOTE: This relies on being atomic wrt interrupts.
 */
void account_page_dirtied(struct page *page, struct address_space *mapping)
{
	struct inode *inode = mapping->host;

	trace_writeback_dirty_page(page, mapping);

	if (mapping_cap_account_dirty(mapping)) {
		struct bdi_writeback *wb;

		inode_attach_wb(inode, page);
		wb = inode_to_wb(inode);

		mem_cgroup_inc_page_stat(page, MEM_CGROUP_STAT_DIRTY);
		__inc_node_page_state(page, NR_FILE_DIRTY);
		__inc_zone_page_state(page, NR_ZONE_WRITE_PENDING);
		__inc_node_page_state(page, NR_DIRTIED);
		__inc_wb_stat(wb, WB_RECLAIMABLE);
		__inc_wb_stat(wb, WB_DIRTIED);
		task_io_account_write(PAGE_SIZE);
		current->nr_dirtied++;
		this_cpu_inc(bdp_ratelimits);
	}
}
EXPORT_SYMBOL(account_page_dirtied);

/*
 * Helper function for deaccounting dirty page without writeback.
 *
 * Caller must hold lock_page_memcg().
 */
void account_page_cleaned(struct page *page, struct address_space *mapping,
			  struct bdi_writeback *wb)
{
	if (mapping_cap_account_dirty(mapping)) {
		mem_cgroup_dec_page_stat(page, MEM_CGROUP_STAT_DIRTY);
		dec_node_page_state(page, NR_FILE_DIRTY);
		dec_zone_page_state(page, NR_ZONE_WRITE_PENDING);
		dec_wb_stat(wb, WB_RECLAIMABLE);
		task_io_account_cancelled_write(PAGE_SIZE);
	}
}

/*
 * For address_spaces which do not use buffers.  Just tag the page as dirty in
 * its radix tree.
 *
 * This is also used when a single buffer is being dirtied: we want to set the
 * page dirty in that case, but not all the buffers.  This is a "bottom-up"
 * dirtying, whereas __set_page_dirty_buffers() is a "top-down" dirtying.
 *
 * The caller must ensure this doesn't race with truncation.  Most will simply
 * hold the page lock, but e.g. zap_pte_range() calls with the page mapped and
 * the pte lock held, which also locks out truncation.
 */
int __set_page_dirty_nobuffers(struct page *page)
{
	lock_page_memcg(page);
	if (!TestSetPageDirty(page)) {
		struct address_space *mapping = page_mapping(page);
		unsigned long flags;

		if (!mapping) {
			unlock_page_memcg(page);
			return 1;
		}

		spin_lock_irqsave(&mapping->tree_lock, flags);
		BUG_ON(page_mapping(page) != mapping);
		WARN_ON_ONCE(!PagePrivate(page) && !PageUptodate(page));
		account_page_dirtied(page, mapping);
		radix_tree_tag_set(&mapping->page_tree, page_index(page),
				   PAGECACHE_TAG_DIRTY);
		spin_unlock_irqrestore(&mapping->tree_lock, flags);
		unlock_page_memcg(page);

		if (mapping->host) {
			/* !PageAnon && !swapper_space */
			__mark_inode_dirty(mapping->host, I_DIRTY_PAGES);
		}
		return 1;
	}
	unlock_page_memcg(page);
	return 0;
}
EXPORT_SYMBOL(__set_page_dirty_nobuffers);

/*
 * Call this whenever redirtying a page, to de-account the dirty counters
 * (NR_DIRTIED, BDI_DIRTIED, tsk->nr_dirtied), so that they match the written
 * counters (NR_WRITTEN, BDI_WRITTEN) in long term. The mismatches will lead to
 * systematic errors in balanced_dirty_ratelimit and the dirty pages position
 * control.
 */
void account_page_redirty(struct page *page)
{
	struct address_space *mapping = page->mapping;

	if (mapping && mapping_cap_account_dirty(mapping)) {
		struct inode *inode = mapping->host;
		struct bdi_writeback *wb;
		struct wb_lock_cookie cookie = {};

		wb = unlocked_inode_to_wb_begin(inode, &cookie);
		current->nr_dirtied--;
		dec_node_page_state(page, NR_DIRTIED);
		dec_wb_stat(wb, WB_DIRTIED);
		unlocked_inode_to_wb_end(inode, &cookie);
	}
}
EXPORT_SYMBOL(account_page_redirty);

/*
 * When a writepage implementation decides that it doesn't want to write this
 * page for some reason, it should redirty the locked page via
 * redirty_page_for_writepage() and it should then unlock the page and return 0
 */
int redirty_page_for_writepage(struct writeback_control *wbc, struct page *page)
{
	int ret;

	wbc->pages_skipped++;
	ret = __set_page_dirty_nobuffers(page);
	account_page_redirty(page);
	return ret;
}
EXPORT_SYMBOL(redirty_page_for_writepage);

/*
 * Dirty a page.
 *
 * For pages with a mapping this should be done under the page lock
 * for the benefit of asynchronous memory errors who prefer a consistent
 * dirty state. This rule can be broken in some special cases,
 * but should be better not to.
 *
 * If the mapping doesn't provide a set_page_dirty a_op, then
 * just fall through and assume that it wants buffer_heads.
 */
int set_page_dirty(struct page *page)
{
	struct address_space *mapping = page_mapping(page);

	page = compound_head(page);
	if (likely(mapping)) {
		int (*spd)(struct page *) = mapping->a_ops->set_page_dirty;
		/*
		 * readahead/lru_deactivate_page could remain
		 * PG_readahead/PG_reclaim due to race with end_page_writeback
		 * About readahead, if the page is written, the flags would be
		 * reset. So no problem.
		 * About lru_deactivate_page, if the page is redirty, the flag
		 * will be reset. So no problem. but if the page is used by readahead
		 * it will confuse readahead and make it restart the size rampup
		 * process. But it's a trivial problem.
		 */
		if (PageReclaim(page))
			ClearPageReclaim(page);
#ifdef CONFIG_BLOCK
		if (!spd)
			spd = __set_page_dirty_buffers;
#endif
		return (*spd)(page);
	}
	if (!PageDirty(page)) {
		if (!TestSetPageDirty(page))
			return 1;
	}
	return 0;
}
EXPORT_SYMBOL(set_page_dirty);

/*
 * set_page_dirty() is racy if the caller has no reference against
 * page->mapping->host, and if the page is unlocked.  This is because another
 * CPU could truncate the page off the mapping and then free the mapping.
 *
 * Usually, the page _is_ locked, or the caller is a user-space process which
 * holds a reference on the inode by having an open file.
 *
 * In other cases, the page should be locked before running set_page_dirty().
 */
int set_page_dirty_lock(struct page *page)
{
	int ret;

	lock_page(page);
	ret = set_page_dirty(page);
	unlock_page(page);
	return ret;
}
EXPORT_SYMBOL(set_page_dirty_lock);

/*
 * This cancels just the dirty bit on the kernel page itself, it does NOT
 * actually remove dirty bits on any mmap's that may be around. It also
 * leaves the page tagged dirty, so any sync activity will still find it on
 * the dirty lists, and in particular, clear_page_dirty_for_io() will still
 * look at the dirty bits in the VM.
 *
 * Doing this should *normally* only ever be done when a page is truncated,
 * and is not actually mapped anywhere at all. However, fs/buffer.c does
 * this when it notices that somebody has cleaned out all the buffers on a
 * page without actually doing it through the VM. Can you say "ext3 is
 * horribly ugly"? Thought you could.
 */
void cancel_dirty_page(struct page *page)
{
	struct address_space *mapping = page_mapping(page);

	if (mapping_cap_account_dirty(mapping)) {
		struct inode *inode = mapping->host;
		struct bdi_writeback *wb;
		struct wb_lock_cookie cookie = {};

		lock_page_memcg(page);
		wb = unlocked_inode_to_wb_begin(inode, &cookie);

		if (TestClearPageDirty(page))
			account_page_cleaned(page, mapping, wb);

		unlocked_inode_to_wb_end(inode, &cookie);
		unlock_page_memcg(page);
	} else {
		ClearPageDirty(page);
	}
}
EXPORT_SYMBOL(cancel_dirty_page);

/*
 * Clear a page's dirty flag, while caring for dirty memory accounting.
 * Returns true if the page was previously dirty.
 *
 * This is for preparing to put the page under writeout.  We leave the page
 * tagged as dirty in the radix tree so that a concurrent write-for-sync
 * can discover it via a PAGECACHE_TAG_DIRTY walk.  The ->writepage
 * implementation will run either set_page_writeback() or set_page_dirty(),
 * at which stage we bring the page's dirty flag and radix-tree dirty tag
 * back into sync.
 *
 * This incoherency between the page's dirty flag and radix-tree tag is
 * unfortunate, but it only exists while the page is locked.
 */
int clear_page_dirty_for_io(struct page *page)
{
	struct address_space *mapping = page_mapping(page);
	int ret = 0;

	BUG_ON(!PageLocked(page));

	if (mapping && mapping_cap_account_dirty(mapping)) {
		struct inode *inode = mapping->host;
		struct bdi_writeback *wb;
		struct wb_lock_cookie cookie = {};

		/*
		 * Yes, Virginia, this is indeed insane.
		 *
		 * We use this sequence to make sure that
		 *  (a) we account for dirty stats properly
		 *  (b) we tell the low-level filesystem to
		 *      mark the whole page dirty if it was
		 *      dirty in a pagetable. Only to then
		 *  (c) clean the page again and return 1 to
		 *      cause the writeback.
		 *
		 * This way we avoid all nasty races with the
		 * dirty bit in multiple places and clearing
		 * them concurrently from different threads.
		 *
		 * Note! Normally the "set_page_dirty(page)"
		 * has no effect on the actual dirty bit - since
		 * that will already usually be set. But we
		 * need the side effects, and it can help us
		 * avoid races.
		 *
		 * We basically use the page "master dirty bit"
		 * as a serialization point for all the different
		 * threads doing their things.
		 */
		if (page_mkclean(page))
			set_page_dirty(page);
		/*
		 * We carefully synchronise fault handlers against
		 * installing a dirty pte and marking the page dirty
		 * at this point.  We do this by having them hold the
		 * page lock while dirtying the page, and pages are
		 * always locked coming in here, so we get the desired
		 * exclusion.
		 */
		wb = unlocked_inode_to_wb_begin(inode, &cookie);
		if (TestClearPageDirty(page)) {
			mem_cgroup_dec_page_stat(page, MEM_CGROUP_STAT_DIRTY);
			dec_node_page_state(page, NR_FILE_DIRTY);
			dec_zone_page_state(page, NR_ZONE_WRITE_PENDING);
			dec_wb_stat(wb, WB_RECLAIMABLE);
			ret = 1;
		}
		unlocked_inode_to_wb_end(inode, &cookie);
		return ret;
	}
	return TestClearPageDirty(page);
}
EXPORT_SYMBOL(clear_page_dirty_for_io);

int test_clear_page_writeback(struct page *page)
{
	struct address_space *mapping = page_mapping(page);
	struct mem_cgroup *memcg;
	int ret;

	memcg = lock_page_memcg(page);
	if (mapping && mapping_use_writeback_tags(mapping)) {
		struct inode *inode = mapping->host;
		struct backing_dev_info *bdi = inode_to_bdi(inode);
		unsigned long flags;

		spin_lock_irqsave(&mapping->tree_lock, flags);
		ret = TestClearPageWriteback(page);
		if (ret) {
			radix_tree_tag_clear(&mapping->page_tree,
						page_index(page),
						PAGECACHE_TAG_WRITEBACK);
			if (bdi_cap_account_writeback(bdi)) {
				struct bdi_writeback *wb = inode_to_wb(inode);

				__dec_wb_stat(wb, WB_WRITEBACK);
				__wb_writeout_inc(wb);
			}
		}

		if (mapping->host && !mapping_tagged(mapping,
						     PAGECACHE_TAG_WRITEBACK))
			sb_clear_inode_writeback(mapping->host);

		spin_unlock_irqrestore(&mapping->tree_lock, flags);
	} else {
		ret = TestClearPageWriteback(page);
	}
<<<<<<< HEAD

=======
>>>>>>> eb292ddd
	/*
	 * NOTE: Page might be free now! Writeback doesn't hold a page
	 * reference on its own, it relies on truncation to wait for
	 * the clearing of PG_writeback. The below can only access
	 * page state that is static across allocation cycles.
	 */
	if (ret) {
<<<<<<< HEAD
		mem_cgroup_dec_stat(memcg, MEM_CGROUP_STAT_WRITEBACK);
=======
		__mem_cgroup_update_page_stat(page, memcg,
					      MEM_CGROUP_STAT_WRITEBACK, -1);
>>>>>>> eb292ddd
		dec_node_page_state(page, NR_WRITEBACK);
		dec_zone_page_state(page, NR_ZONE_WRITE_PENDING);
		inc_node_page_state(page, NR_WRITTEN);
	}
	__unlock_page_memcg(memcg);
	return ret;
}

int __test_set_page_writeback(struct page *page, bool keep_write)
{
	struct address_space *mapping = page_mapping(page);
	int ret;

	lock_page_memcg(page);
	if (mapping && mapping_use_writeback_tags(mapping)) {
		struct inode *inode = mapping->host;
		struct backing_dev_info *bdi = inode_to_bdi(inode);
		unsigned long flags;

		spin_lock_irqsave(&mapping->tree_lock, flags);
		ret = TestSetPageWriteback(page);
		if (!ret) {
			bool on_wblist;

			on_wblist = mapping_tagged(mapping,
						   PAGECACHE_TAG_WRITEBACK);

			radix_tree_tag_set(&mapping->page_tree,
						page_index(page),
						PAGECACHE_TAG_WRITEBACK);
			if (bdi_cap_account_writeback(bdi))
				__inc_wb_stat(inode_to_wb(inode), WB_WRITEBACK);

			/*
			 * We can come through here when swapping anonymous
			 * pages, so we don't necessarily have an inode to track
			 * for sync.
			 */
			if (mapping->host && !on_wblist)
				sb_mark_inode_writeback(mapping->host);
		}
		if (!PageDirty(page))
			radix_tree_tag_clear(&mapping->page_tree,
						page_index(page),
						PAGECACHE_TAG_DIRTY);
		if (!keep_write)
			radix_tree_tag_clear(&mapping->page_tree,
						page_index(page),
						PAGECACHE_TAG_TOWRITE);
		spin_unlock_irqrestore(&mapping->tree_lock, flags);
	} else {
		ret = TestSetPageWriteback(page);
	}
	if (!ret) {
		mem_cgroup_inc_page_stat(page, MEM_CGROUP_STAT_WRITEBACK);
		inc_node_page_state(page, NR_WRITEBACK);
		inc_zone_page_state(page, NR_ZONE_WRITE_PENDING);
	}
	unlock_page_memcg(page);
	return ret;

}
EXPORT_SYMBOL(__test_set_page_writeback);

/*
 * Return true if any of the pages in the mapping are marked with the
 * passed tag.
 */
int mapping_tagged(struct address_space *mapping, int tag)
{
	return radix_tree_tagged(&mapping->page_tree, tag);
}
EXPORT_SYMBOL(mapping_tagged);

/**
 * wait_for_stable_page() - wait for writeback to finish, if necessary.
 * @page:	The page to wait on.
 *
 * This function determines if the given page is related to a backing device
 * that requires page contents to be held stable during writeback.  If so, then
 * it will wait for any pending writeback to complete.
 */
void wait_for_stable_page(struct page *page)
{
	if (bdi_cap_stable_pages_required(inode_to_bdi(page->mapping->host)))
		wait_on_page_writeback(page);
}
EXPORT_SYMBOL_GPL(wait_for_stable_page);<|MERGE_RESOLUTION|>--- conflicted
+++ resolved
@@ -2732,10 +2732,6 @@
 	} else {
 		ret = TestClearPageWriteback(page);
 	}
-<<<<<<< HEAD
-
-=======
->>>>>>> eb292ddd
 	/*
 	 * NOTE: Page might be free now! Writeback doesn't hold a page
 	 * reference on its own, it relies on truncation to wait for
@@ -2743,12 +2739,8 @@
 	 * page state that is static across allocation cycles.
 	 */
 	if (ret) {
-<<<<<<< HEAD
-		mem_cgroup_dec_stat(memcg, MEM_CGROUP_STAT_WRITEBACK);
-=======
 		__mem_cgroup_update_page_stat(page, memcg,
 					      MEM_CGROUP_STAT_WRITEBACK, -1);
->>>>>>> eb292ddd
 		dec_node_page_state(page, NR_WRITEBACK);
 		dec_zone_page_state(page, NR_ZONE_WRITE_PENDING);
 		inc_node_page_state(page, NR_WRITTEN);
