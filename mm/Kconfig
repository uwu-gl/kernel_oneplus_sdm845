--- conflicted
+++ resolved
@@ -870,7 +870,6 @@
 # multi-gen LRU {
 config LRU_GEN
 	bool "Multi-Gen LRU"
-<<<<<<< HEAD
 	depends on MMU
 	# the following options can use up the spare bits in page flags
 	depends on !MAXSMP && (64BIT || !SPARSEMEM || SPARSEMEM_VMEMMAP)
@@ -892,14 +891,6 @@
 	  from evicted generations for debugging purpose.
 
 	  This option has a per-memcg and per-node memory overhead.
-=======
-
-config LRU_GEN_ENABLED
-	bool "Disable by default, Need switch by sysfs control"
-
-config LRU_GEN_STATS
-	bool "Full stats for debugging"
->>>>>>> 18b9d3fd
 # }
 
 endmenu
