/*
 *  linux/mm/memory.c
 *
 *  Copyright (C) 1991, 1992, 1993, 1994  Linus Torvalds
 */

/*
 * demand-loading started 01.12.91 - seems it is high on the list of
 * things wanted, and it should be easy to implement. - Linus
 */

/*
 * Ok, demand-loading was easy, shared pages a little bit tricker. Shared
 * pages started 02.12.91, seems to work. - Linus.
 *
 * Tested sharing by executing about 30 /bin/sh: under the old kernel it
 * would have taken more than the 6M I have free, but it worked well as
 * far as I could see.
 *
 * Also corrected some "invalidate()"s - I wasn't doing enough of them.
 */

/*
 * Real VM (paging to/from disk) started 18.12.91. Much more work and
 * thought has to go into this. Oh, well..
 * 19.12.91  -  works, somewhat. Sometimes I get faults, don't know why.
 *		Found it. Everything seems to work now.
 * 20.12.91  -  Ok, making the swap-device changeable like the root.
 */

/*
 * 05.04.94  -  Multi-page memory management added for v1.1.
 * 		Idea by Alex Bligh (alex@cconcepts.co.uk)
 *
 * 16.07.99  -  Support of BIGMEM added by Gerhard Wichert, Siemens AG
 *		(Gerhard.Wichert@pdb.siemens.de)
 *
 * Aug/Sep 2004 Changed to four level page tables (Andi Kleen)
 */

#include <linux/kernel_stat.h>
#include <linux/mm.h>
#include <linux/hugetlb.h>
#include <linux/mman.h>
#include <linux/swap.h>
#include <linux/highmem.h>
#include <linux/pagemap.h>
#include <linux/ksm.h>
#include <linux/rmap.h>
#include <linux/export.h>
#include <linux/delayacct.h>
#include <linux/init.h>
#include <linux/pfn_t.h>
#include <linux/writeback.h>
#include <linux/memcontrol.h>
#include <linux/mmu_notifier.h>
#include <linux/kallsyms.h>
#include <linux/swapops.h>
#include <linux/elf.h>
#include <linux/gfp.h>
#include <linux/migrate.h>
#include <linux/string.h>
#include <linux/dma-debug.h>
#include <linux/debugfs.h>
#include <linux/userfaultfd_k.h>
#include <linux/dax.h>

#include <asm/io.h>
#include <asm/mmu_context.h>
#include <asm/pgalloc.h>
#include <asm/uaccess.h>
#include <asm/tlb.h>
#include <asm/tlbflush.h>
#include <asm/pgtable.h>

#include "internal.h"

#define CREATE_TRACE_POINTS
#include <trace/events/pagefault.h>

#if defined(LAST_CPUPID_NOT_IN_PAGE_FLAGS) && !defined(CONFIG_COMPILE_TEST)
#warning Unfortunate NUMA and NUMA Balancing config, growing page-frame for last_cpupid.
#endif

#ifndef CONFIG_NEED_MULTIPLE_NODES
/* use the per-pgdat data instead for discontigmem - mbligh */
unsigned long max_mapnr;
struct page *mem_map;

EXPORT_SYMBOL(max_mapnr);
EXPORT_SYMBOL(mem_map);
#endif

/*
 * A number of key systems in x86 including ioremap() rely on the assumption
 * that high_memory defines the upper bound on direct map memory, then end
 * of ZONE_NORMAL.  Under CONFIG_DISCONTIG this means that max_low_pfn and
 * highstart_pfn must be the same; there must be no gap between ZONE_NORMAL
 * and ZONE_HIGHMEM.
 */
void * high_memory;

EXPORT_SYMBOL(high_memory);

/*
 * Randomize the address space (stacks, mmaps, brk, etc.).
 *
 * ( When CONFIG_COMPAT_BRK=y we exclude brk from randomization,
 *   as ancient (libc5 based) binaries can segfault. )
 */
int randomize_va_space __read_mostly =
#ifdef CONFIG_COMPAT_BRK
					1;
#else
					2;
#endif

static int __init disable_randmaps(char *s)
{
	randomize_va_space = 0;
	return 1;
}
__setup("norandmaps", disable_randmaps);

unsigned long zero_pfn __read_mostly;
unsigned long highest_memmap_pfn __read_mostly;

EXPORT_SYMBOL(zero_pfn);

/*
 * CONFIG_MMU architectures set up ZERO_PAGE in their paging_init()
 */
static int __init init_zero_pfn(void)
{
	zero_pfn = page_to_pfn(ZERO_PAGE(0));
	return 0;
}
early_initcall(init_zero_pfn);


#if defined(SPLIT_RSS_COUNTING)

void sync_mm_rss(struct mm_struct *mm)
{
	int i;

	for (i = 0; i < NR_MM_COUNTERS; i++) {
		if (current->rss_stat.count[i]) {
			add_mm_counter(mm, i, current->rss_stat.count[i]);
			current->rss_stat.count[i] = 0;
		}
	}
	current->rss_stat.events = 0;
}

static void add_mm_counter_fast(struct mm_struct *mm, int member, int val)
{
	struct task_struct *task = current;

	if (likely(task->mm == mm))
		task->rss_stat.count[member] += val;
	else
		add_mm_counter(mm, member, val);
}
#define inc_mm_counter_fast(mm, member) add_mm_counter_fast(mm, member, 1)
#define dec_mm_counter_fast(mm, member) add_mm_counter_fast(mm, member, -1)

/* sync counter once per 64 page faults */
#define TASK_RSS_EVENTS_THRESH	(64)
static void check_sync_rss_stat(struct task_struct *task)
{
	if (unlikely(task != current))
		return;
	if (unlikely(task->rss_stat.events++ > TASK_RSS_EVENTS_THRESH))
		sync_mm_rss(task->mm);
}
#else /* SPLIT_RSS_COUNTING */

#define inc_mm_counter_fast(mm, member) inc_mm_counter(mm, member)
#define dec_mm_counter_fast(mm, member) dec_mm_counter(mm, member)

static void check_sync_rss_stat(struct task_struct *task)
{
}

#endif /* SPLIT_RSS_COUNTING */

#ifdef HAVE_GENERIC_MMU_GATHER

static bool tlb_next_batch(struct mmu_gather *tlb)
{
	struct mmu_gather_batch *batch;

	batch = tlb->active;
	if (batch->next) {
		tlb->active = batch->next;
		return true;
	}

	if (tlb->batch_count == MAX_GATHER_BATCH_COUNT)
		return false;

	batch = (void *)__get_free_pages(GFP_NOWAIT | __GFP_NOWARN, 0);
	if (!batch)
		return false;

	tlb->batch_count++;
	batch->next = NULL;
	batch->nr   = 0;
	batch->max  = MAX_GATHER_BATCH;

	tlb->active->next = batch;
	tlb->active = batch;

	return true;
}

/* tlb_gather_mmu
 *	Called to initialize an (on-stack) mmu_gather structure for page-table
 *	tear-down from @mm. The @fullmm argument is used when @mm is without
 *	users and we're going to destroy the full address space (exit/execve).
 */
void tlb_gather_mmu(struct mmu_gather *tlb, struct mm_struct *mm, unsigned long start, unsigned long end)
{
	tlb->mm = mm;

	/* Is it from 0 to ~0? */
	tlb->fullmm     = !(start | (end+1));
	tlb->need_flush_all = 0;
	tlb->local.next = NULL;
	tlb->local.nr   = 0;
	tlb->local.max  = ARRAY_SIZE(tlb->__pages);
	tlb->active     = &tlb->local;
	tlb->batch_count = 0;

#ifdef CONFIG_HAVE_RCU_TABLE_FREE
	tlb->batch = NULL;
#endif
	tlb->page_size = 0;

	__tlb_reset_range(tlb);
}

static void tlb_flush_mmu_tlbonly(struct mmu_gather *tlb)
{
	if (!tlb->end)
		return;

	tlb_flush(tlb);
	mmu_notifier_invalidate_range(tlb->mm, tlb->start, tlb->end);
#ifdef CONFIG_HAVE_RCU_TABLE_FREE
	tlb_table_flush(tlb);
#endif
	__tlb_reset_range(tlb);
}

static void tlb_flush_mmu_free(struct mmu_gather *tlb)
{
	struct mmu_gather_batch *batch;

	for (batch = &tlb->local; batch && batch->nr; batch = batch->next) {
		free_pages_and_swap_cache(batch->pages, batch->nr);
		batch->nr = 0;
	}
	tlb->active = &tlb->local;
}

void tlb_flush_mmu(struct mmu_gather *tlb)
{
	tlb_flush_mmu_tlbonly(tlb);
	tlb_flush_mmu_free(tlb);
}

/* tlb_finish_mmu
 *	Called at the end of the shootdown operation to free up any resources
 *	that were required.
 */
void tlb_finish_mmu(struct mmu_gather *tlb, unsigned long start, unsigned long end)
{
	struct mmu_gather_batch *batch, *next;

	tlb_flush_mmu(tlb);

	/* keep the page table cache within bounds */
	check_pgt_cache();

	for (batch = tlb->local.next; batch; batch = next) {
		next = batch->next;
		free_pages((unsigned long)batch, 0);
	}
	tlb->local.next = NULL;
}

/* __tlb_remove_page
 *	Must perform the equivalent to __free_pte(pte_get_and_clear(ptep)), while
 *	handling the additional races in SMP caused by other CPUs caching valid
 *	mappings in their TLBs. Returns the number of free page slots left.
 *	When out of page slots we must call tlb_flush_mmu().
 *returns true if the caller should flush.
 */
bool __tlb_remove_page_size(struct mmu_gather *tlb, struct page *page, int page_size)
{
	struct mmu_gather_batch *batch;

	VM_BUG_ON(!tlb->end);

	if (!tlb->page_size)
		tlb->page_size = page_size;
	else {
		if (page_size != tlb->page_size)
			return true;
	}

	batch = tlb->active;
	if (batch->nr == batch->max) {
		if (!tlb_next_batch(tlb))
			return true;
		batch = tlb->active;
	}
	VM_BUG_ON_PAGE(batch->nr > batch->max, page);

	batch->pages[batch->nr++] = page;
	return false;
}

void tlb_flush_pmd_range(struct mmu_gather *tlb, unsigned long address,
			 unsigned long size)
{
	if (tlb->page_size != 0 && tlb->page_size != PMD_SIZE)
		tlb_flush_mmu(tlb);

	tlb->page_size = PMD_SIZE;
	tlb->start = min(tlb->start, address);
	tlb->end = max(tlb->end, address + size);
	/*
	 * Track the last address with which we adjusted the range. This
	 * will be used later to adjust again after a mmu_flush due to
	 * failed __tlb_remove_page
	 */
	tlb->addr = address + size - PMD_SIZE;
}
#endif /* HAVE_GENERIC_MMU_GATHER */

#ifdef CONFIG_HAVE_RCU_TABLE_FREE

/*
 * See the comment near struct mmu_table_batch.
 */

static void tlb_remove_table_smp_sync(void *arg)
{
	/* Simply deliver the interrupt */
}

static void tlb_remove_table_one(void *table)
{
	/*
	 * This isn't an RCU grace period and hence the page-tables cannot be
	 * assumed to be actually RCU-freed.
	 *
	 * It is however sufficient for software page-table walkers that rely on
	 * IRQ disabling. See the comment near struct mmu_table_batch.
	 */
	smp_call_function(tlb_remove_table_smp_sync, NULL, 1);
	__tlb_remove_table(table);
}

static void tlb_remove_table_rcu(struct rcu_head *head)
{
	struct mmu_table_batch *batch;
	int i;

	batch = container_of(head, struct mmu_table_batch, rcu);

	for (i = 0; i < batch->nr; i++)
		__tlb_remove_table(batch->tables[i]);

	free_page((unsigned long)batch);
}

void tlb_table_flush(struct mmu_gather *tlb)
{
	struct mmu_table_batch **batch = &tlb->batch;

	if (*batch) {
		call_rcu_sched(&(*batch)->rcu, tlb_remove_table_rcu);
		*batch = NULL;
	}
}

void tlb_remove_table(struct mmu_gather *tlb, void *table)
{
	struct mmu_table_batch **batch = &tlb->batch;

	if (*batch == NULL) {
		*batch = (struct mmu_table_batch *)__get_free_page(GFP_NOWAIT | __GFP_NOWARN);
		if (*batch == NULL) {
			tlb_remove_table_one(table);
			return;
		}
		(*batch)->nr = 0;
	}
	(*batch)->tables[(*batch)->nr++] = table;
	if ((*batch)->nr == MAX_TABLE_BATCH)
		tlb_table_flush(tlb);
}

#endif /* CONFIG_HAVE_RCU_TABLE_FREE */

/*
 * Note: this doesn't free the actual pages themselves. That
 * has been handled earlier when unmapping all the memory regions.
 */
static void free_pte_range(struct mmu_gather *tlb, pmd_t *pmd,
			   unsigned long addr)
{
	pgtable_t token = pmd_pgtable(*pmd);
	pmd_clear(pmd);
	pte_free_tlb(tlb, token, addr);
	atomic_long_dec(&tlb->mm->nr_ptes);
}

static inline void free_pmd_range(struct mmu_gather *tlb, pud_t *pud,
				unsigned long addr, unsigned long end,
				unsigned long floor, unsigned long ceiling)
{
	pmd_t *pmd;
	unsigned long next;
	unsigned long start;

	start = addr;
	pmd = pmd_offset(pud, addr);
	do {
		next = pmd_addr_end(addr, end);
		if (pmd_none_or_clear_bad(pmd))
			continue;
		free_pte_range(tlb, pmd, addr);
	} while (pmd++, addr = next, addr != end);

	start &= PUD_MASK;
	if (start < floor)
		return;
	if (ceiling) {
		ceiling &= PUD_MASK;
		if (!ceiling)
			return;
	}
	if (end - 1 > ceiling - 1)
		return;

	pmd = pmd_offset(pud, start);
	pud_clear(pud);
	pmd_free_tlb(tlb, pmd, start);
	mm_dec_nr_pmds(tlb->mm);
}

static inline void free_pud_range(struct mmu_gather *tlb, pgd_t *pgd,
				unsigned long addr, unsigned long end,
				unsigned long floor, unsigned long ceiling)
{
	pud_t *pud;
	unsigned long next;
	unsigned long start;

	start = addr;
	pud = pud_offset(pgd, addr);
	do {
		next = pud_addr_end(addr, end);
		if (pud_none_or_clear_bad(pud))
			continue;
		free_pmd_range(tlb, pud, addr, next, floor, ceiling);
	} while (pud++, addr = next, addr != end);

	start &= PGDIR_MASK;
	if (start < floor)
		return;
	if (ceiling) {
		ceiling &= PGDIR_MASK;
		if (!ceiling)
			return;
	}
	if (end - 1 > ceiling - 1)
		return;

	pud = pud_offset(pgd, start);
	pgd_clear(pgd);
	pud_free_tlb(tlb, pud, start);
}

/*
 * This function frees user-level page tables of a process.
 */
void free_pgd_range(struct mmu_gather *tlb,
			unsigned long addr, unsigned long end,
			unsigned long floor, unsigned long ceiling)
{
	pgd_t *pgd;
	unsigned long next;

	/*
	 * The next few lines have given us lots of grief...
	 *
	 * Why are we testing PMD* at this top level?  Because often
	 * there will be no work to do at all, and we'd prefer not to
	 * go all the way down to the bottom just to discover that.
	 *
	 * Why all these "- 1"s?  Because 0 represents both the bottom
	 * of the address space and the top of it (using -1 for the
	 * top wouldn't help much: the masks would do the wrong thing).
	 * The rule is that addr 0 and floor 0 refer to the bottom of
	 * the address space, but end 0 and ceiling 0 refer to the top
	 * Comparisons need to use "end - 1" and "ceiling - 1" (though
	 * that end 0 case should be mythical).
	 *
	 * Wherever addr is brought up or ceiling brought down, we must
	 * be careful to reject "the opposite 0" before it confuses the
	 * subsequent tests.  But what about where end is brought down
	 * by PMD_SIZE below? no, end can't go down to 0 there.
	 *
	 * Whereas we round start (addr) and ceiling down, by different
	 * masks at different levels, in order to test whether a table
	 * now has no other vmas using it, so can be freed, we don't
	 * bother to round floor or end up - the tests don't need that.
	 */

	addr &= PMD_MASK;
	if (addr < floor) {
		addr += PMD_SIZE;
		if (!addr)
			return;
	}
	if (ceiling) {
		ceiling &= PMD_MASK;
		if (!ceiling)
			return;
	}
	if (end - 1 > ceiling - 1)
		end -= PMD_SIZE;
	if (addr > end - 1)
		return;

	pgd = pgd_offset(tlb->mm, addr);
	do {
		next = pgd_addr_end(addr, end);
		if (pgd_none_or_clear_bad(pgd))
			continue;
		free_pud_range(tlb, pgd, addr, next, floor, ceiling);
	} while (pgd++, addr = next, addr != end);
}

void free_pgtables(struct mmu_gather *tlb, struct vm_area_struct *vma,
		unsigned long floor, unsigned long ceiling)
{
	while (vma) {
		struct vm_area_struct *next = vma->vm_next;
		unsigned long addr = vma->vm_start;

		/*
		 * Hide vma from rmap and truncate_pagecache before freeing
		 * pgtables
		 */
		vm_write_begin(vma);
		unlink_anon_vmas(vma);
		vm_write_end(vma);
		unlink_file_vma(vma);

		if (is_vm_hugetlb_page(vma)) {
			hugetlb_free_pgd_range(tlb, addr, vma->vm_end,
				floor, next? next->vm_start: ceiling);
		} else {
			/*
			 * Optimization: gather nearby vmas into one call down
			 */
			while (next && next->vm_start <= vma->vm_end + PMD_SIZE
			       && !is_vm_hugetlb_page(next)) {
				vma = next;
				next = vma->vm_next;
				vm_write_begin(vma);
				unlink_anon_vmas(vma);
				vm_write_end(vma);
				unlink_file_vma(vma);
			}
			free_pgd_range(tlb, addr, vma->vm_end,
				floor, next? next->vm_start: ceiling);
		}
		vma = next;
	}
}

int __pte_alloc(struct mm_struct *mm, pmd_t *pmd, unsigned long address)
{
	spinlock_t *ptl;
	pgtable_t new = pte_alloc_one(mm, address);
	if (!new)
		return -ENOMEM;

	/*
	 * Ensure all pte setup (eg. pte page lock and page clearing) are
	 * visible before the pte is made visible to other CPUs by being
	 * put into page tables.
	 *
	 * The other side of the story is the pointer chasing in the page
	 * table walking code (when walking the page table without locking;
	 * ie. most of the time). Fortunately, these data accesses consist
	 * of a chain of data-dependent loads, meaning most CPUs (alpha
	 * being the notable exception) will already guarantee loads are
	 * seen in-order. See the alpha page table accessors for the
	 * smp_read_barrier_depends() barriers in page table walking code.
	 */
	smp_wmb(); /* Could be smp_wmb__xxx(before|after)_spin_lock */

	ptl = pmd_lock(mm, pmd);
	if (likely(pmd_none(*pmd))) {	/* Has another populated it ? */
		atomic_long_inc(&mm->nr_ptes);
		pmd_populate(mm, pmd, new);
		new = NULL;
	}
	spin_unlock(ptl);
	if (new)
		pte_free(mm, new);
	return 0;
}

int __pte_alloc_kernel(pmd_t *pmd, unsigned long address)
{
	pte_t *new = pte_alloc_one_kernel(&init_mm, address);
	if (!new)
		return -ENOMEM;

	smp_wmb(); /* See comment in __pte_alloc */

	spin_lock(&init_mm.page_table_lock);
	if (likely(pmd_none(*pmd))) {	/* Has another populated it ? */
		pmd_populate_kernel(&init_mm, pmd, new);
		new = NULL;
	}
	spin_unlock(&init_mm.page_table_lock);
	if (new)
		pte_free_kernel(&init_mm, new);
	return 0;
}

static inline void init_rss_vec(int *rss)
{
	memset(rss, 0, sizeof(int) * NR_MM_COUNTERS);
}

static inline void add_mm_rss_vec(struct mm_struct *mm, int *rss)
{
	int i;

	if (current->mm == mm)
		sync_mm_rss(mm);
	for (i = 0; i < NR_MM_COUNTERS; i++)
		if (rss[i])
			add_mm_counter(mm, i, rss[i]);
}

/*
 * This function is called to print an error when a bad pte
 * is found. For example, we might have a PFN-mapped pte in
 * a region that doesn't allow it.
 *
 * The calling function must still handle the error.
 */
static void print_bad_pte(struct vm_area_struct *vma, unsigned long addr,
			  pte_t pte, struct page *page)
{
	pgd_t *pgd = pgd_offset(vma->vm_mm, addr);
	pud_t *pud = pud_offset(pgd, addr);
	pmd_t *pmd = pmd_offset(pud, addr);
	struct address_space *mapping;
	pgoff_t index;
	static unsigned long resume;
	static unsigned long nr_shown;
	static unsigned long nr_unshown;

	/*
	 * Allow a burst of 60 reports, then keep quiet for that minute;
	 * or allow a steady drip of one report per second.
	 */
	if (nr_shown == 60) {
		if (time_before(jiffies, resume)) {
			nr_unshown++;
			return;
		}
		if (nr_unshown) {
			pr_alert("BUG: Bad page map: %lu messages suppressed\n",
				 nr_unshown);
			nr_unshown = 0;
		}
		nr_shown = 0;
	}
	if (nr_shown++ == 0)
		resume = jiffies + 60 * HZ;

	mapping = vma->vm_file ? vma->vm_file->f_mapping : NULL;
	index = linear_page_index(vma, addr);

	pr_alert("BUG: Bad page map in process %s  pte:%08llx pmd:%08llx\n",
		 current->comm,
		 (long long)pte_val(pte), (long long)pmd_val(*pmd));
	if (page)
		dump_page(page, "bad pte");
	pr_alert("addr:%p vm_flags:%08lx anon_vma:%p mapping:%p index:%lx\n",
		 (void *)addr, READ_ONCE(vma->vm_flags), vma->anon_vma,
		 mapping, index);
	/*
	 * Choose text because data symbols depend on CONFIG_KALLSYMS_ALL=y
	 */
	pr_alert("file:%pD fault:%pf mmap:%pf readpage:%pf\n",
		 vma->vm_file,
		 vma->vm_ops ? vma->vm_ops->fault : NULL,
		 vma->vm_file ? vma->vm_file->f_op->mmap : NULL,
		 mapping ? mapping->a_ops->readpage : NULL);
	dump_stack();
	add_taint(TAINT_BAD_PAGE, LOCKDEP_NOW_UNRELIABLE);
}

/*
 * __vm_normal_page -- This function gets the "struct page" associated with
 * a pte.
 *
 * "Special" mappings do not wish to be associated with a "struct page" (either
 * it doesn't exist, or it exists but they don't want to touch it). In this
 * case, NULL is returned here. "Normal" mappings do have a struct page.
 *
 * There are 2 broad cases. Firstly, an architecture may define a pte_special()
 * pte bit, in which case this function is trivial. Secondly, an architecture
 * may not have a spare pte bit, which requires a more complicated scheme,
 * described below.
 *
 * A raw VM_PFNMAP mapping (ie. one that is not COWed) is always considered a
 * special mapping (even if there are underlying and valid "struct pages").
 * COWed pages of a VM_PFNMAP are always normal.
 *
 * The way we recognize COWed pages within VM_PFNMAP mappings is through the
 * rules set up by "remap_pfn_range()": the vma will have the VM_PFNMAP bit
 * set, and the vm_pgoff will point to the first PFN mapped: thus every special
 * mapping will always honor the rule
 *
 *	pfn_of_page == vma->vm_pgoff + ((addr - vma->vm_start) >> PAGE_SHIFT)
 *
 * And for normal mappings this is false.
 *
 * This restricts such mappings to be a linear translation from virtual address
 * to pfn. To get around this restriction, we allow arbitrary mappings so long
 * as the vma is not a COW mapping; in that case, we know that all ptes are
 * special (because none can have been COWed).
 *
 *
 * In order to support COW of arbitrary special mappings, we have VM_MIXEDMAP.
 *
 * VM_MIXEDMAP mappings can likewise contain memory with or without "struct
 * page" backing, however the difference is that _all_ pages with a struct
 * page (that is, those where pfn_valid is true) are refcounted and considered
 * normal pages by the VM. The disadvantage is that pages are refcounted
 * (which can be slower and simply not an option for some PFNMAP users). The
 * advantage is that we don't have to follow the strict linearity rule of
 * PFNMAP mappings in order to support COWable mappings.
 *
 */
#ifdef __HAVE_ARCH_PTE_SPECIAL
# define HAVE_PTE_SPECIAL 1
#else
# define HAVE_PTE_SPECIAL 0
#endif
struct page *__vm_normal_page(struct vm_area_struct *vma, unsigned long addr,
			      pte_t pte, unsigned long vma_flags)
{
	unsigned long pfn = pte_pfn(pte);

	if (HAVE_PTE_SPECIAL) {
		if (likely(!pte_special(pte)))
			goto check_pfn;
		if (vma->vm_ops && vma->vm_ops->find_special_page)
			return vma->vm_ops->find_special_page(vma, addr);
		if (vma_flags & (VM_PFNMAP | VM_MIXEDMAP))
			return NULL;
		if (!is_zero_pfn(pfn))
			print_bad_pte(vma, addr, pte, NULL);
		return NULL;
	}

	/* !HAVE_PTE_SPECIAL case follows: */
	/*
	 * This part should never get called when CONFIG_SPECULATIVE_PAGE_FAULT
	 * is set. This is mainly because we can't rely on vm_start.
	 */

	if (unlikely(vma_flags & (VM_PFNMAP|VM_MIXEDMAP))) {
		if (vma_flags & VM_MIXEDMAP) {
			if (!pfn_valid(pfn))
				return NULL;
			goto out;
		} else {
			unsigned long off;
			off = (addr - vma->vm_start) >> PAGE_SHIFT;
			if (pfn == vma->vm_pgoff + off)
				return NULL;
			if (!is_cow_mapping(vma_flags))
				return NULL;
		}
	}

	if (is_zero_pfn(pfn))
		return NULL;
check_pfn:
	if (unlikely(pfn > highest_memmap_pfn)) {
		print_bad_pte(vma, addr, pte, NULL);
		return NULL;
	}

	/*
	 * NOTE! We still have PageReserved() pages in the page tables.
	 * eg. VDSO mappings can cause them to exist.
	 */
out:
	return pfn_to_page(pfn);
}

#ifdef CONFIG_TRANSPARENT_HUGEPAGE
struct page *vm_normal_page_pmd(struct vm_area_struct *vma, unsigned long addr,
				pmd_t pmd)
{
	unsigned long pfn = pmd_pfn(pmd);

	/*
	 * There is no pmd_special() but there may be special pmds, e.g.
	 * in a direct-access (dax) mapping, so let's just replicate the
	 * !HAVE_PTE_SPECIAL case from vm_normal_page() here.
	 */
	if (unlikely(vma->vm_flags & (VM_PFNMAP|VM_MIXEDMAP))) {
		if (vma->vm_flags & VM_MIXEDMAP) {
			if (!pfn_valid(pfn))
				return NULL;
			goto out;
		} else {
			unsigned long off;
			off = (addr - vma->vm_start) >> PAGE_SHIFT;
			if (pfn == vma->vm_pgoff + off)
				return NULL;
			if (!is_cow_mapping(vma->vm_flags))
				return NULL;
		}
	}

	if (is_zero_pfn(pfn))
		return NULL;
	if (unlikely(pfn > highest_memmap_pfn))
		return NULL;

	/*
	 * NOTE! We still have PageReserved() pages in the page tables.
	 * eg. VDSO mappings can cause them to exist.
	 */
out:
	return pfn_to_page(pfn);
}
#endif

/*
 * copy one vm_area from one task to the other. Assumes the page tables
 * already present in the new task to be cleared in the whole range
 * covered by this vma.
 */

static inline unsigned long
copy_one_pte(struct mm_struct *dst_mm, struct mm_struct *src_mm,
		pte_t *dst_pte, pte_t *src_pte, struct vm_area_struct *vma,
		unsigned long addr, int *rss)
{
	unsigned long vm_flags = vma->vm_flags;
	pte_t pte = *src_pte;
	struct page *page;

	/* pte contains position in swap or file, so copy. */
	if (unlikely(!pte_present(pte))) {
		swp_entry_t entry = pte_to_swp_entry(pte);

		if (likely(!non_swap_entry(entry))) {
			if (swap_duplicate(entry) < 0)
				return entry.val;

			/* make sure dst_mm is on swapoff's mmlist. */
			if (unlikely(list_empty(&dst_mm->mmlist))) {
				spin_lock(&mmlist_lock);
				if (list_empty(&dst_mm->mmlist))
					list_add(&dst_mm->mmlist,
							&src_mm->mmlist);
				spin_unlock(&mmlist_lock);
			}
			rss[MM_SWAPENTS]++;
		} else if (is_migration_entry(entry)) {
			page = migration_entry_to_page(entry);

			rss[mm_counter(page)]++;

			if (is_write_migration_entry(entry) &&
					is_cow_mapping(vm_flags)) {
				/*
				 * COW mappings require pages in both
				 * parent and child to be set to read.
				 */
				make_migration_entry_read(&entry);
				pte = swp_entry_to_pte(entry);
				if (pte_swp_soft_dirty(*src_pte))
					pte = pte_swp_mksoft_dirty(pte);
				set_pte_at(src_mm, addr, src_pte, pte);
			}
		}
		goto out_set_pte;
	}

	/*
	 * If it's a COW mapping, write protect it both
	 * in the parent and the child
	 */
	if (is_cow_mapping(vm_flags)) {
		ptep_set_wrprotect(src_mm, addr, src_pte);
		pte = pte_wrprotect(pte);
	}

	/*
	 * If it's a shared mapping, mark it clean in
	 * the child
	 */
	if (vm_flags & VM_SHARED)
		pte = pte_mkclean(pte);
	pte = pte_mkold(pte);

	page = vm_normal_page(vma, addr, pte);
	if (page) {
		get_page(page);
		page_dup_rmap(page, false);
		rss[mm_counter(page)]++;
	}

out_set_pte:
	set_pte_at(dst_mm, addr, dst_pte, pte);
	return 0;
}

static int copy_pte_range(struct mm_struct *dst_mm, struct mm_struct *src_mm,
		   pmd_t *dst_pmd, pmd_t *src_pmd, struct vm_area_struct *vma,
		   unsigned long addr, unsigned long end)
{
	pte_t *orig_src_pte, *orig_dst_pte;
	pte_t *src_pte, *dst_pte;
	spinlock_t *src_ptl, *dst_ptl;
	int progress = 0;
	int rss[NR_MM_COUNTERS];
	unsigned long orig_addr = addr;
	swp_entry_t entry = (swp_entry_t){0};

again:
	init_rss_vec(rss);

	dst_pte = pte_alloc_map_lock(dst_mm, dst_pmd, addr, &dst_ptl);
	if (!dst_pte)
		return -ENOMEM;
	src_pte = pte_offset_map(src_pmd, addr);
	src_ptl = pte_lockptr(src_mm, src_pmd);
	spin_lock_nested(src_ptl, SINGLE_DEPTH_NESTING);
	orig_src_pte = src_pte;
	orig_dst_pte = dst_pte;
	arch_enter_lazy_mmu_mode();

	do {
		/*
		 * We are holding two locks at this point - either of them
		 * could generate latencies in another task on another CPU.
		 */
		if (progress >= 32) {
			progress = 0;
			if (need_resched() ||
			    spin_needbreak(src_ptl) || spin_needbreak(dst_ptl))
				break;
		}
		if (pte_none(*src_pte)) {
			progress++;
			continue;
		}
		entry.val = copy_one_pte(dst_mm, src_mm, dst_pte, src_pte,
							vma, addr, rss);
		if (entry.val)
			break;
		progress += 8;
	} while (dst_pte++, src_pte++, addr += PAGE_SIZE, addr != end);

	arch_leave_lazy_mmu_mode();

	/*
	 * Prevent the page fault handler to copy the page while stale tlb entry
	 * are still not flushed.
	 */
	if (IS_ENABLED(CONFIG_SPECULATIVE_PAGE_FAULT) &&
	    is_cow_mapping(vma->vm_flags))
		flush_tlb_range(vma, orig_addr, end);

	spin_unlock(src_ptl);
	pte_unmap(orig_src_pte);
	add_mm_rss_vec(dst_mm, rss);
	pte_unmap_unlock(orig_dst_pte, dst_ptl);
	cond_resched();

	if (entry.val) {
		if (add_swap_count_continuation(entry, GFP_KERNEL) < 0)
			return -ENOMEM;
		progress = 0;
	}
	if (addr != end)
		goto again;
	return 0;
}

static inline int copy_pmd_range(struct mm_struct *dst_mm, struct mm_struct *src_mm,
		pud_t *dst_pud, pud_t *src_pud, struct vm_area_struct *vma,
		unsigned long addr, unsigned long end)
{
	pmd_t *src_pmd, *dst_pmd;
	unsigned long next;

	dst_pmd = pmd_alloc(dst_mm, dst_pud, addr);
	if (!dst_pmd)
		return -ENOMEM;
	src_pmd = pmd_offset(src_pud, addr);
	do {
		next = pmd_addr_end(addr, end);
		if (pmd_trans_huge(*src_pmd) || pmd_devmap(*src_pmd)) {
			int err;
			VM_BUG_ON(next-addr != HPAGE_PMD_SIZE);
			err = copy_huge_pmd(dst_mm, src_mm,
					    dst_pmd, src_pmd, addr, vma);
			if (err == -ENOMEM)
				return -ENOMEM;
			if (!err)
				continue;
			/* fall through */
		}
		if (pmd_none_or_clear_bad(src_pmd))
			continue;
		if (copy_pte_range(dst_mm, src_mm, dst_pmd, src_pmd,
						vma, addr, next))
			return -ENOMEM;
	} while (dst_pmd++, src_pmd++, addr = next, addr != end);
	return 0;
}

static inline int copy_pud_range(struct mm_struct *dst_mm, struct mm_struct *src_mm,
		pgd_t *dst_pgd, pgd_t *src_pgd, struct vm_area_struct *vma,
		unsigned long addr, unsigned long end)
{
	pud_t *src_pud, *dst_pud;
	unsigned long next;

	dst_pud = pud_alloc(dst_mm, dst_pgd, addr);
	if (!dst_pud)
		return -ENOMEM;
	src_pud = pud_offset(src_pgd, addr);
	do {
		next = pud_addr_end(addr, end);
		if (pud_none_or_clear_bad(src_pud))
			continue;
		if (copy_pmd_range(dst_mm, src_mm, dst_pud, src_pud,
						vma, addr, next))
			return -ENOMEM;
	} while (dst_pud++, src_pud++, addr = next, addr != end);
	return 0;
}

int copy_page_range(struct mm_struct *dst_mm, struct mm_struct *src_mm,
		struct vm_area_struct *vma)
{
	pgd_t *src_pgd, *dst_pgd;
	unsigned long next;
	unsigned long addr = vma->vm_start;
	unsigned long end = vma->vm_end;
	unsigned long mmun_start;	/* For mmu_notifiers */
	unsigned long mmun_end;		/* For mmu_notifiers */
	bool is_cow;
	int ret;

	/*
	 * Don't copy ptes where a page fault will fill them correctly.
	 * Fork becomes much lighter when there are big shared or private
	 * readonly mappings. The tradeoff is that copy_page_range is more
	 * efficient than faulting.
	 */
	if (!(vma->vm_flags & (VM_HUGETLB | VM_PFNMAP | VM_MIXEDMAP)) &&
			!vma->anon_vma)
		return 0;

	if (is_vm_hugetlb_page(vma))
		return copy_hugetlb_page_range(dst_mm, src_mm, vma);

	if (unlikely(vma->vm_flags & VM_PFNMAP)) {
		/*
		 * We do not free on error cases below as remove_vma
		 * gets called on error from higher level routine
		 */
		ret = track_pfn_copy(vma);
		if (ret)
			return ret;
	}

	/*
	 * We need to invalidate the secondary MMU mappings only when
	 * there could be a permission downgrade on the ptes of the
	 * parent mm. And a permission downgrade will only happen if
	 * is_cow_mapping() returns true.
	 */
	is_cow = is_cow_mapping(vma->vm_flags);
	mmun_start = addr;
	mmun_end   = end;
	if (is_cow)
		mmu_notifier_invalidate_range_start(src_mm, mmun_start,
						    mmun_end);

	ret = 0;
	dst_pgd = pgd_offset(dst_mm, addr);
	src_pgd = pgd_offset(src_mm, addr);
	do {
		next = pgd_addr_end(addr, end);
		if (pgd_none_or_clear_bad(src_pgd))
			continue;
		if (unlikely(copy_pud_range(dst_mm, src_mm, dst_pgd, src_pgd,
					    vma, addr, next))) {
			ret = -ENOMEM;
			break;
		}
	} while (dst_pgd++, src_pgd++, addr = next, addr != end);

	if (is_cow)
		mmu_notifier_invalidate_range_end(src_mm, mmun_start, mmun_end);
	return ret;
}

/* Whether we should zap all COWed (private) pages too */
static inline bool should_zap_cows(struct zap_details *details)
{
	/* By default, zap all pages */
	if (!details)
		return true;

	/* Or, we zap COWed pages only if the caller wants to */
	return !details->check_mapping;
}

static unsigned long zap_pte_range(struct mmu_gather *tlb,
				struct vm_area_struct *vma, pmd_t *pmd,
				unsigned long addr, unsigned long end,
				struct zap_details *details)
{
	struct mm_struct *mm = tlb->mm;
	int force_flush = 0;
	int rss[NR_MM_COUNTERS];
	spinlock_t *ptl;
	pte_t *start_pte;
	pte_t *pte;
	swp_entry_t entry;
	struct page *pending_page = NULL;

again:
	init_rss_vec(rss);
	start_pte = pte_offset_map_lock(mm, pmd, addr, &ptl);
	pte = start_pte;
	flush_tlb_batched_pending(mm);
	arch_enter_lazy_mmu_mode();
	do {
		pte_t ptent = *pte;
		if (pte_none(ptent)) {
			continue;
		}

		if (need_resched())
			break;

		if (pte_present(ptent)) {
			struct page *page;

			page = vm_normal_page(vma, addr, ptent);
			if (unlikely(details) && page) {
				/*
				 * unmap_shared_mapping_pages() wants to
				 * invalidate cache without truncating:
				 * unmap shared but keep private pages.
				 */
				if (details->check_mapping &&
				    details->check_mapping != page_rmapping(page))
					continue;
			}
			ptent = ptep_get_and_clear_full(mm, addr, pte,
							tlb->fullmm);
			tlb_remove_tlb_entry(tlb, pte, addr);
			if (unlikely(!page))
				continue;

			if (!PageAnon(page)) {
				if (pte_dirty(ptent)) {
					force_flush = 1;
					set_page_dirty(page);
				}
				if (pte_young(ptent) &&
				    likely(!(vma->vm_flags & VM_SEQ_READ)))
					mark_page_accessed(page);
			}
			rss[mm_counter(page)]--;
			page_remove_rmap(page, false);
			if (unlikely(page_mapcount(page) < 0))
				print_bad_pte(vma, addr, ptent, page);
			if (unlikely(__tlb_remove_page(tlb, page))) {
				force_flush = 1;
				pending_page = page;
				addr += PAGE_SIZE;
				break;
			}
			continue;
		}
<<<<<<< HEAD
		/* If details->check_mapping, we leave swap entries. */
		if (unlikely(details))
			continue;
=======
>>>>>>> 1cbab1d9

		entry = pte_to_swp_entry(ptent);
		if (!non_swap_entry(entry)) {
			/* Genuine swap entry, hence a private anon page */
			if (!should_zap_cows(details))
				continue;
			rss[MM_SWAPENTS]--;
		} else if (is_migration_entry(entry)) {
			struct page *page;

			page = migration_entry_to_page(entry);
			if (details && details->check_mapping &&
			    details->check_mapping != page_rmapping(page))
				continue;
			rss[mm_counter(page)]--;
		}
		if (unlikely(!free_swap_and_cache(entry)))
			print_bad_pte(vma, addr, ptent, NULL);
		pte_clear_not_present_full(mm, addr, pte, tlb->fullmm);
	} while (pte++, addr += PAGE_SIZE, addr != end);

	add_mm_rss_vec(mm, rss);
	arch_leave_lazy_mmu_mode();

	/* Do the actual TLB flush before dropping ptl */
	if (force_flush)
		tlb_flush_mmu_tlbonly(tlb);
	pte_unmap_unlock(start_pte, ptl);

	/*
	 * If we forced a TLB flush (either due to running out of
	 * batch buffers or because we needed to flush dirty TLB
	 * entries before releasing the ptl), free the batched
	 * memory too. Restart if we didn't do everything.
	 */
	if (force_flush) {
		force_flush = 0;
		tlb_flush_mmu_free(tlb);
		if (pending_page) {
			/* remove the page with new size */
			__tlb_remove_pte_page(tlb, pending_page);
			pending_page = NULL;
		}
	}

	if (addr != end) {
		cond_resched();
		goto again;
	}

	return addr;
}

static inline unsigned long zap_pmd_range(struct mmu_gather *tlb,
				struct vm_area_struct *vma, pud_t *pud,
				unsigned long addr, unsigned long end,
				struct zap_details *details)
{
	pmd_t *pmd;
	unsigned long next;

	pmd = pmd_offset(pud, addr);
	do {
		next = pmd_addr_end(addr, end);
		if (pmd_trans_huge(*pmd) || pmd_devmap(*pmd)) {
			if (next - addr != HPAGE_PMD_SIZE) {
				VM_BUG_ON_VMA(vma_is_anonymous(vma) &&
				    !rwsem_is_locked(&tlb->mm->mmap_sem), vma);
				split_huge_pmd(vma, pmd, addr);
			} else if (zap_huge_pmd(tlb, vma, pmd, addr))
				goto next;
			/* fall through */
		}
		/*
		 * Here there can be other concurrent MADV_DONTNEED or
		 * trans huge page faults running, and if the pmd is
		 * none or trans huge it can change under us. This is
		 * because MADV_DONTNEED holds the mmap_sem in read
		 * mode.
		 */
		if (pmd_none_or_trans_huge_or_clear_bad(pmd))
			goto next;
		next = zap_pte_range(tlb, vma, pmd, addr, next, details);
next:
		cond_resched();
	} while (pmd++, addr = next, addr != end);

	return addr;
}

static inline unsigned long zap_pud_range(struct mmu_gather *tlb,
				struct vm_area_struct *vma, pgd_t *pgd,
				unsigned long addr, unsigned long end,
				struct zap_details *details)
{
	pud_t *pud;
	unsigned long next;

	pud = pud_offset(pgd, addr);
	do {
		next = pud_addr_end(addr, end);
		if (pud_none_or_clear_bad(pud))
			continue;
		next = zap_pmd_range(tlb, vma, pud, addr, next, details);
	} while (pud++, addr = next, addr != end);

	return addr;
}

void unmap_page_range(struct mmu_gather *tlb,
			     struct vm_area_struct *vma,
			     unsigned long addr, unsigned long end,
			     struct zap_details *details)
{
	pgd_t *pgd;
	unsigned long next;

	BUG_ON(addr >= end);
	vm_write_begin(vma);
	tlb_start_vma(tlb, vma);
	pgd = pgd_offset(vma->vm_mm, addr);
	do {
		next = pgd_addr_end(addr, end);
		if (pgd_none_or_clear_bad(pgd))
			continue;
		next = zap_pud_range(tlb, vma, pgd, addr, next, details);
	} while (pgd++, addr = next, addr != end);
	tlb_end_vma(tlb, vma);
	vm_write_end(vma);
}


static void unmap_single_vma(struct mmu_gather *tlb,
		struct vm_area_struct *vma, unsigned long start_addr,
		unsigned long end_addr,
		struct zap_details *details)
{
	unsigned long start = max(vma->vm_start, start_addr);
	unsigned long end;

	if (start >= vma->vm_end)
		return;
	end = min(vma->vm_end, end_addr);
	if (end <= vma->vm_start)
		return;

	if (vma->vm_file)
		uprobe_munmap(vma, start, end);

	if (unlikely(vma->vm_flags & VM_PFNMAP))
		untrack_pfn(vma, 0, 0);

	if (start != end) {
		if (unlikely(is_vm_hugetlb_page(vma))) {
			/*
			 * It is undesirable to test vma->vm_file as it
			 * should be non-null for valid hugetlb area.
			 * However, vm_file will be NULL in the error
			 * cleanup path of mmap_region. When
			 * hugetlbfs ->mmap method fails,
			 * mmap_region() nullifies vma->vm_file
			 * before calling this function to clean up.
			 * Since no pte has actually been setup, it is
			 * safe to do nothing in this case.
			 */
			if (vma->vm_file) {
				i_mmap_lock_write(vma->vm_file->f_mapping);
				__unmap_hugepage_range_final(tlb, vma, start, end, NULL);
				i_mmap_unlock_write(vma->vm_file->f_mapping);
			}
		} else
			unmap_page_range(tlb, vma, start, end, details);
	}
}

/**
 * unmap_vmas - unmap a range of memory covered by a list of vma's
 * @tlb: address of the caller's struct mmu_gather
 * @vma: the starting vma
 * @start_addr: virtual address at which to start unmapping
 * @end_addr: virtual address at which to end unmapping
 *
 * Unmap all pages in the vma list.
 *
 * Only addresses between `start' and `end' will be unmapped.
 *
 * The VMA list must be sorted in ascending virtual address order.
 *
 * unmap_vmas() assumes that the caller will flush the whole unmapped address
 * range after unmap_vmas() returns.  So the only responsibility here is to
 * ensure that any thus-far unmapped pages are flushed before unmap_vmas()
 * drops the lock and schedules.
 */
void unmap_vmas(struct mmu_gather *tlb,
		struct vm_area_struct *vma, unsigned long start_addr,
		unsigned long end_addr)
{
	struct mm_struct *mm = vma->vm_mm;

	mmu_notifier_invalidate_range_start(mm, start_addr, end_addr);
	for ( ; vma && vma->vm_start < end_addr; vma = vma->vm_next)
		unmap_single_vma(tlb, vma, start_addr, end_addr, NULL);
	mmu_notifier_invalidate_range_end(mm, start_addr, end_addr);
}

/**
 * zap_page_range - remove user pages in a given range
 * @vma: vm_area_struct holding the applicable pages
 * @start: starting address of pages to zap
 * @size: number of bytes to zap
 * @details: details of shared cache invalidation
 *
 * Caller must protect the VMA list
 */
void zap_page_range(struct vm_area_struct *vma, unsigned long start,
		unsigned long size, struct zap_details *details)
{
	struct mm_struct *mm = vma->vm_mm;
	struct mmu_gather tlb;
	unsigned long end = start + size;

	lru_add_drain();
	tlb_gather_mmu(&tlb, mm, start, end);
	update_hiwater_rss(mm);
	mmu_notifier_invalidate_range_start(mm, start, end);
	for ( ; vma && vma->vm_start < end; vma = vma->vm_next)
		unmap_single_vma(&tlb, vma, start, end, details);
	mmu_notifier_invalidate_range_end(mm, start, end);
	tlb_finish_mmu(&tlb, start, end);
}

/**
 * zap_page_range_single - remove user pages in a given range
 * @vma: vm_area_struct holding the applicable pages
 * @address: starting address of pages to zap
 * @size: number of bytes to zap
 * @details: details of shared cache invalidation
 *
 * The range must fit into one VMA.
 */
static void zap_page_range_single(struct vm_area_struct *vma, unsigned long address,
		unsigned long size, struct zap_details *details)
{
	struct mm_struct *mm = vma->vm_mm;
	struct mmu_gather tlb;
	unsigned long end = address + size;

	lru_add_drain();
	tlb_gather_mmu(&tlb, mm, address, end);
	update_hiwater_rss(mm);
	mmu_notifier_invalidate_range_start(mm, address, end);
	unmap_single_vma(&tlb, vma, address, end, details);
	mmu_notifier_invalidate_range_end(mm, address, end);
	tlb_finish_mmu(&tlb, address, end);
}

/**
 * zap_vma_ptes - remove ptes mapping the vma
 * @vma: vm_area_struct holding ptes to be zapped
 * @address: starting address of pages to zap
 * @size: number of bytes to zap
 *
 * This function only unmaps ptes assigned to VM_PFNMAP vmas.
 *
 * The entire address range must be fully contained within the vma.
 *
 * Returns 0 if successful.
 */
int zap_vma_ptes(struct vm_area_struct *vma, unsigned long address,
		unsigned long size)
{
	if (address < vma->vm_start || address + size > vma->vm_end ||
	    		!(vma->vm_flags & VM_PFNMAP))
		return -1;
	zap_page_range_single(vma, address, size, NULL);
	return 0;
}
EXPORT_SYMBOL_GPL(zap_vma_ptes);

pte_t *__get_locked_pte(struct mm_struct *mm, unsigned long addr,
			spinlock_t **ptl)
{
	pgd_t * pgd = pgd_offset(mm, addr);
	pud_t * pud = pud_alloc(mm, pgd, addr);
	if (pud) {
		pmd_t * pmd = pmd_alloc(mm, pud, addr);
		if (pmd) {
			VM_BUG_ON(pmd_trans_huge(*pmd));
			return pte_alloc_map_lock(mm, pmd, addr, ptl);
		}
	}
	return NULL;
}

/*
 * This is the old fallback for page remapping.
 *
 * For historical reasons, it only allows reserved pages. Only
 * old drivers should use this, and they needed to mark their
 * pages reserved for the old functions anyway.
 */
static int insert_page(struct vm_area_struct *vma, unsigned long addr,
			struct page *page, pgprot_t prot)
{
	struct mm_struct *mm = vma->vm_mm;
	int retval;
	pte_t *pte;
	spinlock_t *ptl;

	retval = -EINVAL;
	if (PageAnon(page))
		goto out;
	retval = -ENOMEM;
	flush_dcache_page(page);
	pte = get_locked_pte(mm, addr, &ptl);
	if (!pte)
		goto out;
	retval = -EBUSY;
	if (!pte_none(*pte))
		goto out_unlock;

	/* Ok, finally just insert the thing.. */
	get_page(page);
	inc_mm_counter_fast(mm, mm_counter_file(page));
	page_add_file_rmap(page, false);
	set_pte_at(mm, addr, pte, mk_pte(page, prot));

	retval = 0;
	pte_unmap_unlock(pte, ptl);
	return retval;
out_unlock:
	pte_unmap_unlock(pte, ptl);
out:
	return retval;
}

/**
 * vm_insert_page - insert single page into user vma
 * @vma: user vma to map to
 * @addr: target user address of this page
 * @page: source kernel page
 *
 * This allows drivers to insert individual pages they've allocated
 * into a user vma.
 *
 * The page has to be a nice clean _individual_ kernel allocation.
 * If you allocate a compound page, you need to have marked it as
 * such (__GFP_COMP), or manually just split the page up yourself
 * (see split_page()).
 *
 * NOTE! Traditionally this was done with "remap_pfn_range()" which
 * took an arbitrary page protection parameter. This doesn't allow
 * that. Your vma protection will have to be set up correctly, which
 * means that if you want a shared writable mapping, you'd better
 * ask for a shared writable mapping!
 *
 * The page does not need to be reserved.
 *
 * Usually this function is called from f_op->mmap() handler
 * under mm->mmap_sem write-lock, so it can change vma->vm_flags.
 * Caller must set VM_MIXEDMAP on vma if it wants to call this
 * function from other places, for example from page-fault handler.
 */
int vm_insert_page(struct vm_area_struct *vma, unsigned long addr,
			struct page *page)
{
	if (addr < vma->vm_start || addr >= vma->vm_end)
		return -EFAULT;
	if (!page_count(page))
		return -EINVAL;
	if (!(vma->vm_flags & VM_MIXEDMAP)) {
		BUG_ON(down_read_trylock(&vma->vm_mm->mmap_sem));
		BUG_ON(vma->vm_flags & VM_PFNMAP);
		vma->vm_flags |= VM_MIXEDMAP;
	}
	return insert_page(vma, addr, page, vma->vm_page_prot);
}
EXPORT_SYMBOL(vm_insert_page);

static int insert_pfn(struct vm_area_struct *vma, unsigned long addr,
			pfn_t pfn, pgprot_t prot)
{
	struct mm_struct *mm = vma->vm_mm;
	int retval;
	pte_t *pte, entry;
	spinlock_t *ptl;

	retval = -ENOMEM;
	pte = get_locked_pte(mm, addr, &ptl);
	if (!pte)
		goto out;
	retval = -EBUSY;
	if (!pte_none(*pte))
		goto out_unlock;

	/* Ok, finally just insert the thing.. */
	if (pfn_t_devmap(pfn))
		entry = pte_mkdevmap(pfn_t_pte(pfn, prot));
	else
		entry = pte_mkspecial(pfn_t_pte(pfn, prot));
	set_pte_at(mm, addr, pte, entry);
	update_mmu_cache(vma, addr, pte); /* XXX: why not for insert_page? */

	retval = 0;
out_unlock:
	pte_unmap_unlock(pte, ptl);
out:
	return retval;
}

/**
 * vm_insert_pfn - insert single pfn into user vma
 * @vma: user vma to map to
 * @addr: target user address of this page
 * @pfn: source kernel pfn
 *
 * Similar to vm_insert_page, this allows drivers to insert individual pages
 * they've allocated into a user vma. Same comments apply.
 *
 * This function should only be called from a vm_ops->fault handler, and
 * in that case the handler should return NULL.
 *
 * vma cannot be a COW mapping.
 *
 * As this is called only for pages that do not currently exist, we
 * do not need to flush old virtual caches or the TLB.
 */
int vm_insert_pfn(struct vm_area_struct *vma, unsigned long addr,
			unsigned long pfn)
{
	return vm_insert_pfn_prot(vma, addr, pfn, vma->vm_page_prot);
}
EXPORT_SYMBOL(vm_insert_pfn);

/**
 * vm_insert_pfn_prot - insert single pfn into user vma with specified pgprot
 * @vma: user vma to map to
 * @addr: target user address of this page
 * @pfn: source kernel pfn
 * @pgprot: pgprot flags for the inserted page
 *
 * This is exactly like vm_insert_pfn, except that it allows drivers to
 * to override pgprot on a per-page basis.
 *
 * This only makes sense for IO mappings, and it makes no sense for
 * cow mappings.  In general, using multiple vmas is preferable;
 * vm_insert_pfn_prot should only be used if using multiple VMAs is
 * impractical.
 */
int vm_insert_pfn_prot(struct vm_area_struct *vma, unsigned long addr,
			unsigned long pfn, pgprot_t pgprot)
{
	int ret;
	/*
	 * Technically, architectures with pte_special can avoid all these
	 * restrictions (same for remap_pfn_range).  However we would like
	 * consistency in testing and feature parity among all, so we should
	 * try to keep these invariants in place for everybody.
	 */
	BUG_ON(!(vma->vm_flags & (VM_PFNMAP|VM_MIXEDMAP)));
	BUG_ON((vma->vm_flags & (VM_PFNMAP|VM_MIXEDMAP)) ==
						(VM_PFNMAP|VM_MIXEDMAP));
	BUG_ON((vma->vm_flags & VM_PFNMAP) && is_cow_mapping(vma->vm_flags));
	BUG_ON((vma->vm_flags & VM_MIXEDMAP) && pfn_valid(pfn));

	if (addr < vma->vm_start || addr >= vma->vm_end)
		return -EFAULT;
	if (track_pfn_insert(vma, &pgprot, __pfn_to_pfn_t(pfn, PFN_DEV)))
		return -EINVAL;

	if (!pfn_modify_allowed(pfn, pgprot))
		return -EACCES;

	ret = insert_pfn(vma, addr, __pfn_to_pfn_t(pfn, PFN_DEV), pgprot);

	return ret;
}
EXPORT_SYMBOL(vm_insert_pfn_prot);

int vm_insert_mixed(struct vm_area_struct *vma, unsigned long addr,
			pfn_t pfn)
{
	pgprot_t pgprot = vma->vm_page_prot;

	BUG_ON(!(vma->vm_flags & VM_MIXEDMAP));

	if (addr < vma->vm_start || addr >= vma->vm_end)
		return -EFAULT;
	if (track_pfn_insert(vma, &pgprot, pfn))
		return -EINVAL;

	if (!pfn_modify_allowed(pfn_t_to_pfn(pfn), pgprot))
		return -EACCES;

	/*
	 * If we don't have pte special, then we have to use the pfn_valid()
	 * based VM_MIXEDMAP scheme (see vm_normal_page), and thus we *must*
	 * refcount the page if pfn_valid is true (hence insert_page rather
	 * than insert_pfn).  If a zero_pfn were inserted into a VM_MIXEDMAP
	 * without pte special, it would there be refcounted as a normal page.
	 */
	if (!HAVE_PTE_SPECIAL && !pfn_t_devmap(pfn) && pfn_t_valid(pfn)) {
		struct page *page;

		/*
		 * At this point we are committed to insert_page()
		 * regardless of whether the caller specified flags that
		 * result in pfn_t_has_page() == false.
		 */
		page = pfn_to_page(pfn_t_to_pfn(pfn));
		return insert_page(vma, addr, page, pgprot);
	}
	return insert_pfn(vma, addr, pfn, pgprot);
}
EXPORT_SYMBOL(vm_insert_mixed);

/*
 * maps a range of physical memory into the requested pages. the old
 * mappings are removed. any references to nonexistent pages results
 * in null mappings (currently treated as "copy-on-access")
 */
static int remap_pte_range(struct mm_struct *mm, pmd_t *pmd,
			unsigned long addr, unsigned long end,
			unsigned long pfn, pgprot_t prot)
{
	pte_t *pte, *mapped_pte;
	spinlock_t *ptl;
	int err = 0;

	mapped_pte = pte = pte_alloc_map_lock(mm, pmd, addr, &ptl);
	if (!pte)
		return -ENOMEM;
	arch_enter_lazy_mmu_mode();
	do {
		BUG_ON(!pte_none(*pte));
		if (!pfn_modify_allowed(pfn, prot)) {
			err = -EACCES;
			break;
		}
		set_pte_at(mm, addr, pte, pte_mkspecial(pfn_pte(pfn, prot)));
		pfn++;
	} while (pte++, addr += PAGE_SIZE, addr != end);
	arch_leave_lazy_mmu_mode();
	pte_unmap_unlock(mapped_pte, ptl);
	return err;
}

static inline int remap_pmd_range(struct mm_struct *mm, pud_t *pud,
			unsigned long addr, unsigned long end,
			unsigned long pfn, pgprot_t prot)
{
	pmd_t *pmd;
	unsigned long next;
	int err;

	pfn -= addr >> PAGE_SHIFT;
	pmd = pmd_alloc(mm, pud, addr);
	if (!pmd)
		return -ENOMEM;
	VM_BUG_ON(pmd_trans_huge(*pmd));
	do {
		next = pmd_addr_end(addr, end);
		err = remap_pte_range(mm, pmd, addr, next,
				pfn + (addr >> PAGE_SHIFT), prot);
		if (err)
			return err;
	} while (pmd++, addr = next, addr != end);
	return 0;
}

static inline int remap_pud_range(struct mm_struct *mm, pgd_t *pgd,
			unsigned long addr, unsigned long end,
			unsigned long pfn, pgprot_t prot)
{
	pud_t *pud;
	unsigned long next;
	int err;

	pfn -= addr >> PAGE_SHIFT;
	pud = pud_alloc(mm, pgd, addr);
	if (!pud)
		return -ENOMEM;
	do {
		next = pud_addr_end(addr, end);
		err = remap_pmd_range(mm, pud, addr, next,
				pfn + (addr >> PAGE_SHIFT), prot);
		if (err)
			return err;
	} while (pud++, addr = next, addr != end);
	return 0;
}

/**
 * remap_pfn_range - remap kernel memory to userspace
 * @vma: user vma to map to
 * @addr: target user address to start at
 * @pfn: physical address of kernel memory
 * @size: size of map area
 * @prot: page protection flags for this mapping
 *
 *  Note: this is only safe if the mm semaphore is held when called.
 */
int remap_pfn_range(struct vm_area_struct *vma, unsigned long addr,
		    unsigned long pfn, unsigned long size, pgprot_t prot)
{
	pgd_t *pgd;
	unsigned long next;
	unsigned long end = addr + PAGE_ALIGN(size);
	struct mm_struct *mm = vma->vm_mm;
	unsigned long remap_pfn = pfn;
	int err;

	/*
	 * Physically remapped pages are special. Tell the
	 * rest of the world about it:
	 *   VM_IO tells people not to look at these pages
	 *	(accesses can have side effects).
	 *   VM_PFNMAP tells the core MM that the base pages are just
	 *	raw PFN mappings, and do not have a "struct page" associated
	 *	with them.
	 *   VM_DONTEXPAND
	 *      Disable vma merging and expanding with mremap().
	 *   VM_DONTDUMP
	 *      Omit vma from core dump, even when VM_IO turned off.
	 *
	 * There's a horrible special case to handle copy-on-write
	 * behaviour that some programs depend on. We mark the "original"
	 * un-COW'ed pages by matching them up with "vma->vm_pgoff".
	 * See vm_normal_page() for details.
	 */
	if (is_cow_mapping(vma->vm_flags)) {
		if (addr != vma->vm_start || end != vma->vm_end)
			return -EINVAL;
		vma->vm_pgoff = pfn;
	}

	err = track_pfn_remap(vma, &prot, remap_pfn, addr, PAGE_ALIGN(size));
	if (err)
		return -EINVAL;

	vma->vm_flags |= VM_IO | VM_PFNMAP | VM_DONTEXPAND | VM_DONTDUMP;

	BUG_ON(addr >= end);
	pfn -= addr >> PAGE_SHIFT;
	pgd = pgd_offset(mm, addr);
	flush_cache_range(vma, addr, end);
	do {
		next = pgd_addr_end(addr, end);
		err = remap_pud_range(mm, pgd, addr, next,
				pfn + (addr >> PAGE_SHIFT), prot);
		if (err)
			break;
	} while (pgd++, addr = next, addr != end);

	if (err)
		untrack_pfn(vma, remap_pfn, PAGE_ALIGN(size));

	return err;
}
EXPORT_SYMBOL(remap_pfn_range);

/**
 * vm_iomap_memory - remap memory to userspace
 * @vma: user vma to map to
 * @start: start of area
 * @len: size of area
 *
 * This is a simplified io_remap_pfn_range() for common driver use. The
 * driver just needs to give us the physical memory range to be mapped,
 * we'll figure out the rest from the vma information.
 *
 * NOTE! Some drivers might want to tweak vma->vm_page_prot first to get
 * whatever write-combining details or similar.
 */
int vm_iomap_memory(struct vm_area_struct *vma, phys_addr_t start, unsigned long len)
{
	unsigned long vm_len, pfn, pages;

	/* Check that the physical memory area passed in looks valid */
	if (start + len < start)
		return -EINVAL;
	/*
	 * You *really* shouldn't map things that aren't page-aligned,
	 * but we've historically allowed it because IO memory might
	 * just have smaller alignment.
	 */
	len += start & ~PAGE_MASK;
	pfn = start >> PAGE_SHIFT;
	pages = (len + ~PAGE_MASK) >> PAGE_SHIFT;
	if (pfn + pages < pfn)
		return -EINVAL;

	/* We start the mapping 'vm_pgoff' pages into the area */
	if (vma->vm_pgoff > pages)
		return -EINVAL;
	pfn += vma->vm_pgoff;
	pages -= vma->vm_pgoff;

	/* Can we fit all of the mapping? */
	vm_len = vma->vm_end - vma->vm_start;
	if (vm_len >> PAGE_SHIFT > pages)
		return -EINVAL;

	/* Ok, let it rip */
	return io_remap_pfn_range(vma, vma->vm_start, pfn, vm_len, vma->vm_page_prot);
}
EXPORT_SYMBOL(vm_iomap_memory);

static int apply_to_pte_range(struct mm_struct *mm, pmd_t *pmd,
				     unsigned long addr, unsigned long end,
				     pte_fn_t fn, void *data)
{
	pte_t *pte;
	int err;
	pgtable_t token;
	spinlock_t *uninitialized_var(ptl);

	pte = (mm == &init_mm) ?
		pte_alloc_kernel(pmd, addr) :
		pte_alloc_map_lock(mm, pmd, addr, &ptl);
	if (!pte)
		return -ENOMEM;

	BUG_ON(pmd_huge(*pmd));

	arch_enter_lazy_mmu_mode();

	token = pmd_pgtable(*pmd);

	do {
		err = fn(pte++, token, addr, data);
		if (err)
			break;
	} while (addr += PAGE_SIZE, addr != end);

	arch_leave_lazy_mmu_mode();

	if (mm != &init_mm)
		pte_unmap_unlock(pte-1, ptl);
	return err;
}

static int apply_to_pmd_range(struct mm_struct *mm, pud_t *pud,
				     unsigned long addr, unsigned long end,
				     pte_fn_t fn, void *data)
{
	pmd_t *pmd;
	unsigned long next;
	int err;

	BUG_ON(pud_huge(*pud));

	pmd = pmd_alloc(mm, pud, addr);
	if (!pmd)
		return -ENOMEM;
	do {
		next = pmd_addr_end(addr, end);
		err = apply_to_pte_range(mm, pmd, addr, next, fn, data);
		if (err)
			break;
	} while (pmd++, addr = next, addr != end);
	return err;
}

static int apply_to_pud_range(struct mm_struct *mm, pgd_t *pgd,
				     unsigned long addr, unsigned long end,
				     pte_fn_t fn, void *data)
{
	pud_t *pud;
	unsigned long next;
	int err;

	pud = pud_alloc(mm, pgd, addr);
	if (!pud)
		return -ENOMEM;
	do {
		next = pud_addr_end(addr, end);
		err = apply_to_pmd_range(mm, pud, addr, next, fn, data);
		if (err)
			break;
	} while (pud++, addr = next, addr != end);
	return err;
}

/*
 * Scan a region of virtual memory, filling in page tables as necessary
 * and calling a provided function on each leaf page table.
 */
int apply_to_page_range(struct mm_struct *mm, unsigned long addr,
			unsigned long size, pte_fn_t fn, void *data)
{
	pgd_t *pgd;
	unsigned long next;
	unsigned long end = addr + size;
	int err;

	if (WARN_ON(addr >= end - 1))
		return -EINVAL;

	pgd = pgd_offset(mm, addr);
	do {
		next = pgd_addr_end(addr, end);
		err = apply_to_pud_range(mm, pgd, addr, next, fn, data);
		if (err)
			break;
	} while (pgd++, addr = next, addr != end);

	return err;
}
EXPORT_SYMBOL_GPL(apply_to_page_range);

#ifdef CONFIG_SPECULATIVE_PAGE_FAULT
static bool pte_spinlock(struct mm_struct *mm,
			struct fault_env *fe)
{
	bool ret = false;
#ifdef CONFIG_TRANSPARENT_HUGEPAGE
	pmd_t pmdval;
#endif

	/* Check if vma is still valid */
	if (!(fe->flags & FAULT_FLAG_SPECULATIVE)) {
		fe->ptl = pte_lockptr(mm, fe->pmd);
		spin_lock(fe->ptl);
		return true;
	}

	local_irq_disable();
	if (vma_has_changed(fe)) {
		trace_spf_vma_changed(_RET_IP_, fe->vma, fe->address);
		goto out;
	}

#ifdef CONFIG_TRANSPARENT_HUGEPAGE
	/*
	 * We check if the pmd value is still the same to ensure that there
	 * is not a huge collapse operation in progress in our back.
	 */
	pmdval = READ_ONCE(*fe->pmd);
	if (!pmd_same(pmdval, fe->orig_pmd)) {
		trace_spf_pmd_changed(_RET_IP_, fe->vma, fe->address);
		goto out;
	}
#endif

	fe->ptl = pte_lockptr(mm, fe->pmd);
	if (unlikely(!spin_trylock(fe->ptl))) {
		trace_spf_pte_lock(_RET_IP_, fe->vma, fe->address);
		goto out;
	}

	if (vma_has_changed(fe)) {
		spin_unlock(fe->ptl);
		trace_spf_vma_changed(_RET_IP_, fe->vma, fe->address);
		goto out;
	}

	ret = true;
out:
	local_irq_enable();
	return ret;
}

static bool pte_map_lock(struct mm_struct *mm,
				struct fault_env *fe)
{
	bool ret = false;
	pte_t *pte;
	spinlock_t *ptl;
#ifdef CONFIG_TRANSPARENT_HUGEPAGE
	pmd_t pmdval;
#endif

	if (!(fe->flags & FAULT_FLAG_SPECULATIVE)) {
		fe->pte = pte_offset_map_lock(mm, fe->pmd,
					       fe->address, &fe->ptl);
		return true;
	}

	/*
	 * The first vma_has_changed() guarantees the page-tables are still
	 * valid, having IRQs disabled ensures they stay around, hence the
	 * second vma_has_changed() to make sure they are still valid once
	 * we've got the lock. After that a concurrent zap_pte_range() will
	 * block on the PTL and thus we're safe.
	 */
	local_irq_disable();
	if (vma_has_changed(fe)) {
		trace_spf_vma_changed(_RET_IP_, fe->vma, fe->address);
		goto out;
	}

#ifdef CONFIG_TRANSPARENT_HUGEPAGE
	/*
	 * We check if the pmd value is still the same to ensure that there
	 * is not a huge collapse operation in progress in our back.
	 */
	pmdval = READ_ONCE(*fe->pmd);
	if (!pmd_same(pmdval, fe->orig_pmd)) {
		trace_spf_pmd_changed(_RET_IP_, fe->vma, fe->address);
		goto out;
	}
#endif

	/*
	 * Same as pte_offset_map_lock() except that we call
	 * spin_trylock() in place of spin_lock() to avoid race with
	 * unmap path which may have the lock and wait for this CPU
	 * to invalidate TLB but this CPU has irq disabled.
	 * Since we are in a speculative patch, accept it could fail
	 */
	ptl = pte_lockptr(mm, fe->pmd);
	pte = pte_offset_map(fe->pmd, fe->address);
	if (unlikely(!spin_trylock(ptl))) {
		pte_unmap(pte);
		trace_spf_pte_lock(_RET_IP_, fe->vma, fe->address);
		goto out;
	}

	if (vma_has_changed(fe)) {
		pte_unmap_unlock(pte, ptl);
		trace_spf_vma_changed(_RET_IP_, fe->vma, fe->address);
		goto out;
	}

	fe->pte = pte;
	fe->ptl = ptl;
	ret = true;
out:
	local_irq_enable();
	return ret;
}
#else
static inline bool pte_spinlock(struct mm_struct *mm,
			struct fault_env *fe)
{
	fe->ptl = pte_lockptr(mm, fe->pmd);
	spin_lock(fe->ptl);
	return true;
}

static inline bool pte_map_lock(struct mm_struct *mm,
			struct fault_env *fe)
{
	fe->pte = pte_offset_map_lock(mm, fe->pmd,
				       fe->address, &fe->ptl);
	return true;
}
#endif /* CONFIG_SPECULATIVE_PAGE_FAULT */

/*
 * handle_pte_fault chooses page fault handler according to an entry which was
 * read non-atomically.  Before making any commitment, on those architectures
 * or configurations (e.g. i386 with PAE) which might give a mix of unmatched
 * parts, do_swap_page must check under lock before unmapping the pte and
 * proceeding (but do_wp_page is only called after already making such a check;
 * and do_anonymous_page can safely check later on).
 *
 * pte_unmap_same() returns:
 *	0			if the PTE are the same
 *	VM_FAULT_PTNOTSAME	if the PTE are different
 *	VM_FAULT_RETRY		if the VMA has changed in our back during
 *				a speculative page fault handling.
 */
static inline int pte_unmap_same(struct mm_struct *mm, struct fault_env *fe,
					pte_t orig_pte)
{
	int ret = 0;

#if defined(CONFIG_SMP) || defined(CONFIG_PREEMPT)
	if (sizeof(pte_t) > sizeof(unsigned long)) {
		if (pte_spinlock(mm, fe)) {
			if (!pte_same(*fe->pte, orig_pte))
				ret = VM_FAULT_PTNOTSAME;
			spin_unlock(fe->ptl);
		} else
			ret = VM_FAULT_RETRY;
	}
#endif
	pte_unmap(fe->pte);
	return ret;
}

static inline void cow_user_page(struct page *dst, struct page *src, unsigned long va, struct vm_area_struct *vma)
{
	debug_dma_assert_idle(src);

	/*
	 * If the source page was a PFN mapping, we don't have
	 * a "struct page" for it. We do a best-effort copy by
	 * just copying from the original user address. If that
	 * fails, we just zero-fill it. Live with it.
	 */
	if (unlikely(!src)) {
		void *kaddr = kmap_atomic(dst);
		void __user *uaddr = (void __user *)(va & PAGE_MASK);

		/*
		 * This really shouldn't fail, because the page is there
		 * in the page tables. But it might just be unreadable,
		 * in which case we just give up and fill the result with
		 * zeroes.
		 */
		if (__copy_from_user_inatomic(kaddr, uaddr, PAGE_SIZE))
			clear_page(kaddr);
		kunmap_atomic(kaddr);
		flush_dcache_page(dst);
	} else
		copy_user_highpage(dst, src, va, vma);
}

static gfp_t __get_fault_gfp_mask(struct vm_area_struct *vma)
{
	struct file *vm_file = vma->vm_file;

	if (vm_file)
		return mapping_gfp_mask(vm_file->f_mapping) | __GFP_FS | __GFP_IO;

	/*
	 * Special mappings (e.g. VDSO) do not have any file so fake
	 * a default GFP_KERNEL for them.
	 */
	return GFP_KERNEL;
}

/*
 * Notify the address space that the page is about to become writable so that
 * it can prohibit this or wait for the page to get into an appropriate state.
 *
 * We do this without the lock held, so that it can sleep if it needs to.
 */
static int do_page_mkwrite(struct vm_area_struct *vma, struct page *page,
	       unsigned long address)
{
	struct vm_fault vmf;
	int ret;

	vmf.virtual_address = (void __user *)(address & PAGE_MASK);
	vmf.pgoff = page->index;
	vmf.flags = FAULT_FLAG_WRITE|FAULT_FLAG_MKWRITE;
	vmf.gfp_mask = __get_fault_gfp_mask(vma);
	vmf.page = page;
	vmf.cow_page = NULL;

	ret = vma->vm_ops->page_mkwrite(vma, &vmf);
	if (unlikely(ret & (VM_FAULT_ERROR | VM_FAULT_NOPAGE)))
		return ret;
	if (unlikely(!(ret & VM_FAULT_LOCKED))) {
		lock_page(page);
		if (!page->mapping) {
			unlock_page(page);
			return 0; /* retry */
		}
		ret |= VM_FAULT_LOCKED;
	} else
		VM_BUG_ON_PAGE(!PageLocked(page), page);
	return ret;
}

/*
 * Handle write page faults for pages that can be reused in the current vma
 *
 * This can happen either due to the mapping being with the VM_SHARED flag,
 * or due to us being the last reference standing to the page. In either
 * case, all we need to do here is to mark the page as writable and update
 * any related book-keeping.
 */
static inline int wp_page_reuse(struct fault_env *fe, pte_t orig_pte,
			struct page *page, int page_mkwrite, int dirty_shared)
	__releases(fe->ptl)
{
	struct vm_area_struct *vma = fe->vma;
	pte_t entry;
	/*
	 * Clear the pages cpupid information as the existing
	 * information potentially belongs to a now completely
	 * unrelated process.
	 */
	if (page)
		page_cpupid_xchg_last(page, (1 << LAST_CPUPID_SHIFT) - 1);

	flush_cache_page(vma, fe->address, pte_pfn(orig_pte));
	entry = pte_mkyoung(orig_pte);
	entry = maybe_mkwrite(pte_mkdirty(entry), fe->vma_flags);
	if (ptep_set_access_flags(vma, fe->address, fe->pte, entry, 1))
		update_mmu_cache(vma, fe->address, fe->pte);
	pte_unmap_unlock(fe->pte, fe->ptl);

	if (dirty_shared) {
		struct address_space *mapping;
		int dirtied;

		if (!page_mkwrite)
			lock_page(page);

		dirtied = set_page_dirty(page);
		VM_BUG_ON_PAGE(PageAnon(page), page);
		mapping = page->mapping;
		unlock_page(page);
		put_page(page);

		if ((dirtied || page_mkwrite) && mapping) {
			/*
			 * Some device drivers do not set page.mapping
			 * but still dirty their pages
			 */
			balance_dirty_pages_ratelimited(mapping);
		}

		if (!page_mkwrite)
			file_update_time(vma->vm_file);
	}

	return VM_FAULT_WRITE;
}

/*
 * Handle the case of a page which we actually need to copy to a new page.
 *
 * Called with mmap_sem locked and the old page referenced, but
 * without the ptl held.
 *
 * High level logic flow:
 *
 * - Allocate a page, copy the content of the old page to the new one.
 * - Handle book keeping and accounting - cgroups, mmu-notifiers, etc.
 * - Take the PTL. If the pte changed, bail out and release the allocated page
 * - If the pte is still the way we remember it, update the page table and all
 *   relevant references. This includes dropping the reference the page-table
 *   held to the old page, as well as updating the rmap.
 * - In any case, unlock the PTL and drop the reference we took to the old page.
 */
static int wp_page_copy(struct fault_env *fe, pte_t orig_pte,
		struct page *old_page)
{
	struct vm_area_struct *vma = fe->vma;
	struct mm_struct *mm = vma->vm_mm;
	struct page *new_page = NULL;
	pte_t entry;
	int page_copied = 0;
	const unsigned long mmun_start = fe->address & PAGE_MASK;
	const unsigned long mmun_end = mmun_start + PAGE_SIZE;
	struct mem_cgroup *memcg;
	int ret = VM_FAULT_OOM;

	if (unlikely(anon_vma_prepare(vma)))
		goto out;

	if (is_zero_pfn(pte_pfn(orig_pte))) {
		new_page = alloc_zeroed_user_highpage_movable(vma, fe->address);
		if (!new_page)
			goto out;
	} else {
		new_page = alloc_page_vma(GFP_HIGHUSER_MOVABLE, vma,
				fe->address);
		if (!new_page)
			goto out;
		cow_user_page(new_page, old_page, fe->address, vma);
	}

	if (mem_cgroup_try_charge(new_page, mm, GFP_KERNEL, &memcg, false))
		goto out_free_new;

	__SetPageUptodate(new_page);

	mmu_notifier_invalidate_range_start(mm, mmun_start, mmun_end);

	/*
	 * Re-check the pte - we dropped the lock
	 */
	if (!pte_map_lock(mm, fe)) {
		ret = VM_FAULT_RETRY;
		goto out_uncharge;
	}
	if (likely(pte_same(*fe->pte, orig_pte))) {
		if (old_page) {
			if (!PageAnon(old_page)) {
				dec_mm_counter_fast(mm,
						mm_counter_file(old_page));
				inc_mm_counter_fast(mm, MM_ANONPAGES);
			}
		} else {
			inc_mm_counter_fast(mm, MM_ANONPAGES);
		}
		flush_cache_page(vma, fe->address, pte_pfn(orig_pte));
		entry = mk_pte(new_page, fe->vma_page_prot);
		entry = maybe_mkwrite(pte_mkdirty(entry), fe->vma_flags);
		/*
		 * Clear the pte entry and flush it first, before updating the
		 * pte with the new entry. This will avoid a race condition
		 * seen in the presence of one thread doing SMC and another
		 * thread doing COW.
		 */
		ptep_clear_flush_notify(vma, fe->address, fe->pte);
		__page_add_new_anon_rmap(new_page, vma, fe->address, false);
		mem_cgroup_commit_charge(new_page, memcg, false, false);
		__lru_cache_add_active_or_unevictable(new_page, fe->vma_flags);
		/*
		 * We call the notify macro here because, when using secondary
		 * mmu page tables (such as kvm shadow page tables), we want the
		 * new page to be mapped directly into the secondary page table.
		 */
		set_pte_at_notify(mm, fe->address, fe->pte, entry);
		update_mmu_cache(vma, fe->address, fe->pte);
		if (old_page) {
			/*
			 * Only after switching the pte to the new page may
			 * we remove the mapcount here. Otherwise another
			 * process may come and find the rmap count decremented
			 * before the pte is switched to the new page, and
			 * "reuse" the old page writing into it while our pte
			 * here still points into it and can be read by other
			 * threads.
			 *
			 * The critical issue is to order this
			 * page_remove_rmap with the ptp_clear_flush above.
			 * Those stores are ordered by (if nothing else,)
			 * the barrier present in the atomic_add_negative
			 * in page_remove_rmap.
			 *
			 * Then the TLB flush in ptep_clear_flush ensures that
			 * no process can access the old page before the
			 * decremented mapcount is visible. And the old page
			 * cannot be reused until after the decremented
			 * mapcount is visible. So transitively, TLBs to
			 * old page will be flushed before it can be reused.
			 */
			page_remove_rmap(old_page, false);
		}

		/* Free the old page.. */
		new_page = old_page;
		page_copied = 1;
	} else {
		mem_cgroup_cancel_charge(new_page, memcg, false);
	}

	if (new_page)
		put_page(new_page);

	pte_unmap_unlock(fe->pte, fe->ptl);
	mmu_notifier_invalidate_range_end(mm, mmun_start, mmun_end);
	if (old_page) {
		/*
		 * Don't let another task, with possibly unlocked vma,
		 * keep the mlocked page.
		 */
		if (page_copied && (fe->vma_flags & VM_LOCKED)) {
			lock_page(old_page);	/* LRU manipulation */
			if (PageMlocked(old_page))
				munlock_vma_page(old_page);
			unlock_page(old_page);
		}
		put_page(old_page);
	}
	return page_copied ? VM_FAULT_WRITE : 0;
out_uncharge:
	mem_cgroup_cancel_charge(new_page, memcg, false);
out_free_new:
	put_page(new_page);
out:
	if (old_page)
		put_page(old_page);
	return ret;
}

/*
 * Handle write page faults for VM_MIXEDMAP or VM_PFNMAP for a VM_SHARED
 * mapping
 */
static int wp_pfn_shared(struct fault_env *fe,  pte_t orig_pte)
{
	struct vm_area_struct *vma = fe->vma;

	if (vma->vm_ops && vma->vm_ops->pfn_mkwrite) {
		struct vm_fault vmf = {
			.page = NULL,
			.pgoff = linear_page_index(vma, fe->address),
			.virtual_address =
				(void __user *)(fe->address & PAGE_MASK),
			.flags = FAULT_FLAG_WRITE | FAULT_FLAG_MKWRITE,
		};
		int ret;

		pte_unmap_unlock(fe->pte, fe->ptl);
		ret = vma->vm_ops->pfn_mkwrite(vma, &vmf);
		if (ret & VM_FAULT_ERROR)
			return ret;
		if (!pte_map_lock(vma->vm_mm, fe))
			return VM_FAULT_RETRY;
		/*
		 * We might have raced with another page fault while we
		 * released the pte_offset_map_lock.
		 */
		if (!pte_same(*fe->pte, orig_pte)) {
			pte_unmap_unlock(fe->pte, fe->ptl);
			return 0;
		}
	}
	return wp_page_reuse(fe, orig_pte, NULL, 0, 0);
}

static int wp_page_shared(struct fault_env *fe, pte_t orig_pte,
		struct page *old_page)
	__releases(fe->ptl)
{
	struct vm_area_struct *vma = fe->vma;
	int page_mkwrite = 0;

	get_page(old_page);

	if (vma->vm_ops && vma->vm_ops->page_mkwrite) {
		int tmp;

		pte_unmap_unlock(fe->pte, fe->ptl);
		tmp = do_page_mkwrite(vma, old_page, fe->address);
		if (unlikely(!tmp || (tmp &
				      (VM_FAULT_ERROR | VM_FAULT_NOPAGE)))) {
			put_page(old_page);
			return tmp;
		}
		/*
		 * Since we dropped the lock we need to revalidate
		 * the PTE as someone else may have changed it.  If
		 * they did, we just return, as we can count on the
		 * MMU to tell us if they didn't also make it writable.
		 */
		fe->pte = pte_offset_map_lock(vma->vm_mm, fe->pmd, fe->address,
						 &fe->ptl);
		if (!pte_same(*fe->pte, orig_pte)) {
			unlock_page(old_page);
			pte_unmap_unlock(fe->pte, fe->ptl);
			put_page(old_page);
			return 0;
		}
		page_mkwrite = 1;
	}

	return wp_page_reuse(fe, orig_pte, old_page, page_mkwrite, 1);
}

/*
 * This routine handles present pages, when users try to write
 * to a shared page. It is done by copying the page to a new address
 * and decrementing the shared-page counter for the old page.
 *
 * Note that this routine assumes that the protection checks have been
 * done by the caller (the low-level page fault routine in most cases).
 * Thus we can safely just mark it writable once we've done any necessary
 * COW.
 *
 * We also mark the page dirty at this point even though the page will
 * change only once the write actually happens. This avoids a few races,
 * and potentially makes it more efficient.
 *
 * We enter with non-exclusive mmap_sem (to exclude vma changes,
 * but allow concurrent faults), with pte both mapped and locked.
 * We return with mmap_sem still held, but pte unmapped and unlocked.
 */
static int do_wp_page(struct fault_env *fe, pte_t orig_pte)
	__releases(fe->ptl)
{
	struct vm_area_struct *vma = fe->vma;
	struct page *old_page;

	old_page = __vm_normal_page(vma, fe->address, orig_pte,
				     fe->vma_flags);
	if (!old_page) {
		/*
		 * VM_MIXEDMAP !pfn_valid() case, or VM_SOFTDIRTY clear on a
		 * VM_PFNMAP VMA.
		 *
		 * We should not cow pages in a shared writeable mapping.
		 * Just mark the pages writable and/or call ops->pfn_mkwrite.
		 */
		if ((fe->vma_flags & (VM_WRITE|VM_SHARED)) ==
				     (VM_WRITE|VM_SHARED))
			return wp_pfn_shared(fe, orig_pte);

		pte_unmap_unlock(fe->pte, fe->ptl);
		return wp_page_copy(fe, orig_pte, old_page);
	}

	/*
	 * Take out anonymous pages first, anonymous shared vmas are
	 * not dirty accountable.
	 */
	if (PageAnon(old_page) && !PageKsm(old_page)) {
		int total_mapcount;
		if (!trylock_page(old_page)) {
			get_page(old_page);
			pte_unmap_unlock(fe->pte, fe->ptl);
			lock_page(old_page);
			if (!pte_map_lock(vma->vm_mm, fe)) {
				unlock_page(old_page);
				put_page(old_page);
				return VM_FAULT_RETRY;
			}
			if (!pte_same(*fe->pte, orig_pte)) {
				unlock_page(old_page);
				pte_unmap_unlock(fe->pte, fe->ptl);
				put_page(old_page);
				return 0;
			}
			put_page(old_page);
		}
		if (reuse_swap_page(old_page, &total_mapcount)) {
			if (total_mapcount == 1) {
				/*
				 * The page is all ours. Move it to
				 * our anon_vma so the rmap code will
				 * not search our parent or siblings.
				 * Protected against the rmap code by
				 * the page lock.
				 */
				page_move_anon_rmap(old_page, vma);
			}
			unlock_page(old_page);
			return wp_page_reuse(fe, orig_pte, old_page, 0, 0);
		}
		unlock_page(old_page);
	} else if (unlikely((fe->vma_flags & (VM_WRITE|VM_SHARED)) ==
					(VM_WRITE|VM_SHARED))) {
		return wp_page_shared(fe, orig_pte, old_page);
	}

	/*
	 * Ok, we need to copy. Oh, well..
	 */
	get_page(old_page);

	pte_unmap_unlock(fe->pte, fe->ptl);
	return wp_page_copy(fe, orig_pte, old_page);
}

static void unmap_mapping_range_vma(struct vm_area_struct *vma,
		unsigned long start_addr, unsigned long end_addr,
		struct zap_details *details)
{
	zap_page_range_single(vma, start_addr, end_addr - start_addr, details);
}

static inline void unmap_mapping_range_tree(struct rb_root *root,
					    struct zap_details *details)
{
	struct vm_area_struct *vma;
	pgoff_t vba, vea, zba, zea;

	vma_interval_tree_foreach(vma, root,
			details->first_index, details->last_index) {

		vba = vma->vm_pgoff;
		vea = vba + vma_pages(vma) - 1;
		zba = details->first_index;
		if (zba < vba)
			zba = vba;
		zea = details->last_index;
		if (zea > vea)
			zea = vea;

		unmap_mapping_range_vma(vma,
			((zba - vba) << PAGE_SHIFT) + vma->vm_start,
			((zea - vba + 1) << PAGE_SHIFT) + vma->vm_start,
				details);
	}
}

/**
 * unmap_mapping_range - unmap the portion of all mmaps in the specified
 * address_space corresponding to the specified page range in the underlying
 * file.
 *
 * @mapping: the address space containing mmaps to be unmapped.
 * @holebegin: byte in first page to unmap, relative to the start of
 * the underlying file.  This will be rounded down to a PAGE_SIZE
 * boundary.  Note that this is different from truncate_pagecache(), which
 * must keep the partial page.  In contrast, we must get rid of
 * partial pages.
 * @holelen: size of prospective hole in bytes.  This will be rounded
 * up to a PAGE_SIZE boundary.  A holelen of zero truncates to the
 * end of the file.
 * @even_cows: 1 when truncating a file, unmap even private COWed pages;
 * but 0 when invalidating pagecache, don't throw away private data.
 */
void unmap_mapping_range(struct address_space *mapping,
		loff_t const holebegin, loff_t const holelen, int even_cows)
{
	struct zap_details details = { };
	pgoff_t hba = holebegin >> PAGE_SHIFT;
	pgoff_t hlen = (holelen + PAGE_SIZE - 1) >> PAGE_SHIFT;

	/* Check for overflow. */
	if (sizeof(holelen) > sizeof(hlen)) {
		long long holeend =
			(holebegin + holelen + PAGE_SIZE - 1) >> PAGE_SHIFT;
		if (holeend & ~(long long)ULONG_MAX)
			hlen = ULONG_MAX - hba + 1;
	}

	details.check_mapping = even_cows? NULL: mapping;
	details.first_index = hba;
	details.last_index = hba + hlen - 1;
	if (details.last_index < details.first_index)
		details.last_index = ULONG_MAX;

	i_mmap_lock_write(mapping);
	if (unlikely(!RB_EMPTY_ROOT(&mapping->i_mmap)))
		unmap_mapping_range_tree(&mapping->i_mmap, &details);
	i_mmap_unlock_write(mapping);
}
EXPORT_SYMBOL(unmap_mapping_range);

/*
 * We enter with non-exclusive mmap_sem (to exclude vma changes,
 * but allow concurrent faults), and pte mapped but not yet locked.
 * We return with pte unmapped and unlocked.
 *
 * We return with the mmap_sem locked or unlocked in the same cases
 * as does filemap_fault().
 */
int do_swap_page(struct fault_env *fe, pte_t orig_pte)
{
	struct vm_area_struct *vma = fe->vma;
	struct page *page, *swapcache;
	struct mem_cgroup *memcg;
	swp_entry_t entry;
	pte_t pte;
	int locked;
	int exclusive = 0;
	int ret = 0;

	ret = pte_unmap_same(vma->vm_mm, fe, orig_pte);
	if (ret) {
		/*
		 * If pte != orig_pte, this means another thread did the
		 * swap operation in our back.
		 * So nothing else to do.
		 */
		if (ret == VM_FAULT_PTNOTSAME)
			ret = 0;
		goto out;
	}
	entry = pte_to_swp_entry(orig_pte);
	if (unlikely(non_swap_entry(entry))) {
		if (is_migration_entry(entry)) {
			migration_entry_wait(vma->vm_mm, fe->pmd, fe->address);
		} else if (is_hwpoison_entry(entry)) {
			ret = VM_FAULT_HWPOISON;
		} else {
			print_bad_pte(vma, fe->address, orig_pte, NULL);
			ret = VM_FAULT_SIGBUS;
		}
		goto out;
	}
	delayacct_set_flag(DELAYACCT_PF_SWAPIN);
	page = lookup_swap_cache(entry);
	if (!page) {
		page = swapin_readahead(entry,
					GFP_HIGHUSER_MOVABLE, vma, fe->address);
		if (!page) {
			/*
			 * Back out if the VMA has changed in our back during
			 * a speculative page fault or if somebody else
			 * faulted in this pte while we released the pte lock.
			 */
			if (!pte_map_lock(vma->vm_mm, fe)) {
				delayacct_clear_flag(DELAYACCT_PF_SWAPIN);
				ret = VM_FAULT_RETRY;
				goto out;
			}

			if (likely(pte_same(*fe->pte, orig_pte)))
				ret = VM_FAULT_OOM;
			delayacct_clear_flag(DELAYACCT_PF_SWAPIN);
			goto unlock;
		}

		/* Had to read the page from swap area: Major fault */
		ret = VM_FAULT_MAJOR;
		count_vm_event(PGMAJFAULT);
		mem_cgroup_count_vm_event(vma->vm_mm, PGMAJFAULT);
	} else if (PageHWPoison(page)) {
		/*
		 * hwpoisoned dirty swapcache pages are kept for killing
		 * owner processes (which may be unknown at hwpoison time)
		 */
		ret = VM_FAULT_HWPOISON;
		delayacct_clear_flag(DELAYACCT_PF_SWAPIN);
		swapcache = page;
		goto out_release;
	}

	swapcache = page;
	locked = lock_page_or_retry(page, vma->vm_mm, fe->flags);

	delayacct_clear_flag(DELAYACCT_PF_SWAPIN);
	if (!locked) {
		ret |= VM_FAULT_RETRY;
		goto out_release;
	}

	/*
	 * Make sure try_to_free_swap or reuse_swap_page or swapoff did not
	 * release the swapcache from under us.  The page pin, and pte_same
	 * test below, are not enough to exclude that.  Even if it is still
	 * swapcache, we need to check that the page's swap has not changed.
	 */
	if (unlikely(!PageSwapCache(page) || page_private(page) != entry.val))
		goto out_page;

	page = ksm_might_need_to_copy(page, vma, fe->address);
	if (unlikely(!page)) {
		ret = VM_FAULT_OOM;
		page = swapcache;
		goto out_page;
	}

	if (mem_cgroup_try_charge(page, vma->vm_mm, GFP_KERNEL,
				&memcg, false)) {
		ret = VM_FAULT_OOM;
		goto out_page;
	}

	/*
	 * Back out if the VMA has changed in our back during a speculative
	 * page fault or if somebody else already faulted in this pte.
	 */
	if (!pte_map_lock(vma->vm_mm, fe)) {
		ret = VM_FAULT_RETRY;
		goto out_cancel_cgroup;
	}
	if (unlikely(!pte_same(*fe->pte, orig_pte)))
		goto out_nomap;

	if (unlikely(!PageUptodate(page))) {
		ret = VM_FAULT_SIGBUS;
		goto out_nomap;
	}

	/*
	 * The page isn't present yet, go ahead with the fault.
	 *
	 * Be careful about the sequence of operations here.
	 * To get its accounting right, reuse_swap_page() must be called
	 * while the page is counted on swap but not yet in mapcount i.e.
	 * before page_add_anon_rmap() and swap_free(); try_to_free_swap()
	 * must be called after the swap_free(), or it will never succeed.
	 */

	inc_mm_counter_fast(vma->vm_mm, MM_ANONPAGES);
	dec_mm_counter_fast(vma->vm_mm, MM_SWAPENTS);
	pte = mk_pte(page, fe->vma_page_prot);
	if ((fe->flags & FAULT_FLAG_WRITE) && reuse_swap_page(page, NULL)) {
		pte = maybe_mkwrite(pte_mkdirty(pte), fe->vma_flags);
		fe->flags &= ~FAULT_FLAG_WRITE;
		ret |= VM_FAULT_WRITE;
		exclusive = RMAP_EXCLUSIVE;
	}
	flush_icache_page(vma, page);
	if (pte_swp_soft_dirty(orig_pte))
		pte = pte_mksoft_dirty(pte);
	set_pte_at(vma->vm_mm, fe->address, fe->pte, pte);
	if (page == swapcache) {
		do_page_add_anon_rmap(page, vma, fe->address, exclusive);
		mem_cgroup_commit_charge(page, memcg, true, false);
		activate_page(page);
	} else { /* ksm created a completely new copy */
		__page_add_new_anon_rmap(page, vma, fe->address, false);
		mem_cgroup_commit_charge(page, memcg, false, false);
		__lru_cache_add_active_or_unevictable(page, fe->vma_flags);
	}

	swap_free(entry);
	if (mem_cgroup_swap_full(page) ||
	    (fe->vma_flags & VM_LOCKED) || PageMlocked(page))
		try_to_free_swap(page);
	unlock_page(page);
	if (page != swapcache) {
		/*
		 * Hold the lock to avoid the swap entry to be reused
		 * until we take the PT lock for the pte_same() check
		 * (to avoid false positives from pte_same). For
		 * further safety release the lock after the swap_free
		 * so that the swap count won't change under a
		 * parallel locked swapcache.
		 */
		unlock_page(swapcache);
		put_page(swapcache);
	}

	if (fe->flags & FAULT_FLAG_WRITE) {
		ret |= do_wp_page(fe, pte);
		if (ret & VM_FAULT_ERROR)
			ret &= VM_FAULT_ERROR;
		goto out;
	}

	/* No need to invalidate - it was non-present before */
	update_mmu_cache(vma, fe->address, fe->pte);
unlock:
	pte_unmap_unlock(fe->pte, fe->ptl);
out:
	return ret;
out_nomap:
	pte_unmap_unlock(fe->pte, fe->ptl);
out_cancel_cgroup:
	mem_cgroup_cancel_charge(page, memcg, false);
out_page:
	unlock_page(page);
out_release:
	put_page(page);
	if (page != swapcache) {
		unlock_page(swapcache);
		put_page(swapcache);
	}
	return ret;
}

/*
 * We enter with non-exclusive mmap_sem (to exclude vma changes,
 * but allow concurrent faults), and pte mapped but not yet locked.
 * We return with mmap_sem still held, but pte unmapped and unlocked.
 */
static int do_anonymous_page(struct fault_env *fe)
{
	struct vm_area_struct *vma = fe->vma;
	struct mem_cgroup *memcg;
	struct page *page;
	int ret = 0;
	pte_t entry;

	/* File mapping without ->vm_ops ? */
	if (fe->vma_flags & VM_SHARED)
		return VM_FAULT_SIGBUS;

	/*
	 * Use pte_alloc() instead of pte_alloc_map().  We can't run
	 * pte_offset_map() on pmds where a huge pmd might be created
	 * from a different thread.
	 *
	 * pte_alloc_map() is safe to use under down_write(mmap_sem) or when
	 * parallel threads are excluded by other means.
	 *
	 * Here we only have down_read(mmap_sem).
	 */
	if (pte_alloc(vma->vm_mm, fe->pmd, fe->address))
		return VM_FAULT_OOM;

	/* See the comment in pte_alloc_one_map() */
	if (unlikely(pmd_trans_unstable(fe->pmd)))
		return 0;

	/* Use the zero-page for reads */
	if (!(fe->flags & FAULT_FLAG_WRITE) &&
			!mm_forbids_zeropage(vma->vm_mm)) {
		entry = pte_mkspecial(pfn_pte(my_zero_pfn(fe->address),
						fe->vma_page_prot));
		if (!pte_map_lock(vma->vm_mm, fe))
			return VM_FAULT_RETRY;
		if (!pte_none(*fe->pte))
			goto unlock;
		/*
		 * Don't call the userfaultfd during the speculative path.
		 * We already checked for the VMA to not be managed through
		 * userfaultfd, but it may be set in our back once we have lock
		 * the pte. In such a case we can ignore it this time.
		 */
		if (fe->flags & FAULT_FLAG_SPECULATIVE)
			goto setpte;
		/* Deliver the page fault to userland, check inside PT lock */
		if (userfaultfd_missing(vma)) {
			pte_unmap_unlock(fe->pte, fe->ptl);
			return handle_userfault(fe, VM_UFFD_MISSING);
		}
		goto setpte;
	}

	/* Allocate our own private page. */
	if (unlikely(anon_vma_prepare(vma)))
		goto oom;
	page = alloc_zeroed_user_highpage_movable(vma, fe->address);
	if (!page)
		goto oom;

	if (mem_cgroup_try_charge(page, vma->vm_mm, GFP_KERNEL, &memcg, false))
		goto oom_free_page;

	/*
	 * The memory barrier inside __SetPageUptodate makes sure that
	 * preceeding stores to the page contents become visible before
	 * the set_pte_at() write.
	 */
	__SetPageUptodate(page);

	entry = mk_pte(page, fe->vma_page_prot);
	if (fe->vma_flags & VM_WRITE)
		entry = pte_mkwrite(pte_mkdirty(entry));

	if (!pte_map_lock(vma->vm_mm, fe)) {
		ret = VM_FAULT_RETRY;
		goto release;
	}
	if (!pte_none(*fe->pte))
		goto unlock_and_release;

	/* Deliver the page fault to userland, check inside PT lock */
	if (!(fe->flags & FAULT_FLAG_SPECULATIVE) && userfaultfd_missing(vma)) {
		pte_unmap_unlock(fe->pte, fe->ptl);
		mem_cgroup_cancel_charge(page, memcg, false);
		put_page(page);
		return handle_userfault(fe, VM_UFFD_MISSING);
	}

	inc_mm_counter_fast(vma->vm_mm, MM_ANONPAGES);
	__page_add_new_anon_rmap(page, vma, fe->address, false);
	mem_cgroup_commit_charge(page, memcg, false, false);
	__lru_cache_add_active_or_unevictable(page, fe->vma_flags);
setpte:
	set_pte_at(vma->vm_mm, fe->address, fe->pte, entry);

	/* No need to invalidate - it was non-present before */
	update_mmu_cache(vma, fe->address, fe->pte);
unlock:
	pte_unmap_unlock(fe->pte, fe->ptl);
	return ret;
unlock_and_release:
	pte_unmap_unlock(fe->pte, fe->ptl);
release:
	mem_cgroup_cancel_charge(page, memcg, false);
	put_page(page);
	return ret;
oom_free_page:
	put_page(page);
oom:
	return VM_FAULT_OOM;
}

/*
 * The mmap_sem must have been held on entry, and may have been
 * released depending on flags and vma->vm_ops->fault() return value.
 * See filemap_fault() and __lock_page_retry().
 */
static int __do_fault(struct fault_env *fe, pgoff_t pgoff,
		struct page *cow_page, struct page **page, void **entry)
{
	struct vm_area_struct *vma = fe->vma;
	struct vm_fault vmf;
	int ret;

	/*
	 * Preallocate pte before we take page_lock because this might lead to
	 * deadlocks for memcg reclaim which waits for pages under writeback:
	 *				lock_page(A)
	 *				SetPageWriteback(A)
	 *				unlock_page(A)
	 * lock_page(B)
	 *				lock_page(B)
	 * pte_alloc_pne
	 *   shrink_page_list
	 *     wait_on_page_writeback(A)
	 *				SetPageWriteback(B)
	 *				unlock_page(B)
	 *				# flush A, B to clear the writeback
	 */
	if (pmd_none(*fe->pmd) && !fe->prealloc_pte) {
		fe->prealloc_pte = pte_alloc_one(vma->vm_mm, fe->address);
		if (!fe->prealloc_pte)
			return VM_FAULT_OOM;
		smp_wmb(); /* See comment in __pte_alloc() */
	}

	vmf.virtual_address = (void __user *)(fe->address & PAGE_MASK);
	vmf.pgoff = pgoff;
	vmf.flags = fe->flags;
	vmf.page = NULL;
	vmf.gfp_mask = __get_fault_gfp_mask(vma);
	vmf.cow_page = cow_page;

	ret = vma->vm_ops->fault(vma, &vmf);
	if (unlikely(ret & (VM_FAULT_ERROR | VM_FAULT_NOPAGE | VM_FAULT_RETRY)))
		return ret;
	if (ret & VM_FAULT_DAX_LOCKED) {
		*entry = vmf.entry;
		return ret;
	}

	if (unlikely(PageHWPoison(vmf.page))) {
		if (ret & VM_FAULT_LOCKED)
			unlock_page(vmf.page);
		put_page(vmf.page);
		return VM_FAULT_HWPOISON;
	}

	if (unlikely(!(ret & VM_FAULT_LOCKED)))
		lock_page(vmf.page);
	else
		VM_BUG_ON_PAGE(!PageLocked(vmf.page), vmf.page);

	*page = vmf.page;
	return ret;
}

/*
 * The ordering of these checks is important for pmds with _PAGE_DEVMAP set.
 * If we check pmd_trans_unstable() first we will trip the bad_pmd() check
 * inside of pmd_none_or_trans_huge_or_clear_bad(). This will end up correctly
 * returning 1 but not before it spams dmesg with the pmd_clear_bad() output.
 */
static int pmd_devmap_trans_unstable(pmd_t *pmd)
{
	return pmd_devmap(*pmd) || pmd_trans_unstable(pmd);
}

static int pte_alloc_one_map(struct fault_env *fe)
{
	struct vm_area_struct *vma = fe->vma;

	if (!pmd_none(*fe->pmd))
		goto map_pte;
	if (fe->prealloc_pte) {
		fe->ptl = pmd_lock(vma->vm_mm, fe->pmd);
		if (unlikely(!pmd_none(*fe->pmd))) {
			spin_unlock(fe->ptl);
			goto map_pte;
		}

		atomic_long_inc(&vma->vm_mm->nr_ptes);
		pmd_populate(vma->vm_mm, fe->pmd, fe->prealloc_pte);
		spin_unlock(fe->ptl);
		fe->prealloc_pte = 0;
	} else if (unlikely(pte_alloc(vma->vm_mm, fe->pmd, fe->address))) {
		return VM_FAULT_OOM;
	}
map_pte:
	/*
	 * If a huge pmd materialized under us just retry later.  Use
	 * pmd_trans_unstable() via pmd_devmap_trans_unstable() instead of
	 * pmd_trans_huge() to ensure the pmd didn't become pmd_trans_huge
	 * under us and then back to pmd_none, as a result of MADV_DONTNEED
	 * running immediately after a huge pmd fault in a different thread of
	 * this mm, in turn leading to a misleading pmd_trans_huge() retval.
	 * All we have to ensure is that it is a regular pmd that we can walk
	 * with pte_offset_map() and we can do that through an atomic read in
	 * C, which is what pmd_trans_unstable() provides.
	 */
	if (pmd_devmap_trans_unstable(fe->pmd))
		return VM_FAULT_NOPAGE;

	/*
	 * At this point we know that our vmf->pmd points to a page of ptes
	 * and it cannot become pmd_none(), pmd_devmap() or pmd_trans_huge()
	 * for the duration of the fault.  If a racing MADV_DONTNEED runs and
	 * we zap the ptes pointed to by our vmf->pmd, the vmf->ptl will still
	 * be valid and we will re-check to make sure the vmf->pte isn't
	 * pte_none() under vmf->ptl protection when we return to
	 * alloc_set_pte().
	 */
	if (!pte_map_lock(vma->vm_mm, fe))
		return VM_FAULT_RETRY;

	return 0;
}

#ifdef CONFIG_TRANSPARENT_HUGE_PAGECACHE

#define HPAGE_CACHE_INDEX_MASK (HPAGE_PMD_NR - 1)
static inline bool transhuge_vma_suitable(struct vm_area_struct *vma,
		unsigned long haddr)
{
	if (((vma->vm_start >> PAGE_SHIFT) & HPAGE_CACHE_INDEX_MASK) !=
			(vma->vm_pgoff & HPAGE_CACHE_INDEX_MASK))
		return false;
	if (haddr < vma->vm_start || haddr + HPAGE_PMD_SIZE > vma->vm_end)
		return false;
	return true;
}

static int do_set_pmd(struct fault_env *fe, struct page *page)
{
	struct vm_area_struct *vma = fe->vma;
	bool write = fe->flags & FAULT_FLAG_WRITE;
	unsigned long haddr = fe->address & HPAGE_PMD_MASK;
	pmd_t entry;
	int i, ret;

	if (!transhuge_vma_suitable(vma, haddr))
		return VM_FAULT_FALLBACK;

	ret = VM_FAULT_FALLBACK;
	page = compound_head(page);

	fe->ptl = pmd_lock(vma->vm_mm, fe->pmd);
	if (unlikely(!pmd_none(*fe->pmd)))
		goto out;

	for (i = 0; i < HPAGE_PMD_NR; i++)
		flush_icache_page(vma, page + i);

	entry = mk_huge_pmd(page, fe->vma_page_prot);
	if (write)
		entry = maybe_pmd_mkwrite(pmd_mkdirty(entry), vma);

	add_mm_counter(vma->vm_mm, MM_FILEPAGES, HPAGE_PMD_NR);
	page_add_file_rmap(page, true);

	set_pmd_at(vma->vm_mm, haddr, fe->pmd, entry);

	update_mmu_cache_pmd(vma, haddr, fe->pmd);

	/* fault is handled */
	ret = 0;
	count_vm_event(THP_FILE_MAPPED);
out:
	spin_unlock(fe->ptl);
	return ret;
}
#else
static int do_set_pmd(struct fault_env *fe, struct page *page)
{
	BUILD_BUG();
	return 0;
}
#endif

/**
 * alloc_set_pte - setup new PTE entry for given page and add reverse page
 * mapping. If needed, the fucntion allocates page table or use pre-allocated.
 *
 * @fe: fault environment
 * @memcg: memcg to charge page (only for private mappings)
 * @page: page to map
 *
 * Caller must take care of unlocking fe->ptl, if fe->pte is non-NULL on return.
 *
 * Target users are page handler itself and implementations of
 * vm_ops->map_pages.
 */
int alloc_set_pte(struct fault_env *fe, struct mem_cgroup *memcg,
		struct page *page)
{
	struct vm_area_struct *vma = fe->vma;
	bool write = fe->flags & FAULT_FLAG_WRITE;
	pte_t entry;
	int ret;

	if (pmd_none(*fe->pmd) && PageTransCompound(page) &&
			IS_ENABLED(CONFIG_TRANSPARENT_HUGE_PAGECACHE)) {
		/* THP on COW? */
		VM_BUG_ON_PAGE(memcg, page);

		ret = do_set_pmd(fe, page);
		if (ret != VM_FAULT_FALLBACK)
			return ret;
	}

	if (!fe->pte) {
		ret = pte_alloc_one_map(fe);
		if (ret)
			return ret;
	}

	/* Re-check under ptl */
	if (unlikely(!pte_none(*fe->pte)))
		return VM_FAULT_NOPAGE;

	flush_icache_page(vma, page);
	entry = mk_pte(page, fe->vma_page_prot);
	if (write)
		entry = maybe_mkwrite(pte_mkdirty(entry), fe->vma_flags);

	if (fe->flags & FAULT_FLAG_PREFAULT_OLD)
		entry = pte_mkold(entry);

	/* copy-on-write page */
	if (write && !(fe->vma_flags & VM_SHARED)) {
		inc_mm_counter_fast(vma->vm_mm, MM_ANONPAGES);
		__page_add_new_anon_rmap(page, vma, fe->address, false);
		mem_cgroup_commit_charge(page, memcg, false, false);
		__lru_cache_add_active_or_unevictable(page, fe->vma_flags);
	} else {
		inc_mm_counter_fast(vma->vm_mm, mm_counter_file(page));
		page_add_file_rmap(page, false);
	}
	set_pte_at(vma->vm_mm, fe->address, fe->pte, entry);

	/* no need to invalidate: a not-present page won't be cached */
	update_mmu_cache(vma, fe->address, fe->pte);

	return 0;
}

/*
 * If architecture emulates "accessed" or "young" bit without HW support,
 * there is no much gain with fault_around.
 */
static unsigned long fault_around_bytes __read_mostly =
#ifndef __HAVE_ARCH_PTEP_SET_ACCESS_FLAGS
	PAGE_SIZE;
#else
	rounddown_pow_of_two(65536);
#endif

#ifdef CONFIG_DEBUG_FS
static int fault_around_bytes_get(void *data, u64 *val)
{
	*val = fault_around_bytes;
	return 0;
}

/*
 * fault_around_pages() and fault_around_mask() expects fault_around_bytes
 * rounded down to nearest page order. It's what do_fault_around() expects to
 * see.
 */
static int fault_around_bytes_set(void *data, u64 val)
{
	if (val / PAGE_SIZE > PTRS_PER_PTE)
		return -EINVAL;
	if (val > PAGE_SIZE)
		fault_around_bytes = rounddown_pow_of_two(val);
	else
		fault_around_bytes = PAGE_SIZE; /* rounddown_pow_of_two(0) is undefined */
	return 0;
}
DEFINE_SIMPLE_ATTRIBUTE(fault_around_bytes_fops,
		fault_around_bytes_get, fault_around_bytes_set, "%llu\n");

static int __init fault_around_debugfs(void)
{
	void *ret;

	ret = debugfs_create_file("fault_around_bytes", 0644, NULL, NULL,
			&fault_around_bytes_fops);
	if (!ret)
		pr_warn("Failed to create fault_around_bytes in debugfs");
	return 0;
}
late_initcall(fault_around_debugfs);
#endif

/*
 * do_fault_around() tries to map few pages around the fault address. The hope
 * is that the pages will be needed soon and this will lower the number of
 * faults to handle.
 *
 * It uses vm_ops->map_pages() to map the pages, which skips the page if it's
 * not ready to be mapped: not up-to-date, locked, etc.
 *
 * This function is called with the page table lock taken. In the split ptlock
 * case the page table lock only protects only those entries which belong to
 * the page table corresponding to the fault address.
 *
 * This function doesn't cross the VMA boundaries, in order to call map_pages()
 * only once.
 *
 * fault_around_pages() defines how many pages we'll try to map.
 * do_fault_around() expects it to return a power of two less than or equal to
 * PTRS_PER_PTE.
 *
 * The virtual address of the area that we map is naturally aligned to the
 * fault_around_pages() value (and therefore to page order).  This way it's
 * easier to guarantee that we don't cross page table boundaries.
 */
static int do_fault_around(struct fault_env *fe, pgoff_t start_pgoff)
{
	unsigned long address = fe->address, nr_pages, mask;
	pgoff_t end_pgoff;
	int off, ret = 0;

	fe->fault_address = address;
	nr_pages = READ_ONCE(fault_around_bytes) >> PAGE_SHIFT;
	mask = ~(nr_pages * PAGE_SIZE - 1) & PAGE_MASK;

	fe->address = max(address & mask, fe->vma->vm_start);
	off = ((address - fe->address) >> PAGE_SHIFT) & (PTRS_PER_PTE - 1);
	start_pgoff -= off;

	/*
	 *  end_pgoff is either end of page table or end of vma
	 *  or fault_around_pages() from start_pgoff, depending what is nearest.
	 */
	end_pgoff = start_pgoff -
		((fe->address >> PAGE_SHIFT) & (PTRS_PER_PTE - 1)) +
		PTRS_PER_PTE - 1;
	end_pgoff = min3(end_pgoff, vma_pages(fe->vma) + fe->vma->vm_pgoff - 1,
			start_pgoff + nr_pages - 1);

	if (pmd_none(*fe->pmd)) {
		fe->prealloc_pte = pte_alloc_one(fe->vma->vm_mm, fe->address);
		if (!fe->prealloc_pte)
			goto out;
		smp_wmb(); /* See comment in __pte_alloc() */
	}

	fe->vma->vm_ops->map_pages(fe, start_pgoff, end_pgoff);

	/* preallocated pagetable is unused: free it */
	if (fe->prealloc_pte) {
		pte_free(fe->vma->vm_mm, fe->prealloc_pte);
		fe->prealloc_pte = 0;
	}
	/* Huge page is mapped? Page fault is solved */
	if (pmd_trans_huge(*fe->pmd)) {
		ret = VM_FAULT_NOPAGE;
		goto out;
	}

	/* ->map_pages() haven't done anything useful. Cold page cache? */
	if (!fe->pte)
		goto out;

	/* check if the page fault is solved */
	fe->pte -= (fe->address >> PAGE_SHIFT) - (address >> PAGE_SHIFT);
	if (!pte_none(*fe->pte))
		ret = VM_FAULT_NOPAGE;
	pte_unmap_unlock(fe->pte, fe->ptl);
out:
	fe->address = address;
	fe->pte = NULL;
	return ret;
}

static int do_read_fault(struct fault_env *fe, pgoff_t pgoff)
{
	struct vm_area_struct *vma = fe->vma;
	struct page *fault_page;
	int ret = 0;

	/*
	 * Let's call ->map_pages() first and use ->fault() as fallback
	 * if page by the offset is not ready to be mapped (cold cache or
	 * something).
	 */
	if (vma->vm_ops->map_pages && fault_around_bytes >> PAGE_SHIFT > 1) {
		ret = do_fault_around(fe, pgoff);
		if (ret)
			return ret;
	}

	ret = __do_fault(fe, pgoff, NULL, &fault_page, NULL);
	if (unlikely(ret & (VM_FAULT_ERROR | VM_FAULT_NOPAGE | VM_FAULT_RETRY)))
		return ret;

	ret |= alloc_set_pte(fe, NULL, fault_page);
	if (fe->pte)
		pte_unmap_unlock(fe->pte, fe->ptl);
	unlock_page(fault_page);
	if (unlikely(ret & (VM_FAULT_ERROR | VM_FAULT_NOPAGE | VM_FAULT_RETRY)))
		put_page(fault_page);
	return ret;
}

static int do_cow_fault(struct fault_env *fe, pgoff_t pgoff)
{
	struct vm_area_struct *vma = fe->vma;
	struct page *fault_page, *new_page;
	void *fault_entry;
	struct mem_cgroup *memcg;
	int ret;

	if (unlikely(anon_vma_prepare(vma)))
		return VM_FAULT_OOM;

	new_page = alloc_page_vma(GFP_HIGHUSER_MOVABLE, vma, fe->address);
	if (!new_page)
		return VM_FAULT_OOM;

	if (mem_cgroup_try_charge(new_page, vma->vm_mm, GFP_KERNEL,
				&memcg, false)) {
		put_page(new_page);
		return VM_FAULT_OOM;
	}

	ret = __do_fault(fe, pgoff, new_page, &fault_page, &fault_entry);
	if (unlikely(ret & (VM_FAULT_ERROR | VM_FAULT_NOPAGE | VM_FAULT_RETRY)))
		goto uncharge_out;

	if (!(ret & VM_FAULT_DAX_LOCKED))
		copy_user_highpage(new_page, fault_page, fe->address, vma);
	__SetPageUptodate(new_page);

	ret |= alloc_set_pte(fe, memcg, new_page);
	if (fe->pte)
		pte_unmap_unlock(fe->pte, fe->ptl);
	if (!(ret & VM_FAULT_DAX_LOCKED)) {
		unlock_page(fault_page);
		put_page(fault_page);
	} else {
		dax_unlock_mapping_entry(vma->vm_file->f_mapping, pgoff);
	}
	if (unlikely(ret & (VM_FAULT_ERROR | VM_FAULT_NOPAGE | VM_FAULT_RETRY)))
		goto uncharge_out;
	return ret;
uncharge_out:
	mem_cgroup_cancel_charge(new_page, memcg, false);
	put_page(new_page);
	return ret;
}

static int do_shared_fault(struct fault_env *fe, pgoff_t pgoff)
{
	struct vm_area_struct *vma = fe->vma;
	struct page *fault_page;
	struct address_space *mapping;
	int dirtied = 0;
	int ret, tmp;

	ret = __do_fault(fe, pgoff, NULL, &fault_page, NULL);
	if (unlikely(ret & (VM_FAULT_ERROR | VM_FAULT_NOPAGE | VM_FAULT_RETRY)))
		return ret;

	/*
	 * Check if the backing address space wants to know that the page is
	 * about to become writable
	 */
	if (vma->vm_ops->page_mkwrite) {
		unlock_page(fault_page);
		tmp = do_page_mkwrite(vma, fault_page, fe->address);
		if (unlikely(!tmp ||
				(tmp & (VM_FAULT_ERROR | VM_FAULT_NOPAGE)))) {
			put_page(fault_page);
			return tmp;
		}
	}

	ret |= alloc_set_pte(fe, NULL, fault_page);
	if (fe->pte)
		pte_unmap_unlock(fe->pte, fe->ptl);
	if (unlikely(ret & (VM_FAULT_ERROR | VM_FAULT_NOPAGE |
					VM_FAULT_RETRY))) {
		unlock_page(fault_page);
		put_page(fault_page);
		return ret;
	}

	if (set_page_dirty(fault_page))
		dirtied = 1;
	/*
	 * Take a local copy of the address_space - page.mapping may be zeroed
	 * by truncate after unlock_page().   The address_space itself remains
	 * pinned by vma->vm_file's reference.  We rely on unlock_page()'s
	 * release semantics to prevent the compiler from undoing this copying.
	 */
	mapping = page_rmapping(fault_page);
	unlock_page(fault_page);
	if ((dirtied || vma->vm_ops->page_mkwrite) && mapping) {
		/*
		 * Some device drivers do not set page.mapping but still
		 * dirty their pages
		 */
		balance_dirty_pages_ratelimited(mapping);
	}

	if (!vma->vm_ops->page_mkwrite)
		file_update_time(vma->vm_file);

	return ret;
}

/*
 * We enter with non-exclusive mmap_sem (to exclude vma changes,
 * but allow concurrent faults).
 * The mmap_sem may have been released depending on flags and our
 * return value.  See filemap_fault() and __lock_page_or_retry().
 */
static int do_fault(struct fault_env *fe)
{
	struct vm_area_struct *vma = fe->vma;
	pgoff_t pgoff = linear_page_index(vma, fe->address);
	int ret;

	/* The VMA was not fully populated on mmap() or missing VM_DONTEXPAND */
	if (!vma->vm_ops->fault)
		ret = VM_FAULT_SIGBUS;
	else if (!(fe->flags & FAULT_FLAG_WRITE))
		ret = do_read_fault(fe, pgoff);
	else if (!(fe->vma_flags & VM_SHARED))
		ret = do_cow_fault(fe, pgoff);
	else
		ret = do_shared_fault(fe, pgoff);

	/* preallocated pagetable is unused: free it */
	if (fe->prealloc_pte) {
		pte_free(vma->vm_mm, fe->prealloc_pte);
		fe->prealloc_pte = 0;
	}
	return ret;
}

static int numa_migrate_prep(struct page *page, struct vm_area_struct *vma,
				unsigned long addr, int page_nid,
				int *flags)
{
	get_page(page);

	count_vm_numa_event(NUMA_HINT_FAULTS);
	if (page_nid == numa_node_id()) {
		count_vm_numa_event(NUMA_HINT_FAULTS_LOCAL);
		*flags |= TNF_FAULT_LOCAL;
	}

	return mpol_misplaced(page, vma, addr);
}

static int do_numa_page(struct fault_env *fe, pte_t pte)
{
	struct vm_area_struct *vma = fe->vma;
	struct page *page = NULL;
	int page_nid = -1;
	int last_cpupid;
	int target_nid;
	bool migrated = false;
	bool was_writable = pte_write(pte);
	int flags = 0;

	/*
	* The "pte" at this point cannot be used safely without
	* validation through pte_unmap_same(). It's of NUMA type but
	* the pfn may be screwed if the read is non atomic.
	*
	* We can safely just do a "set_pte_at()", because the old
	* page table entry is not accessible, so there would be no
	* concurrent hardware modifications to the PTE.
	*/
	if (!pte_spinlock(vma->vm_mm, fe))
		return VM_FAULT_RETRY;
	if (unlikely(!pte_same(*fe->pte, pte))) {
		pte_unmap_unlock(fe->pte, fe->ptl);
		goto out;
	}

	/* Make it present again */
	pte = pte_modify(pte, fe->vma_page_prot);
	pte = pte_mkyoung(pte);
	if (was_writable)
		pte = pte_mkwrite(pte);
	set_pte_at(vma->vm_mm, fe->address, fe->pte, pte);
	update_mmu_cache(vma, fe->address, fe->pte);

	page = __vm_normal_page(vma, fe->address, pte, fe->vma_flags);
	if (!page) {
		pte_unmap_unlock(fe->pte, fe->ptl);
		return 0;
	}

	/* TODO: handle PTE-mapped THP */
	if (PageCompound(page)) {
		pte_unmap_unlock(fe->pte, fe->ptl);
		return 0;
	}

	/*
	 * Avoid grouping on RO pages in general. RO pages shouldn't hurt as
	 * much anyway since they can be in shared cache state. This misses
	 * the case where a mapping is writable but the process never writes
	 * to it but pte_write gets cleared during protection updates and
	 * pte_dirty has unpredictable behaviour between PTE scan updates,
	 * background writeback, dirty balancing and application behaviour.
	 */
	if (!pte_write(pte))
		flags |= TNF_NO_GROUP;

	/*
	 * Flag if the page is shared between multiple address spaces. This
	 * is later used when determining whether to group tasks together
	 */
	if (page_mapcount(page) > 1 && (fe->vma_flags & VM_SHARED))
		flags |= TNF_SHARED;

	last_cpupid = page_cpupid_last(page);
	page_nid = page_to_nid(page);
	target_nid = numa_migrate_prep(page, vma, fe->address, page_nid,
			&flags);
	pte_unmap_unlock(fe->pte, fe->ptl);
	if (target_nid == -1) {
		put_page(page);
		goto out;
	}

	/* Migrate to the requested node */
	migrated = migrate_misplaced_page(page, fe, target_nid);
	if (migrated) {
		page_nid = target_nid;
		flags |= TNF_MIGRATED;
	} else
		flags |= TNF_MIGRATE_FAIL;

out:
	if (page_nid != -1)
		task_numa_fault(last_cpupid, page_nid, 1, flags);
	return 0;
}

static int create_huge_pmd(struct fault_env *fe)
{
	struct vm_area_struct *vma = fe->vma;
	if (vma_is_anonymous(vma))
		return do_huge_pmd_anonymous_page(fe);
	if (vma->vm_ops->pmd_fault)
		return vma->vm_ops->pmd_fault(vma, fe->address, fe->pmd,
				fe->flags);
	return VM_FAULT_FALLBACK;
}

static int wp_huge_pmd(struct fault_env *fe, pmd_t orig_pmd)
{
	if (vma_is_anonymous(fe->vma))
		return do_huge_pmd_wp_page(fe, orig_pmd);
	if (fe->vma->vm_ops->pmd_fault)
		return fe->vma->vm_ops->pmd_fault(fe->vma, fe->address, fe->pmd,
				fe->flags);

	/* COW handled on pte level: split pmd */
	VM_BUG_ON_VMA(fe->vma_flags & VM_SHARED, fe->vma);
	split_huge_pmd(fe->vma, fe->pmd, fe->address);

	return VM_FAULT_FALLBACK;
}

static inline bool vma_is_accessible(struct vm_area_struct *vma)
{
	return vma->vm_flags & (VM_READ | VM_EXEC | VM_WRITE);
}

/*
 * These routines also need to handle stuff like marking pages dirty
 * and/or accessed for architectures that don't do it in hardware (most
 * RISC architectures).  The early dirtying is also good on the i386.
 *
 * There is also a hook called "update_mmu_cache()" that architectures
 * with external mmu caches can use to update those (ie the Sparc or
 * PowerPC hashed page tables that act as extended TLBs).
 *
 * We enter with non-exclusive mmap_sem (to exclude vma changes, but allow
 * concurrent faults).
 *
 * The mmap_sem may have been released depending on flags and our return value.
 * See filemap_fault() and __lock_page_or_retry().
 */
static int handle_pte_fault(struct fault_env *fe)
{
	pte_t uninitialized_var(entry);

	if (unlikely(pmd_none(*fe->pmd))) {
		/*
		 * In the case of the speculative page fault handler we abort
		 * the speculative path immediately as the pmd is probably
		 * in the way to be converted in a huge one. We will try
		 * again holding the mmap_sem (which implies that the collapse
		 * operation is done).
		 */
		if (fe->flags & FAULT_FLAG_SPECULATIVE)
			return VM_FAULT_RETRY;
		/*
		 * Leave __pte_alloc() until later: because vm_ops->fault may
		 * want to allocate huge page, and if we expose page table
		 * for an instant, it will be difficult to retract from
		 * concurrent faults and from rmap lookups.
		 */
		fe->pte = NULL;
	} else if (!(fe->flags & FAULT_FLAG_SPECULATIVE)) {
		/* See comment in pte_alloc_one_map() */
		if (pmd_devmap_trans_unstable(fe->pmd))
			return 0;
		/*
		 * A regular pmd is established and it can't morph into a huge
		 * pmd from under us anymore at this point because we hold the
		 * mmap_sem read mode and khugepaged takes it in write mode.
		 * So now it's safe to run pte_offset_map().
		 * This is not applicable to the speculative page fault handler
		 * but in that case, the pte is fetched earlier in
		 * handle_speculative_fault().
		 */
		fe->pte = pte_offset_map(fe->pmd, fe->address);

		entry = *fe->pte;

		/*
		 * some architectures can have larger ptes than wordsize,
		 * e.g.ppc44x-defconfig has CONFIG_PTE_64BIT=y and
		 * CONFIG_32BIT=y, so READ_ONCE or ACCESS_ONCE cannot guarantee
		 * atomic accesses.  The code below just needs a consistent
		 * view for the ifs and we later double check anyway with the
		 * ptl lock held. So here a barrier will do.
		 */
		barrier();
		if (pte_none(entry)) {
			pte_unmap(fe->pte);
			fe->pte = NULL;
		}
	}

	if (!fe->pte) {
		if (vma_is_anonymous(fe->vma))
			return do_anonymous_page(fe);
		else if (fe->flags & FAULT_FLAG_SPECULATIVE)
			return VM_FAULT_RETRY;
		else
			return do_fault(fe);
	}

#ifdef CONFIG_SPECULATIVE_PAGE_FAULT
	if (fe->flags & FAULT_FLAG_SPECULATIVE)
		entry = fe->orig_pte;
#endif
	if (!pte_present(entry))
		return do_swap_page(fe, entry);

	if (pte_protnone(entry) && vma_is_accessible(fe->vma))
		return do_numa_page(fe, entry);

	if (!pte_spinlock(fe->vma->vm_mm, fe))
		return VM_FAULT_RETRY;
	if (unlikely(!pte_same(*fe->pte, entry)))
		goto unlock;
	if (fe->flags & FAULT_FLAG_WRITE) {
		if (!pte_write(entry))
			return do_wp_page(fe, entry);
		entry = pte_mkdirty(entry);
	}
	entry = pte_mkyoung(entry);
	if (ptep_set_access_flags(fe->vma, fe->address, fe->pte, entry,
				fe->flags & FAULT_FLAG_WRITE)) {
		update_mmu_cache(fe->vma, fe->address, fe->pte);
	} else {
		/*
		 * This is needed only for protection faults but the arch code
		 * is not yet telling us if this is a protection fault or not.
		 * This still avoids useless tlb flushes for .text page faults
		 * with threads.
		 */
		if (fe->flags & FAULT_FLAG_WRITE)
			flush_tlb_fix_spurious_fault(fe->vma, fe->address);
	}
unlock:
	pte_unmap_unlock(fe->pte, fe->ptl);
	return 0;
}

/*
 * By the time we get here, we already hold the mm semaphore
 *
 * The mmap_sem may have been released depending on flags and our
 * return value.  See filemap_fault() and __lock_page_or_retry().
 */
static int __handle_mm_fault(struct vm_area_struct *vma, unsigned long address,
		unsigned int flags)
{
	struct fault_env fe = {
		.vma = vma,
		.address = address,
		.flags = flags,
		.vma_flags = vma->vm_flags,
		.vma_page_prot = vma->vm_page_prot,
	};
	struct mm_struct *mm = vma->vm_mm;
	pgd_t *pgd;
	pud_t *pud;

	pgd = pgd_offset(mm, address);
	pud = pud_alloc(mm, pgd, address);
	if (!pud)
		return VM_FAULT_OOM;
	fe.pmd = pmd_alloc(mm, pud, address);
	if (!fe.pmd)
		return VM_FAULT_OOM;
	if (pmd_none(*fe.pmd) && transparent_hugepage_enabled(vma)) {
		int ret = create_huge_pmd(&fe);
		if (!(ret & VM_FAULT_FALLBACK))
			return ret;
	} else {
		pmd_t orig_pmd = *fe.pmd;
		int ret;
#ifdef CONFIG_SPECULATIVE_PAGE_FAULT
		fe.sequence = raw_read_seqcount(&vma->vm_sequence);
#endif
		barrier();
		if (pmd_trans_huge(orig_pmd) || pmd_devmap(orig_pmd)) {
			if (pmd_protnone(orig_pmd) && vma_is_accessible(vma))
				return do_huge_pmd_numa_page(&fe, orig_pmd);

			if ((fe.flags & FAULT_FLAG_WRITE) &&
					!pmd_write(orig_pmd)) {
				ret = wp_huge_pmd(&fe, orig_pmd);
				if (!(ret & VM_FAULT_FALLBACK))
					return ret;
			} else {
				huge_pmd_set_accessed(&fe, orig_pmd);
				return 0;
			}
		}
	}

	return handle_pte_fault(&fe);
}

#ifdef CONFIG_SPECULATIVE_PAGE_FAULT

#ifndef __HAVE_ARCH_PTE_SPECIAL
/* This is required by vm_normal_page() */
#error "Speculative page fault handler requires __HAVE_ARCH_PTE_SPECIAL"
#endif
/*
 * vm_normal_page() adds some processing which should be done while
 * hodling the mmap_sem.
 */

/*
 * Tries to handle the page fault in a speculative way, without grabbing the
 * mmap_sem.
 * When VM_FAULT_RETRY is returned, the vma pointer is valid and this vma must
 * be checked later when the mmap_sem has been grabbed by calling
 * can_reuse_spf_vma().
 * This is needed as the returned vma is kept in memory until the call to
 * can_reuse_spf_vma() is made.
 */
int __handle_speculative_fault(struct mm_struct *mm, unsigned long address,
			       unsigned int flags, struct vm_area_struct **vma)
{
	struct fault_env fe = {
		.address = address,
	};
	pgd_t *pgd, pgdval;
	pud_t *pud, pudval;
	int seq, ret;

	/* Clear flags that may lead to release the mmap_sem to retry */
	flags &= ~(FAULT_FLAG_ALLOW_RETRY|FAULT_FLAG_KILLABLE);
	flags |= FAULT_FLAG_SPECULATIVE;

	*vma = get_vma(mm, address);
	if (!*vma)
		return VM_FAULT_RETRY;
	fe.vma = *vma;

	/* rmb <-> seqlock,vma_rb_erase() */
	seq = raw_read_seqcount(&fe.vma->vm_sequence);
	if (seq & 1) {
		trace_spf_vma_changed(_RET_IP_, fe.vma, address);
		return VM_FAULT_RETRY;
	}

	/*
	 * Can't call vm_ops service has we don't know what they would do
	 * with the VMA.
	 * This include huge page from hugetlbfs.
	 */
	if (fe.vma->vm_ops) {
		trace_spf_vma_notsup(_RET_IP_, fe.vma, address);
		return VM_FAULT_RETRY;
	}

	/*
	 * __anon_vma_prepare() requires the mmap_sem to be held
	 * because vm_next and vm_prev must be safe. This can't be guaranteed
	 * in the speculative path.
	 */
	if (unlikely(!fe.vma->anon_vma)) {
		trace_spf_vma_notsup(_RET_IP_, fe.vma, address);
		return VM_FAULT_RETRY;
	}

	fe.vma_flags = READ_ONCE(fe.vma->vm_flags);
	fe.vma_page_prot = READ_ONCE(fe.vma->vm_page_prot);

	/* Can't call userland page fault handler in the speculative path */
	if (unlikely(fe.vma_flags & VM_UFFD_MISSING)) {
		trace_spf_vma_notsup(_RET_IP_, fe.vma, address);
		return VM_FAULT_RETRY;
	}

	if (fe.vma_flags & VM_GROWSDOWN || fe.vma_flags & VM_GROWSUP) {
		/*
		 * This could be detected by the check address against VMA's
		 * boundaries but we want to trace it as not supported instead
		 * of changed.
		 */
		trace_spf_vma_notsup(_RET_IP_, fe.vma, address);
		return VM_FAULT_RETRY;
	}

	if (address < READ_ONCE(fe.vma->vm_start)
	    || READ_ONCE(fe.vma->vm_end) <= address) {
		trace_spf_vma_changed(_RET_IP_, fe.vma, address);
		return VM_FAULT_RETRY;
	}

	if (!arch_vma_access_permitted(fe.vma, flags & FAULT_FLAG_WRITE,
				       flags & FAULT_FLAG_INSTRUCTION,
				       flags & FAULT_FLAG_REMOTE))
		goto out_segv;

	/* This is one is required to check that the VMA has write access set */
	if (flags & FAULT_FLAG_WRITE) {
		if (unlikely(!(fe.vma_flags & VM_WRITE)))
			goto out_segv;
	} else if (unlikely(!(fe.vma_flags & (VM_READ|VM_EXEC|VM_WRITE))))
		goto out_segv;

#ifdef CONFIG_NUMA
	struct mempolicy *pol;

	/*
	 * MPOL_INTERLEAVE implies additional checks in
	 * mpol_misplaced() which are not compatible with the
	 *speculative page fault processing.
	 */
	pol = __get_vma_policy(fe.vma, address);
	if (!pol)
		pol = get_task_policy(current);

	if (pol && pol->mode == MPOL_INTERLEAVE) {
		trace_spf_vma_notsup(_RET_IP_, fe.vma, address);
		return VM_FAULT_RETRY;
	}
#endif

	/*
	 * Do a speculative lookup of the PTE entry.
	 */
	local_irq_disable();
	pgd = pgd_offset(mm, address);
	pgdval = READ_ONCE(*pgd);
	if (pgd_none(pgdval) || unlikely(pgd_bad(pgdval)))
		goto out_walk;

	pud = pud_offset(pgd, address);
	pudval = READ_ONCE(*pud);
	if (pud_none(pudval) || unlikely(pud_bad(pudval)))
		goto out_walk;

	fe.pmd = pmd_offset(pud, address);
	fe.orig_pmd = READ_ONCE(*fe.pmd);
	/*
	 * pmd_none could mean that a hugepage collapse is in progress
	 * in our back as collapse_huge_page() mark it before
	 * invalidating the pte (which is done once the IPI is catched
	 * by all CPU and we have interrupt disabled).
	 * For this reason we cannot handle THP in a speculative way since we
	 * can't safely indentify an in progress collapse operation done in our
	 * back on that PMD.
	 * Regarding the order of the following checks, see comment in
	 * pmd_devmap_trans_unstable()
	 */
	if (unlikely(pmd_devmap(fe.orig_pmd) ||
		     pmd_none(fe.orig_pmd) || pmd_trans_huge(fe.orig_pmd)))
		goto out_walk;

	/*
	 * The above does not allocate/instantiate page-tables because doing so
	 * would lead to the possibility of instantiating page-tables after
	 * free_pgtables() -- and consequently leaking them.
	 *
	 * The result is that we take at least one !speculative fault per PMD
	 * in order to instantiate it.
	 */

	fe.pte = pte_offset_map(fe.pmd, address);
	fe.orig_pte = READ_ONCE(*fe.pte);
	barrier(); /* See comment in handle_pte_fault() */
	if (pte_none(fe.orig_pte)) {
		pte_unmap(fe.pte);
		fe.pte = NULL;
	}

	fe.sequence = seq;
	fe.flags = flags;

	local_irq_enable();

	/*
	 * We need to re-validate the VMA after checking the bounds, otherwise
	 * we might have a false positive on the bounds.
	 */
	if (read_seqcount_retry(&fe.vma->vm_sequence, seq)) {
		trace_spf_vma_changed(_RET_IP_, fe.vma, address);
		return VM_FAULT_RETRY;
	}

	mem_cgroup_oom_enable();
	ret = handle_pte_fault(&fe);
	mem_cgroup_oom_disable();

	/*
	 * If there is no need to retry, don't return the vma to the caller.
	 */
	if (ret != VM_FAULT_RETRY) {
		count_vm_event(SPECULATIVE_PGFAULT);
		put_vma(fe.vma);
		*vma = NULL;
	}

	/*
	 * The task may have entered a memcg OOM situation but
	 * if the allocation error was handled gracefully (no
	 * VM_FAULT_OOM), there is no need to kill anything.
	 * Just clean up the OOM state peacefully.
	 */
	if (task_in_memcg_oom(current) && !(ret & VM_FAULT_OOM))
		mem_cgroup_oom_synchronize(false);
	return ret;

out_walk:
	trace_spf_vma_notsup(_RET_IP_, fe.vma, address);
	local_irq_enable();
	return VM_FAULT_RETRY;

out_segv:
	trace_spf_vma_access(_RET_IP_, fe.vma, address);
	/*
	 * We don't return VM_FAULT_RETRY so the caller is not expected to
	 * retrieve the fetched VMA.
	 */
	put_vma(fe.vma);
	*vma = NULL;
	return VM_FAULT_SIGSEGV;
}

/*
 * This is used to know if the vma fetch in the speculative page fault handler
 * is still valid when trying the regular fault path while holding the
 * mmap_sem.
 * The call to put_vma(vma) must be made after checking the vma's fields, as
 * the vma may be freed by put_vma(). In such a case it is expected that false
 * is returned.
 */
bool can_reuse_spf_vma(struct vm_area_struct *vma, unsigned long address)
{
	bool ret;

	ret = !RB_EMPTY_NODE(&vma->vm_rb) &&
		vma->vm_start <= address && address < vma->vm_end;
	put_vma(vma);
	return ret;
}
#endif /* CONFIG_SPECULATIVE_PAGE_FAULT */

/*
 * By the time we get here, we already hold the mm semaphore
 *
 * The mmap_sem may have been released depending on flags and our
 * return value.  See filemap_fault() and __lock_page_or_retry().
 */
int handle_mm_fault(struct vm_area_struct *vma, unsigned long address,
		unsigned int flags)
{
	int ret;

	__set_current_state(TASK_RUNNING);

	count_vm_event(PGFAULT);
	mem_cgroup_count_vm_event(vma->vm_mm, PGFAULT);

	/* do counter updates before entering really critical section. */
	check_sync_rss_stat(current);

	if (!arch_vma_access_permitted(vma, flags & FAULT_FLAG_WRITE,
					    flags & FAULT_FLAG_INSTRUCTION,
					    flags & FAULT_FLAG_REMOTE))
		return VM_FAULT_SIGSEGV;

	/*
	 * Enable the memcg OOM handling for faults triggered in user
	 * space.  Kernel faults are handled more gracefully.
	 */
	if (flags & FAULT_FLAG_USER)
		mem_cgroup_oom_enable();

	if (unlikely(is_vm_hugetlb_page(vma)))
		ret = hugetlb_fault(vma->vm_mm, vma, address, flags);
	else
		ret = __handle_mm_fault(vma, address, flags);

	if (flags & FAULT_FLAG_USER) {
		mem_cgroup_oom_disable();
                /*
                 * The task may have entered a memcg OOM situation but
                 * if the allocation error was handled gracefully (no
                 * VM_FAULT_OOM), there is no need to kill anything.
                 * Just clean up the OOM state peacefully.
                 */
                if (task_in_memcg_oom(current) && !(ret & VM_FAULT_OOM))
                        mem_cgroup_oom_synchronize(false);
	}

	/*
	 * This mm has been already reaped by the oom reaper and so the
	 * refault cannot be trusted in general. Anonymous refaults would
	 * lose data and give a zero page instead e.g. This is especially
	 * problem for use_mm() because regular tasks will just die and
	 * the corrupted data will not be visible anywhere while kthread
	 * will outlive the oom victim and potentially propagate the date
	 * further.
	 */
	if (unlikely((current->flags & PF_KTHREAD) && !(ret & VM_FAULT_ERROR)
				&& test_bit(MMF_UNSTABLE, &vma->vm_mm->flags))) {

		/*
		 * We are going to enforce SIGBUS but the PF path might have
		 * dropped the mmap_sem already so take it again so that
		 * we do not break expectations of all arch specific PF paths
		 * and g-u-p
		 */
		if (ret & VM_FAULT_RETRY)
			down_read(&vma->vm_mm->mmap_sem);
		ret = VM_FAULT_SIGBUS;
	}

	return ret;
}
EXPORT_SYMBOL_GPL(handle_mm_fault);

#ifndef __PAGETABLE_PUD_FOLDED
/*
 * Allocate page upper directory.
 * We've already handled the fast-path in-line.
 */
int __pud_alloc(struct mm_struct *mm, pgd_t *pgd, unsigned long address)
{
	pud_t *new = pud_alloc_one(mm, address);
	if (!new)
		return -ENOMEM;

	smp_wmb(); /* See comment in __pte_alloc */

	spin_lock(&mm->page_table_lock);
	if (pgd_present(*pgd))		/* Another has populated it */
		pud_free(mm, new);
	else
		pgd_populate(mm, pgd, new);
	spin_unlock(&mm->page_table_lock);
	return 0;
}
#endif /* __PAGETABLE_PUD_FOLDED */

#ifndef __PAGETABLE_PMD_FOLDED
/*
 * Allocate page middle directory.
 * We've already handled the fast-path in-line.
 */
int __pmd_alloc(struct mm_struct *mm, pud_t *pud, unsigned long address)
{
	pmd_t *new = pmd_alloc_one(mm, address);
	if (!new)
		return -ENOMEM;

	smp_wmb(); /* See comment in __pte_alloc */

	spin_lock(&mm->page_table_lock);
#ifndef __ARCH_HAS_4LEVEL_HACK
	if (!pud_present(*pud)) {
		mm_inc_nr_pmds(mm);
		pud_populate(mm, pud, new);
	} else	/* Another has populated it */
		pmd_free(mm, new);
#else
	if (!pgd_present(*pud)) {
		mm_inc_nr_pmds(mm);
		pgd_populate(mm, pud, new);
	} else /* Another has populated it */
		pmd_free(mm, new);
#endif /* __ARCH_HAS_4LEVEL_HACK */
	spin_unlock(&mm->page_table_lock);
	return 0;
}
#endif /* __PAGETABLE_PMD_FOLDED */

static int __follow_pte_pmd(struct mm_struct *mm, unsigned long address,
		pte_t **ptepp, pmd_t **pmdpp, spinlock_t **ptlp)
{
	pgd_t *pgd;
	pud_t *pud;
	pmd_t *pmd;
	pte_t *ptep;

	pgd = pgd_offset(mm, address);
	if (pgd_none(*pgd) || unlikely(pgd_bad(*pgd)))
		goto out;

	pud = pud_offset(pgd, address);
	if (pud_none(*pud) || unlikely(pud_bad(*pud)))
		goto out;

	pmd = pmd_offset(pud, address);
	VM_BUG_ON(pmd_trans_huge(*pmd));

	if (pmd_huge(*pmd)) {
		if (!pmdpp)
			goto out;

		*ptlp = pmd_lock(mm, pmd);
		if (pmd_huge(*pmd)) {
			*pmdpp = pmd;
			return 0;
		}
		spin_unlock(*ptlp);
	}

	if (pmd_none(*pmd) || unlikely(pmd_bad(*pmd)))
		goto out;

	ptep = pte_offset_map_lock(mm, pmd, address, ptlp);
	if (!ptep)
		goto out;
	if (!pte_present(*ptep))
		goto unlock;
	*ptepp = ptep;
	return 0;
unlock:
	pte_unmap_unlock(ptep, *ptlp);
out:
	return -EINVAL;
}

static inline int follow_pte(struct mm_struct *mm, unsigned long address,
			     pte_t **ptepp, spinlock_t **ptlp)
{
	int res;

	/* (void) is needed to make gcc happy */
	(void) __cond_lock(*ptlp,
			   !(res = __follow_pte_pmd(mm, address, ptepp, NULL,
					   ptlp)));
	return res;
}

int follow_pte_pmd(struct mm_struct *mm, unsigned long address,
			     pte_t **ptepp, pmd_t **pmdpp, spinlock_t **ptlp)
{
	int res;

	/* (void) is needed to make gcc happy */
	(void) __cond_lock(*ptlp,
			   !(res = __follow_pte_pmd(mm, address, ptepp, pmdpp,
					   ptlp)));
	return res;
}
EXPORT_SYMBOL(follow_pte_pmd);

/**
 * follow_pfn - look up PFN at a user virtual address
 * @vma: memory mapping
 * @address: user virtual address
 * @pfn: location to store found PFN
 *
 * Only IO mappings and raw PFN mappings are allowed.
 *
 * Returns zero and the pfn at @pfn on success, -ve otherwise.
 */
int follow_pfn(struct vm_area_struct *vma, unsigned long address,
	unsigned long *pfn)
{
	int ret = -EINVAL;
	spinlock_t *ptl;
	pte_t *ptep;

	if (!(vma->vm_flags & (VM_IO | VM_PFNMAP)))
		return ret;

	ret = follow_pte(vma->vm_mm, address, &ptep, &ptl);
	if (ret)
		return ret;
	*pfn = pte_pfn(*ptep);
	pte_unmap_unlock(ptep, ptl);
	return 0;
}
EXPORT_SYMBOL(follow_pfn);

#ifdef CONFIG_HAVE_IOREMAP_PROT
int follow_phys(struct vm_area_struct *vma,
		unsigned long address, unsigned int flags,
		unsigned long *prot, resource_size_t *phys)
{
	int ret = -EINVAL;
	pte_t *ptep, pte;
	spinlock_t *ptl;

	if (!(vma->vm_flags & (VM_IO | VM_PFNMAP)))
		goto out;

	if (follow_pte(vma->vm_mm, address, &ptep, &ptl))
		goto out;
	pte = *ptep;

	if ((flags & FOLL_WRITE) && !pte_write(pte))
		goto unlock;

	*prot = pgprot_val(pte_pgprot(pte));
	*phys = (resource_size_t)pte_pfn(pte) << PAGE_SHIFT;

	ret = 0;
unlock:
	pte_unmap_unlock(ptep, ptl);
out:
	return ret;
}

int generic_access_phys(struct vm_area_struct *vma, unsigned long addr,
			void *buf, int len, int write)
{
	resource_size_t phys_addr;
	unsigned long prot = 0;
	void __iomem *maddr;
	int offset = addr & (PAGE_SIZE-1);

	if (follow_phys(vma, addr, write, &prot, &phys_addr))
		return -EINVAL;

	maddr = ioremap_prot(phys_addr, PAGE_ALIGN(len + offset), prot);
	if (!maddr)
		return -ENOMEM;

	if (write)
		memcpy_toio(maddr + offset, buf, len);
	else
		memcpy_fromio(buf, maddr + offset, len);
	iounmap(maddr);

	return len;
}
EXPORT_SYMBOL_GPL(generic_access_phys);
#endif

/*
 * Access another process' address space as given in mm.  If non-NULL, use the
 * given task for page fault accounting.
 */
int __access_remote_vm(struct task_struct *tsk, struct mm_struct *mm,
		unsigned long addr, void *buf, int len, unsigned int gup_flags)
{
	struct vm_area_struct *vma;
	void *old_buf = buf;
	int write = gup_flags & FOLL_WRITE;

	down_read(&mm->mmap_sem);
	/* ignore errors, just check how much was successfully transferred */
	while (len) {
		int bytes, ret, offset;
		void *maddr;
		struct page *page = NULL;

		ret = get_user_pages_remote(tsk, mm, addr, 1,
				gup_flags, &page, &vma);
		if (ret <= 0) {
#ifndef CONFIG_HAVE_IOREMAP_PROT
			break;
#else
			/*
			 * Check if this is a VM_IO | VM_PFNMAP VMA, which
			 * we can access using slightly different code.
			 */
			vma = find_vma(mm, addr);
			if (!vma || vma->vm_start > addr)
				break;
			if (vma->vm_ops && vma->vm_ops->access)
				ret = vma->vm_ops->access(vma, addr, buf,
							  len, write);
			if (ret <= 0)
				break;
			bytes = ret;
#endif
		} else {
			bytes = len;
			offset = addr & (PAGE_SIZE-1);
			if (bytes > PAGE_SIZE-offset)
				bytes = PAGE_SIZE-offset;

			maddr = kmap(page);
			if (write) {
				copy_to_user_page(vma, page, addr,
						  maddr + offset, buf, bytes);
				set_page_dirty_lock(page);
			} else {
				copy_from_user_page(vma, page, addr,
						    buf, maddr + offset, bytes);
			}
			kunmap(page);
			put_page(page);
		}
		len -= bytes;
		buf += bytes;
		addr += bytes;
	}
	up_read(&mm->mmap_sem);

	return buf - old_buf;
}

/**
 * access_remote_vm - access another process' address space
 * @mm:		the mm_struct of the target address space
 * @addr:	start address to access
 * @buf:	source or destination buffer
 * @len:	number of bytes to transfer
 * @gup_flags:	flags modifying lookup behaviour
 *
 * The caller must hold a reference on @mm.
 */
int access_remote_vm(struct mm_struct *mm, unsigned long addr,
		void *buf, int len, unsigned int gup_flags)
{
	return __access_remote_vm(NULL, mm, addr, buf, len, gup_flags);
}

/*
 * Access another process' address space.
 * Source/target buffer must be kernel space,
 * Do not walk the page table directly, use get_user_pages
 */
int access_process_vm(struct task_struct *tsk, unsigned long addr,
		void *buf, int len, unsigned int gup_flags)
{
	struct mm_struct *mm;
	int ret;

	mm = get_task_mm(tsk);
	if (!mm)
		return 0;

	ret = __access_remote_vm(tsk, mm, addr, buf, len, gup_flags);

	mmput(mm);

	return ret;
}

/*
 * Print the name of a VMA.
 */
void print_vma_addr(char *prefix, unsigned long ip)
{
	struct mm_struct *mm = current->mm;
	struct vm_area_struct *vma;

	/*
	 * Do not print if we are in atomic
	 * contexts (in exception stacks, etc.):
	 */
	if (preempt_count())
		return;

	down_read(&mm->mmap_sem);
	vma = find_vma(mm, ip);
	if (vma && vma->vm_file) {
		struct file *f = vma->vm_file;
		char *buf = (char *)__get_free_page(GFP_KERNEL);
		if (buf) {
			char *p;

			p = file_path(f, buf, PAGE_SIZE);
			if (IS_ERR(p))
				p = "?";
			printk("%s%s[%lx+%lx]", prefix, kbasename(p),
					vma->vm_start,
					vma->vm_end - vma->vm_start);
			free_page((unsigned long)buf);
		}
	}
	up_read(&mm->mmap_sem);
}

#if defined(CONFIG_PROVE_LOCKING) || defined(CONFIG_DEBUG_ATOMIC_SLEEP)
void __might_fault(const char *file, int line)
{
	/*
	 * Some code (nfs/sunrpc) uses socket ops on kernel memory while
	 * holding the mmap_sem, this is safe because kernel memory doesn't
	 * get paged out, therefore we'll never actually fault, and the
	 * below annotations will generate false positives.
	 */
	if (segment_eq(get_fs(), KERNEL_DS))
		return;
	if (pagefault_disabled())
		return;
	__might_sleep(file, line, 0);
#if defined(CONFIG_DEBUG_ATOMIC_SLEEP)
	if (current->mm)
		might_lock_read(&current->mm->mmap_sem);
#endif
}
EXPORT_SYMBOL(__might_fault);
#endif

#if defined(CONFIG_TRANSPARENT_HUGEPAGE) || defined(CONFIG_HUGETLBFS)
static void clear_gigantic_page(struct page *page,
				unsigned long addr,
				unsigned int pages_per_huge_page)
{
	int i;
	struct page *p = page;

	might_sleep();
	for (i = 0; i < pages_per_huge_page;
	     i++, p = mem_map_next(p, page, i)) {
		cond_resched();
		clear_user_highpage(p, addr + i * PAGE_SIZE);
	}
}
void clear_huge_page(struct page *page,
		     unsigned long addr, unsigned int pages_per_huge_page)
{
	int i;

	if (unlikely(pages_per_huge_page > MAX_ORDER_NR_PAGES)) {
		clear_gigantic_page(page, addr, pages_per_huge_page);
		return;
	}

	might_sleep();
	for (i = 0; i < pages_per_huge_page; i++) {
		cond_resched();
		clear_user_highpage(page + i, addr + i * PAGE_SIZE);
	}
}

static void copy_user_gigantic_page(struct page *dst, struct page *src,
				    unsigned long addr,
				    struct vm_area_struct *vma,
				    unsigned int pages_per_huge_page)
{
	int i;
	struct page *dst_base = dst;
	struct page *src_base = src;

	for (i = 0; i < pages_per_huge_page; ) {
		cond_resched();
		copy_user_highpage(dst, src, addr + i*PAGE_SIZE, vma);

		i++;
		dst = mem_map_next(dst, dst_base, i);
		src = mem_map_next(src, src_base, i);
	}
}

void copy_user_huge_page(struct page *dst, struct page *src,
			 unsigned long addr, struct vm_area_struct *vma,
			 unsigned int pages_per_huge_page)
{
	int i;

	if (unlikely(pages_per_huge_page > MAX_ORDER_NR_PAGES)) {
		copy_user_gigantic_page(dst, src, addr, vma,
					pages_per_huge_page);
		return;
	}

	might_sleep();
	for (i = 0; i < pages_per_huge_page; i++) {
		cond_resched();
		copy_user_highpage(dst + i, src + i, addr + i*PAGE_SIZE, vma);
	}
}
#endif /* CONFIG_TRANSPARENT_HUGEPAGE || CONFIG_HUGETLBFS */

#if USE_SPLIT_PTE_PTLOCKS && ALLOC_SPLIT_PTLOCKS

static struct kmem_cache *page_ptl_cachep;

void __init ptlock_cache_init(void)
{
	page_ptl_cachep = kmem_cache_create("page->ptl", sizeof(spinlock_t), 0,
			SLAB_PANIC, NULL);
}

bool ptlock_alloc(struct page *page)
{
	spinlock_t *ptl;

	ptl = kmem_cache_alloc(page_ptl_cachep, GFP_KERNEL);
	if (!ptl)
		return false;
	page->ptl = ptl;
	return true;
}

void ptlock_free(struct page *page)
{
	kmem_cache_free(page_ptl_cachep, page->ptl);
}
#endif<|MERGE_RESOLUTION|>--- conflicted
+++ resolved
@@ -1217,12 +1217,6 @@
 			}
 			continue;
 		}
-<<<<<<< HEAD
-		/* If details->check_mapping, we leave swap entries. */
-		if (unlikely(details))
-			continue;
-=======
->>>>>>> 1cbab1d9
 
 		entry = pte_to_swp_entry(ptent);
 		if (!non_swap_entry(entry)) {
