/*
 *  linux/mm/memory.c
 *
 *  Copyright (C) 1991, 1992, 1993, 1994  Linus Torvalds
 */

/*
 * demand-loading started 01.12.91 - seems it is high on the list of
 * things wanted, and it should be easy to implement. - Linus
 */

/*
 * Ok, demand-loading was easy, shared pages a little bit tricker. Shared
 * pages started 02.12.91, seems to work. - Linus.
 *
 * Tested sharing by executing about 30 /bin/sh: under the old kernel it
 * would have taken more than the 6M I have free, but it worked well as
 * far as I could see.
 *
 * Also corrected some "invalidate()"s - I wasn't doing enough of them.
 */

/*
 * Real VM (paging to/from disk) started 18.12.91. Much more work and
 * thought has to go into this. Oh, well..
 * 19.12.91  -  works, somewhat. Sometimes I get faults, don't know why.
 *		Found it. Everything seems to work now.
 * 20.12.91  -  Ok, making the swap-device changeable like the root.
 */

/*
 * 05.04.94  -  Multi-page memory management added for v1.1.
 * 		Idea by Alex Bligh (alex@cconcepts.co.uk)
 *
 * 16.07.99  -  Support of BIGMEM added by Gerhard Wichert, Siemens AG
 *		(Gerhard.Wichert@pdb.siemens.de)
 *
 * Aug/Sep 2004 Changed to four level page tables (Andi Kleen)
 */

#include <linux/kernel_stat.h>
#include <linux/mm.h>
#include <linux/hugetlb.h>
#include <linux/mman.h>
#include <linux/swap.h>
#include <linux/highmem.h>
#include <linux/pagemap.h>
#include <linux/ksm.h>
#include <linux/rmap.h>
#include <linux/export.h>
#include <linux/delayacct.h>
#include <linux/init.h>
#include <linux/pfn_t.h>
#include <linux/writeback.h>
#include <linux/memcontrol.h>
#include <linux/mmu_notifier.h>
#include <linux/kallsyms.h>
#include <linux/swapops.h>
#include <linux/elf.h>
#include <linux/gfp.h>
#include <linux/migrate.h>
#include <linux/string.h>
#include <linux/dma-debug.h>
#include <linux/debugfs.h>
#include <linux/userfaultfd_k.h>
#include <linux/dax.h>

#include <asm/io.h>
#include <asm/mmu_context.h>
#include <asm/pgalloc.h>
#include <asm/uaccess.h>
#include <asm/tlb.h>
#include <asm/tlbflush.h>
#include <asm/pgtable.h>

#include "internal.h"

#define CREATE_TRACE_POINTS
#include <trace/events/pagefault.h>

#if defined(LAST_CPUPID_NOT_IN_PAGE_FLAGS) && !defined(CONFIG_COMPILE_TEST)
#warning Unfortunate NUMA and NUMA Balancing config, growing page-frame for last_cpupid.
#endif

#ifndef CONFIG_NEED_MULTIPLE_NODES
/* use the per-pgdat data instead for discontigmem - mbligh */
unsigned long max_mapnr;
struct page *mem_map;

EXPORT_SYMBOL(max_mapnr);
EXPORT_SYMBOL(mem_map);
#endif

/*
 * A number of key systems in x86 including ioremap() rely on the assumption
 * that high_memory defines the upper bound on direct map memory, then end
 * of ZONE_NORMAL.  Under CONFIG_DISCONTIG this means that max_low_pfn and
 * highstart_pfn must be the same; there must be no gap between ZONE_NORMAL
 * and ZONE_HIGHMEM.
 */
void * high_memory;

EXPORT_SYMBOL(high_memory);

/*
 * Randomize the address space (stacks, mmaps, brk, etc.).
 *
 * ( When CONFIG_COMPAT_BRK=y we exclude brk from randomization,
 *   as ancient (libc5 based) binaries can segfault. )
 */
int randomize_va_space __read_mostly =
#ifdef CONFIG_COMPAT_BRK
					1;
#else
					2;
#endif

static int __init disable_randmaps(char *s)
{
	randomize_va_space = 0;
	return 1;
}
__setup("norandmaps", disable_randmaps);

unsigned long zero_pfn __read_mostly;
unsigned long highest_memmap_pfn __read_mostly;

EXPORT_SYMBOL(zero_pfn);

/*
 * CONFIG_MMU architectures set up ZERO_PAGE in their paging_init()
 */
static int __init init_zero_pfn(void)
{
	zero_pfn = page_to_pfn(ZERO_PAGE(0));
	return 0;
}
early_initcall(init_zero_pfn);


#if defined(SPLIT_RSS_COUNTING)

void sync_mm_rss(struct mm_struct *mm)
{
	int i;

	for (i = 0; i < NR_MM_COUNTERS; i++) {
		if (current->rss_stat.count[i]) {
			add_mm_counter(mm, i, current->rss_stat.count[i]);
			current->rss_stat.count[i] = 0;
		}
	}
	current->rss_stat.events = 0;
}

static void add_mm_counter_fast(struct mm_struct *mm, int member, int val)
{
	struct task_struct *task = current;

	if (likely(task->mm == mm))
		task->rss_stat.count[member] += val;
	else
		add_mm_counter(mm, member, val);
}
#define inc_mm_counter_fast(mm, member) add_mm_counter_fast(mm, member, 1)
#define dec_mm_counter_fast(mm, member) add_mm_counter_fast(mm, member, -1)

/* sync counter once per 64 page faults */
#define TASK_RSS_EVENTS_THRESH	(64)
static void check_sync_rss_stat(struct task_struct *task)
{
	if (unlikely(task != current))
		return;
	if (unlikely(task->rss_stat.events++ > TASK_RSS_EVENTS_THRESH))
		sync_mm_rss(task->mm);
}
#else /* SPLIT_RSS_COUNTING */

#define inc_mm_counter_fast(mm, member) inc_mm_counter(mm, member)
#define dec_mm_counter_fast(mm, member) dec_mm_counter(mm, member)

static void check_sync_rss_stat(struct task_struct *task)
{
}

#endif /* SPLIT_RSS_COUNTING */

#ifdef HAVE_GENERIC_MMU_GATHER

static bool tlb_next_batch(struct mmu_gather *tlb)
{
	struct mmu_gather_batch *batch;

	batch = tlb->active;
	if (batch->next) {
		tlb->active = batch->next;
		return true;
	}

	if (tlb->batch_count == MAX_GATHER_BATCH_COUNT)
		return false;

	batch = (void *)__get_free_pages(GFP_NOWAIT | __GFP_NOWARN, 0);
	if (!batch)
		return false;

	tlb->batch_count++;
	batch->next = NULL;
	batch->nr   = 0;
	batch->max  = MAX_GATHER_BATCH;

	tlb->active->next = batch;
	tlb->active = batch;

	return true;
}

/* tlb_gather_mmu
 *	Called to initialize an (on-stack) mmu_gather structure for page-table
 *	tear-down from @mm. The @fullmm argument is used when @mm is without
 *	users and we're going to destroy the full address space (exit/execve).
 */
void tlb_gather_mmu(struct mmu_gather *tlb, struct mm_struct *mm, unsigned long start, unsigned long end)
{
	tlb->mm = mm;

	/* Is it from 0 to ~0? */
	tlb->fullmm     = !(start | (end+1));
	tlb->need_flush_all = 0;
	tlb->local.next = NULL;
	tlb->local.nr   = 0;
	tlb->local.max  = ARRAY_SIZE(tlb->__pages);
	tlb->active     = &tlb->local;
	tlb->batch_count = 0;

#ifdef CONFIG_HAVE_RCU_TABLE_FREE
	tlb->batch = NULL;
#endif
	tlb->page_size = 0;

	__tlb_reset_range(tlb);
}

static void tlb_flush_mmu_tlbonly(struct mmu_gather *tlb)
{
	if (!tlb->end)
		return;

	tlb_flush(tlb);
	mmu_notifier_invalidate_range(tlb->mm, tlb->start, tlb->end);
#ifdef CONFIG_HAVE_RCU_TABLE_FREE
	tlb_table_flush(tlb);
#endif
	__tlb_reset_range(tlb);
}

static void tlb_flush_mmu_free(struct mmu_gather *tlb)
{
	struct mmu_gather_batch *batch;

	for (batch = &tlb->local; batch && batch->nr; batch = batch->next) {
		free_pages_and_swap_cache(batch->pages, batch->nr);
		batch->nr = 0;
	}
	tlb->active = &tlb->local;
}

void tlb_flush_mmu(struct mmu_gather *tlb)
{
	tlb_flush_mmu_tlbonly(tlb);
	tlb_flush_mmu_free(tlb);
}

/* tlb_finish_mmu
 *	Called at the end of the shootdown operation to free up any resources
 *	that were required.
 */
void tlb_finish_mmu(struct mmu_gather *tlb, unsigned long start, unsigned long end)
{
	struct mmu_gather_batch *batch, *next;

	tlb_flush_mmu(tlb);

	/* keep the page table cache within bounds */
	check_pgt_cache();

	for (batch = tlb->local.next; batch; batch = next) {
		next = batch->next;
		free_pages((unsigned long)batch, 0);
	}
	tlb->local.next = NULL;
}

/* __tlb_remove_page
 *	Must perform the equivalent to __free_pte(pte_get_and_clear(ptep)), while
 *	handling the additional races in SMP caused by other CPUs caching valid
 *	mappings in their TLBs. Returns the number of free page slots left.
 *	When out of page slots we must call tlb_flush_mmu().
 *returns true if the caller should flush.
 */
bool __tlb_remove_page_size(struct mmu_gather *tlb, struct page *page, int page_size)
{
	struct mmu_gather_batch *batch;

	VM_BUG_ON(!tlb->end);

	if (!tlb->page_size)
		tlb->page_size = page_size;
	else {
		if (page_size != tlb->page_size)
			return true;
	}

	batch = tlb->active;
	if (batch->nr == batch->max) {
		if (!tlb_next_batch(tlb))
			return true;
		batch = tlb->active;
	}
	VM_BUG_ON_PAGE(batch->nr > batch->max, page);

	batch->pages[batch->nr++] = page;
	return false;
}

void tlb_flush_pmd_range(struct mmu_gather *tlb, unsigned long address,
			 unsigned long size)
{
	if (tlb->page_size != 0 && tlb->page_size != PMD_SIZE)
		tlb_flush_mmu(tlb);

	tlb->page_size = PMD_SIZE;
	tlb->start = min(tlb->start, address);
	tlb->end = max(tlb->end, address + size);
	/*
	 * Track the last address with which we adjusted the range. This
	 * will be used later to adjust again after a mmu_flush due to
	 * failed __tlb_remove_page
	 */
	tlb->addr = address + size - PMD_SIZE;
}
#endif /* HAVE_GENERIC_MMU_GATHER */

#ifdef CONFIG_HAVE_RCU_TABLE_FREE

/*
 * See the comment near struct mmu_table_batch.
 */

static void tlb_remove_table_smp_sync(void *arg)
{
	/* Simply deliver the interrupt */
}

static void tlb_remove_table_one(void *table)
{
	/*
	 * This isn't an RCU grace period and hence the page-tables cannot be
	 * assumed to be actually RCU-freed.
	 *
	 * It is however sufficient for software page-table walkers that rely on
	 * IRQ disabling. See the comment near struct mmu_table_batch.
	 */
	smp_call_function(tlb_remove_table_smp_sync, NULL, 1);
	__tlb_remove_table(table);
}

static void tlb_remove_table_rcu(struct rcu_head *head)
{
	struct mmu_table_batch *batch;
	int i;

	batch = container_of(head, struct mmu_table_batch, rcu);

	for (i = 0; i < batch->nr; i++)
		__tlb_remove_table(batch->tables[i]);

	free_page((unsigned long)batch);
}

void tlb_table_flush(struct mmu_gather *tlb)
{
	struct mmu_table_batch **batch = &tlb->batch;

	if (*batch) {
		call_rcu_sched(&(*batch)->rcu, tlb_remove_table_rcu);
		*batch = NULL;
	}
}

void tlb_remove_table(struct mmu_gather *tlb, void *table)
{
	struct mmu_table_batch **batch = &tlb->batch;

	if (*batch == NULL) {
		*batch = (struct mmu_table_batch *)__get_free_page(GFP_NOWAIT | __GFP_NOWARN);
		if (*batch == NULL) {
			tlb_remove_table_one(table);
			return;
		}
		(*batch)->nr = 0;
	}
	(*batch)->tables[(*batch)->nr++] = table;
	if ((*batch)->nr == MAX_TABLE_BATCH)
		tlb_table_flush(tlb);
}

#endif /* CONFIG_HAVE_RCU_TABLE_FREE */

/*
 * Note: this doesn't free the actual pages themselves. That
 * has been handled earlier when unmapping all the memory regions.
 */
static void free_pte_range(struct mmu_gather *tlb, pmd_t *pmd,
			   unsigned long addr)
{
	pgtable_t token = pmd_pgtable(*pmd);
	pmd_clear(pmd);
	pte_free_tlb(tlb, token, addr);
	atomic_long_dec(&tlb->mm->nr_ptes);
}

static inline void free_pmd_range(struct mmu_gather *tlb, pud_t *pud,
				unsigned long addr, unsigned long end,
				unsigned long floor, unsigned long ceiling)
{
	pmd_t *pmd;
	unsigned long next;
	unsigned long start;

	start = addr;
	pmd = pmd_offset(pud, addr);
	do {
		next = pmd_addr_end(addr, end);
		if (pmd_none_or_clear_bad(pmd))
			continue;
		free_pte_range(tlb, pmd, addr);
	} while (pmd++, addr = next, addr != end);

	start &= PUD_MASK;
	if (start < floor)
		return;
	if (ceiling) {
		ceiling &= PUD_MASK;
		if (!ceiling)
			return;
	}
	if (end - 1 > ceiling - 1)
		return;

	pmd = pmd_offset(pud, start);
	pud_clear(pud);
	pmd_free_tlb(tlb, pmd, start);
	mm_dec_nr_pmds(tlb->mm);
}

static inline void free_pud_range(struct mmu_gather *tlb, pgd_t *pgd,
				unsigned long addr, unsigned long end,
				unsigned long floor, unsigned long ceiling)
{
	pud_t *pud;
	unsigned long next;
	unsigned long start;

	start = addr;
	pud = pud_offset(pgd, addr);
	do {
		next = pud_addr_end(addr, end);
		if (pud_none_or_clear_bad(pud))
			continue;
		free_pmd_range(tlb, pud, addr, next, floor, ceiling);
	} while (pud++, addr = next, addr != end);

	start &= PGDIR_MASK;
	if (start < floor)
		return;
	if (ceiling) {
		ceiling &= PGDIR_MASK;
		if (!ceiling)
			return;
	}
	if (end - 1 > ceiling - 1)
		return;

	pud = pud_offset(pgd, start);
	pgd_clear(pgd);
	pud_free_tlb(tlb, pud, start);
}

/*
 * This function frees user-level page tables of a process.
 */
void free_pgd_range(struct mmu_gather *tlb,
			unsigned long addr, unsigned long end,
			unsigned long floor, unsigned long ceiling)
{
	pgd_t *pgd;
	unsigned long next;

	/*
	 * The next few lines have given us lots of grief...
	 *
	 * Why are we testing PMD* at this top level?  Because often
	 * there will be no work to do at all, and we'd prefer not to
	 * go all the way down to the bottom just to discover that.
	 *
	 * Why all these "- 1"s?  Because 0 represents both the bottom
	 * of the address space and the top of it (using -1 for the
	 * top wouldn't help much: the masks would do the wrong thing).
	 * The rule is that addr 0 and floor 0 refer to the bottom of
	 * the address space, but end 0 and ceiling 0 refer to the top
	 * Comparisons need to use "end - 1" and "ceiling - 1" (though
	 * that end 0 case should be mythical).
	 *
	 * Wherever addr is brought up or ceiling brought down, we must
	 * be careful to reject "the opposite 0" before it confuses the
	 * subsequent tests.  But what about where end is brought down
	 * by PMD_SIZE below? no, end can't go down to 0 there.
	 *
	 * Whereas we round start (addr) and ceiling down, by different
	 * masks at different levels, in order to test whether a table
	 * now has no other vmas using it, so can be freed, we don't
	 * bother to round floor or end up - the tests don't need that.
	 */

	addr &= PMD_MASK;
	if (addr < floor) {
		addr += PMD_SIZE;
		if (!addr)
			return;
	}
	if (ceiling) {
		ceiling &= PMD_MASK;
		if (!ceiling)
			return;
	}
	if (end - 1 > ceiling - 1)
		end -= PMD_SIZE;
	if (addr > end - 1)
		return;

	pgd = pgd_offset(tlb->mm, addr);
	do {
		next = pgd_addr_end(addr, end);
		if (pgd_none_or_clear_bad(pgd))
			continue;
		free_pud_range(tlb, pgd, addr, next, floor, ceiling);
	} while (pgd++, addr = next, addr != end);
}

void free_pgtables(struct mmu_gather *tlb, struct vm_area_struct *vma,
		unsigned long floor, unsigned long ceiling)
{
	while (vma) {
		struct vm_area_struct *next = vma->vm_next;
		unsigned long addr = vma->vm_start;

		/*
		 * Hide vma from rmap and truncate_pagecache before freeing
		 * pgtables
		 */
		vm_write_begin(vma);
		unlink_anon_vmas(vma);
		vm_write_end(vma);
		unlink_file_vma(vma);

		if (is_vm_hugetlb_page(vma)) {
			hugetlb_free_pgd_range(tlb, addr, vma->vm_end,
				floor, next? next->vm_start: ceiling);
		} else {
			/*
			 * Optimization: gather nearby vmas into one call down
			 */
			while (next && next->vm_start <= vma->vm_end + PMD_SIZE
			       && !is_vm_hugetlb_page(next)) {
				vma = next;
				next = vma->vm_next;
				vm_write_begin(vma);
				unlink_anon_vmas(vma);
				vm_write_end(vma);
				unlink_file_vma(vma);
			}
			free_pgd_range(tlb, addr, vma->vm_end,
				floor, next? next->vm_start: ceiling);
		}
		vma = next;
	}
}

int __pte_alloc(struct mm_struct *mm, pmd_t *pmd, unsigned long address)
{
	spinlock_t *ptl;
	pgtable_t new = pte_alloc_one(mm, address);
	if (!new)
		return -ENOMEM;

	/*
	 * Ensure all pte setup (eg. pte page lock and page clearing) are
	 * visible before the pte is made visible to other CPUs by being
	 * put into page tables.
	 *
	 * The other side of the story is the pointer chasing in the page
	 * table walking code (when walking the page table without locking;
	 * ie. most of the time). Fortunately, these data accesses consist
	 * of a chain of data-dependent loads, meaning most CPUs (alpha
	 * being the notable exception) will already guarantee loads are
	 * seen in-order. See the alpha page table accessors for the
	 * smp_read_barrier_depends() barriers in page table walking code.
	 */
	smp_wmb(); /* Could be smp_wmb__xxx(before|after)_spin_lock */

	ptl = pmd_lock(mm, pmd);
	if (likely(pmd_none(*pmd))) {	/* Has another populated it ? */
		atomic_long_inc(&mm->nr_ptes);
		pmd_populate(mm, pmd, new);
		new = NULL;
	}
	spin_unlock(ptl);
	if (new)
		pte_free(mm, new);
	return 0;
}

int __pte_alloc_kernel(pmd_t *pmd, unsigned long address)
{
	pte_t *new = pte_alloc_one_kernel(&init_mm, address);
	if (!new)
		return -ENOMEM;

	smp_wmb(); /* See comment in __pte_alloc */

	spin_lock(&init_mm.page_table_lock);
	if (likely(pmd_none(*pmd))) {	/* Has another populated it ? */
		pmd_populate_kernel(&init_mm, pmd, new);
		new = NULL;
	}
	spin_unlock(&init_mm.page_table_lock);
	if (new)
		pte_free_kernel(&init_mm, new);
	return 0;
}

static inline void init_rss_vec(int *rss)
{
	memset(rss, 0, sizeof(int) * NR_MM_COUNTERS);
}

static inline void add_mm_rss_vec(struct mm_struct *mm, int *rss)
{
	int i;

	if (current->mm == mm)
		sync_mm_rss(mm);
	for (i = 0; i < NR_MM_COUNTERS; i++)
		if (rss[i])
			add_mm_counter(mm, i, rss[i]);
}

/*
 * This function is called to print an error when a bad pte
 * is found. For example, we might have a PFN-mapped pte in
 * a region that doesn't allow it.
 *
 * The calling function must still handle the error.
 */
static void print_bad_pte(struct vm_area_struct *vma, unsigned long addr,
			  pte_t pte, struct page *page)
{
	pgd_t *pgd = pgd_offset(vma->vm_mm, addr);
	pud_t *pud = pud_offset(pgd, addr);
	pmd_t *pmd = pmd_offset(pud, addr);
	struct address_space *mapping;
	pgoff_t index;
	static unsigned long resume;
	static unsigned long nr_shown;
	static unsigned long nr_unshown;

	/*
	 * Allow a burst of 60 reports, then keep quiet for that minute;
	 * or allow a steady drip of one report per second.
	 */
	if (nr_shown == 60) {
		if (time_before(jiffies, resume)) {
			nr_unshown++;
			return;
		}
		if (nr_unshown) {
			pr_alert("BUG: Bad page map: %lu messages suppressed\n",
				 nr_unshown);
			nr_unshown = 0;
		}
		nr_shown = 0;
	}
	if (nr_shown++ == 0)
		resume = jiffies + 60 * HZ;

	mapping = vma->vm_file ? vma->vm_file->f_mapping : NULL;
	index = linear_page_index(vma, addr);

	pr_alert("BUG: Bad page map in process %s  pte:%08llx pmd:%08llx\n",
		 current->comm,
		 (long long)pte_val(pte), (long long)pmd_val(*pmd));
	if (page)
		dump_page(page, "bad pte");
	pr_alert("addr:%p vm_flags:%08lx anon_vma:%p mapping:%p index:%lx\n",
		 (void *)addr, READ_ONCE(vma->vm_flags), vma->anon_vma,
		 mapping, index);
	/*
	 * Choose text because data symbols depend on CONFIG_KALLSYMS_ALL=y
	 */
	pr_alert("file:%pD fault:%pf mmap:%pf readpage:%pf\n",
		 vma->vm_file,
		 vma->vm_ops ? vma->vm_ops->fault : NULL,
		 vma->vm_file ? vma->vm_file->f_op->mmap : NULL,
		 mapping ? mapping->a_ops->readpage : NULL);
	dump_stack();
	add_taint(TAINT_BAD_PAGE, LOCKDEP_NOW_UNRELIABLE);
}

/*
 * __vm_normal_page -- This function gets the "struct page" associated with
 * a pte.
 *
 * "Special" mappings do not wish to be associated with a "struct page" (either
 * it doesn't exist, or it exists but they don't want to touch it). In this
 * case, NULL is returned here. "Normal" mappings do have a struct page.
 *
 * There are 2 broad cases. Firstly, an architecture may define a pte_special()
 * pte bit, in which case this function is trivial. Secondly, an architecture
 * may not have a spare pte bit, which requires a more complicated scheme,
 * described below.
 *
 * A raw VM_PFNMAP mapping (ie. one that is not COWed) is always considered a
 * special mapping (even if there are underlying and valid "struct pages").
 * COWed pages of a VM_PFNMAP are always normal.
 *
 * The way we recognize COWed pages within VM_PFNMAP mappings is through the
 * rules set up by "remap_pfn_range()": the vma will have the VM_PFNMAP bit
 * set, and the vm_pgoff will point to the first PFN mapped: thus every special
 * mapping will always honor the rule
 *
 *	pfn_of_page == vma->vm_pgoff + ((addr - vma->vm_start) >> PAGE_SHIFT)
 *
 * And for normal mappings this is false.
 *
 * This restricts such mappings to be a linear translation from virtual address
 * to pfn. To get around this restriction, we allow arbitrary mappings so long
 * as the vma is not a COW mapping; in that case, we know that all ptes are
 * special (because none can have been COWed).
 *
 *
 * In order to support COW of arbitrary special mappings, we have VM_MIXEDMAP.
 *
 * VM_MIXEDMAP mappings can likewise contain memory with or without "struct
 * page" backing, however the difference is that _all_ pages with a struct
 * page (that is, those where pfn_valid is true) are refcounted and considered
 * normal pages by the VM. The disadvantage is that pages are refcounted
 * (which can be slower and simply not an option for some PFNMAP users). The
 * advantage is that we don't have to follow the strict linearity rule of
 * PFNMAP mappings in order to support COWable mappings.
 *
 */
#ifdef __HAVE_ARCH_PTE_SPECIAL
# define HAVE_PTE_SPECIAL 1
#else
# define HAVE_PTE_SPECIAL 0
#endif
struct page *__vm_normal_page(struct vm_area_struct *vma, unsigned long addr,
			      pte_t pte, unsigned long vma_flags)
{
	unsigned long pfn = pte_pfn(pte);

	if (HAVE_PTE_SPECIAL) {
		if (likely(!pte_special(pte)))
			goto check_pfn;
		if (vma->vm_ops && vma->vm_ops->find_special_page)
			return vma->vm_ops->find_special_page(vma, addr);
		if (vma_flags & (VM_PFNMAP | VM_MIXEDMAP))
			return NULL;
		if (!is_zero_pfn(pfn))
			print_bad_pte(vma, addr, pte, NULL);
		return NULL;
	}

	/* !HAVE_PTE_SPECIAL case follows: */
	/*
	 * This part should never get called when CONFIG_SPECULATIVE_PAGE_FAULT
	 * is set. This is mainly because we can't rely on vm_start.
	 */

	if (unlikely(vma_flags & (VM_PFNMAP|VM_MIXEDMAP))) {
		if (vma_flags & VM_MIXEDMAP) {
			if (!pfn_valid(pfn))
				return NULL;
			goto out;
		} else {
			unsigned long off;
			off = (addr - vma->vm_start) >> PAGE_SHIFT;
			if (pfn == vma->vm_pgoff + off)
				return NULL;
			if (!is_cow_mapping(vma_flags))
				return NULL;
		}
	}

	if (is_zero_pfn(pfn))
		return NULL;
check_pfn:
	if (unlikely(pfn > highest_memmap_pfn)) {
		print_bad_pte(vma, addr, pte, NULL);
		return NULL;
	}

	/*
	 * NOTE! We still have PageReserved() pages in the page tables.
	 * eg. VDSO mappings can cause them to exist.
	 */
out:
	return pfn_to_page(pfn);
}

#ifdef CONFIG_TRANSPARENT_HUGEPAGE
struct page *vm_normal_page_pmd(struct vm_area_struct *vma, unsigned long addr,
				pmd_t pmd)
{
	unsigned long pfn = pmd_pfn(pmd);

	/*
	 * There is no pmd_special() but there may be special pmds, e.g.
	 * in a direct-access (dax) mapping, so let's just replicate the
	 * !HAVE_PTE_SPECIAL case from vm_normal_page() here.
	 */
	if (unlikely(vma->vm_flags & (VM_PFNMAP|VM_MIXEDMAP))) {
		if (vma->vm_flags & VM_MIXEDMAP) {
			if (!pfn_valid(pfn))
				return NULL;
			goto out;
		} else {
			unsigned long off;
			off = (addr - vma->vm_start) >> PAGE_SHIFT;
			if (pfn == vma->vm_pgoff + off)
				return NULL;
			if (!is_cow_mapping(vma->vm_flags))
				return NULL;
		}
	}

	if (is_zero_pfn(pfn))
		return NULL;
	if (unlikely(pfn > highest_memmap_pfn))
		return NULL;

	/*
	 * NOTE! We still have PageReserved() pages in the page tables.
	 * eg. VDSO mappings can cause them to exist.
	 */
out:
	return pfn_to_page(pfn);
}
#endif

/*
 * copy one vm_area from one task to the other. Assumes the page tables
 * already present in the new task to be cleared in the whole range
 * covered by this vma.
 */

static inline unsigned long
copy_one_pte(struct mm_struct *dst_mm, struct mm_struct *src_mm,
		pte_t *dst_pte, pte_t *src_pte, struct vm_area_struct *vma,
		unsigned long addr, int *rss)
{
	unsigned long vm_flags = vma->vm_flags;
	pte_t pte = *src_pte;
	struct page *page;

	/* pte contains position in swap or file, so copy. */
	if (unlikely(!pte_present(pte))) {
		swp_entry_t entry = pte_to_swp_entry(pte);

		if (likely(!non_swap_entry(entry))) {
			if (swap_duplicate(entry) < 0)
				return entry.val;

			/* make sure dst_mm is on swapoff's mmlist. */
			if (unlikely(list_empty(&dst_mm->mmlist))) {
				spin_lock(&mmlist_lock);
				if (list_empty(&dst_mm->mmlist))
					list_add(&dst_mm->mmlist,
							&src_mm->mmlist);
				spin_unlock(&mmlist_lock);
			}
			rss[MM_SWAPENTS]++;
		} else if (is_migration_entry(entry)) {
			page = migration_entry_to_page(entry);

			rss[mm_counter(page)]++;

			if (is_write_migration_entry(entry) &&
					is_cow_mapping(vm_flags)) {
				/*
				 * COW mappings require pages in both
				 * parent and child to be set to read.
				 */
				make_migration_entry_read(&entry);
				pte = swp_entry_to_pte(entry);
				if (pte_swp_soft_dirty(*src_pte))
					pte = pte_swp_mksoft_dirty(pte);
				set_pte_at(src_mm, addr, src_pte, pte);
			}
		}
		goto out_set_pte;
	}

	/*
	 * If it's a COW mapping, write protect it both
	 * in the parent and the child
	 */
	if (is_cow_mapping(vm_flags)) {
		ptep_set_wrprotect(src_mm, addr, src_pte);
		pte = pte_wrprotect(pte);
	}

	/*
	 * If it's a shared mapping, mark it clean in
	 * the child
	 */
	if (vm_flags & VM_SHARED)
		pte = pte_mkclean(pte);
	pte = pte_mkold(pte);

	page = vm_normal_page(vma, addr, pte);
	if (page) {
		get_page(page);
		page_dup_rmap(page, false);
		rss[mm_counter(page)]++;
	}

out_set_pte:
	set_pte_at(dst_mm, addr, dst_pte, pte);
	return 0;
}

static int copy_pte_range(struct mm_struct *dst_mm, struct mm_struct *src_mm,
		   pmd_t *dst_pmd, pmd_t *src_pmd, struct vm_area_struct *vma,
		   unsigned long addr, unsigned long end)
{
	pte_t *orig_src_pte, *orig_dst_pte;
	pte_t *src_pte, *dst_pte;
	spinlock_t *src_ptl, *dst_ptl;
	int progress = 0;
	int rss[NR_MM_COUNTERS];
	unsigned long orig_addr = addr;
	swp_entry_t entry = (swp_entry_t){0};

again:
	init_rss_vec(rss);

	dst_pte = pte_alloc_map_lock(dst_mm, dst_pmd, addr, &dst_ptl);
	if (!dst_pte)
		return -ENOMEM;
	src_pte = pte_offset_map(src_pmd, addr);
	src_ptl = pte_lockptr(src_mm, src_pmd);
	spin_lock_nested(src_ptl, SINGLE_DEPTH_NESTING);
	orig_src_pte = src_pte;
	orig_dst_pte = dst_pte;
	arch_enter_lazy_mmu_mode();

	do {
		/*
		 * We are holding two locks at this point - either of them
		 * could generate latencies in another task on another CPU.
		 */
		if (progress >= 32) {
			progress = 0;
			if (need_resched() ||
			    spin_needbreak(src_ptl) || spin_needbreak(dst_ptl))
				break;
		}
		if (pte_none(*src_pte)) {
			progress++;
			continue;
		}
		entry.val = copy_one_pte(dst_mm, src_mm, dst_pte, src_pte,
							vma, addr, rss);
		if (entry.val)
			break;
		progress += 8;
	} while (dst_pte++, src_pte++, addr += PAGE_SIZE, addr != end);

	arch_leave_lazy_mmu_mode();

	/*
	 * Prevent the page fault handler to copy the page while stale tlb entry
	 * are still not flushed.
	 */
	if (IS_ENABLED(CONFIG_SPECULATIVE_PAGE_FAULT) &&
	    is_cow_mapping(vma->vm_flags))
		flush_tlb_range(vma, orig_addr, end);

	spin_unlock(src_ptl);
	pte_unmap(orig_src_pte);
	add_mm_rss_vec(dst_mm, rss);
	pte_unmap_unlock(orig_dst_pte, dst_ptl);
	cond_resched();

	if (entry.val) {
		if (add_swap_count_continuation(entry, GFP_KERNEL) < 0)
			return -ENOMEM;
		progress = 0;
	}
	if (addr != end)
		goto again;
	return 0;
}

static inline int copy_pmd_range(struct mm_struct *dst_mm, struct mm_struct *src_mm,
		pud_t *dst_pud, pud_t *src_pud, struct vm_area_struct *vma,
		unsigned long addr, unsigned long end)
{
	pmd_t *src_pmd, *dst_pmd;
	unsigned long next;

	dst_pmd = pmd_alloc(dst_mm, dst_pud, addr);
	if (!dst_pmd)
		return -ENOMEM;
	src_pmd = pmd_offset(src_pud, addr);
	do {
		next = pmd_addr_end(addr, end);
		if (pmd_trans_huge(*src_pmd) || pmd_devmap(*src_pmd)) {
			int err;
			VM_BUG_ON(next-addr != HPAGE_PMD_SIZE);
			err = copy_huge_pmd(dst_mm, src_mm,
					    dst_pmd, src_pmd, addr, vma);
			if (err == -ENOMEM)
				return -ENOMEM;
			if (!err)
				continue;
			/* fall through */
		}
		if (pmd_none_or_clear_bad(src_pmd))
			continue;
		if (copy_pte_range(dst_mm, src_mm, dst_pmd, src_pmd,
						vma, addr, next))
			return -ENOMEM;
	} while (dst_pmd++, src_pmd++, addr = next, addr != end);
	return 0;
}

static inline int copy_pud_range(struct mm_struct *dst_mm, struct mm_struct *src_mm,
		pgd_t *dst_pgd, pgd_t *src_pgd, struct vm_area_struct *vma,
		unsigned long addr, unsigned long end)
{
	pud_t *src_pud, *dst_pud;
	unsigned long next;

	dst_pud = pud_alloc(dst_mm, dst_pgd, addr);
	if (!dst_pud)
		return -ENOMEM;
	src_pud = pud_offset(src_pgd, addr);
	do {
		next = pud_addr_end(addr, end);
		if (pud_none_or_clear_bad(src_pud))
			continue;
		if (copy_pmd_range(dst_mm, src_mm, dst_pud, src_pud,
						vma, addr, next))
			return -ENOMEM;
	} while (dst_pud++, src_pud++, addr = next, addr != end);
	return 0;
}

int copy_page_range(struct mm_struct *dst_mm, struct mm_struct *src_mm,
		struct vm_area_struct *vma)
{
	pgd_t *src_pgd, *dst_pgd;
	unsigned long next;
	unsigned long addr = vma->vm_start;
	unsigned long end = vma->vm_end;
	unsigned long mmun_start;	/* For mmu_notifiers */
	unsigned long mmun_end;		/* For mmu_notifiers */
	bool is_cow;
	int ret;

	/*
	 * Don't copy ptes where a page fault will fill them correctly.
	 * Fork becomes much lighter when there are big shared or private
	 * readonly mappings. The tradeoff is that copy_page_range is more
	 * efficient than faulting.
	 */
	if (!(vma->vm_flags & (VM_HUGETLB | VM_PFNMAP | VM_MIXEDMAP)) &&
			!vma->anon_vma)
		return 0;

	if (is_vm_hugetlb_page(vma))
		return copy_hugetlb_page_range(dst_mm, src_mm, vma);

	if (unlikely(vma->vm_flags & VM_PFNMAP)) {
		/*
		 * We do not free on error cases below as remove_vma
		 * gets called on error from higher level routine
		 */
		ret = track_pfn_copy(vma);
		if (ret)
			return ret;
	}

	/*
	 * We need to invalidate the secondary MMU mappings only when
	 * there could be a permission downgrade on the ptes of the
	 * parent mm. And a permission downgrade will only happen if
	 * is_cow_mapping() returns true.
	 */
	is_cow = is_cow_mapping(vma->vm_flags);
	mmun_start = addr;
	mmun_end   = end;
	if (is_cow)
		mmu_notifier_invalidate_range_start(src_mm, mmun_start,
						    mmun_end);

	ret = 0;
	dst_pgd = pgd_offset(dst_mm, addr);
	src_pgd = pgd_offset(src_mm, addr);
	do {
		next = pgd_addr_end(addr, end);
		if (pgd_none_or_clear_bad(src_pgd))
			continue;
		if (unlikely(copy_pud_range(dst_mm, src_mm, dst_pgd, src_pgd,
					    vma, addr, next))) {
			ret = -ENOMEM;
			break;
		}
	} while (dst_pgd++, src_pgd++, addr = next, addr != end);

	if (is_cow)
		mmu_notifier_invalidate_range_end(src_mm, mmun_start, mmun_end);
	return ret;
}

/* Whether we should zap all COWed (private) pages too */
static inline bool should_zap_cows(struct zap_details *details)
{
	/* By default, zap all pages */
	if (!details)
		return true;

	/* Or, we zap COWed pages only if the caller wants to */
	return !details->check_mapping;
}

static unsigned long zap_pte_range(struct mmu_gather *tlb,
				struct vm_area_struct *vma, pmd_t *pmd,
				unsigned long addr, unsigned long end,
				struct zap_details *details)
{
	struct mm_struct *mm = tlb->mm;
	int force_flush = 0;
	int rss[NR_MM_COUNTERS];
	spinlock_t *ptl;
	pte_t *start_pte;
	pte_t *pte;
	swp_entry_t entry;
	struct page *pending_page = NULL;

again:
	init_rss_vec(rss);
	start_pte = pte_offset_map_lock(mm, pmd, addr, &ptl);
	pte = start_pte;
	flush_tlb_batched_pending(mm);
	arch_enter_lazy_mmu_mode();
	do {
		pte_t ptent = *pte;
		if (pte_none(ptent)) {
			continue;
		}

		if (need_resched())
			break;

		if (pte_present(ptent)) {
			struct page *page;

			page = vm_normal_page(vma, addr, ptent);
			if (unlikely(details) && page) {
				/*
				 * unmap_shared_mapping_pages() wants to
				 * invalidate cache without truncating:
				 * unmap shared but keep private pages.
				 */
				if (details->check_mapping &&
				    details->check_mapping != page_rmapping(page))
					continue;
			}
			ptent = ptep_get_and_clear_full(mm, addr, pte,
							tlb->fullmm);
			tlb_remove_tlb_entry(tlb, pte, addr);
			if (unlikely(!page))
				continue;

			if (!PageAnon(page)) {
				if (pte_dirty(ptent)) {
					force_flush = 1;
					set_page_dirty(page);
				}
				if (pte_young(ptent) &&
				    likely(!(vma->vm_flags & VM_SEQ_READ)))
					mark_page_accessed(page);
			}
			rss[mm_counter(page)]--;
			page_remove_rmap(page, false);
			if (unlikely(page_mapcount(page) < 0))
				print_bad_pte(vma, addr, ptent, page);
			if (unlikely(__tlb_remove_page(tlb, page))) {
				force_flush = 1;
				pending_page = page;
				addr += PAGE_SIZE;
				break;
			}
			continue;
		}
<<<<<<< HEAD
		/* If details->check_mapping, we leave swap entries. */
		if (unlikely(details))
			continue;
=======
>>>>>>> 7eb61afe

		entry = pte_to_swp_entry(ptent);
		if (!non_swap_entry(entry)) {
			/* Genuine swap entry, hence a private anon page */
			if (!should_zap_cows(details))
				continue;
			rss[MM_SWAPENTS]--;
		} else if (is_migration_entry(entry)) {
			struct page *page;

			page = migration_entry_to_page(entry);
			if (details && details->check_mapping &&
			    details->check_mapping != page_rmapping(page))
				continue;
			rss[mm_counter(page)]--;
		}
		if (unlikely(!free_swap_and_cache(entry)))
			print_bad_pte(vma, addr, ptent, NULL);
		pte_clear_not_present_full(mm, addr, pte, tlb->fullmm);
	} while (pte++, addr += PAGE_SIZE, addr != end);

	add_mm_rss_vec(mm, rss);
	arch_leave_lazy_mmu_mode();

	/* Do the actual TLB flush before dropping ptl */
	if (force_flush)
		tlb_flush_mmu_tlbonly(tlb);
	pte_unmap_unlock(start_pte, ptl);

	/*
	 * If we forced a TLB flush (either due to running out of
	 * batch buffers or because we needed to flush dirty TLB
	 * entries before releasing the ptl), free the batched
	 * memory too. Restart if we didn't do everything.
	 */
	if (force_flush) {
		force_flush = 0;
		tlb_flush_mmu_free(tlb);
		if (pending_page) {
			/* remove the page with new size */
			__tlb_remove_pte_page(tlb, pending_page);
			pending_page = NULL;
		}
	}

	if (addr != end) {
		cond_resched();
		goto again;
	}

	return addr;
}

static inline unsigned long zap_pmd_range(struct mmu_gather *tlb,
				struct vm_area_struct *vma, pud_t *pud,
				unsigned long addr, unsigned long end,
				struct zap_details *details)
{
	pmd_t *pmd;
	unsigned long next;

	pmd = pmd_offset(pud, addr);
	do {
		next = pmd_addr_end(addr, end);
		if (pmd_trans_huge(*pmd) || pmd_devmap(*pmd)) {
			if (next - addr != HPAGE_PMD_SIZE) {
				VM_BUG_ON_VMA(vma_is_anonymous(vma) &&
				    !rwsem_is_locked(&tlb->mm->mmap_sem), vma);
				split_huge_pmd(vma, pmd, addr);
			} else if (zap_huge_pmd(tlb, vma, pmd, addr))
				goto next;
			/* fall through */
		}
		/*
		 * Here there can be other concurrent MADV_DONTNEED or
		 * trans huge page faults running, and if the pmd is
		 * none or trans huge it can change under us. This is
		 * because MADV_DONTNEED holds the mmap_sem in read
		 * mode.
		 */
		if (pmd_none_or_trans_huge_or_clear_bad(pmd))
			goto next;
		next = zap_pte_range(tlb, vma, pmd, addr, next, details);
next:
		cond_resched();
	} while (pmd++, addr = next, addr != end);

	return addr;
}

static inline unsigned long zap_pud_range(struct mmu_gather *tlb,
				struct vm_area_struct *vma, pgd_t *pgd,
				unsigned long addr, unsigned long end,
				struct zap_details *details)
{
	pud_t *pud;
	unsigned long next;

	pud = pud_offset(pgd, addr);
	do {
		next = pud_addr_end(addr, end);
		if (pud_none_or_clear_bad(pud))
			continue;
		next = zap_pmd_range(tlb, vma, pud, addr, next, details);
	} while (pud++, addr = next, addr != end);

	return addr;
}

void unmap_page_range(struct mmu_gather *tlb,
			     struct vm_area_struct *vma,
			     unsigned long addr, unsigned long end,
			     struct zap_details *details)
{
	pgd_t *pgd;
	unsigned long next;

	BUG_ON(addr >= end);
	vm_write_begin(vma);
	tlb_start_vma(tlb, vma);
	pgd = pgd_offset(vma->vm_mm, addr);
	do {
		next = pgd_addr_end(addr, end);
		if (pgd_none_or_clear_bad(pgd))
			continue;
		next = zap_pud_range(tlb, vma, pgd, addr, next, details);
	} while (pgd++, addr = next, addr != end);
	tlb_end_vma(tlb, vma);
	vm_write_end(vma);
}


static void unmap_single_vma(struct mmu_gather *tlb,
		struct vm_area_struct *vma, unsigned long start_addr,
		unsigned long end_addr,
		struct zap_details *details)
{
	unsigned long start = max(vma->vm_start, start_addr);
	unsigned long end;

	if (start >= vma->vm_end)
		return;
	end = min(vma->vm_end, end_addr);
	if (end <= vma->vm_start)
		return;

	if (vma->vm_file)
		uprobe_munmap(vma, start, end);

	if (unlikely(vma->vm_flags & VM_PFNMAP))
		untrack_pfn(vma, 0, 0);

	if (start != end) {
		if (unlikely(is_vm_hugetlb_page(vma))) {
			/*
			 * It is undesirable to test vma->vm_file as it
			 * should be non-null for valid hugetlb area.
			 * However, vm_file will be NULL in the error
			 * cleanup path of mmap_region. When
			 * hugetlbfs ->mmap method fails,
			 * mmap_region() nullifies vma->vm_file
			 * before calling this function to clean up.
			 * Since no pte has actually been setup, it is
			 * safe to do nothing in this case.
			 */
			if (vma->vm_file) {
				i_mmap_lock_write(vma->vm_file->f_mapping);
				__unmap_hugepage_range_final(tlb, vma, start, end, NULL);
				i_mmap_unlock_write(vma->vm_file->f_mapping);
			}
		} else
			unmap_page_range(tlb, vma, start, end, details);
	}
}

/**
 * unmap_vmas - unmap a range of memory covered by a list of vma's
 * @tlb: address of the caller's struct mmu_gather
 * @vma: the starting vma
 * @start_addr: virtual address at which to start unmapping
 * @end_addr: virtual address at which to end unmapping
 *
 * Unmap all pages in the vma list.
 *
 * Only addresses between `start' and `end' will be unmapped.
 *
 * The VMA list must be sorted in ascending virtual address order.
 *
 * unmap_vmas() assumes that the caller will flush the whole unmapped address
 * range after unmap_vmas() returns.  So the only responsibility here is to
 * ensure that any thus-far unmapped pages are flushed before unmap_vmas()
 * drops the lock and schedules.
 */
void unmap_vmas(struct mmu_gather *tlb,
		struct vm_area_struct *vma, unsigned long start_addr,
		unsigned long end_addr)
{
	struct mm_struct *mm = vma->vm_mm;

	mmu_notifier_invalidate_range_start(mm, start_addr, end_addr);
	for ( ; vma && vma->vm_start < end_addr; vma = vma->vm_next)
		unmap_single_vma(tlb, vma, start_addr, end_addr, NULL);
	mmu_notifier_invalidate_range_end(mm, start_addr, end_addr);
}

/**
 * zap_page_range - remove user pages in a given range
 * @vma: vm_area_struct holding the applicable pages
 * @start: starting address of pages to zap
 * @size: number of bytes to zap
 * @details: details of shared cache invalidation
 *
 * Caller must protect the VMA list
 */
void zap_page_range(struct vm_area_struct *vma, unsigned long start,
		unsigned long size, struct zap_details *details)
{
	struct mm_struct *mm = vma->vm_mm;
	struct mmu_gather tlb;
	unsigned long end = start + size;

	lru_add_drain();
	tlb_gather_mmu(&tlb, mm, start, end);
	update_hiwater_rss(mm);
	mmu_notifier_invalidate_range_start(mm, start, end);
	for ( ; vma && vma->vm_start < end; vma = vma->vm_next)
		unmap_single_vma(&tlb, vma, start, end, details);
	mmu_notifier_invalidate_range_end(mm, start, end);
	tlb_finish_mmu(&tlb, start, end);
}

/**
 * zap_page_range_single - remove user pages in a given range
 * @vma: vm_area_struct holding the applicable pages
 * @address: starting address of pages to zap
 * @size: number of bytes to zap
 * @details: details of shared cache invalidation
 *
 * The range must fit into one VMA.
 */
static void zap_page_range_single(struct vm_area_struct *vma, unsigned long address,
		unsigned long size, struct zap_details *details)
{
	struct mm_struct *mm = vma->vm_mm;
	struct mmu_gather tlb;
	unsigned long end = address + size;

	lru_add_drain();
	tlb_gather_mmu(&tlb, mm, address, end);
	update_hiwater_rss(mm);
	mmu_notifier_invalidate_range_start(mm, address, end);
	unmap_single_vma(&tlb, vma, address, end, details);
	mmu_notifier_invalidate_range_end(mm, address, end);
	tlb_finish_mmu(&tlb, address, end);
}

/**
 * zap_vma_ptes - remove ptes mapping the vma
 * @vma: vm_area_struct holding ptes to be zapped
 * @address: starting address of pages to zap
 * @size: number of bytes to zap
 *
 * This function only unmaps ptes assigned to VM_PFNMAP vmas.
 *
 * The entire address range must be fully contained within the vma.
 *
 * Returns 0 if successful.
 */
int zap_vma_ptes(struct vm_area_struct *vma, unsigned long address,
		unsigned long size)
{
	if (address < vma->vm_start || address + size > vma->vm_end ||
	    		!(vma->vm_flags & VM_PFNMAP))
		return -1;
	zap_page_range_single(vma, address, size, NULL);
	return 0;
}
EXPORT_SYMBOL_GPL(zap_vma_ptes);

pte_t *__get_locked_pte(struct mm_struct *mm, unsigned long addr,
			spinlock_t **ptl)
{
	pgd_t * pgd = pgd_offset(mm, addr);
	pud_t * pud = pud_alloc(mm, pgd, addr);
	if (pud) {
		pmd_t * pmd = pmd_alloc(mm, pud, addr);
		if (pmd) {
			VM_BUG_ON(pmd_trans_huge(*pmd));
			return pte_alloc_map_lock(mm, pmd, addr, ptl);
		}
	}
	return NULL;
}

/*
 * This is the old fallback for page remapping.
 *
 * For historical reasons, it only allows reserved pages. Only
 * old drivers should use this, and they needed to mark their
 * pages reserved for the old functions anyway.
 */
static int insert_page(struct vm_area_struct *vma, unsigned long addr,
			struct page *page, pgprot_t prot)
{
	struct mm_struct *mm = vma->vm_mm;
	int retval;
	pte_t *pte;
	spinlock_t *ptl;

	retval = -EINVAL;
	if (PageAnon(page))
		goto out;
	retval = -ENOMEM;
	flush_dcache_page(page);
	pte = get_locked_pte(mm, addr, &ptl);
	if (!pte)
		goto out;
	retval = -EBUSY;
	if (!pte_none(*pte))
		goto out_unlock;

	/* Ok, finally just insert the thing.. */
	get_page(page);
	inc_mm_counter_fast(mm, mm_counter_file(page));
	page_add_file_rmap(page, false);
	set_pte_at(mm, addr, pte, mk_pte(page, prot));

	retval = 0;
	pte_unmap_unlock(pte, ptl);
	return retval;
out_unlock:
	pte_unmap_unlock(pte, ptl);
out:
	return retval;
}

/**
 * vm_insert_page - insert single page into user vma
 * @vma: user vma to map to
 * @addr: target user address of this page
 * @page: source kernel page
 *
 * This allows drivers to insert individual pages they've allocated
 * into a user vma.
 *
 * The page has to be a nice clean _individual_ kernel allocation.
 * If you allocate a compound page, you need to have marked it as
 * such (__GFP_COMP), or manually just split the page up yourself
 * (see split_page()).
 *
 * NOTE! Traditionally this was done with "remap_pfn_range()" which
 * took an arbitrary page protection parameter. This doesn't allow
 * that. Your vma protection will have to be set up correctly, which
 * means that if you want a shared writable mapping, you'd better
 * ask for a shared writable mapping!
 *
 * The page does not need to be reserved.
 *
 * Usually this function is called from f_op->mmap() handler
 * under mm->mmap_sem write-lock, so it can change vma->vm_flags.
 * Caller must set VM_MIXEDMAP on vma if it wants to call this
 * function from other places, for example from page-fault handler.
 */
int vm_insert_page(struct vm_area_struct *vma, unsigned long addr,
			struct page *page)
{
	if (addr < vma->vm_start || addr >= vma->vm_end)
		return -EFAULT;
	if (!page_count(page))
		return -EINVAL;
	if (!(vma->vm_flags & VM_MIXEDMAP)) {
		BUG_ON(down_read_trylock(&vma->vm_mm->mmap_sem));
		BUG_ON(vma->vm_flags & VM_PFNMAP);
		vma->vm_flags |= VM_MIXEDMAP;
	}
	return insert_page(vma, addr, page, vma->vm_page_prot);
}
EXPORT_SYMBOL(vm_insert_page);

static int insert_pfn(struct vm_area_struct *vma, unsigned long addr,
			pfn_t pfn, pgprot_t prot)
{
	struct mm_struct *mm = vma->vm_mm;
	int retval;
	pte_t *pte, entry;
	spinlock_t *ptl;

	retval = -ENOMEM;
	pte = get_locked_pte(mm, addr, &ptl);
	if (!pte)
		goto out;
	retval = -EBUSY;
	if (!pte_none(*pte))
		goto out_unlock;

	/* Ok, finally just insert the thing.. */
	if (pfn_t_devmap(pfn))
		entry = pte_mkdevmap(pfn_t_pte(pfn, prot));
	else
		entry = pte_mkspecial(pfn_t_pte(pfn, prot));
	set_pte_at(mm, addr, pte, entry);
	update_mmu_cache(vma, addr, pte); /* XXX: why not for insert_page? */

	retval = 0;
out_unlock:
	pte_unmap_unlock(pte, ptl);
out:
	return retval;
}

/**
 * vm_insert_pfn - insert single pfn into user vma
 * @vma: user vma to map to
 * @addr: target user address of this page
 * @pfn: source kernel pfn
 *
 * Similar to vm_insert_page, this allows drivers to insert individual pages
 * they've allocated into a user vma. Same comments apply.
 *
 * This function should only be called from a vm_ops->fault handler, and
 * in that case the handler should return NULL.
 *
 * vma cannot be a COW mapping.
 *
 * As this is called only for pages that do not currently exist, we
 * do not need to flush old virtual caches or the TLB.
 */
int vm_insert_pfn(struct vm_area_struct *vma, unsigned long addr,
			unsigned long pfn)
{
	return vm_insert_pfn_prot(vma, addr, pfn, vma->vm_page_prot);
}
EXPORT_SYMBOL(vm_insert_pfn);

/**
 * vm_insert_pfn_prot - insert single pfn into user vma with specified pgprot
 * @vma: user vma to map to
 * @addr: target user address of this page
 * @pfn: source kernel pfn
 * @pgprot: pgprot flags for the inserted page
 *
 * This is exactly like vm_insert_pfn, except that it allows drivers to
 * to override pgprot on a per-page basis.
 *
 * This only makes sense for IO mappings, and it makes no sense for
 * cow mappings.  In general, using multiple vmas is preferable;
 * vm_insert_pfn_prot should only be used if using multiple VMAs is
 * impractical.
 */
int vm_insert_pfn_prot(struct vm_area_struct *vma, unsigned long addr,
			unsigned long pfn, pgprot_t pgprot)
{
	int ret;
	/*
	 * Technically, architectures with pte_special can avoid all these
	 * restrictions (same for remap_pfn_range).  However we would like
	 * consistency in testing and feature parity among all, so we should
	 * try to keep these invariants in place for everybody.
	 */
	BUG_ON(!(vma->vm_flags & (VM_PFNMAP|VM_MIXEDMAP)));
	BUG_ON((vma->vm_flags & (VM_PFNMAP|VM_MIXEDMAP)) ==
						(VM_PFNMAP|VM_MIXEDMAP));
	BUG_ON((vma->vm_flags & VM_PFNMAP) && is_cow_mapping(vma->vm_flags));
	BUG_ON((vma->vm_flags & VM_MIXEDMAP) && pfn_valid(pfn));

	if (addr < vma->vm_start || addr >= vma->vm_end)
		return -EFAULT;
	if (track_pfn_insert(vma, &pgprot, __pfn_to_pfn_t(pfn, PFN_DEV)))
		return -EINVAL;

	if (!pfn_modify_allowed(pfn, pgprot))
		return -EACCES;

	ret = insert_pfn(vma, addr, __pfn_to_pfn_t(pfn, PFN_DEV), pgprot);

	return ret;
}
EXPORT_SYMBOL(vm_insert_pfn_prot);

int vm_insert_mixed(struct vm_area_struct *vma, unsigned long addr,
			pfn_t pfn)
{
	pgprot_t pgprot = vma->vm_page_prot;

	BUG_ON(!(vma->vm_flags & VM_MIXEDMAP));

	if (addr < vma->vm_start || addr >= vma->vm_end)
		return -EFAULT;
	if (track_pfn_insert(vma, &pgprot, pfn))
		return -EINVAL;

	if (!pfn_modify_allowed(pfn_t_to_pfn(pfn), pgprot))
		return -EACCES;

	/*
	 * If we don't have pte special, then we have to use the pfn_valid()
	 * based VM_MIXEDMAP scheme (see vm_normal_page), and thus we *must*
	 * refcount the page if pfn_valid is true (hence insert_page rather
	 * than insert_pfn).  If a zero_pfn were inserted into a VM_MIXEDMAP
	 * without pte special, it would there be refcounted as a normal page.
	 */
	if (!HAVE_PTE_SPECIAL && !pfn_t_devmap(pfn) && pfn_t_valid(pfn)) {
		struct page *page;

		/*
		 * At this point we are committed to insert_page()
		 * regardless of whether the caller specified flags that
		 * result in pfn_t_has_page() == false.
		 */
		page = pfn_to_page(pfn_t_to_pfn(pfn));
		return insert_page(vma, addr, page, pgprot);
	}
	return insert_pfn(vma, addr, pfn, pgprot);
}
EXPORT_SYMBOL(vm_insert_mixed);

/*
 * maps a range of physical memory into the requested pages. the old
 * mappings are removed. any references to nonexistent pages results
 * in null mappings (currently treated as "copy-on-access")
 */
static int remap_pte_range(struct mm_struct *mm, pmd_t *pmd,
			unsigned long addr, unsigned long end,
			unsigned long pfn, pgprot_t prot)
{
	pte_t *pte, *mapped_pte;
	spinlock_t *ptl;
	int err = 0;

	mapped_pte = pte = pte_alloc_map_lock(mm, pmd, addr, &ptl);
	if (!pte)
		return -ENOMEM;
	arch_enter_lazy_mmu_mode();
	do {
		BUG_ON(!pte_none(*pte));
		if (!pfn_modify_allowed(pfn, prot)) {
			err = -EACCES;
			break;
		}
		set_pte_at(mm, addr, pte, pte_mkspecial(pfn_pte(pfn, prot)));
		pfn++;
	} while (pte++, addr += PAGE_SIZE, addr != end);
	arch_leave_lazy_mmu_mode();
	pte_unmap_unlock(mapped_pte, ptl);
	return err;
}

static inline int remap_pmd_range(struct mm_struct *mm, pud_t *pud,
			unsigned long addr, unsigned long end,
			unsigned long pfn, pgprot_t prot)
{
	pmd_t *pmd;
	unsigned long next;
	int err;

	pfn -= addr >> PAGE_SHIFT;
	pmd = pmd_alloc(mm, pud, addr);
	if (!pmd)
		return -ENOMEM;
	VM_BUG_ON(pmd_trans_huge(*pmd));
	do {
		next = pmd_addr_end(addr, end);
		err = remap_pte_range(mm, pmd, addr, next,
				pfn + (addr >> PAGE_SHIFT), prot);
		if (err)
			return err;
	} while (pmd++, addr = next, addr != end);
	return 0;
}

static inline int remap_pud_range(struct mm_struct *mm, pgd_t *pgd,
			unsigned long addr, unsigned long end,
			unsigned long pfn, pgprot_t prot)
{
	pud_t *pud;
	unsigned long next;
	int err;

	pfn -= addr >> PAGE_SHIFT;
	pud = pud_alloc(mm, pgd, addr);
	if (!pud)
		return -ENOMEM;
	do {
		next = pud_addr_end(addr, end);
		err = remap_pmd_range(mm, pud, addr, next,
				pfn + (addr >> PAGE_SHIFT), prot);
		if (err)
			return err;
	} while (pud++, addr = next, addr != end);
	return 0;
}

/**
 * remap_pfn_range - remap kernel memory to userspace
 * @vma: user vma to map to
 * @addr: target user address to start at
 * @pfn: physical address of kernel memory
 * @size: size of map area
 * @prot: page protection flags for this mapping
 *
 *  Note: this is only safe if the mm semaphore is held when called.
 */
int remap_pfn_range(struct vm_area_struct *vma, unsigned long addr,
		    unsigned long pfn, unsigned long size, pgprot_t prot)
{
	pgd_t *pgd;
	unsigned long next;
	unsigned long end = addr + PAGE_ALIGN(size);
	struct mm_struct *mm = vma->vm_mm;
	unsigned long remap_pfn = pfn;
	int err;

	/*
	 * Physically remapped pages are special. Tell the
	 * rest of the world about it:
	 *   VM_IO tells people not to look at these pages
	 *	(accesses can have side effects).
	 *   VM_PFNMAP tells the core MM that the base pages are just
	 *	raw PFN mappings, and do not have a "struct page" associated
	 *	with them.
	 *   VM_DONTEXPAND
	 *      Disable vma merging and expanding with mremap().
	 *   VM_DONTDUMP
	 *      Omit vma from core dump, even when VM_IO turned off.
	 *
	 * There's a horrible special case to handle copy-on-write
	 * behaviour that some programs depend on. We mark the "original"
	 * un-COW'ed pages by matching them up with "vma->vm_pgoff".
	 * See vm_normal_page() for details.
	 */
	if (is_cow_mapping(vma->vm_flags)) {
		if (addr != vma->vm_start || end != vma->vm_end)
			return -EINVAL;
		vma->vm_pgoff = pfn;
	}

	err = track_pfn_remap(vma, &prot, remap_pfn, addr, PAGE_ALIGN(size));
	if (err)
		return -EINVAL;

	vma->vm_flags |= VM_IO | VM_PFNMAP | VM_DONTEXPAND | VM_DONTDUMP;

	BUG_ON(addr >= end);
	pfn -= addr >> PAGE_SHIFT;
	pgd = pgd_offset(mm, addr);
	flush_cache_range(vma, addr, end);
	do {
		next = pgd_addr_end(addr, end);
		err = remap_pud_range(mm, pgd, addr, next,
				pfn + (addr >> PAGE_SHIFT), prot);
		if (err)
			break;
	} while (pgd++, addr = next, addr != end);

	if (err)
		untrack_pfn(vma, remap_pfn, PAGE_ALIGN(size));

	return err;
}
EXPORT_SYMBOL(remap_pfn_range);

/**
 * vm_iomap_memory - remap memory to userspace
 * @vma: user vma to map to
 * @start: start of area
 * @len: size of area
 *
 * This is a simplified io_remap_pfn_range() for common driver use. The
 * driver just needs to give us the physical memory range to be mapped,
 * we'll figure out the rest from the vma information.
 *
 * NOTE! Some drivers might want to tweak vma->vm_page_prot first to get
 * whatever write-combining details or similar.
 */
int vm_iomap_memory(struct vm_area_struct *vma, phys_addr_t start, unsigned long len)
{
	unsigned long vm_len, pfn, pages;

	/* Check that the physical memory area passed in looks valid */
	if (start + len < start)
		return -EINVAL;
	/*
	 * You *really* shouldn't map things that aren't page-aligned,
	 * but we've historically allowed it because IO memory might
	 * just have smaller alignment.
	 */
	len += start & ~PAGE_MASK;
	pfn = start >> PAGE_SHIFT;
	pages = (len + ~PAGE_MASK) >> PAGE_SHIFT;
	if (pfn + pages < pfn)
		return -EINVAL;

	/* We start the mapping 'vm_pgoff' pages into the area */
	if (vma->vm_pgoff > pages)
		return -EINVAL;
	pfn += vma->vm_pgoff;
	pages -= vma->vm_pgoff;

	/* Can we fit all of the mapping? */
	vm_len = vma->vm_end - vma->vm_start;
	if (vm_len >> PAGE_SHIFT > pages)
		return -EINVAL;

	/* Ok, let it rip */
	return io_remap_pfn_range(vma, vma->vm_start, pfn, vm_len, vma->vm_page_prot);
}
EXPORT_SYMBOL(vm_iomap_memory);

static int apply_to_pte_range(struct mm_struct *mm, pmd_t *pmd,
				     unsigned long addr, unsigned long end,
				     pte_fn_t fn, void *data)
{
	pte_t *pte;
	int err;
	pgtable_t token;
	spinlock_t *uninitialized_var(ptl);

	pte = (mm == &init_mm) ?
		pte_alloc_kernel(pmd, addr) :
		pte_alloc_map_lock(mm, pmd, addr, &ptl);
	if (!pte)
		return -ENOMEM;

	BUG_ON(pmd_huge(*pmd));

	arch_enter_lazy_mmu_mode();

	token = pmd_pgtable(*pmd);

	do {
		err = fn(pte++, token, addr, data);
		if (err)
			break;
	} while (addr += PAGE_SIZE, addr != end);

	arch_leave_lazy_mmu_mode();

	if (mm != &init_mm)
		pte_unmap_unlock(pte-1, ptl);
	return err;
}

static int apply_to_pmd_range(struct mm_struct *mm, pud_t *pud,
				     unsigned long addr, unsigned long end,
				     pte_fn_t fn, void *data)
{
	pmd_t *pmd;
	unsigned long next;
	int err;

	BUG_ON(pud_huge(*pud));

	pmd = pmd_alloc(mm, pud, addr);
	if (!pmd)
		return -ENOMEM;
	do {
		next = pmd_addr_end(addr, end);
		err = apply_to_pte_range(mm, pmd, addr, next, fn, data);
		if (err)
			break;
	} while (pmd++, addr = next, addr != end);
	return err;
}

static int apply_to_pud_range(struct mm_struct *mm, pgd_t *pgd,
				     unsigned long addr, unsigned long end,
				     pte_fn_t fn, void *data)
{
	pud_t *pud;
	unsigned long next;
	int err;

	pud = pud_alloc(mm, pgd, addr);
	if (!pud)
		return -ENOMEM;
	do {
		next = pud_addr_end(addr, end);
		err = apply_to_pmd_range(mm, pud, addr, next, fn, data);
		if (err)
			break;
	} while (pud++, addr = next, addr != end);
	return err;
}

/*
 * Scan a region of virtual memory, filling in page tables as necessary
 * and calling a provided function on each leaf page table.
 */
int apply_to_page_range(struct mm_struct *mm, unsigned long addr,
			unsigned long size, pte_fn_t fn, void *data)
{
	pgd_t *pgd;
	unsigned long next;
	unsigned long end = addr + size;
	int err;

	if (WARN_ON(addr >= end - 1))
		return -EINVAL;

	pgd = pgd_offset(mm, addr);
	do {
		next = pgd_addr_end(addr, end);
		err = apply_to_pud_range(mm, pgd, addr, next, fn, data);
		if (err)
			break;
	} while (pgd++, addr = next, addr != end);

	return err;
}
EXPORT_SYMBOL_GPL(apply_to_page_range);

#ifdef CONFIG_SPECULATIVE_PAGE_FAULT
static bool pte_spinlock(struct mm_struct *mm,
			struct fault_env *fe)
{
	bool ret = false;
#ifdef CONFIG_TRANSPARENT_HUGEPAGE
	pmd_t pmdval;
#endif

	/* Check if vma is still valid */
	if (!(fe->flags & FAULT_FLAG_SPECULATIVE)) {
		fe->ptl = pte_lockptr(mm, fe->pmd);
		spin_lock(fe->ptl);
		return true;
	}

	local_irq_disable();
	if (vma_has_changed(fe)) {
		trace_spf_vma_changed(_RET_IP_, fe->vma, fe->address);
		goto out;
	}

#ifdef CONFIG_TRANSPARENT_HUGEPAGE
	/*
	 * We check if the pmd value is still the same to ensure that there
	 * is not a huge collapse operation in progress in our back.
	 */
	pmdval = READ_ONCE(*fe->pmd);
	if (!pmd_same(pmdval, fe->orig_pmd)) {
		trace_spf_pmd_changed(_RET_IP_, fe->vma, fe->address);
		goto out;
	}
#endif

	fe->ptl = pte_lockptr(mm, fe->pmd);
	if (unlikely(!spin_trylock(fe->ptl))) {
		trace_spf_pte_lock(_RET_IP_, fe->vma, fe->address);
		goto out;
	}

	if (vma_has_changed(fe)) {
		spin_unlock(fe->ptl);
		trace_spf_vma_changed(_RET_IP_, fe->vma, fe->address);
		goto out;
	}

	ret = true;
out:
	local_irq_enable();
	return ret;
}

static bool pte_map_lock(struct mm_struct *mm,
				struct fault_env *fe)
{
	bool ret = false;
	pte_t *pte;
	spinlock_t *ptl;
#ifdef CONFIG_TRANSPARENT_HUGEPAGE
	pmd_t pmdval;
#endif

	if (!(fe->flags & FAULT_FLAG_SPECULATIVE)) {
		fe->pte = pte_offset_map_lock(mm, fe->pmd,
					       fe->address, &fe->ptl);
		return true;
	}

	/*
	 * The first vma_has_changed() guarantees the page-tables are still
	 * valid, having IRQs disabled ensures they stay around, hence the
	 * second vma_has_changed() to make sure they are still valid once
	 * we've got the lock. After that a concurrent zap_pte_range() will
	 * block on the PTL and thus we're safe.
	 */
	local_irq_disable();
	if (vma_has_changed(fe)) {
		trace_spf_vma_changed(_RET_IP_, fe->vma, fe->address);
		goto out;
	}

#ifdef CONFIG_TRANSPARENT_HUGEPAGE
	/*
	 * We check if the pmd value is still the same to ensure that there
	 * is not a huge collapse operation in progress in our back.
	 */
	pmdval = READ_ONCE(*fe->pmd);
	if (!pmd_same(pmdval, fe->orig_pmd)) {
		trace_spf_pmd_changed(_RET_IP_, fe->vma, fe->address);
		goto out;
	}
#endif

	/*
	 * Same as pte_offset_map_lock() except that we call
	 * spin_trylock() in place of spin_lock() to avoid race with
	 * unmap path which may have the lock and wait for this CPU
	 * to invalidate TLB but this CPU has irq disabled.
	 * Since we are in a speculative patch, accept it could fail
	 */
	ptl = pte_lockptr(mm, fe->pmd);
	pte = pte_offset_map(fe->pmd, fe->address);
	if (unlikely(!spin_trylock(ptl))) {
		pte_unmap(pte);
		trace_spf_pte_lock(_RET_IP_, fe->vma, fe->address);
		goto out;
	}

	if (vma_has_changed(fe)) {
		pte_unmap_unlock(pte, ptl);
		trace_spf_vma_changed(_RET_IP_, fe->vma, fe->address);
		goto out;
	}

	fe->pte = pte;
	fe->ptl = ptl;
	ret = true;
out:
	local_irq_enable();
	return ret;
}
#else
static inline bool pte_spinlock(struct mm_struct *mm,
			struct fault_env *fe)
{
	fe->ptl = pte_lockptr(mm, fe->pmd);
	spin_lock(fe->ptl);
	return true;
}

static inline bool pte_map_lock(struct mm_struct *mm,
			struct fault_env *fe)
{
	fe->pte = pte_offset_map_lock(mm, fe->pmd,
				       fe->address, &fe->ptl);
	return true;
}
#endif /* CONFIG_SPECULATIVE_PAGE_FAULT */

/*
 * handle_pte_fault chooses page fault handler according to an entry which was
 * read non-atomically.  Before making any commitment, on those architectures
 * or configurations (e.g. i386 with PAE) which might give a mix of unmatched
 * parts, do_swap_page must check under lock before unmapping the pte and
 * proceeding (but do_wp_page is only called after already making such a check;
 * and do_anonymous_page can safely check later on).
 *
 * pte_unmap_same() returns:
 *	0			if the PTE are the same
 *	VM_FAULT_PTNOTSAME	if the PTE are different
 *	VM_FAULT_RETRY		if the VMA has changed in our back during
 *				a speculative page fault handling.
 */
static inline int pte_unmap_same(struct mm_struct *mm, struct fault_env *fe,
					pte_t orig_pte)
{
	int ret = 0;

#if defined(CONFIG_SMP) || defined(CONFIG_PREEMPT)
	if (sizeof(pte_t) > sizeof(unsigned long)) {
		if (pte_spinlock(mm, fe)) {
			if (!pte_same(*fe->pte, orig_pte))
				ret = VM_FAULT_PTNOTSAME;
			spin_unlock(fe->ptl);
		} else
			ret = VM_FAULT_RETRY;
	}
#endif
	pte_unmap(fe->pte);
	return ret;
}

static inline void cow_user_page(struct page *dst, struct page *src, unsigned long va, struct vm_area_struct *vma)
{
	debug_dma_assert_idle(src);

	/*
	 * If the source page was a PFN mapping, we don't have
	 * a "struct page" for it. We do a best-effort copy by
	 * just copying from the original user address. If that
	 * fails, we just zero-fill it. Live with it.
	 */
	if (unlikely(!src)) {
		void *kaddr = kmap_atomic(dst);
		void __user *uaddr = (void __user *)(va & PAGE_MASK);

		/*
		 * This really shouldn't fail, because the page is there
		 * in the page tables. But it might just be unreadable,
		 * in which case we just give up and fill the result with
		 * zeroes.
		 */
		if (__copy_from_user_inatomic(kaddr, uaddr, PAGE_SIZE))
			clear_page(kaddr);
		kunmap_atomic(kaddr);
		flush_dcache_page(dst);
	} else
		copy_user_highpage(dst, src, va, vma);
}

static gfp_t __get_fault_gfp_mask(struct vm_area_struct *vma)
{
	struct file *vm_file = vma->vm_file;

	if (vm_file)
		return mapping_gfp_mask(vm_file->f_mapping) | __GFP_FS | __GFP_IO;

	/*
	 * Special mappings (e.g. VDSO) do not have any file so fake
	 * a default GFP_KERNEL for them.
	 */
	return GFP_KERNEL;
}

/*
 * Notify the address space that the page is about to become writable so that
 * it can prohibit this or wait for the page to get into an appropriate state.
 *
 * We do this without the lock held, so that it can sleep if it needs to.
 */
static int do_page_mkwrite(struct vm_area_struct *vma, struct page *page,
	       unsigned long address)
{
	struct vm_fault vmf;
	int ret;

	vmf.virtual_address = (void __user *)(address & PAGE_MASK);
	vmf.pgoff = page->index;
	vmf.flags = FAULT_FLAG_WRITE|FAULT_FLAG_MKWRITE;
	vmf.gfp_mask = __get_fault_gfp_mask(vma);
	vmf.page = page;
	vmf.cow_page = NULL;

	ret = vma->vm_ops->page_mkwrite(vma, &vmf);
	if (unlikely(ret & (VM_FAULT_ERROR | VM_FAULT_NOPAGE)))
		return ret;
	if (unlikely(!(ret & VM_FAULT_LOCKED))) {
		lock_page(page);
		if (!page->mapping) {
			unlock_page(page);
			return 0; /* retry */
		}
		ret |= VM_FAULT_LOCKED;
	} else
		VM_BUG_ON_PAGE(!PageLocked(page), page);
	return ret;
}

/*
 * Handle write page faults for pages that can be reused in the current vma
 *
 * This can happen either due to the mapping being with the VM_SHARED flag,
 * or due to us being the last reference standing to the page. In either
 * case, all we need to do here is to mark the page as writable and update
 * any related book-keeping.
 */
static inline int wp_page_reuse(struct fault_env *fe, pte_t orig_pte,
			struct page *page, int page_mkwrite, int dirty_shared)
	__releases(fe->ptl)
{
	struct vm_area_struct *vma = fe->vma;
	pte_t entry;
	/*
	 * Clear the pages cpupid information as the existing
	 * information potentially belongs to a now completely
	 * unrelated process.
	 */
	if (page)
		page_cpupid_xchg_last(page, (1 << LAST_CPUPID_SHIFT) - 1);

	flush_cache_page(vma, fe->address, pte_pfn(orig_pte));
	entry = pte_mkyoung(orig_pte);
	entry = maybe_mkwrite(pte_mkdirty(entry), fe->vma_flags);
	if (ptep_set_access_flags(vma, fe->address, fe->pte, entry, 1))
		update_mmu_cache(vma, fe->address, fe->pte);
	pte_unmap_unlock(fe->pte, fe->ptl);

	if (dirty_shared) {
		struct address_space *mapping;
		int dirtied;

		if (!page_mkwrite)
			lock_page(page);

		dirtied = set_page_dirty(page);
		VM_BUG_ON_PAGE(PageAnon(page), page);
		mapping = page->mapping;
		unlock_page(page);
		put_page(page);

		if ((dirtied || page_mkwrite) && mapping) {
			/*
			 * Some device drivers do not set page.mapping
			 * but still dirty their pages
			 */
			balance_dirty_pages_ratelimited(mapping);
		}

		if (!page_mkwrite)
			file_update_time(vma->vm_file);
	}

	return VM_FAULT_WRITE;
}

/*
 * Handle the case of a page which we actually need to copy to a new page.
 *
 * Called with mmap_sem locked and the old page referenced, but
 * without the ptl held.
 *
 * High level logic flow:
 *
 * - Allocate a page, copy the content of the old page to the new one.
 * - Handle book keeping and accounting - cgroups, mmu-notifiers, etc.
 * - Take the PTL. If the pte changed, bail out and release the allocated page
 * - If the pte is still the way we remember it, update the page table and all
 *   relevant references. This includes dropping the reference the page-table
 *   held to the old page, as well as updating the rmap.
 * - In any case, unlock the PTL and drop the reference we took to the old page.
 */
static int wp_page_copy(struct fault_env *fe, pte_t orig_pte,
		struct page *old_page)
{
	struct vm_area_struct *vma = fe->vma;
	struct mm_struct *mm = vma->vm_mm;
	struct page *new_page = NULL;
	pte_t entry;
	int page_copied = 0;
	const unsigned long mmun_start = fe->address & PAGE_MASK;
	const unsigned long mmun_end = mmun_start + PAGE_SIZE;
	struct mem_cgroup *memcg;
	int ret = VM_FAULT_OOM;

	if (unlikely(anon_vma_prepare(vma)))
		goto out;

	if (is_zero_pfn(pte_pfn(orig_pte))) {
		new_page = alloc_zeroed_user_highpage_movable(vma, fe->address);
		if (!new_page)
			goto out;
	} else {
		new_page = alloc_page_vma(GFP_HIGHUSER_MOVABLE, vma,
				fe->address);
		if (!new_page)
			goto out;
		cow_user_page(new_page, old_page, fe->address, vma);
	}

	if (mem_cgroup_try_charge(new_page, mm, GFP_KERNEL, &memcg, false))
		goto out_free_new;

	__SetPageUptodate(new_page);

	mmu_notifier_invalidate_range_start(mm, mmun_start, mmun_end);

	/*
	 * Re-check the pte - we dropped the lock
	 */
	if (!pte_map_lock(mm, fe)) {
		ret = VM_FAULT_RETRY;
		goto out_uncharge;
	}
	if (likely(pte_same(*fe->pte, orig_pte))) {
		if (old_page) {
			if (!PageAnon(old_page)) {
				dec_mm_counter_fast(mm,
						mm_counter_file(old_page));
				inc_mm_counter_fast(mm, MM_ANONPAGES);
			}
		} else {
			inc_mm_counter_fast(mm, MM_ANONPAGES);
		}
		flush_cache_page(vma, fe->address, pte_pfn(orig_pte));
		entry = mk_pte(new_page, fe->vma_page_prot);
		entry = maybe_mkwrite(pte_mkdirty(entry), fe->vma_flags);
		/*
		 * Clear the pte entry and flush it first, before updating the
		 * pte with the new entry. This will avoid a race condition
		 * seen in the presence of one thread doing SMC and another
		 * thread doing COW.
		 */
		ptep_clear_flush_notify(vma, fe->address, fe->pte);
		__page_add_new_anon_rmap(new_page, vma, fe->address, false);
		mem_cgroup_commit_charge(new_page, memcg, false, false);
		__lru_cache_add_active_or_unevictable(new_page, fe->vma_flags);
		/*
		 * We call the notify macro here because, when using secondary
		 * mmu page tables (such as kvm shadow page tables), we want the
		 * new page to be mapped directly into the secondary page table.
		 */
		set_pte_at_notify(mm, fe->address, fe->pte, entry);
		update_mmu_cache(vma, fe->address, fe->pte);
		if (old_page) {
			/*
			 * Only after switching the pte to the new page may
			 * we remove the mapcount here. Otherwise another
			 * process may come and find the rmap count decremented
			 * before the pte is switched to the new page, and
			 * "reuse" the old page writing into it while our pte
			 * here still points into it and can be read by other
			 * threads.
			 *
			 * The critical issue is to order this
			 * page_remove_rmap with the ptp_clear_flush above.
			 * Those stores are ordered by (if nothing else,)
			 * the barrier present in the atomic_add_negative
			 * in page_remove_rmap.
			 *
			 * Then the TLB flush in ptep_clear_flush ensures that
			 * no process can access the old page before the
			 * decremented mapcount is visible. And the old page
			 * cannot be reused until after the decremented
			 * mapcount is visible. So transitively, TLBs to
			 * old page will be flushed before it can be reused.
			 */
			page_remove_rmap(old_page, false);
		}

		/* Free the old page.. */
		new_page = old_page;
		page_copied = 1;
	} else {
		mem_cgroup_cancel_charge(new_page, memcg, false);
	}

	if (new_page)
		put_page(new_page);

	pte_unmap_unlock(fe->pte, fe->ptl);
	mmu_notifier_invalidate_range_end(mm, mmun_start, mmun_end);
	if (old_page) {
		/*
		 * Don't let another task, with possibly unlocked vma,
		 * keep the mlocked page.
		 */
		if (page_copied && (fe->vma_flags & VM_LOCKED)) {
			lock_page(old_page);	/* LRU manipulation */
			if (PageMlocked(old_page))
				munlock_vma_page(old_page);
			unlock_page(old_page);
		}
		put_page(old_page);
	}
	return page_copied ? VM_FAULT_WRITE : 0;
out_uncharge:
	mem_cgroup_cancel_charge(new_page, memcg, false);
out_free_new:
	put_page(new_page);
out:
	if (old_page)
		put_page(old_page);
	return ret;
}

/*
 * Handle write page faults for VM_MIXEDMAP or VM_PFNMAP for a VM_SHARED
 * mapping
 */
static int wp_pfn_shared(struct fault_env *fe,  pte_t orig_pte)
{
	struct vm_area_struct *vma = fe->vma;

	if (vma->vm_ops && vma->vm_ops->pfn_mkwrite) {
		struct vm_fault vmf = {
			.page = NULL,
			.pgoff = linear_page_index(vma, fe->address),
			.virtual_address =
				(void __user *)(fe->address & PAGE_MASK),
			.flags = FAULT_FLAG_WRITE | FAULT_FLAG_MKWRITE,
		};
		int ret;

		pte_unmap_unlock(fe->pte, fe->ptl);
		ret = vma->vm_ops->pfn_mkwrite(vma, &vmf);
		if (ret & VM_FAULT_ERROR)
			return ret;
		if (!pte_map_lock(vma->vm_mm, fe))
			return VM_FAULT_RETRY;
		/*
		 * We might have raced with another page fault while we
		 * released the pte_offset_map_lock.
		 */
		if (!pte_same(*fe->pte, orig_pte)) {
			pte_unmap_unlock(fe->pte, fe->ptl);
			return 0;
		}
	}
	return wp_page_reuse(fe, orig_pte, NULL, 0, 0);
}

static int wp_page_shared(struct fault_env *fe, pte_t orig_pte,
		struct page *old_page)
	__releases(fe->ptl)
{
	struct vm_area_struct *vma = fe->vma;
	int page_mkwrite = 0;

	get_page(old_page);

	if (vma->vm_ops && vma->vm_ops->page_mkwrite) {
		int tmp;

		pte_unmap_unlock(fe->pte, fe->ptl);
		tmp = do_page_mkwrite(vma, old_page, fe->address);
		if (unlikely(!tmp || (tmp &
				      (VM_FAULT_ERROR | VM_FAULT_NOPAGE)))) {
			put_page(old_page);
			return tmp;
		}
		/*
		 * Since we dropped the lock we need to revalidate
		 * the PTE as someone else may have changed it.  If
		 * they did, we just return, as we can count on the
		 * MMU to tell us if they didn't also make it writable.
		 */
		fe->pte = pte_offset_map_lock(vma->vm_mm, fe->pmd, fe->address,
						 &fe->ptl);
		if (!pte_same(*fe->pte, orig_pte)) {
			unlock_page(old_page);
			pte_unmap_unlock(fe->pte, fe->ptl);
			put_page(old_page);
			return 0;
		}
		page_mkwrite = 1;
	}

	return wp_page_reuse(fe, orig_pte, old_page, page_mkwrite, 1);
}

/*
 * This routine handles present pages, when users try to write
 * to a shared page. It is done by copying the page to a new address
 * and decrementing the shared-page counter for the old page.
 *
 * Note that this routine assumes that the protection checks have been
 * done by the caller (the low-level page fault routine in most cases).
 * Thus we can safely just mark it writable once we've done any necessary
 * COW.
 *
 * We also mark the page dirty at this point even though the page will
 * change only once the write actually happens. This avoids a few races,
 * and potentially makes it more efficient.
 *
 * We enter with non-exclusive mmap_sem (to exclude vma changes,
 * but allow concurrent faults), with pte both mapped and locked.
 * We return with mmap_sem still held, but pte unmapped and unlocked.
 */
static int do_wp_page(struct fault_env *fe, pte_t orig_pte)
	__releases(fe->ptl)
{
	struct vm_area_struct *vma = fe->vma;
	struct page *old_page;

	old_page = __vm_normal_page(vma, fe->address, orig_pte,
				     fe->vma_flags);
	if (!old_page) {
		/*
		 * VM_MIXEDMAP !pfn_valid() case, or VM_SOFTDIRTY clear on a
		 * VM_PFNMAP VMA.
		 *
		 * We should not cow pages in a shared writeable mapping.
		 * Just mark the pages writable and/or call ops->pfn_mkwrite.
		 */
		if ((fe->vma_flags & (VM_WRITE|VM_SHARED)) ==
				     (VM_WRITE|VM_SHARED))
			return wp_pfn_shared(fe, orig_pte);

		pte_unmap_unlock(fe->pte, fe->ptl);
		return wp_page_copy(fe, orig_pte, old_page);
	}

	/*
	 * Take out anonymous pages first, anonymous shared vmas are
	 * not dirty accountable.
	 */
	if (PageAnon(old_page) && !PageKsm(old_page)) {
		int total_mapcount;
		if (!trylock_page(old_page)) {
			get_page(old_page);
			pte_unmap_unlock(fe->pte, fe->ptl);
			lock_page(old_page);
			if (!pte_map_lock(vma->vm_mm, fe)) {
				unlock_page(old_page);
				put_page(old_page);
				return VM_FAULT_RETRY;
			}
			if (!pte_same(*fe->pte, orig_pte)) {
				unlock_page(old_page);
				pte_unmap_unlock(fe->pte, fe->ptl);
				put_page(old_page);
				return 0;
			}
			put_page(old_page);
		}
		if (reuse_swap_page(old_page, &total_mapcount)) {
			if (total_mapcount == 1) {
				/*
				 * The page is all ours. Move it to
				 * our anon_vma so the rmap code will
				 * not search our parent or siblings.
				 * Protected against the rmap code by
				 * the page lock.
				 */
				page_move_anon_rmap(old_page, vma);
			}
			unlock_page(old_page);
			return wp_page_reuse(fe, orig_pte, old_page, 0, 0);
		}
		unlock_page(old_page);
	} else if (unlikely((fe->vma_flags & (VM_WRITE|VM_SHARED)) ==
					(VM_WRITE|VM_SHARED))) {
		return wp_page_shared(fe, orig_pte, old_page);
	}

	/*
	 * Ok, we need to copy. Oh, well..
	 */
	get_page(old_page);

	pte_unmap_unlock(fe->pte, fe->ptl);
	return wp_page_copy(fe, orig_pte, old_page);
}

static void unmap_mapping_range_vma(struct vm_area_struct *vma,
		unsigned long start_addr, unsigned long end_addr,
		struct zap_details *details)
{
	zap_page_range_single(vma, start_addr, end_addr - start_addr, details);
}

static inline void unmap_mapping_range_tree(struct rb_root *root,
					    struct zap_details *details)
{
	struct vm_area_struct *vma;
	pgoff_t vba, vea, zba, zea;

	vma_interval_tree_foreach(vma, root,
			details->first_index, details->last_index) {

		vba = vma->vm_pgoff;
		vea = vba + vma_pages(vma) - 1;
		zba = details->first_index;
		if (zba < vba)
			zba = vba;
		zea = details->last_index;
		if (zea > vea)
			zea = vea;

		unmap_mapping_range_vma(vma,
			((zba - vba) << PAGE_SHIFT) + vma->vm_start,
			((zea - vba + 1) << PAGE_SHIFT) + vma->vm_start,
				details);
	}
}

/**
 * unmap_mapping_range - unmap the portion of all mmaps in the specified
 * address_space corresponding to the specified page range in the underlying
 * file.
 *
 * @mapping: the address space containing mmaps to be unmapped.
 * @holebegin: byte in first page to unmap, relative to the start of
 * the underlying file.  This will be rounded down to a PAGE_SIZE
 * boundary.  Note that this is different from truncate_pagecache(), which
 * must keep the partial page.  In contrast, we must get rid of
 * partial pages.
 * @holelen: size of prospective hole in bytes.  This will be rounded
 * up to a PAGE_SIZE boundary.  A holelen of zero truncates to the
 * end of the file.
 * @even_cows: 1 when truncating a file, unmap even private COWed pages;
 * but 0 when invalidating pagecache, don't throw away private data.
 */
void unmap_mapping_range(struct address_space *mapping,
		loff_t const holebegin, loff_t const holelen, int even_cows)
{
	struct zap_details details = { };
	pgoff_t hba = holebegin >> PAGE_SHIFT;
	pgoff_t hlen = (holelen + PAGE_SIZE - 1) >> PAGE_SHIFT;

	/* Check for overflow. */
	if (sizeof(holelen) > sizeof(hlen)) {
		long long holeend =
			(holebegin + holelen + PAGE_SIZE - 1) >> PAGE_SHIFT;
		if (holeend & ~(long long)ULONG_MAX)
			hlen = ULONG_MAX - hba + 1;
	}

	details.check_mapping = even_cows? NULL: mapping;
	details.first_index = hba;
	details.last_index = hba + hlen - 1;
	if (details.last_index < details.first_index)
		details.last_index = ULONG_MAX;

	i_mmap_lock_write(mapping);
	if (unlikely(!RB_EMPTY_ROOT(&mapping->i_mmap)))
		unmap_mapping_range_tree(&mapping->i_mmap, &details);
	i_mmap_unlock_write(mapping);
}
EXPORT_SYMBOL(unmap_mapping_range);

/*
 * We enter with non-exclusive mmap_sem (to exclude vma changes,
 * but allow concurrent faults), and pte mapped but not yet locked.
 * We return with pte unmapped and unlocked.
 *
 * We return with the mmap_sem locked or unlocked in the same cases
 * as does filemap_fault().
 */
int do_swap_page(struct fault_env *fe, pte_t orig_pte)
{
	struct vm_area_struct *vma = fe->vma;
	struct page *page, *swapcache;
	struct mem_cgroup *memcg;
	swp_entry_t entry;
	pte_t pte;
	int locked;
	int exclusive = 0;
	int ret = 0;

	ret = pte_unmap_same(vma->vm_mm, fe, orig_pte);
	if (ret) {
		/*
		 * If pte != orig_pte, this means another thread did the
		 * swap operation in our back.
		 * So nothing else to do.
		 */
		if (ret == VM_FAULT_PTNOTSAME)
			ret = 0;
		goto out;
	}
	entry = pte_to_swp_entry(orig_pte);
	if (unlikely(non_swap_entry(entry))) {
		if (is_migration_entry(entry)) {
			migration_entry_wait(vma->vm_mm, fe->pmd, fe->address);
		} else if (is_hwpoison_entry(entry)) {
			ret = VM_FAULT_HWPOISON;
		} else {
			print_bad_pte(vma, fe->address, orig_pte, NULL);
			ret = VM_FAULT_SIGBUS;
		}
		goto out;
	}
	delayacct_set_flag(DELAYACCT_PF_SWAPIN);
	page = lookup_swap_cache(entry);
	if (!page) {
		page = swapin_readahead(entry,
					GFP_HIGHUSER_MOVABLE, vma, fe->address);
		if (!page) {
			/*
			 * Back out if the VMA has changed in our back during
			 * a speculative page fault or if somebody else
			 * faulted in this pte while we released the pte lock.
			 */
			if (!pte_map_lock(vma->vm_mm, fe)) {
				delayacct_clear_flag(DELAYACCT_PF_SWAPIN);
				ret = VM_FAULT_RETRY;
				goto out;
			}

			if (likely(pte_same(*fe->pte, orig_pte)))
				ret = VM_FAULT_OOM;
			delayacct_clear_flag(DELAYACCT_PF_SWAPIN);
			goto unlock;
		}

		/* Had to read the page from swap area: Major fault */
		ret = VM_FAULT_MAJOR;
		count_vm_event(PGMAJFAULT);
		mem_cgroup_count_vm_event(vma->vm_mm, PGMAJFAULT);
	} else if (PageHWPoison(page)) {
		/*
		 * hwpoisoned dirty swapcache pages are kept for killing
		 * owner processes (which may be unknown at hwpoison time)
		 */
		ret = VM_FAULT_HWPOISON;
		delayacct_clear_flag(DELAYACCT_PF_SWAPIN);
		swapcache = page;
		goto out_release;
	}

	swapcache = page;
	locked = lock_page_or_retry(page, vma->vm_mm, fe->flags);

	delayacct_clear_flag(DELAYACCT_PF_SWAPIN);
	if (!locked) {
		ret |= VM_FAULT_RETRY;
		goto out_release;
	}

	/*
	 * Make sure try_to_free_swap or reuse_swap_page or swapoff did not
	 * release the swapcache from under us.  The page pin, and pte_same
	 * test below, are not enough to exclude that.  Even if it is still
	 * swapcache, we need to check that the page's swap has not changed.
	 */
	if (unlikely(!PageSwapCache(page) || page_private(page) != entry.val))
		goto out_page;

	page = ksm_might_need_to_copy(page, vma, fe->address);
	if (unlikely(!page)) {
		ret = VM_FAULT_OOM;
		page = swapcache;
		goto out_page;
	}

	if (mem_cgroup_try_charge(page, vma->vm_mm, GFP_KERNEL,
				&memcg, false)) {
		ret = VM_FAULT_OOM;
		goto out_page;
	}

	/*
	 * Back out if the VMA has changed in our back during a speculative
	 * page fault or if somebody else already faulted in this pte.
	 */
	if (!pte_map_lock(vma->vm_mm, fe)) {
		ret = VM_FAULT_RETRY;
		goto out_cancel_cgroup;
	}
	if (unlikely(!pte_same(*fe->pte, orig_pte)))
		goto out_nomap;

	if (unlikely(!PageUptodate(page))) {
		ret = VM_FAULT_SIGBUS;
		goto out_nomap;
	}

	/*
	 * The page isn't present yet, go ahead with the fault.
	 *
	 * Be careful about the sequence of operations here.
	 * To get its accounting right, reuse_swap_page() must be called
	 * while the page is counted on swap but not yet in mapcount i.e.
	 * before page_add_anon_rmap() and swap_free(); try_to_free_swap()
	 * must be called after the swap_free(), or it will never succeed.
	 */

	inc_mm_counter_fast(vma->vm_mm, MM_ANONPAGES);
	dec_mm_counter_fast(vma->vm_mm, MM_SWAPENTS);
	pte = mk_pte(page, fe->vma_page_prot);
	if ((fe->flags & FAULT_FLAG_WRITE) && reuse_swap_page(page, NULL)) {
		pte = maybe_mkwrite(pte_mkdirty(pte), fe->vma_flags);
		fe->flags &= ~FAULT_FLAG_WRITE;
		ret |= VM_FAULT_WRITE;
		exclusive = RMAP_EXCLUSIVE;
	}
	flush_icache_page(vma, page);
	if (pte_swp_soft_dirty(orig_pte))
		pte = pte_mksoft_dirty(pte);
	set_pte_at(vma->vm_mm, fe->address, fe->pte, pte);
	if (page == swapcache) {
		do_page_add_anon_rmap(page, vma, fe->address, exclusive);
		mem_cgroup_commit_charge(page, memcg, true, false);
		activate_page(page);
	} else { /* ksm created a completely new copy */
		__page_add_new_anon_rmap(page, vma, fe->address, false);
		mem_cgroup_commit_charge(page, memcg, false, false);
		__lru_cache_add_active_or_unevictable(page, fe->vma_flags);
	}

	swap_free(entry);
	if (mem_cgroup_swap_full(page) ||
	    (fe->vma_flags & VM_LOCKED) || PageMlocked(page))
		try_to_free_swap(page);
	unlock_page(page);
	if (page != swapcache) {
		/*
		 * Hold the lock to avoid the swap entry to be reused
		 * until we take the PT lock for the pte_same() check
		 * (to avoid false positives from pte_same). For
		 * further safety release the lock after the swap_free
		 * so that the swap count won't change under a
		 * parallel locked swapcache.
		 */
		unlock_page(swapcache);
		put_page(swapcache);
	}

	if (fe->flags & FAULT_FLAG_WRITE) {
		ret |= do_wp_page(fe, pte);
		if (ret & VM_FAULT_ERROR)
			ret &= VM_FAULT_ERROR;
		goto out;
	}

	/* No need to invalidate - it was non-present before */
	update_mmu_cache(vma, fe->address, fe->pte);
unlock:
	pte_unmap_unlock(fe->pte, fe->ptl);
out:
	return ret;
out_nomap:
	pte_unmap_unlock(fe->pte, fe->ptl);
out_cancel_cgroup:
	mem_cgroup_cancel_charge(page, memcg, false);
out_page:
	unlock_page(page);
out_release:
	put_page(page);
	if (page != swapcache) {
		unlock_page(swapcache);
		put_page(swapcache);
	}
	return ret;
}

/*
 * We enter with non-exclusive mmap_sem (to exclude vma changes,
 * but allow concurrent faults), and pte mapped but not yet locked.
 * We return with mmap_sem still held, but pte unmapped and unlocked.
 */
static int do_anonymous_page(struct fault_env *fe)
{
	struct vm_area_struct *vma = fe->vma;
	struct mem_cgroup *memcg;
	struct page *page;
	int ret = 0;
	pte_t entry;

	/* File mapping without ->vm_ops ? */
	if (fe->vma_flags & VM_SHARED)
		return VM_FAULT_SIGBUS;

	/*
	 * Use pte_alloc() instead of pte_alloc_map().  We can't run
	 * pte_offset_map() on pmds where a huge pmd might be created
	 * from a different thread.
	 *
	 * pte_alloc_map() is safe to use under down_write(mmap_sem) or when
	 * parallel threads are excluded by other means.
	 *
	 * Here we only have down_read(mmap_sem).
	 */
	if (pte_alloc(vma->vm_mm, fe->pmd, fe->address))
		return VM_FAULT_OOM;

	/* See the comment in pte_alloc_one_map() */
	if (unlikely(pmd_trans_unstable(fe->pmd)))
		return 0;

	/* Use the zero-page for reads */
	if (!(fe->flags & FAULT_FLAG_WRITE) &&
			!mm_forbids_zeropage(vma->vm_mm)) {
		entry = pte_mkspecial(pfn_pte(my_zero_pfn(fe->address),
						fe->vma_page_prot));
		if (!pte_map_lock(vma->vm_mm, fe))
			return VM_FAULT_RETRY;
		if (!pte_none(*fe->pte))
			goto unlock;
		/*
		 * Don't call the userfaultfd during the speculative path.
		 * We already checked for the VMA to not be managed through
		 * userfaultfd, but it may be set in our back once we have lock
		 * the pte. In such a case we can ignore it this time.
		 */
		if (fe->flags & FAULT_FLAG_SPECULATIVE)
			goto setpte;
		/* Deliver the page fault to userland, check inside PT lock */
		if (userfaultfd_missing(vma)) {
			pte_unmap_unlock(fe->pte, fe->ptl);
			return handle_userfault(fe, VM_UFFD_MISSING);
		}
		goto setpte;
	}

	/* Allocate our own private page. */
	if (unlikely(anon_vma_prepare(vma)))
		goto oom;
	page = alloc_zeroed_user_highpage_movable(vma, fe->address);
	if (!page)
		goto oom;

	if (mem_cgroup_try_charge(page, vma->vm_mm, GFP_KERNEL, &memcg, false))
		goto oom_free_page;

	/*
	 * The memory barrier inside __SetPageUptodate makes sure that
	 * preceeding stores to the page contents become visible before
	 * the set_pte_at() write.
	 */
	__SetPageUptodate(page);

	entry = mk_pte(page, fe->vma_page_prot);
	if (fe->vma_flags & VM_WRITE)
		entry = pte_mkwrite(pte_mkdirty(entry));

	if (!pte_map_lock(vma->vm_mm, fe)) {
		ret = VM_FAULT_RETRY;
		goto release;
	}
	if (!pte_none(*fe->pte))
		goto unlock_and_release;

	/* Deliver the page fault to userland, check inside PT lock */
	if (!(fe->flags & FAULT_FLAG_SPECULATIVE) && userfaultfd_missing(vma)) {
		pte_unmap_unlock(fe->pte, fe->ptl);
		mem_cgroup_cancel_charge(page, memcg, false);
		put_page(page);
		return handle_userfault(fe, VM_UFFD_MISSING);
	}

	inc_mm_counter_fast(vma->vm_mm, MM_ANONPAGES);
	__page_add_new_anon_rmap(page, vma, fe->address, false);
	mem_cgroup_commit_charge(page, memcg, false, false);
	__lru_cache_add_active_or_unevictable(page, fe->vma_flags);
setpte:
	set_pte_at(vma->vm_mm, fe->address, fe->pte, entry);

	/* No need to invalidate - it was non-present before */
	update_mmu_cache(vma, fe->address, fe->pte);
unlock:
	pte_unmap_unlock(fe->pte, fe->ptl);
	return ret;
unlock_and_release:
	pte_unmap_unlock(fe->pte, fe->ptl);
release:
	mem_cgroup_cancel_charge(page, memcg, false);
	put_page(page);
	return ret;
oom_free_page:
	put_page(page);
oom:
	return VM_FAULT_OOM;
}

/*
 * The mmap_sem must have been held on entry, and may have been
 * released depending on flags and vma->vm_ops->fault() return value.
 * See filemap_fault() and __lock_page_retry().
 */
static int __do_fault(struct fault_env *fe, pgoff_t pgoff,
		struct page *cow_page, struct page **page, void **entry)
{
	struct vm_area_struct *vma = fe->vma;
	struct vm_fault vmf;
	int ret;

	/*
	 * Preallocate pte before we take page_lock because this might lead to
	 * deadlocks for memcg reclaim which waits for pages under writeback:
	 *				lock_page(A)
	 *				SetPageWriteback(A)
	 *				unlock_page(A)
	 * lock_page(B)
	 *				lock_page(B)
	 * pte_alloc_pne
	 *   shrink_page_list
	 *     wait_on_page_writeback(A)
	 *				SetPageWriteback(B)
	 *				unlock_page(B)
	 *				# flush A, B to clear the writeback
	 */
	if (pmd_none(*fe->pmd) && !fe->prealloc_pte) {
		fe->prealloc_pte = pte_alloc_one(vma->vm_mm, fe->address);
		if (!fe->prealloc_pte)
			return VM_FAULT_OOM;
		smp_wmb(); /* See comment in __pte_alloc() */
	}

	vmf.virtual_address = (void __user *)(fe->address & PAGE_MASK);
	vmf.pgoff = pgoff;
	vmf.flags = fe->flags;
	vmf.page = NULL;
	vmf.gfp_mask = __get_fault_gfp_mask(vma);
	vmf.cow_page = cow_page;

	ret = vma->vm_ops->fault(vma, &vmf);
	if (unlikely(ret & (VM_FAULT_ERROR | VM_FAULT_NOPAGE | VM_FAULT_RETRY)))
		return ret;
	if (ret & VM_FAULT_DAX_LOCKED) {
		*entry = vmf.entry;
		return ret;
	}

	if (unlikely(PageHWPoison(vmf.page))) {
		if (ret & VM_FAULT_LOCKED)
			unlock_page(vmf.page);
		put_page(vmf.page);
		return VM_FAULT_HWPOISON;
	}

	if (unlikely(!(ret & VM_FAULT_LOCKED)))
		lock_page(vmf.page);
	else
		VM_BUG_ON_PAGE(!PageLocked(vmf.page), vmf.page);

	*page = vmf.page;
	return ret;
}

/*
 * The ordering of these checks is important for pmds with _PAGE_DEVMAP set.
 * If we check pmd_trans_unstable() first we will trip the bad_pmd() check
 * inside of pmd_none_or_trans_huge_or_clear_bad(). This will end up correctly
 * returning 1 but not before it spams dmesg with the pmd_clear_bad() output.
 */
static int pmd_devmap_trans_unstable(pmd_t *pmd)
{
	return pmd_devmap(*pmd) || pmd_trans_unstable(pmd);
}

static int pte_alloc_one_map(struct fault_env *fe)
{
	struct vm_area_struct *vma = fe->vma;

	if (!pmd_none(*fe->pmd))
		goto map_pte;
	if (fe->prealloc_pte) {
		fe->ptl = pmd_lock(vma->vm_mm, fe->pmd);
		if (unlikely(!pmd_none(*fe->pmd))) {
			spin_unlock(fe->ptl);
			goto map_pte;
		}

		atomic_long_inc(&vma->vm_mm->nr_ptes);
		pmd_populate(vma->vm_mm, fe->pmd, fe->prealloc_pte);
		spin_unlock(fe->ptl);
		fe->prealloc_pte = 0;
	} else if (unlikely(pte_alloc(vma->vm_mm, fe->pmd, fe->address))) {
		return VM_FAULT_OOM;
	}
map_pte:
	/*
	 * If a huge pmd materialized under us just retry later.  Use
	 * pmd_trans_unstable() via pmd_devmap_trans_unstable() instead of
	 * pmd_trans_huge() to ensure the pmd didn't become pmd_trans_huge
	 * under us and then back to pmd_none, as a result of MADV_DONTNEED
	 * running immediately after a huge pmd fault in a different thread of
	 * this mm, in turn leading to a misleading pmd_trans_huge() retval.
	 * All we have to ensure is that it is a regular pmd that we can walk
	 * with pte_offset_map() and we can do that through an atomic read in
	 * C, which is what pmd_trans_unstable() provides.
	 */
	if (pmd_devmap_trans_unstable(fe->pmd))
		return VM_FAULT_NOPAGE;

	/*
	 * At this point we know that our vmf->pmd points to a page of ptes
	 * and it cannot become pmd_none(), pmd_devmap() or pmd_trans_huge()
	 * for the duration of the fault.  If a racing MADV_DONTNEED runs and
	 * we zap the ptes pointed to by our vmf->pmd, the vmf->ptl will still
	 * be valid and we will re-check to make sure the vmf->pte isn't
	 * pte_none() under vmf->ptl protection when we return to
	 * alloc_set_pte().
	 */
	if (!pte_map_lock(vma->vm_mm, fe))
		return VM_FAULT_RETRY;

	return 0;
}

#ifdef CONFIG_TRANSPARENT_HUGE_PAGECACHE

#define HPAGE_CACHE_INDEX_MASK (HPAGE_PMD_NR - 1)
static inline bool transhuge_vma_suitable(struct vm_area_struct *vma,
		unsigned long haddr)
{
	if (((vma->vm_start >> PAGE_SHIFT) & HPAGE_CACHE_INDEX_MASK) !=
			(vma->vm_pgoff & HPAGE_CACHE_INDEX_MASK))
		return false;
	if (haddr < vma->vm_start || haddr + HPAGE_PMD_SIZE > vma->vm_end)
		return false;
	return true;
}

static int do_set_pmd(struct fault_env *fe, struct page *page)
{
	struct vm_area_struct *vma = fe->vma;
	bool write = fe->flags & FAULT_FLAG_WRITE;
	unsigned long haddr = fe->address & HPAGE_PMD_MASK;
	pmd_t entry;
	int i, ret;

	if (!transhuge_vma_suitable(vma, haddr))
		return VM_FAULT_FALLBACK;

	ret = VM_FAULT_FALLBACK;
	page = compound_head(page);

	fe->ptl = pmd_lock(vma->vm_mm, fe->pmd);
	if (unlikely(!pmd_none(*fe->pmd)))
		goto out;

	for (i = 0; i < HPAGE_PMD_NR; i++)
		flush_icache_page(vma, page + i);

	entry = mk_huge_pmd(page, fe->vma_page_prot);
	if (write)
		entry = maybe_pmd_mkwrite(pmd_mkdirty(entry), vma);

	add_mm_counter(vma->vm_mm, MM_FILEPAGES, HPAGE_PMD_NR);
	page_add_file_rmap(page, true);

	set_pmd_at(vma->vm_mm, haddr, fe->pmd, entry);

	update_mmu_cache_pmd(vma, haddr, fe->pmd);

	/* fault is handled */
	ret = 0;
	count_vm_event(THP_FILE_MAPPED);
out:
	spin_unlock(fe->ptl);
	return ret;
}
#else
static int do_set_pmd(struct fault_env *fe, struct page *page)
{
	BUILD_BUG();
	return 0;
}
#endif

/**
 * alloc_set_pte - setup new PTE entry for given page and add reverse page
 * mapping. If needed, the fucntion allocates page table or use pre-allocated.
 *
 * @fe: fault environment
 * @memcg: memcg to charge page (only for private mappings)
 * @page: page to map
 *
 * Caller must take care of unlocking fe->ptl, if fe->pte is non-NULL on return.
 *
 * Target users are page handler itself and implementations of
 * vm_ops->map_pages.
 */
int alloc_set_pte(struct fault_env *fe, struct mem_cgroup *memcg,
		struct page *page)
{
	struct vm_area_struct *vma = fe->vma;
	bool write = fe->flags & FAULT_FLAG_WRITE;
	pte_t entry;
	int ret;

	if (pmd_none(*fe->pmd) && PageTransCompound(page) &&
			IS_ENABLED(CONFIG_TRANSPARENT_HUGE_PAGECACHE)) {
		/* THP on COW? */
		VM_BUG_ON_PAGE(memcg, page);

		ret = do_set_pmd(fe, page);
		if (ret != VM_FAULT_FALLBACK)
			return ret;
	}

	if (!fe->pte) {
		ret = pte_alloc_one_map(fe);
		if (ret)
			return ret;
	}

	/* Re-check under ptl */
	if (unlikely(!pte_none(*fe->pte)))
		return VM_FAULT_NOPAGE;

	flush_icache_page(vma, page);
	entry = mk_pte(page, fe->vma_page_prot);
	if (write)
		entry = maybe_mkwrite(pte_mkdirty(entry), fe->vma_flags);

	if (fe->flags & FAULT_FLAG_PREFAULT_OLD)
		entry = pte_mkold(entry);

	/* copy-on-write page */
	if (write && !(fe->vma_flags & VM_SHARED)) {
		inc_mm_counter_fast(vma->vm_mm, MM_ANONPAGES);
		__page_add_new_anon_rmap(page, vma, fe->address, false);
		mem_cgroup_commit_charge(page, memcg, false, false);
		__lru_cache_add_active_or_unevictable(page, fe->vma_flags);
	} else {
		inc_mm_counter_fast(vma->vm_mm, mm_counter_file(page));
		page_add_file_rmap(page, false);
	}
	set_pte_at(vma->vm_mm, fe->address, fe->pte, entry);

	/* no need to invalidate: a not-present page won't be cached */
	update_mmu_cache(vma, fe->address, fe->pte);

	return 0;
}

/*
 * If architecture emulates "accessed" or "young" bit without HW support,
 * there is no much gain with fault_around.
 */
static unsigned long fault_around_bytes __read_mostly =
#ifndef __HAVE_ARCH_PTEP_SET_ACCESS_FLAGS
	PAGE_SIZE;
#else
	rounddown_pow_of_two(65536);
#endif

#ifdef CONFIG_DEBUG_FS
static int fault_around_bytes_get(void *data, u64 *val)
{
	*val = fault_around_bytes;
	return 0;
}

/*
 * fault_around_pages() and fault_around_mask() expects fault_around_bytes
 * rounded down to nearest page order. It's what do_fault_around() expects to
 * see.
 */
static int fault_around_bytes_set(void *data, u64 val)
{
	if (val / PAGE_SIZE > PTRS_PER_PTE)
		return -EINVAL;
	if (val > PAGE_SIZE)
		fault_around_bytes = rounddown_pow_of_two(val);
	else
		fault_around_bytes = PAGE_SIZE; /* rounddown_pow_of_two(0) is undefined */
	return 0;
}
DEFINE_SIMPLE_ATTRIBUTE(fault_around_bytes_fops,
		fault_around_bytes_get, fault_around_bytes_set, "%llu\n");

static int __init fault_around_debugfs(void)
{
	void *ret;

	ret = debugfs_create_file("fault_around_bytes", 0644, NULL, NULL,
			&fault_around_bytes_fops);
	if (!ret)
		pr_warn("Failed to create fault_around_bytes in debugfs");
	return 0;
}
late_initcall(fault_around_debugfs);
#endif

/*
 * do_fault_around() tries to map few pages around the fault address. The hope
 * is that the pages will be needed soon and this will lower the number of
 * faults to handle.
 *
 * It uses vm_ops->map_pages() to map the pages, which skips the page if it's
 * not ready to be mapped: not up-to-date, locked, etc.
 *
 * This function is called with the page table lock taken. In the split ptlock
 * case the page table lock only protects only those entries which belong to
 * the page table corresponding to the fault address.
 *
 * This function doesn't cross the VMA boundaries, in order to call map_pages()
 * only once.
 *
 * fault_around_pages() defines how many pages we'll try to map.
 * do_fault_around() expects it to return a power of two less than or equal to
 * PTRS_PER_PTE.
 *
 * The virtual address of the area that we map is naturally aligned to the
 * fault_around_pages() value (and therefore to page order).  This way it's
 * easier to guarantee that we don't cross page table boundaries.
 */
static int do_fault_around(struct fault_env *fe, pgoff_t start_pgoff)
{
	unsigned long address = fe->address, nr_pages, mask;
	pgoff_t end_pgoff;
	int off, ret = 0;

	fe->fault_address = address;
	nr_pages = READ_ONCE(fault_around_bytes) >> PAGE_SHIFT;
	mask = ~(nr_pages * PAGE_SIZE - 1) & PAGE_MASK;

	fe->address = max(address & mask, fe->vma->vm_start);
	off = ((address - fe->address) >> PAGE_SHIFT) & (PTRS_PER_PTE - 1);
	start_pgoff -= off;

	/*
	 *  end_pgoff is either end of page table or end of vma
	 *  or fault_around_pages() from start_pgoff, depending what is nearest.
	 */
	end_pgoff = start_pgoff -
		((fe->address >> PAGE_SHIFT) & (PTRS_PER_PTE - 1)) +
		PTRS_PER_PTE - 1;
	end_pgoff = min3(end_pgoff, vma_pages(fe->vma) + fe->vma->vm_pgoff - 1,
			start_pgoff + nr_pages - 1);

	if (pmd_none(*fe->pmd)) {
		fe->prealloc_pte = pte_alloc_one(fe->vma->vm_mm, fe->address);
		if (!fe->prealloc_pte)
			goto out;
		smp_wmb(); /* See comment in __pte_alloc() */
	}

	fe->vma->vm_ops->map_pages(fe, start_pgoff, end_pgoff);

	/* preallocated pagetable is unused: free it */
	if (fe->prealloc_pte) {
		pte_free(fe->vma->vm_mm, fe->prealloc_pte);
		fe->prealloc_pte = 0;
	}
	/* Huge page is mapped? Page fault is solved */
	if (pmd_trans_huge(*fe->pmd)) {
		ret = VM_FAULT_NOPAGE;
		goto out;
	}

	/* ->map_pages() haven't done anything useful. Cold page cache? */
	if (!fe->pte)
		goto out;

	/* check if the page fault is solved */
	fe->pte -= (fe->address >> PAGE_SHIFT) - (address >> PAGE_SHIFT);
	if (!pte_none(*fe->pte))
		ret = VM_FAULT_NOPAGE;
	pte_unmap_unlock(fe->pte, fe->ptl);
out:
	fe->address = address;
	fe->pte = NULL;
	return ret;
}

static int do_read_fault(struct fault_env *fe, pgoff_t pgoff)
{
	struct vm_area_struct *vma = fe->vma;
	struct page *fault_page;
	int ret = 0;

	/*
	 * Let's call ->map_pages() first and use ->fault() as fallback
	 * if page by the offset is not ready to be mapped (cold cache or
	 * something).
	 */
	if (vma->vm_ops->map_pages && fault_around_bytes >> PAGE_SHIFT > 1) {
		ret = do_fault_around(fe, pgoff);
		if (ret)
			return ret;
	}

	ret = __do_fault(fe, pgoff, NULL, &fault_page, NULL);
	if (unlikely(ret & (VM_FAULT_ERROR | VM_FAULT_NOPAGE | VM_FAULT_RETRY)))
		return ret;

	ret |= alloc_set_pte(fe, NULL, fault_page);
	if (fe->pte)
		pte_unmap_unlock(fe->pte, fe->ptl);
	unlock_page(fault_page);
	if (unlikely(ret & (VM_FAULT_ERROR | VM_FAULT_NOPAGE | VM_FAULT_RETRY)))
		put_page(fault_page);
	return ret;
}

static int do_cow_fault(struct fault_env *fe, pgoff_t pgoff)
{
	struct vm_area_struct *vma = fe->vma;
	struct page *fault_page, *new_page;
	void *fault_entry;
	struct mem_cgroup *memcg;
	int ret;

	if (unlikely(anon_vma_prepare(vma)))
		return VM_FAULT_OOM;

	new_page = alloc_page_vma(GFP_HIGHUSER_MOVABLE, vma, fe->address);
	if (!new_page)
		return VM_FAULT_OOM;

	if (mem_cgroup_try_charge(new_page, vma->vm_mm, GFP_KERNEL,
				&memcg, false)) {
		put_page(new_page);
		return VM_FAULT_OOM;
	}

	ret = __do_fault(fe, pgoff, new_page, &fault_page, &fault_entry);
	if (unlikely(ret & (VM_FAULT_ERROR | VM_FAULT_NOPAGE | VM_FAULT_RETRY)))
		goto uncharge_out;

	if (!(ret & VM_FAULT_DAX_LOCKED))
		copy_user_highpage(new_page, fault_page, fe->address, vma);
	__SetPageUptodate(new_page);

	ret |= alloc_set_pte(fe, memcg, new_page);
	if (fe->pte)
		pte_unmap_unlock(fe->pte, fe->ptl);
	if (!(ret & VM_FAULT_DAX_LOCKED)) {
		unlock_page(fault_page);
		put_page(fault_page);
	} else {
		dax_unlock_mapping_entry(vma->vm_file->f_mapping, pgoff);
	}
	if (unlikely(ret & (VM_FAULT_ERROR | VM_FAULT_NOPAGE | VM_FAULT_RETRY)))
		goto uncharge_out;
	return ret;
uncharge_out:
	mem_cgroup_cancel_charge(new_page, memcg, false);
	put_page(new_page);
	return ret;
}

static int do_shared_fault(struct fault_env *fe, pgoff_t pgoff)
{
	struct vm_area_struct *vma = fe->vma;
	struct page *fault_page;
	struct address_space *mapping;
	int dirtied = 0;
	int ret, tmp;

	ret = __do_fault(fe, pgoff, NULL, &fault_page, NULL);
	if (unlikely(ret & (VM_FAULT_ERROR | VM_FAULT_NOPAGE | VM_FAULT_RETRY)))
		return ret;

	/*
	 * Check if the backing address space wants to know that the page is
	 * about to become writable
	 */
	if (vma->vm_ops->page_mkwrite) {
		unlock_page(fault_page);
		tmp = do_page_mkwrite(vma, fault_page, fe->address);
		if (unlikely(!tmp ||
				(tmp & (VM_FAULT_ERROR | VM_FAULT_NOPAGE)))) {
			put_page(fault_page);
			return tmp;
		}
	}

	ret |= alloc_set_pte(fe, NULL, fault_page);
	if (fe->pte)
		pte_unmap_unlock(fe->pte, fe->ptl);
	if (unlikely(ret & (VM_FAULT_ERROR | VM_FAULT_NOPAGE |
					VM_FAULT_RETRY))) {
		unlock_page(fault_page);
		put_page(fault_page);
		return ret;
	}

	if (set_page_dirty(fault_page))
		dirtied = 1;
	/*
	 * Take a local copy of the address_space - page.mapping may be zeroed
	 * by truncate after unlock_page().   The address_space itself remains
	 * pinned by vma->vm_file's reference.  We rely on unlock_page()'s
	 * release semantics to prevent the compiler from undoing this copying.
	 */
	mapping = page_rmapping(fault_page);
	unlock_page(fault_page);
	if ((dirtied || vma->vm_ops->page_mkwrite) && mapping) {
		/*
		 * Some device drivers do not set page.mapping but still
		 * dirty their pages
		 */
		balance_dirty_pages_ratelimited(mapping);
	}

	if (!vma->vm_ops->page_mkwrite)
		file_update_time(vma->vm_file);

	return ret;
}

/*
 * We enter with non-exclusive mmap_sem (to exclude vma changes,
 * but allow concurrent faults).
 * The mmap_sem may have been released depending on flags and our
 * return value.  See filemap_fault() and __lock_page_or_retry().
 */
static int do_fault(struct fault_env *fe)
{
	struct vm_area_struct *vma = fe->vma;
	pgoff_t pgoff = linear_page_index(vma, fe->address);
	int ret;

	/* The VMA was not fully populated on mmap() or missing VM_DONTEXPAND */
	if (!vma->vm_ops->fault)
		ret = VM_FAULT_SIGBUS;
	else if (!(fe->flags & FAULT_FLAG_WRITE))
		ret = do_read_fault(fe, pgoff);
	else if (!(fe->vma_flags & VM_SHARED))
		ret = do_cow_fault(fe, pgoff);
	else
		ret = do_shared_fault(fe, pgoff);

	/* preallocated pagetable is unused: free it */
	if (fe->prealloc_pte) {
		pte_free(vma->vm_mm, fe->prealloc_pte);
		fe->prealloc_pte = 0;
	}
	return ret;
}

static int numa_migrate_prep(struct page *page, struct vm_area_struct *vma,
				unsigned long addr, int page_nid,
				int *flags)
{
	get_page(page);

	count_vm_numa_event(NUMA_HINT_FAULTS);
	if (page_nid == numa_node_id()) {
		count_vm_numa_event(NUMA_HINT_FAULTS_LOCAL);
		*flags |= TNF_FAULT_LOCAL;
	}

	return mpol_misplaced(page, vma, addr);
}

static int do_numa_page(struct fault_env *fe, pte_t pte)
{
	struct vm_area_struct *vma = fe->vma;
	struct page *page = NULL;
	int page_nid = -1;
	int last_cpupid;
	int target_nid;
	bool migrated = false;
	bool was_writable = pte_write(pte);
	int flags = 0;

	/*
	* The "pte" at this point cannot be used safely without
	* validation through pte_unmap_same(). It's of NUMA type but
	* the pfn may be screwed if the read is non atomic.
	*
	* We can safely just do a "set_pte_at()", because the old
	* page table entry is not accessible, so there would be no
	* concurrent hardware modifications to the PTE.
	*/
	if (!pte_spinlock(vma->vm_mm, fe))
		return VM_FAULT_RETRY;
	if (unlikely(!pte_same(*fe->pte, pte))) {
		pte_unmap_unlock(fe->pte, fe->ptl);
		goto out;
	}

	/* Make it present again */
	pte = pte_modify(pte, fe->vma_page_prot);
	pte = pte_mkyoung(pte);
	if (was_writable)
		pte = pte_mkwrite(pte);
	set_pte_at(vma->vm_mm, fe->address, fe->pte, pte);
	update_mmu_cache(vma, fe->address, fe->pte);

	page = __vm_normal_page(vma, fe->address, pte, fe->vma_flags);
	if (!page) {
		pte_unmap_unlock(fe->pte, fe->ptl);
		return 0;
	}

	/* TODO: handle PTE-mapped THP */
	if (PageCompound(page)) {
		pte_unmap_unlock(fe->pte, fe->ptl);
		return 0;
	}

	/*
	 * Avoid grouping on RO pages in general. RO pages shouldn't hurt as
	 * much anyway since they can be in shared cache state. This misses
	 * the case where a mapping is writable but the process never writes
	 * to it but pte_write gets cleared during protection updates and
	 * pte_dirty has unpredictable behaviour between PTE scan updates,
	 * background writeback, dirty balancing and application behaviour.
	 */
	if (!pte_write(pte))
		flags |= TNF_NO_GROUP;

	/*
	 * Flag if the page is shared between multiple address spaces. This
	 * is later used when determining whether to group tasks together
	 */
	if (page_mapcount(page) > 1 && (fe->vma_flags & VM_SHARED))
		flags |= TNF_SHARED;

	last_cpupid = page_cpupid_last(page);
	page_nid = page_to_nid(page);
	target_nid = numa_migrate_prep(page, vma, fe->address, page_nid,
			&flags);
	pte_unmap_unlock(fe->pte, fe->ptl);
	if (target_nid == -1) {
		put_page(page);
		goto out;
	}

	/* Migrate to the requested node */
	migrated = migrate_misplaced_page(page, fe, target_nid);
	if (migrated) {
		page_nid = target_nid;
		flags |= TNF_MIGRATED;
	} else
		flags |= TNF_MIGRATE_FAIL;

out:
	if (page_nid != -1)
		task_numa_fault(last_cpupid, page_nid, 1, flags);
	return 0;
}

static int create_huge_pmd(struct fault_env *fe)
{
	struct vm_area_struct *vma = fe->vma;
	if (vma_is_anonymous(vma))
		return do_huge_pmd_anonymous_page(fe);
	if (vma->vm_ops->pmd_fault)
		return vma->vm_ops->pmd_fault(vma, fe->address, fe->pmd,
				fe->flags);
	return VM_FAULT_FALLBACK;
}

static int wp_huge_pmd(struct fault_env *fe, pmd_t orig_pmd)
{
	if (vma_is_anonymous(fe->vma))
		return do_huge_pmd_wp_page(fe, orig_pmd);
	if (fe->vma->vm_ops->pmd_fault)
		return fe->vma->vm_ops->pmd_fault(fe->vma, fe->address, fe->pmd,
				fe->flags);

	/* COW handled on pte level: split pmd */
	VM_BUG_ON_VMA(fe->vma_flags & VM_SHARED, fe->vma);
	split_huge_pmd(fe->vma, fe->pmd, fe->address);

	return VM_FAULT_FALLBACK;
}

static inline bool vma_is_accessible(struct vm_area_struct *vma)
{
	return vma->vm_flags & (VM_READ | VM_EXEC | VM_WRITE);
}

/*
 * These routines also need to handle stuff like marking pages dirty
 * and/or accessed for architectures that don't do it in hardware (most
 * RISC architectures).  The early dirtying is also good on the i386.
 *
 * There is also a hook called "update_mmu_cache()" that architectures
 * with external mmu caches can use to update those (ie the Sparc or
 * PowerPC hashed page tables that act as extended TLBs).
 *
 * We enter with non-exclusive mmap_sem (to exclude vma changes, but allow
 * concurrent faults).
 *
 * The mmap_sem may have been released depending on flags and our return value.
 * See filemap_fault() and __lock_page_or_retry().
 */
static int handle_pte_fault(struct fault_env *fe)
{
	pte_t uninitialized_var(entry);

	if (unlikely(pmd_none(*fe->pmd))) {
		/*
		 * In the case of the speculative page fault handler we abort
		 * the speculative path immediately as the pmd is probably
		 * in the way to be converted in a huge one. We will try
		 * again holding the mmap_sem (which implies that the collapse
		 * operation is done).
		 */
		if (fe->flags & FAULT_FLAG_SPECULATIVE)
			return VM_FAULT_RETRY;
		/*
		 * Leave __pte_alloc() until later: because vm_ops->fault may
		 * want to allocate huge page, and if we expose page table
		 * for an instant, it will be difficult to retract from
		 * concurrent faults and from rmap lookups.
		 */
		fe->pte = NULL;
	} else if (!(fe->flags & FAULT_FLAG_SPECULATIVE)) {
		/* See comment in pte_alloc_one_map() */
		if (pmd_devmap_trans_unstable(fe->pmd))
			return 0;
		/*
		 * A regular pmd is established and it can't morph into a huge
		 * pmd from under us anymore at this point because we hold the
		 * mmap_sem read mode and khugepaged takes it in write mode.
		 * So now it's safe to run pte_offset_map().
		 * This is not applicable to the speculative page fault handler
		 * but in that case, the pte is fetched earlier in
		 * handle_speculative_fault().
		 */
		fe->pte = pte_offset_map(fe->pmd, fe->address);

		entry = *fe->pte;

		/*
		 * some architectures can have larger ptes than wordsize,
		 * e.g.ppc44x-defconfig has CONFIG_PTE_64BIT=y and
		 * CONFIG_32BIT=y, so READ_ONCE or ACCESS_ONCE cannot guarantee
		 * atomic accesses.  The code below just needs a consistent
		 * view for the ifs and we later double check anyway with the
		 * ptl lock held. So here a barrier will do.
		 */
		barrier();
		if (pte_none(entry)) {
			pte_unmap(fe->pte);
			fe->pte = NULL;
		}
	}

	if (!fe->pte) {
		if (vma_is_anonymous(fe->vma))
			return do_anonymous_page(fe);
		else if (fe->flags & FAULT_FLAG_SPECULATIVE)
			return VM_FAULT_RETRY;
		else
			return do_fault(fe);
	}

#ifdef CONFIG_SPECULATIVE_PAGE_FAULT
	if (fe->flags & FAULT_FLAG_SPECULATIVE)
		entry = fe->orig_pte;
#endif
	if (!pte_present(entry))
		return do_swap_page(fe, entry);

	if (pte_protnone(entry) && vma_is_accessible(fe->vma))
		return do_numa_page(fe, entry);

	if (!pte_spinlock(fe->vma->vm_mm, fe))
		return VM_FAULT_RETRY;
	if (unlikely(!pte_same(*fe->pte, entry)))
		goto unlock;
	if (fe->flags & FAULT_FLAG_WRITE) {
		if (!pte_write(entry))
			return do_wp_page(fe, entry);
		entry = pte_mkdirty(entry);
	}
	entry = pte_mkyoung(entry);
	if (ptep_set_access_flags(fe->vma, fe->address, fe->pte, entry,
				fe->flags & FAULT_FLAG_WRITE)) {
		update_mmu_cache(fe->vma, fe->address, fe->pte);
	} else {
		/*
		 * This is needed only for protection faults but the arch code
		 * is not yet telling us if this is a protection fault or not.
		 * This still avoids useless tlb flushes for .text page faults
		 * with threads.
		 */
		if (fe->flags & FAULT_FLAG_WRITE)
			flush_tlb_fix_spurious_fault(fe->vma, fe->address);
	}
unlock:
	pte_unmap_unlock(fe->pte, fe->ptl);
	return 0;
}

/*
 * By the time we get here, we already hold the mm semaphore
 *
 * The mmap_sem may have been released depending on flags and our
 * return value.  See filemap_fault() and __lock_page_or_retry().
 */
static int __handle_mm_fault(struct vm_area_struct *vma, unsigned long address,
		unsigned int flags)
{
	struct fault_env fe = {
		.vma = vma,
		.address = address,
		.flags = flags,
		.vma_flags = vma->vm_flags,
		.vma_page_prot = vma->vm_page_prot,
	};
	struct mm_struct *mm = vma->vm_mm;
	pgd_t *pgd;
	pud_t *pud;

	pgd = pgd_offset(mm, address);
	pud = pud_alloc(mm, pgd, address);
	if (!pud)
		return VM_FAULT_OOM;
	fe.pmd = pmd_alloc(mm, pud, address);
	if (!fe.pmd)
		return VM_FAULT_OOM;
	if (pmd_none(*fe.pmd) && transparent_hugepage_enabled(vma)) {
		int ret = create_huge_pmd(&fe);
		if (!(ret & VM_FAULT_FALLBACK))
			return ret;
	} else {
		pmd_t orig_pmd = *fe.pmd;
		int ret;
#ifdef CONFIG_SPECULATIVE_PAGE_FAULT
		fe.sequence = raw_read_seqcount(&vma->vm_sequence);
#endif
		barrier();
		if (pmd_trans_huge(orig_pmd) || pmd_devmap(orig_pmd)) {
			if (pmd_protnone(orig_pmd) && vma_is_accessible(vma))
				return do_huge_pmd_numa_page(&fe, orig_pmd);

			if ((fe.flags & FAULT_FLAG_WRITE) &&
					!pmd_write(orig_pmd)) {
				ret = wp_huge_pmd(&fe, orig_pmd);
				if (!(ret & VM_FAULT_FALLBACK))
					return ret;
			} else {
				huge_pmd_set_accessed(&fe, orig_pmd);
				return 0;
			}
		}
	}

	return handle_pte_fault(&fe);
}

#ifdef CONFIG_SPECULATIVE_PAGE_FAULT

#ifndef __HAVE_ARCH_PTE_SPECIAL
/* This is required by vm_normal_page() */
#error "Speculative page fault handler requires __HAVE_ARCH_PTE_SPECIAL"
#endif
/*
 * vm_normal_page() adds some processing which should be done while
 * hodling the mmap_sem.
 */

/*
 * Tries to handle the page fault in a speculative way, without grabbing the
 * mmap_sem.
 * When VM_FAULT_RETRY is returned, the vma pointer is valid and this vma must
 * be checked later when the mmap_sem has been grabbed by calling
 * can_reuse_spf_vma().
 * This is needed as the returned vma is kept in memory until the call to
 * can_reuse_spf_vma() is made.
 */
int __handle_speculative_fault(struct mm_struct *mm, unsigned long address,
			       unsigned int flags, struct vm_area_struct **vma)
{
	struct fault_env fe = {
		.address = address,
	};
	pgd_t *pgd, pgdval;
	pud_t *pud, pudval;
	int seq, ret;

	/* Clear flags that may lead to release the mmap_sem to retry */
	flags &= ~(FAULT_FLAG_ALLOW_RETRY|FAULT_FLAG_KILLABLE);
	flags |= FAULT_FLAG_SPECULATIVE;

	*vma = get_vma(mm, address);
	if (!*vma)
		return VM_FAULT_RETRY;
	fe.vma = *vma;

	/* rmb <-> seqlock,vma_rb_erase() */
	seq = raw_read_seqcount(&fe.vma->vm_sequence);
	if (seq & 1) {
		trace_spf_vma_changed(_RET_IP_, fe.vma, address);
		return VM_FAULT_RETRY;
	}

	/*
	 * Can't call vm_ops service has we don't know what they would do
	 * with the VMA.
	 * This include huge page from hugetlbfs.
	 */
	if (fe.vma->vm_ops) {
		trace_spf_vma_notsup(_RET_IP_, fe.vma, address);
		return VM_FAULT_RETRY;
	}

	/*
	 * __anon_vma_prepare() requires the mmap_sem to be held
	 * because vm_next and vm_prev must be safe. This can't be guaranteed
	 * in the speculative path.
	 */
	if (unlikely(!fe.vma->anon_vma)) {
		trace_spf_vma_notsup(_RET_IP_, fe.vma, address);
		return VM_FAULT_RETRY;
	}

	fe.vma_flags = READ_ONCE(fe.vma->vm_flags);
	fe.vma_page_prot = READ_ONCE(fe.vma->vm_page_prot);

	/* Can't call userland page fault handler in the speculative path */
	if (unlikely(fe.vma_flags & VM_UFFD_MISSING)) {
		trace_spf_vma_notsup(_RET_IP_, fe.vma, address);
		return VM_FAULT_RETRY;
	}

	if (fe.vma_flags & VM_GROWSDOWN || fe.vma_flags & VM_GROWSUP) {
		/*
		 * This could be detected by the check address against VMA's
		 * boundaries but we want to trace it as not supported instead
		 * of changed.
		 */
		trace_spf_vma_notsup(_RET_IP_, fe.vma, address);
		return VM_FAULT_RETRY;
	}

	if (address < READ_ONCE(fe.vma->vm_start)
	    || READ_ONCE(fe.vma->vm_end) <= address) {
		trace_spf_vma_changed(_RET_IP_, fe.vma, address);
		return VM_FAULT_RETRY;
	}

	if (!arch_vma_access_permitted(fe.vma, flags & FAULT_FLAG_WRITE,
				       flags & FAULT_FLAG_INSTRUCTION,
				       flags & FAULT_FLAG_REMOTE))
		goto out_segv;

	/* This is one is required to check that the VMA has write access set */
	if (flags & FAULT_FLAG_WRITE) {
		if (unlikely(!(fe.vma_flags & VM_WRITE)))
			goto out_segv;
	} else if (unlikely(!(fe.vma_flags & (VM_READ|VM_EXEC|VM_WRITE))))
		goto out_segv;

#ifdef CONFIG_NUMA
	struct mempolicy *pol;

	/*
	 * MPOL_INTERLEAVE implies additional checks in
	 * mpol_misplaced() which are not compatible with the
	 *speculative page fault processing.
	 */
	pol = __get_vma_policy(fe.vma, address);
	if (!pol)
		pol = get_task_policy(current);

	if (pol && pol->mode == MPOL_INTERLEAVE) {
		trace_spf_vma_notsup(_RET_IP_, fe.vma, address);
		return VM_FAULT_RETRY;
	}
#endif

	/*
	 * Do a speculative lookup of the PTE entry.
	 */
	local_irq_disable();
	pgd = pgd_offset(mm, address);
	pgdval = READ_ONCE(*pgd);
	if (pgd_none(pgdval) || unlikely(pgd_bad(pgdval)))
		goto out_walk;

	pud = pud_offset(pgd, address);
	pudval = READ_ONCE(*pud);
	if (pud_none(pudval) || unlikely(pud_bad(pudval)))
		goto out_walk;

	fe.pmd = pmd_offset(pud, address);
	fe.orig_pmd = READ_ONCE(*fe.pmd);
	/*
	 * pmd_none could mean that a hugepage collapse is in progress
	 * in our back as collapse_huge_page() mark it before
	 * invalidating the pte (which is done once the IPI is catched
	 * by all CPU and we have interrupt disabled).
	 * For this reason we cannot handle THP in a speculative way since we
	 * can't safely indentify an in progress collapse operation done in our
	 * back on that PMD.
	 * Regarding the order of the following checks, see comment in
	 * pmd_devmap_trans_unstable()
	 */
	if (unlikely(pmd_devmap(fe.orig_pmd) ||
		     pmd_none(fe.orig_pmd) || pmd_trans_huge(fe.orig_pmd)))
		goto out_walk;

	/*
	 * The above does not allocate/instantiate page-tables because doing so
	 * would lead to the possibility of instantiating page-tables after
	 * free_pgtables() -- and consequently leaking them.
	 *
	 * The result is that we take at least one !speculative fault per PMD
	 * in order to instantiate it.
	 */

	fe.pte = pte_offset_map(fe.pmd, address);
	fe.orig_pte = READ_ONCE(*fe.pte);
	barrier(); /* See comment in handle_pte_fault() */
	if (pte_none(fe.orig_pte)) {
		pte_unmap(fe.pte);
		fe.pte = NULL;
	}

	fe.sequence = seq;
	fe.flags = flags;

	local_irq_enable();

	/*
	 * We need to re-validate the VMA after checking the bounds, otherwise
	 * we might have a false positive on the bounds.
	 */
	if (read_seqcount_retry(&fe.vma->vm_sequence, seq)) {
		trace_spf_vma_changed(_RET_IP_, fe.vma, address);
		return VM_FAULT_RETRY;
	}

	mem_cgroup_oom_enable();
	ret = handle_pte_fault(&fe);
	mem_cgroup_oom_disable();

	/*
	 * If there is no need to retry, don't return the vma to the caller.
	 */
	if (ret != VM_FAULT_RETRY) {
		count_vm_event(SPECULATIVE_PGFAULT);
		put_vma(fe.vma);
		*vma = NULL;
	}

	/*
	 * The task may have entered a memcg OOM situation but
	 * if the allocation error was handled gracefully (no
	 * VM_FAULT_OOM), there is no need to kill anything.
	 * Just clean up the OOM state peacefully.
	 */
	if (task_in_memcg_oom(current) && !(ret & VM_FAULT_OOM))
		mem_cgroup_oom_synchronize(false);
	return ret;

out_walk:
	trace_spf_vma_notsup(_RET_IP_, fe.vma, address);
	local_irq_enable();
	return VM_FAULT_RETRY;

out_segv:
	trace_spf_vma_access(_RET_IP_, fe.vma, address);
	/*
	 * We don't return VM_FAULT_RETRY so the caller is not expected to
	 * retrieve the fetched VMA.
	 */
	put_vma(fe.vma);
	*vma = NULL;
	return VM_FAULT_SIGSEGV;
}

/*
 * This is used to know if the vma fetch in the speculative page fault handler
 * is still valid when trying the regular fault path while holding the
 * mmap_sem.
 * The call to put_vma(vma) must be made after checking the vma's fields, as
 * the vma may be freed by put_vma(). In such a case it is expected that false
 * is returned.
 */
bool can_reuse_spf_vma(struct vm_area_struct *vma, unsigned long address)
{
	bool ret;

	ret = !RB_EMPTY_NODE(&vma->vm_rb) &&
		vma->vm_start <= address && address < vma->vm_end;
	put_vma(vma);
	return ret;
}
#endif /* CONFIG_SPECULATIVE_PAGE_FAULT */

/*
 * By the time we get here, we already hold the mm semaphore
 *
 * The mmap_sem may have been released depending on flags and our
 * return value.  See filemap_fault() and __lock_page_or_retry().
 */
int handle_mm_fault(struct vm_area_struct *vma, unsigned long address,
		unsigned int flags)
{
	int ret;

	__set_current_state(TASK_RUNNING);

	count_vm_event(PGFAULT);
	mem_cgroup_count_vm_event(vma->vm_mm, PGFAULT);

	/* do counter updates before entering really critical section. */
	check_sync_rss_stat(current);

	if (!arch_vma_access_permitted(vma, flags & FAULT_FLAG_WRITE,
					    flags & FAULT_FLAG_INSTRUCTION,
					    flags & FAULT_FLAG_REMOTE))
		return VM_FAULT_SIGSEGV;

	/*
	 * Enable the memcg OOM handling for faults triggered in user
	 * space.  Kernel faults are handled more gracefully.
	 */
	if (flags & FAULT_FLAG_USER)
		mem_cgroup_oom_enable();

	if (unlikely(is_vm_hugetlb_page(vma)))
		ret = hugetlb_fault(vma->vm_mm, vma, address, flags);
	else
		ret = __handle_mm_fault(vma, address, flags);

	if (flags & FAULT_FLAG_USER) {
		mem_cgroup_oom_disable();
                /*
                 * The task may have entered a memcg OOM situation but
                 * if the allocation error was handled gracefully (no
                 * VM_FAULT_OOM), there is no need to kill anything.
                 * Just clean up the OOM state peacefully.
                 */
                if (task_in_memcg_oom(current) && !(ret & VM_FAULT_OOM))
                        mem_cgroup_oom_synchronize(false);
	}

	/*
	 * This mm has been already reaped by the oom reaper and so the
	 * refault cannot be trusted in general. Anonymous refaults would
	 * lose data and give a zero page instead e.g. This is especially
	 * problem for use_mm() because regular tasks will just die and
	 * the corrupted data will not be visible anywhere while kthread
	 * will outlive the oom victim and potentially propagate the date
	 * further.
	 */
	if (unlikely((current->flags & PF_KTHREAD) && !(ret & VM_FAULT_ERROR)
				&& test_bit(MMF_UNSTABLE, &vma->vm_mm->flags))) {

		/*
		 * We are going to enforce SIGBUS but the PF path might have
		 * dropped the mmap_sem already so take it again so that
		 * we do not break expectations of all arch specific PF paths
		 * and g-u-p
		 */
		if (ret & VM_FAULT_RETRY)
			down_read(&vma->vm_mm->mmap_sem);
		ret = VM_FAULT_SIGBUS;
	}

	return ret;
}
EXPORT_SYMBOL_GPL(handle_mm_fault);

#ifndef __PAGETABLE_PUD_FOLDED
/*
 * Allocate page upper directory.
 * We've already handled the fast-path in-line.
 */
int __pud_alloc(struct mm_struct *mm, pgd_t *pgd, unsigned long address)
{
	pud_t *new = pud_alloc_one(mm, address);
	if (!new)
		return -ENOMEM;

	smp_wmb(); /* See comment in __pte_alloc */

	spin_lock(&mm->page_table_lock);
	if (pgd_present(*pgd))		/* Another has populated it */
		pud_free(mm, new);
	else
		pgd_populate(mm, pgd, new);
	spin_unlock(&mm->page_table_lock);
	return 0;
}
#endif /* __PAGETABLE_PUD_FOLDED */

#ifndef __PAGETABLE_PMD_FOLDED
/*
 * Allocate page middle directory.
 * We've already handled the fast-path in-line.
 */
int __pmd_alloc(struct mm_struct *mm, pud_t *pud, unsigned long address)
{
	pmd_t *new = pmd_alloc_one(mm, address);
	if (!new)
		return -ENOMEM;

	smp_wmb(); /* See comment in __pte_alloc */

	spin_lock(&mm->page_table_lock);
#ifndef __ARCH_HAS_4LEVEL_HACK
	if (!pud_present(*pud)) {
		mm_inc_nr_pmds(mm);
		pud_populate(mm, pud, new);
	} else	/* Another has populated it */
		pmd_free(mm, new);
#else
	if (!pgd_present(*pud)) {
		mm_inc_nr_pmds(mm);
		pgd_populate(mm, pud, new);
	} else /* Another has populated it */
		pmd_free(mm, new);
#endif /* __ARCH_HAS_4LEVEL_HACK */
	spin_unlock(&mm->page_table_lock);
	return 0;
}
#endif /* __PAGETABLE_PMD_FOLDED */

static int __follow_pte_pmd(struct mm_struct *mm, unsigned long address,
		pte_t **ptepp, pmd_t **pmdpp, spinlock_t **ptlp)
{
	pgd_t *pgd;
	pud_t *pud;
	pmd_t *pmd;
	pte_t *ptep;

	pgd = pgd_offset(mm, address);
	if (pgd_none(*pgd) || unlikely(pgd_bad(*pgd)))
		goto out;

	pud = pud_offset(pgd, address);
	if (pud_none(*pud) || unlikely(pud_bad(*pud)))
		goto out;

	pmd = pmd_offset(pud, address);
	VM_BUG_ON(pmd_trans_huge(*pmd));

	if (pmd_huge(*pmd)) {
		if (!pmdpp)
			goto out;

		*ptlp = pmd_lock(mm, pmd);
		if (pmd_huge(*pmd)) {
			*pmdpp = pmd;
			return 0;
		}
		spin_unlock(*ptlp);
	}

	if (pmd_none(*pmd) || unlikely(pmd_bad(*pmd)))
		goto out;

	ptep = pte_offset_map_lock(mm, pmd, address, ptlp);
	if (!ptep)
		goto out;
	if (!pte_present(*ptep))
		goto unlock;
	*ptepp = ptep;
	return 0;
unlock:
	pte_unmap_unlock(ptep, *ptlp);
out:
	return -EINVAL;
}

static inline int follow_pte(struct mm_struct *mm, unsigned long address,
			     pte_t **ptepp, spinlock_t **ptlp)
{
	int res;

	/* (void) is needed to make gcc happy */
	(void) __cond_lock(*ptlp,
			   !(res = __follow_pte_pmd(mm, address, ptepp, NULL,
					   ptlp)));
	return res;
}

int follow_pte_pmd(struct mm_struct *mm, unsigned long address,
			     pte_t **ptepp, pmd_t **pmdpp, spinlock_t **ptlp)
{
	int res;

	/* (void) is needed to make gcc happy */
	(void) __cond_lock(*ptlp,
			   !(res = __follow_pte_pmd(mm, address, ptepp, pmdpp,
					   ptlp)));
	return res;
}
EXPORT_SYMBOL(follow_pte_pmd);

/**
 * follow_pfn - look up PFN at a user virtual address
 * @vma: memory mapping
 * @address: user virtual address
 * @pfn: location to store found PFN
 *
 * Only IO mappings and raw PFN mappings are allowed.
 *
 * Returns zero and the pfn at @pfn on success, -ve otherwise.
 */
int follow_pfn(struct vm_area_struct *vma, unsigned long address,
	unsigned long *pfn)
{
	int ret = -EINVAL;
	spinlock_t *ptl;
	pte_t *ptep;

	if (!(vma->vm_flags & (VM_IO | VM_PFNMAP)))
		return ret;

	ret = follow_pte(vma->vm_mm, address, &ptep, &ptl);
	if (ret)
		return ret;
	*pfn = pte_pfn(*ptep);
	pte_unmap_unlock(ptep, ptl);
	return 0;
}
EXPORT_SYMBOL(follow_pfn);

#ifdef CONFIG_HAVE_IOREMAP_PROT
int follow_phys(struct vm_area_struct *vma,
		unsigned long address, unsigned int flags,
		unsigned long *prot, resource_size_t *phys)
{
	int ret = -EINVAL;
	pte_t *ptep, pte;
	spinlock_t *ptl;

	if (!(vma->vm_flags & (VM_IO | VM_PFNMAP)))
		goto out;

	if (follow_pte(vma->vm_mm, address, &ptep, &ptl))
		goto out;
	pte = *ptep;

	if ((flags & FOLL_WRITE) && !pte_write(pte))
		goto unlock;

	*prot = pgprot_val(pte_pgprot(pte));
	*phys = (resource_size_t)pte_pfn(pte) << PAGE_SHIFT;

	ret = 0;
unlock:
	pte_unmap_unlock(ptep, ptl);
out:
	return ret;
}

int generic_access_phys(struct vm_area_struct *vma, unsigned long addr,
			void *buf, int len, int write)
{
	resource_size_t phys_addr;
	unsigned long prot = 0;
	void __iomem *maddr;
	int offset = addr & (PAGE_SIZE-1);

	if (follow_phys(vma, addr, write, &prot, &phys_addr))
		return -EINVAL;

	maddr = ioremap_prot(phys_addr, PAGE_ALIGN(len + offset), prot);
	if (!maddr)
		return -ENOMEM;

	if (write)
		memcpy_toio(maddr + offset, buf, len);
	else
		memcpy_fromio(buf, maddr + offset, len);
	iounmap(maddr);

	return len;
}
EXPORT_SYMBOL_GPL(generic_access_phys);
#endif

/*
 * Access another process' address space as given in mm.  If non-NULL, use the
 * given task for page fault accounting.
 */
int __access_remote_vm(struct task_struct *tsk, struct mm_struct *mm,
		unsigned long addr, void *buf, int len, unsigned int gup_flags)
{
	struct vm_area_struct *vma;
	void *old_buf = buf;
	int write = gup_flags & FOLL_WRITE;

	down_read(&mm->mmap_sem);
	/* ignore errors, just check how much was successfully transferred */
	while (len) {
		int bytes, ret, offset;
		void *maddr;
		struct page *page = NULL;

		ret = get_user_pages_remote(tsk, mm, addr, 1,
				gup_flags, &page, &vma);
		if (ret <= 0) {
#ifndef CONFIG_HAVE_IOREMAP_PROT
			break;
#else
			/*
			 * Check if this is a VM_IO | VM_PFNMAP VMA, which
			 * we can access using slightly different code.
			 */
			vma = find_vma(mm, addr);
			if (!vma || vma->vm_start > addr)
				break;
			if (vma->vm_ops && vma->vm_ops->access)
				ret = vma->vm_ops->access(vma, addr, buf,
							  len, write);
			if (ret <= 0)
				break;
			bytes = ret;
#endif
		} else {
			bytes = len;
			offset = addr & (PAGE_SIZE-1);
			if (bytes > PAGE_SIZE-offset)
				bytes = PAGE_SIZE-offset;

			maddr = kmap(page);
			if (write) {
				copy_to_user_page(vma, page, addr,
						  maddr + offset, buf, bytes);
				set_page_dirty_lock(page);
			} else {
				copy_from_user_page(vma, page, addr,
						    buf, maddr + offset, bytes);
			}
			kunmap(page);
			put_page(page);
		}
		len -= bytes;
		buf += bytes;
		addr += bytes;
	}
	up_read(&mm->mmap_sem);

	return buf - old_buf;
}

/**
 * access_remote_vm - access another process' address space
 * @mm:		the mm_struct of the target address space
 * @addr:	start address to access
 * @buf:	source or destination buffer
 * @len:	number of bytes to transfer
 * @gup_flags:	flags modifying lookup behaviour
 *
 * The caller must hold a reference on @mm.
 */
int access_remote_vm(struct mm_struct *mm, unsigned long addr,
		void *buf, int len, unsigned int gup_flags)
{
	return __access_remote_vm(NULL, mm, addr, buf, len, gup_flags);
}

/*
 * Access another process' address space.
 * Source/target buffer must be kernel space,
 * Do not walk the page table directly, use get_user_pages
 */
int access_process_vm(struct task_struct *tsk, unsigned long addr,
		void *buf, int len, unsigned int gup_flags)
{
	struct mm_struct *mm;
	int ret;

	mm = get_task_mm(tsk);
	if (!mm)
		return 0;

	ret = __access_remote_vm(tsk, mm, addr, buf, len, gup_flags);

	mmput(mm);

	return ret;
}

/*
 * Print the name of a VMA.
 */
void print_vma_addr(char *prefix, unsigned long ip)
{
	struct mm_struct *mm = current->mm;
	struct vm_area_struct *vma;

	/*
	 * Do not print if we are in atomic
	 * contexts (in exception stacks, etc.):
	 */
	if (preempt_count())
		return;

	down_read(&mm->mmap_sem);
	vma = find_vma(mm, ip);
	if (vma && vma->vm_file) {
		struct file *f = vma->vm_file;
		char *buf = (char *)__get_free_page(GFP_KERNEL);
		if (buf) {
			char *p;

			p = file_path(f, buf, PAGE_SIZE);
			if (IS_ERR(p))
				p = "?";
			printk("%s%s[%lx+%lx]", prefix, kbasename(p),
					vma->vm_start,
					vma->vm_end - vma->vm_start);
			free_page((unsigned long)buf);
		}
	}
	up_read(&mm->mmap_sem);
}

#if defined(CONFIG_PROVE_LOCKING) || defined(CONFIG_DEBUG_ATOMIC_SLEEP)
void __might_fault(const char *file, int line)
{
	/*
	 * Some code (nfs/sunrpc) uses socket ops on kernel memory while
	 * holding the mmap_sem, this is safe because kernel memory doesn't
	 * get paged out, therefore we'll never actually fault, and the
	 * below annotations will generate false positives.
	 */
	if (segment_eq(get_fs(), KERNEL_DS))
		return;
	if (pagefault_disabled())
		return;
	__might_sleep(file, line, 0);
#if defined(CONFIG_DEBUG_ATOMIC_SLEEP)
	if (current->mm)
		might_lock_read(&current->mm->mmap_sem);
#endif
}
EXPORT_SYMBOL(__might_fault);
#endif

#if defined(CONFIG_TRANSPARENT_HUGEPAGE) || defined(CONFIG_HUGETLBFS)
static void clear_gigantic_page(struct page *page,
				unsigned long addr,
				unsigned int pages_per_huge_page)
{
	int i;
	struct page *p = page;

	might_sleep();
	for (i = 0; i < pages_per_huge_page;
	     i++, p = mem_map_next(p, page, i)) {
		cond_resched();
		clear_user_highpage(p, addr + i * PAGE_SIZE);
	}
}
void clear_huge_page(struct page *page,
		     unsigned long addr, unsigned int pages_per_huge_page)
{
	int i;

	if (unlikely(pages_per_huge_page > MAX_ORDER_NR_PAGES)) {
		clear_gigantic_page(page, addr, pages_per_huge_page);
		return;
	}

	might_sleep();
	for (i = 0; i < pages_per_huge_page; i++) {
		cond_resched();
		clear_user_highpage(page + i, addr + i * PAGE_SIZE);
	}
}

static void copy_user_gigantic_page(struct page *dst, struct page *src,
				    unsigned long addr,
				    struct vm_area_struct *vma,
				    unsigned int pages_per_huge_page)
{
	int i;
	struct page *dst_base = dst;
	struct page *src_base = src;

	for (i = 0; i < pages_per_huge_page; ) {
		cond_resched();
		copy_user_highpage(dst, src, addr + i*PAGE_SIZE, vma);

		i++;
		dst = mem_map_next(dst, dst_base, i);
		src = mem_map_next(src, src_base, i);
	}
}

void copy_user_huge_page(struct page *dst, struct page *src,
			 unsigned long addr, struct vm_area_struct *vma,
			 unsigned int pages_per_huge_page)
{
	int i;

	if (unlikely(pages_per_huge_page > MAX_ORDER_NR_PAGES)) {
		copy_user_gigantic_page(dst, src, addr, vma,
					pages_per_huge_page);
		return;
	}

	might_sleep();
	for (i = 0; i < pages_per_huge_page; i++) {
		cond_resched();
		copy_user_highpage(dst + i, src + i, addr + i*PAGE_SIZE, vma);
	}
}
#endif /* CONFIG_TRANSPARENT_HUGEPAGE || CONFIG_HUGETLBFS */

#if USE_SPLIT_PTE_PTLOCKS && ALLOC_SPLIT_PTLOCKS

static struct kmem_cache *page_ptl_cachep;

void __init ptlock_cache_init(void)
{
	page_ptl_cachep = kmem_cache_create("page->ptl", sizeof(spinlock_t), 0,
			SLAB_PANIC, NULL);
}

bool ptlock_alloc(struct page *page)
{
	spinlock_t *ptl;

	ptl = kmem_cache_alloc(page_ptl_cachep, GFP_KERNEL);
	if (!ptl)
		return false;
	page->ptl = ptl;
	return true;
}

void ptlock_free(struct page *page)
{
	kmem_cache_free(page_ptl_cachep, page->ptl);
}
#endif<|MERGE_RESOLUTION|>--- conflicted
+++ resolved
@@ -1217,12 +1217,9 @@
 			}
 			continue;
 		}
-<<<<<<< HEAD
 		/* If details->check_mapping, we leave swap entries. */
 		if (unlikely(details))
 			continue;
-=======
->>>>>>> 7eb61afe
 
 		entry = pte_to_swp_entry(ptent);
 		if (!non_swap_entry(entry)) {
