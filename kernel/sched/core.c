/*
 *  kernel/sched/core.c
 *
 *  Kernel scheduler and related syscalls
 *
 *  Copyright (C) 1991-2002  Linus Torvalds
 *
 *  1996-12-23  Modified by Dave Grothe to fix bugs in semaphores and
 *		make semaphores SMP safe
 *  1998-11-19	Implemented schedule_timeout() and related stuff
 *		by Andrea Arcangeli
 *  2002-01-04	New ultra-scalable O(1) scheduler by Ingo Molnar:
 *		hybrid priority-list and round-robin design with
 *		an array-switch method of distributing timeslices
 *		and per-CPU runqueues.  Cleanups and useful suggestions
 *		by Davide Libenzi, preemptible kernel bits by Robert Love.
 *  2003-09-03	Interactivity tuning by Con Kolivas.
 *  2004-04-02	Scheduler domains code by Nick Piggin
 *  2007-04-15  Work begun on replacing all interactivity tuning with a
 *              fair scheduling design by Con Kolivas.
 *  2007-05-05  Load balancing (smp-nice) and other improvements
 *              by Peter Williams
 *  2007-05-06  Interactivity improvements to CFS by Mike Galbraith
 *  2007-07-01  Group scheduling enhancements by Srivatsa Vaddagiri
 *  2007-11-29  RT balancing improvements by Steven Rostedt, Gregory Haskins,
 *              Thomas Gleixner, Mike Kravetz
 */

#include <linux/kasan.h>
#include <linux/mm.h>
#include <linux/module.h>
#include <linux/nmi.h>
#include <linux/init.h>
#include <linux/uaccess.h>
#include <linux/highmem.h>
#include <linux/mmu_context.h>
#include <linux/interrupt.h>
#include <linux/capability.h>
#include <linux/completion.h>
#include <linux/kernel_stat.h>
#include <linux/debug_locks.h>
#include <linux/perf_event.h>
#include <linux/security.h>
#include <linux/notifier.h>
#include <linux/profile.h>
#include <linux/freezer.h>
#include <linux/vmalloc.h>
#include <linux/blkdev.h>
#include <linux/delay.h>
#include <linux/pid_namespace.h>
#include <linux/smp.h>
#include <linux/threads.h>
#include <linux/timer.h>
#include <linux/rcupdate.h>
#include <linux/cpu.h>
#include <linux/cpuset.h>
#include <linux/percpu.h>
#include <linux/proc_fs.h>
#include <linux/seq_file.h>
#include <linux/sysctl.h>
#include <linux/syscalls.h>
#include <linux/times.h>
#include <linux/tsacct_kern.h>
#include <linux/kprobes.h>
#include <linux/delayacct.h>
#include <linux/unistd.h>
#include <linux/pagemap.h>
#include <linux/hrtimer.h>
#include <linux/tick.h>
#include <linux/ctype.h>
#include <linux/ftrace.h>
#include <linux/slab.h>
#include <linux/init_task.h>
#include <linux/context_tracking.h>
#include <linux/compiler.h>
#include <linux/frame.h>
#include <linux/prefetch.h>
#include <linux/irq.h>
#include <linux/cpufreq_times.h>
#include <linux/sched/loadavg.h>
#include <linux/cgroup-defs.h>

#include <asm/switch_to.h>
#include <asm/tlb.h>
#include <asm/irq_regs.h>
#include <asm/mutex.h>
#ifdef CONFIG_PARAVIRT
#include <asm/paravirt.h>
#endif

#include "sched.h"
#include "walt.h"
#include "../workqueue_internal.h"
#include "../smpboot.h"
#include "../time/tick-internal.h"

#define CREATE_TRACE_POINTS
#include <trace/events/sched.h>
#include "walt.h"

ATOMIC_NOTIFIER_HEAD(load_alert_notifier_head);

DEFINE_MUTEX(sched_domains_mutex);
DEFINE_PER_CPU_SHARED_ALIGNED(struct rq, runqueues);

static void update_rq_clock_task(struct rq *rq, s64 delta);

void update_rq_clock(struct rq *rq)
{
	s64 delta;

	lockdep_assert_held(&rq->lock);

	if (rq->clock_skip_update & RQCF_ACT_SKIP)
		return;

	delta = sched_clock_cpu(cpu_of(rq)) - rq->clock;
	if (delta < 0)
		return;
	rq->clock += delta;
	update_rq_clock_task(rq, delta);
}

/*
 * Debugging: various feature bits
 */

#define SCHED_FEAT(name, enabled)	\
	(1UL << __SCHED_FEAT_##name) * enabled |

const_debug unsigned int sysctl_sched_features =
#include "features.h"
	0;

#undef SCHED_FEAT

/*
 * Number of tasks to iterate in a single balance run.
 * Limited because this is done with IRQs disabled.
 */
const_debug unsigned int sysctl_sched_nr_migrate = 32;

/*
 * period over which we average the RT time consumption, measured
 * in ms.
 *
 * default: 1s
 */
const_debug unsigned int sysctl_sched_time_avg = MSEC_PER_SEC;

/*
 * period over which we measure -rt task cpu usage in us.
 * default: 1s
 */
unsigned int sysctl_sched_rt_period = 1000000;

__read_mostly int scheduler_running;

/*
 * part of the period that we allow rt tasks to run in us.
 * default: 0.95s
 */
int sysctl_sched_rt_runtime = 950000;

/* cpus with isolated domains */
cpumask_var_t cpu_isolated_map;

struct rq *
lock_rq_of(struct task_struct *p, struct rq_flags *flags)
{
	return task_rq_lock(p, flags);
}

void
unlock_rq_of(struct rq *rq, struct task_struct *p, struct rq_flags *flags)
{
	task_rq_unlock(rq, p, flags);
}

/*
 * __task_rq_lock - lock the rq @p resides on.
 */
struct rq *__task_rq_lock(struct task_struct *p, struct rq_flags *rf)
	__acquires(rq->lock)
{
	struct rq *rq;

	lockdep_assert_held(&p->pi_lock);

	for (;;) {
		rq = task_rq(p);
		raw_spin_lock(&rq->lock);
		if (likely(rq == task_rq(p) && !task_on_rq_migrating(p))) {
			rq_pin_lock(rq, rf);
			return rq;
		}
		raw_spin_unlock(&rq->lock);

		while (unlikely(task_on_rq_migrating(p)))
			cpu_relax();
	}
}

/*
 * task_rq_lock - lock p->pi_lock and lock the rq @p resides on.
 */
struct rq *task_rq_lock(struct task_struct *p, struct rq_flags *rf)
	__acquires(p->pi_lock)
	__acquires(rq->lock)
{
	struct rq *rq;

	for (;;) {
		raw_spin_lock_irqsave(&p->pi_lock, rf->flags);
		rq = task_rq(p);
		raw_spin_lock(&rq->lock);
		/*
		 *	move_queued_task()		task_rq_lock()
		 *
		 *	ACQUIRE (rq->lock)
		 *	[S] ->on_rq = MIGRATING		[L] rq = task_rq()
		 *	WMB (__set_task_cpu())		ACQUIRE (rq->lock);
		 *	[S] ->cpu = new_cpu		[L] task_rq()
		 *					[L] ->on_rq
		 *	RELEASE (rq->lock)
		 *
		 * If we observe the old cpu in task_rq_lock, the acquire of
		 * the old rq->lock will fully serialize against the stores.
		 *
		 * If we observe the new cpu in task_rq_lock, the acquire will
		 * pair with the WMB to ensure we must then also see migrating.
		 */
		if (likely(rq == task_rq(p) && !task_on_rq_migrating(p))) {
			rq_pin_lock(rq, rf);
			return rq;
		}
		raw_spin_unlock(&rq->lock);
		raw_spin_unlock_irqrestore(&p->pi_lock, rf->flags);

		while (unlikely(task_on_rq_migrating(p)))
			cpu_relax();
	}
}

#ifdef CONFIG_SCHED_HRTICK
/*
 * Use HR-timers to deliver accurate preemption points.
 */

static void hrtick_clear(struct rq *rq)
{
	if (hrtimer_active(&rq->hrtick_timer))
		hrtimer_cancel(&rq->hrtick_timer);
}

/*
 * High-resolution timer tick.
 * Runs from hardirq context with interrupts disabled.
 */
static enum hrtimer_restart hrtick(struct hrtimer *timer)
{
	struct rq *rq = container_of(timer, struct rq, hrtick_timer);

	WARN_ON_ONCE(cpu_of(rq) != smp_processor_id());

	raw_spin_lock(&rq->lock);
	update_rq_clock(rq);
	rq->curr->sched_class->task_tick(rq, rq->curr, 1);
	raw_spin_unlock(&rq->lock);

	return HRTIMER_NORESTART;
}

#ifdef CONFIG_SMP

static void __hrtick_restart(struct rq *rq)
{
	struct hrtimer *timer = &rq->hrtick_timer;

	hrtimer_start_expires(timer, HRTIMER_MODE_ABS_PINNED);
}

/*
 * called from hardirq (IPI) context
 */
static void __hrtick_start(void *arg)
{
	struct rq *rq = arg;

	raw_spin_lock(&rq->lock);
	__hrtick_restart(rq);
	rq->hrtick_csd_pending = 0;
	raw_spin_unlock(&rq->lock);
}

/*
 * Called to set the hrtick timer state.
 *
 * called with rq->lock held and irqs disabled
 */
void hrtick_start(struct rq *rq, u64 delay)
{
	struct hrtimer *timer = &rq->hrtick_timer;
	ktime_t time;
	s64 delta;

	/*
	 * Don't schedule slices shorter than 10000ns, that just
	 * doesn't make sense and can cause timer DoS.
	 */
	delta = max_t(s64, delay, 10000LL);
	time = ktime_add_ns(timer->base->get_time(), delta);

	hrtimer_set_expires(timer, time);

	if (rq == this_rq()) {
		__hrtick_restart(rq);
	} else if (!rq->hrtick_csd_pending) {
		smp_call_function_single_async(cpu_of(rq), &rq->hrtick_csd);
		rq->hrtick_csd_pending = 1;
	}
}

#else
/*
 * Called to set the hrtick timer state.
 *
 * called with rq->lock held and irqs disabled
 */
void hrtick_start(struct rq *rq, u64 delay)
{
	/*
	 * Don't schedule slices shorter than 10000ns, that just
	 * doesn't make sense. Rely on vruntime for fairness.
	 */
	delay = max_t(u64, delay, 10000LL);
	hrtimer_start(&rq->hrtick_timer, ns_to_ktime(delay),
		      HRTIMER_MODE_REL_PINNED);
}
#endif /* CONFIG_SMP */

static void init_rq_hrtick(struct rq *rq)
{
#ifdef CONFIG_SMP
	rq->hrtick_csd_pending = 0;

	rq->hrtick_csd.flags = 0;
	rq->hrtick_csd.func = __hrtick_start;
	rq->hrtick_csd.info = rq;
#endif

	hrtimer_init(&rq->hrtick_timer, CLOCK_MONOTONIC, HRTIMER_MODE_REL);
	rq->hrtick_timer.function = hrtick;
}
#else	/* CONFIG_SCHED_HRTICK */
static inline void hrtick_clear(struct rq *rq)
{
}

static inline void init_rq_hrtick(struct rq *rq)
{
}
#endif	/* CONFIG_SCHED_HRTICK */

/*
 * cmpxchg based fetch_or, macro so it works for different integer types
 */
#define fetch_or(ptr, mask)						\
	({								\
		typeof(ptr) _ptr = (ptr);				\
		typeof(mask) _mask = (mask);				\
		typeof(*_ptr) _old, _val = *_ptr;			\
									\
		for (;;) {						\
			_old = cmpxchg(_ptr, _val, _val | _mask);	\
			if (_old == _val)				\
				break;					\
			_val = _old;					\
		}							\
	_old;								\
})

#if defined(CONFIG_SMP) && defined(TIF_POLLING_NRFLAG)
/*
 * Atomically set TIF_NEED_RESCHED and test for TIF_POLLING_NRFLAG,
 * this avoids any races wrt polling state changes and thereby avoids
 * spurious IPIs.
 */
static bool set_nr_and_not_polling(struct task_struct *p)
{
	struct thread_info *ti = task_thread_info(p);
	return !(fetch_or(&ti->flags, _TIF_NEED_RESCHED) & _TIF_POLLING_NRFLAG);
}

/*
 * Atomically set TIF_NEED_RESCHED if TIF_POLLING_NRFLAG is set.
 *
 * If this returns true, then the idle task promises to call
 * sched_ttwu_pending() and reschedule soon.
 */
static bool set_nr_if_polling(struct task_struct *p)
{
	struct thread_info *ti = task_thread_info(p);
	typeof(ti->flags) old, val = READ_ONCE(ti->flags);

	for (;;) {
		if (!(val & _TIF_POLLING_NRFLAG))
			return false;
		if (val & _TIF_NEED_RESCHED)
			return true;
		old = cmpxchg(&ti->flags, val, val | _TIF_NEED_RESCHED);
		if (old == val)
			break;
		val = old;
	}
	return true;
}

#else
static bool set_nr_and_not_polling(struct task_struct *p)
{
	set_tsk_need_resched(p);
	return true;
}

#ifdef CONFIG_SMP
static bool set_nr_if_polling(struct task_struct *p)
{
	return false;
}
#endif
#endif

void wake_q_add(struct wake_q_head *head, struct task_struct *task)
{
	struct wake_q_node *node = &task->wake_q;

	/*
	 * Atomically grab the task, if ->wake_q is !nil already it means
	 * its already queued (either by us or someone else) and will get the
	 * wakeup due to that.
	 *
	 * This cmpxchg() implies a full barrier, which pairs with the write
	 * barrier implied by the wakeup in wake_up_q().
	 */
	if (cmpxchg(&node->next, NULL, WAKE_Q_TAIL))
		return;

	get_task_struct(task);

	/*
	 * The head is context local, there can be no concurrency.
	 */
	*head->lastp = node;
	head->lastp = &node->next;
}

void wake_up_q(struct wake_q_head *head)
{
	struct wake_q_node *node = head->first;

	while (node != WAKE_Q_TAIL) {
		struct task_struct *task;

		task = container_of(node, struct task_struct, wake_q);
		BUG_ON(!task);
		/* task can safely be re-inserted now */
		node = node->next;
		task->wake_q.next = NULL;

		/*
		 * wake_up_process() implies a wmb() to pair with the queueing
		 * in wake_q_add() so as not to miss wakeups.
		 */
		wake_up_process(task);
		put_task_struct(task);
	}
}

/*
 * resched_curr - mark rq's current task 'to be rescheduled now'.
 *
 * On UP this means the setting of the need_resched flag, on SMP it
 * might also involve a cross-CPU call to trigger the scheduler on
 * the target CPU.
 */
void resched_curr(struct rq *rq)
{
	struct task_struct *curr = rq->curr;
	int cpu;

	lockdep_assert_held(&rq->lock);

	if (test_tsk_need_resched(curr))
		return;

	cpu = cpu_of(rq);

	if (cpu == smp_processor_id()) {
		set_tsk_need_resched(curr);
		set_preempt_need_resched();
		return;
	}

	if (set_nr_and_not_polling(curr))
		smp_send_reschedule(cpu);
	else
		trace_sched_wake_idle_without_ipi(cpu);
}

void resched_cpu(int cpu)
{
	struct rq *rq = cpu_rq(cpu);
	unsigned long flags;

	raw_spin_lock_irqsave(&rq->lock, flags);
	if (cpu_online(cpu) || cpu == smp_processor_id())
		resched_curr(rq);
	raw_spin_unlock_irqrestore(&rq->lock, flags);
}

#ifdef CONFIG_SMP
#ifdef CONFIG_NO_HZ_COMMON
/*
 * In the semi idle case, use the nearest busy cpu for migrating timers
 * from an idle cpu.  This is good for power-savings.
 *
 * We don't do similar optimization for completely idle system, as
 * selecting an idle cpu will add more delays to the timers than intended
 * (as that cpu's timer base may not be uptodate wrt jiffies etc).
 */
int get_nohz_timer_target(void)
{
	int i, cpu = smp_processor_id();
	struct sched_domain *sd;

	if (!idle_cpu(cpu) && is_housekeeping_cpu(cpu))
		return cpu;

	rcu_read_lock();
	for_each_domain(cpu, sd) {
		for_each_cpu(i, sched_domain_span(sd)) {
			if (cpu == i)
				continue;

			if (!idle_cpu(i) && is_housekeeping_cpu(i)) {
				cpu = i;
				goto unlock;
			}
		}
	}

	if (!is_housekeeping_cpu(cpu))
		cpu = housekeeping_any_cpu();
unlock:
	rcu_read_unlock();
	return cpu;
}
/*
 * When add_timer_on() enqueues a timer into the timer wheel of an
 * idle CPU then this timer might expire before the next timer event
 * which is scheduled to wake up that CPU. In case of a completely
 * idle system the next event might even be infinite time into the
 * future. wake_up_idle_cpu() ensures that the CPU is woken up and
 * leaves the inner idle loop so the newly added timer is taken into
 * account when the CPU goes back to idle and evaluates the timer
 * wheel for the next timer event.
 */
static void wake_up_idle_cpu(int cpu)
{
	struct rq *rq = cpu_rq(cpu);

	if (cpu == smp_processor_id())
		return;

	if (set_nr_and_not_polling(rq->idle))
		smp_send_reschedule(cpu);
	else
		trace_sched_wake_idle_without_ipi(cpu);
}

static bool wake_up_full_nohz_cpu(int cpu)
{
	/*
	 * We just need the target to call irq_exit() and re-evaluate
	 * the next tick. The nohz full kick at least implies that.
	 * If needed we can still optimize that later with an
	 * empty IRQ.
	 */
	if (cpu_is_offline(cpu))
		return true;  /* Don't try to wake offline CPUs. */
	if (tick_nohz_full_cpu(cpu)) {
		if (cpu != smp_processor_id() ||
		    tick_nohz_tick_stopped())
			tick_nohz_full_kick_cpu(cpu);
		return true;
	}

	return false;
}

/*
 * Wake up the specified CPU.  If the CPU is going offline, it is the
 * caller's responsibility to deal with the lost wakeup, for example,
 * by hooking into the CPU_DEAD notifier like timers and hrtimers do.
 */
void wake_up_nohz_cpu(int cpu)
{
	if (!wake_up_full_nohz_cpu(cpu))
		wake_up_idle_cpu(cpu);
}

static inline bool got_nohz_idle_kick(void)
{
	int cpu = smp_processor_id();

	if (!test_bit(NOHZ_BALANCE_KICK, nohz_flags(cpu)))
		return false;

	if (idle_cpu(cpu) && !need_resched())
		return true;

	/*
	 * We can't run Idle Load Balance on this CPU for this time so we
	 * cancel it and clear NOHZ_BALANCE_KICK
	 */
	clear_bit(NOHZ_BALANCE_KICK, nohz_flags(cpu));
	return false;
}

#else /* CONFIG_NO_HZ_COMMON */

static inline bool got_nohz_idle_kick(void)
{
	return false;
}

#endif /* CONFIG_NO_HZ_COMMON */

#ifdef CONFIG_NO_HZ_FULL
bool sched_can_stop_tick(struct rq *rq)
{
	int fifo_nr_running;

	/* Deadline tasks, even if single, need the tick */
	if (rq->dl.dl_nr_running)
		return false;

	/*
	 * If there are more than one RR tasks, we need the tick to effect the
	 * actual RR behaviour.
	 */
	if (rq->rt.rr_nr_running) {
		if (rq->rt.rr_nr_running == 1)
			return true;
		else
			return false;
	}

	/*
	 * If there's no RR tasks, but FIFO tasks, we can skip the tick, no
	 * forced preemption between FIFO tasks.
	 */
	fifo_nr_running = rq->rt.rt_nr_running - rq->rt.rr_nr_running;
	if (fifo_nr_running)
		return true;

	/*
	 * If there are no DL,RR/FIFO tasks, there must only be CFS tasks left;
	 * if there's more than one we need the tick for involuntary
	 * preemption.
	 */
	if (rq->nr_running > 1)
		return false;

	return true;
}
#endif /* CONFIG_NO_HZ_FULL */

void sched_avg_update(struct rq *rq)
{
	s64 period = sched_avg_period();

	while ((s64)(rq_clock(rq) - rq->age_stamp) > period) {
		/*
		 * Inline assembly required to prevent the compiler
		 * optimising this loop into a divmod call.
		 * See __iter_div_u64_rem() for another example of this.
		 */
		asm("" : "+rm" (rq->age_stamp));
		rq->age_stamp += period;
		rq->rt_avg /= 2;
	}
}

#endif /* CONFIG_SMP */

#if defined(CONFIG_RT_GROUP_SCHED) || (defined(CONFIG_FAIR_GROUP_SCHED) && \
			(defined(CONFIG_SMP) || defined(CONFIG_CFS_BANDWIDTH)))
/*
 * Iterate task_group tree rooted at *from, calling @down when first entering a
 * node and @up when leaving it for the final time.
 *
 * Caller must hold rcu_lock or sufficient equivalent.
 */
int walk_tg_tree_from(struct task_group *from,
			     tg_visitor down, tg_visitor up, void *data)
{
	struct task_group *parent, *child;
	int ret;

	parent = from;

down:
	ret = (*down)(parent, data);
	if (ret)
		goto out;
	list_for_each_entry_rcu(child, &parent->children, siblings) {
		parent = child;
		goto down;

up:
		continue;
	}
	ret = (*up)(parent, data);
	if (ret || parent == from)
		goto out;

	child = parent;
	parent = parent->parent;
	if (parent)
		goto up;
out:
	return ret;
}

int tg_nop(struct task_group *tg, void *data)
{
	return 0;
}
#endif

static void set_load_weight(struct task_struct *p)
{
	int prio = p->static_prio - MAX_RT_PRIO;
	struct load_weight *load = &p->se.load;

	/*
	 * SCHED_IDLE tasks get minimal weight:
	 */
	if (idle_policy(p->policy)) {
		load->weight = scale_load(WEIGHT_IDLEPRIO);
		load->inv_weight = WMULT_IDLEPRIO;
		return;
	}

	load->weight = scale_load(sched_prio_to_weight[prio]);
	load->inv_weight = sched_prio_to_wmult[prio];
}

static inline void enqueue_task(struct rq *rq, struct task_struct *p, int flags)
{
	update_rq_clock(rq);
	if (!(flags & ENQUEUE_RESTORE)) {
		sched_info_queued(rq, p);
		psi_enqueue(p, flags & ENQUEUE_WAKEUP);
	}
	p->sched_class->enqueue_task(rq, p, flags);
	walt_update_last_enqueue(p);
	trace_sched_enq_deq_task(p, 1, cpumask_bits(&p->cpus_allowed)[0]);
}

static inline void dequeue_task(struct rq *rq, struct task_struct *p, int flags)
{
	update_rq_clock(rq);
	if (!(flags & DEQUEUE_SAVE)) {
		sched_info_dequeued(rq, p);
		psi_dequeue(p, flags & DEQUEUE_SLEEP);
	}
	p->sched_class->dequeue_task(rq, p, flags);
	trace_sched_enq_deq_task(p, 0, cpumask_bits(&p->cpus_allowed)[0]);
}

void activate_task(struct rq *rq, struct task_struct *p, int flags)
{
	if (task_contributes_to_load(p))
		rq->nr_uninterruptible--;

	enqueue_task(rq, p, flags);
}

void deactivate_task(struct rq *rq, struct task_struct *p, int flags)
{
	if (task_contributes_to_load(p))
		rq->nr_uninterruptible++;

	if (flags & DEQUEUE_SLEEP)
		clear_ed_task(p, rq);

	dequeue_task(rq, p, flags);
}

static void update_rq_clock_task(struct rq *rq, s64 delta)
{
/*
 * In theory, the compile should just see 0 here, and optimize out the call
 * to sched_rt_avg_update. But I don't trust it...
 */
#if defined(CONFIG_IRQ_TIME_ACCOUNTING) || defined(CONFIG_PARAVIRT_TIME_ACCOUNTING)
	s64 steal = 0, irq_delta = 0;
#endif
#ifdef CONFIG_IRQ_TIME_ACCOUNTING
	irq_delta = irq_time_read(cpu_of(rq)) - rq->prev_irq_time;

	/*
	 * Since irq_time is only updated on {soft,}irq_exit, we might run into
	 * this case when a previous update_rq_clock() happened inside a
	 * {soft,}irq region.
	 *
	 * When this happens, we stop ->clock_task and only update the
	 * prev_irq_time stamp to account for the part that fit, so that a next
	 * update will consume the rest. This ensures ->clock_task is
	 * monotonic.
	 *
	 * It does however cause some slight miss-attribution of {soft,}irq
	 * time, a more accurate solution would be to update the irq_time using
	 * the current rq->clock timestamp, except that would require using
	 * atomic ops.
	 */
	if (irq_delta > delta)
		irq_delta = delta;

	rq->prev_irq_time += irq_delta;
	delta -= irq_delta;
#endif
#ifdef CONFIG_PARAVIRT_TIME_ACCOUNTING
	if (static_key_false((&paravirt_steal_rq_enabled))) {
		steal = paravirt_steal_clock(cpu_of(rq));
		steal -= rq->prev_steal_time_rq;

		if (unlikely(steal > delta))
			steal = delta;

		rq->prev_steal_time_rq += steal;
		delta -= steal;
	}
#endif

	rq->clock_task += delta;

#if defined(CONFIG_IRQ_TIME_ACCOUNTING) || defined(CONFIG_PARAVIRT_TIME_ACCOUNTING)
	if ((irq_delta + steal) && sched_feat(NONTASK_CAPACITY))
		sched_rt_avg_update(rq, irq_delta + steal);
#endif
}

void sched_set_stop_task(int cpu, struct task_struct *stop)
{
	struct sched_param param = { .sched_priority = MAX_RT_PRIO - 1 };
	struct task_struct *old_stop = cpu_rq(cpu)->stop;

	if (stop) {
		/*
		 * Make it appear like a SCHED_FIFO task, its something
		 * userspace knows about and won't get confused about.
		 *
		 * Also, it will make PI more or less work without too
		 * much confusion -- but then, stop work should not
		 * rely on PI working anyway.
		 */
		sched_setscheduler_nocheck(stop, SCHED_FIFO, &param);

		stop->sched_class = &stop_sched_class;
	}

	cpu_rq(cpu)->stop = stop;

	if (old_stop) {
		/*
		 * Reset it back to a normal scheduling class so that
		 * it can die in pieces.
		 */
		old_stop->sched_class = &rt_sched_class;
	}
}

/*
 * __normal_prio - return the priority that is based on the static prio
 */
static inline int __normal_prio(struct task_struct *p)
{
	return p->static_prio;
}

/*
 * Calculate the expected normal priority: i.e. priority
 * without taking RT-inheritance into account. Might be
 * boosted by interactivity modifiers. Changes upon fork,
 * setprio syscalls, and whenever the interactivity
 * estimator recalculates.
 */
static inline int normal_prio(struct task_struct *p)
{
	int prio;

	if (task_has_dl_policy(p))
		prio = MAX_DL_PRIO-1;
	else if (task_has_rt_policy(p))
		prio = MAX_RT_PRIO-1 - p->rt_priority;
	else
		prio = __normal_prio(p);
	return prio;
}

/*
 * Calculate the current priority, i.e. the priority
 * taken into account by the scheduler. This value might
 * be boosted by RT tasks, or might be boosted by
 * interactivity modifiers. Will be RT if the task got
 * RT-boosted. If not then it returns p->normal_prio.
 */
static int effective_prio(struct task_struct *p)
{
	p->normal_prio = normal_prio(p);
	/*
	 * If we are RT tasks or we were boosted to RT priority,
	 * keep the priority unchanged. Otherwise, update priority
	 * to the normal priority:
	 */
	if (!rt_prio(p->prio))
		return p->normal_prio;
	return p->prio;
}

/**
 * task_curr - is this task currently executing on a CPU?
 * @p: the task in question.
 *
 * Return: 1 if the task is currently executing. 0 otherwise.
 */
inline int task_curr(const struct task_struct *p)
{
	return cpu_curr(task_cpu(p)) == p;
}

/*
 * switched_from, switched_to and prio_changed must _NOT_ drop rq->lock,
 * use the balance_callback list if you want balancing.
 *
 * this means any call to check_class_changed() must be followed by a call to
 * balance_callback().
 */
static inline void check_class_changed(struct rq *rq, struct task_struct *p,
				       const struct sched_class *prev_class,
				       int oldprio)
{
	if (prev_class != p->sched_class) {
		if (prev_class->switched_from)
			prev_class->switched_from(rq, p);

		p->sched_class->switched_to(rq, p);
	} else if (oldprio != p->prio || dl_task(p))
		p->sched_class->prio_changed(rq, p, oldprio);
}

void check_preempt_curr(struct rq *rq, struct task_struct *p, int flags)
{
	const struct sched_class *class;

	if (p->sched_class == rq->curr->sched_class) {
		rq->curr->sched_class->check_preempt_curr(rq, p, flags);
	} else {
		for_each_class(class) {
			if (class == rq->curr->sched_class)
				break;
			if (class == p->sched_class) {
				resched_curr(rq);
				break;
			}
		}
	}

	/*
	 * A queue event has occurred, and we're going to schedule.  In
	 * this case, we can save a useless back to back clock update.
	 */
	if (task_on_rq_queued(rq->curr) && test_tsk_need_resched(rq->curr))
		rq_clock_skip_update(rq, true);
}

#ifdef CONFIG_SMP
/*
 * This is how migration works:
 *
 * 1) we invoke migration_cpu_stop() on the target CPU using
 *    stop_one_cpu().
 * 2) stopper starts to run (implicitly forcing the migrated thread
 *    off the CPU)
 * 3) it checks whether the migrated task is still in the wrong runqueue.
 * 4) if it's in the wrong runqueue then the migration thread removes
 *    it and puts it into the right queue.
 * 5) stopper completes and stop_one_cpu() returns and the migration
 *    is done.
 */

/*
 * move_queued_task - move a queued task to new rq.
 *
 * Returns (locked) new rq. Old rq's lock is released.
 */
static struct rq *move_queued_task(struct rq *rq, struct task_struct *p, int new_cpu)
{
	lockdep_assert_held(&rq->lock);

	p->on_rq = TASK_ON_RQ_MIGRATING;
	dequeue_task(rq, p, 0);
	double_lock_balance(rq, cpu_rq(new_cpu));
	set_task_cpu(p, new_cpu);
	double_rq_unlock(cpu_rq(new_cpu), rq);

	rq = cpu_rq(new_cpu);

	raw_spin_lock(&rq->lock);
	BUG_ON(task_cpu(p) != new_cpu);
	enqueue_task(rq, p, 0);
	p->on_rq = TASK_ON_RQ_QUEUED;
	check_preempt_curr(rq, p, 0);

	return rq;
}

struct migration_arg {
	struct task_struct *task;
	int dest_cpu;
};

/*
 * Move (not current) task off this cpu, onto dest cpu. We're doing
 * this because either it can't run here any more (set_cpus_allowed()
 * away from this CPU, or CPU going down), or because we're
 * attempting to rebalance this task on exec (sched_exec).
 *
 * So we race with normal scheduler movements, but that's OK, as long
 * as the task is no longer on this CPU.
 */
static struct rq *__migrate_task(struct rq *rq, struct task_struct *p, int dest_cpu)
{
	if (p->flags & PF_KTHREAD) {
		if (unlikely(!cpu_online(dest_cpu)))
			return rq;
	} else {
		if (unlikely(!cpu_active(dest_cpu)))
			return rq;
	}

	/* Affinity changed (again). */
	if (!cpumask_test_cpu(dest_cpu, tsk_cpus_allowed(p)))
		return rq;

	rq = move_queued_task(rq, p, dest_cpu);

	return rq;
}

/*
 * migration_cpu_stop - this will be executed by a highprio stopper thread
 * and performs thread migration by bumping thread off CPU then
 * 'pushing' onto another runqueue.
 */
static int migration_cpu_stop(void *data)
{
	struct migration_arg *arg = data;
	struct task_struct *p = arg->task;
	struct rq *rq = this_rq();
	bool moved = false;

	/*
	 * The original target cpu might have gone down and we might
	 * be on another cpu but it doesn't matter.
	 */
	local_irq_disable();
	/*
	 * We need to explicitly wake pending tasks before running
	 * __migrate_task() such that we will not miss enforcing cpus_allowed
	 * during wakeups, see set_cpus_allowed_ptr()'s TASK_WAKING test.
	 */
	sched_ttwu_pending();

	raw_spin_lock(&p->pi_lock);
	raw_spin_lock(&rq->lock);
	/*
	 * If task_rq(p) != rq, it cannot be migrated here, because we're
	 * holding rq->lock, if p->on_rq == 0 it cannot get enqueued because
	 * we're holding p->pi_lock.
	 */
	if (task_rq(p) == rq) {
		if (task_on_rq_queued(p)) {
			rq = __migrate_task(rq, p, arg->dest_cpu);
			moved = true;
		} else {
			p->wake_cpu = arg->dest_cpu;
		}
	}
	raw_spin_unlock(&rq->lock);
	raw_spin_unlock(&p->pi_lock);

	local_irq_enable();

	return 0;
}

/*
 * sched_class::set_cpus_allowed must do the below, but is not required to
 * actually call this function.
 */
void set_cpus_allowed_common(struct task_struct *p, const struct cpumask *new_mask)
{
	cpumask_copy(&p->cpus_allowed, new_mask);
	p->nr_cpus_allowed = cpumask_weight(new_mask);
}

void do_set_cpus_allowed(struct task_struct *p, const struct cpumask *new_mask)
{
	struct rq *rq = task_rq(p);
	bool queued, running;

	lockdep_assert_held(&p->pi_lock);

	queued = task_on_rq_queued(p);
	running = task_current(rq, p);

	if (queued) {
		/*
		 * Because __kthread_bind() calls this on blocked tasks without
		 * holding rq->lock.
		 */
		lockdep_assert_held(&rq->lock);
		dequeue_task(rq, p, DEQUEUE_SAVE);
	}
	if (running)
		put_prev_task(rq, p);

	p->sched_class->set_cpus_allowed(p, new_mask);

	if (queued)
		enqueue_task(rq, p, ENQUEUE_RESTORE);
	if (running)
		set_curr_task(rq, p);
}

/*
 * Change a given task's CPU affinity. Migrate the thread to a
 * proper CPU and schedule it away if the CPU it's executing on
 * is removed from the allowed bitmask.
 *
 * NOTE: the caller must have a valid reference to the task, the
 * task must not exit() & deallocate itself prematurely. The
 * call is not atomic; no spinlocks may be held.
 */
static int __set_cpus_allowed_ptr(struct task_struct *p,
				  const struct cpumask *new_mask, bool check)
{
	const struct cpumask *cpu_valid_mask = cpu_active_mask;
	unsigned int dest_cpu;
	struct rq_flags rf;
	struct rq *rq;
	int ret = 0;
	cpumask_t allowed_mask;

	rq = task_rq_lock(p, &rf);
	update_rq_clock(rq);

	if (p->flags & PF_KTHREAD) {
		/*
		 * Kernel threads are allowed on online && !active CPUs
		 */
		cpu_valid_mask = cpu_online_mask;
	}

	/*
	 * Must re-check here, to close a race against __kthread_bind(),
	 * sched_setaffinity() is not guaranteed to observe the flag.
	 */
	if (check && (p->flags & PF_NO_SETAFFINITY)) {
		ret = -EINVAL;
		goto out;
	}

	if (cpumask_equal(&p->cpus_allowed, new_mask))
		goto out;

	cpumask_andnot(&allowed_mask, new_mask, cpu_isolated_mask);
	cpumask_and(&allowed_mask, &allowed_mask, cpu_valid_mask);

	dest_cpu = cpumask_any(&allowed_mask);
	if (dest_cpu >= nr_cpu_ids) {
		cpumask_and(&allowed_mask, cpu_valid_mask, new_mask);
		dest_cpu = cpumask_any(&allowed_mask);
		if (dest_cpu >= nr_cpu_ids) {
			ret = -EINVAL;
			goto out;
		}
	}

	do_set_cpus_allowed(p, new_mask);

	if (p->flags & PF_KTHREAD) {
		/*
		 * For kernel threads that do indeed end up on online &&
		 * !active we want to ensure they are strict per-cpu threads.
		 */
		WARN_ON(cpumask_intersects(new_mask, cpu_online_mask) &&
			!cpumask_intersects(new_mask, cpu_active_mask) &&
			p->nr_cpus_allowed != 1);
	}

	/* Can the task run on the task's current CPU? If so, we're done */
	if (cpumask_test_cpu(task_cpu(p), &allowed_mask))
		goto out;

	if (task_running(rq, p) || p->state == TASK_WAKING) {
		struct migration_arg arg = { p, dest_cpu };
		/* Need help from migration thread: drop lock and wait. */
		task_rq_unlock(rq, p, &rf);
		stop_one_cpu(cpu_of(rq), migration_cpu_stop, &arg);
		tlb_migrate_finish(p->mm);
		return 0;
	} else if (task_on_rq_queued(p)) {
		/*
		 * OK, since we're going to drop the lock immediately
		 * afterwards anyway.
		 */
		rq_unpin_lock(rq, &rf);
		rq = move_queued_task(rq, p, dest_cpu);
		rq_repin_lock(rq, &rf);
	}
out:
	task_rq_unlock(rq, p, &rf);

	return ret;
}

int set_cpus_allowed_ptr(struct task_struct *p, const struct cpumask *new_mask)
{
	return __set_cpus_allowed_ptr(p, new_mask, false);
}
EXPORT_SYMBOL_GPL(set_cpus_allowed_ptr);

void set_task_cpu(struct task_struct *p, unsigned int new_cpu)
{
#ifdef CONFIG_SCHED_DEBUG
	/*
	 * We should never call set_task_cpu() on a blocked task,
	 * ttwu() will sort out the placement.
	 */
	WARN_ON_ONCE(p->state != TASK_RUNNING && p->state != TASK_WAKING &&
			!p->on_rq);

	/*
	 * Migrating fair class task must have p->on_rq = TASK_ON_RQ_MIGRATING,
	 * because schedstat_wait_{start,end} rebase migrating task's wait_start
	 * time relying on p->on_rq.
	 */
	WARN_ON_ONCE(p->state == TASK_RUNNING &&
		     p->sched_class == &fair_sched_class &&
		     (p->on_rq && !task_on_rq_migrating(p)));

#ifdef CONFIG_LOCKDEP
	/*
	 * The caller should hold either p->pi_lock or rq->lock, when changing
	 * a task's CPU. ->pi_lock for waking tasks, rq->lock for runnable tasks.
	 *
	 * sched_move_task() holds both and thus holding either pins the cgroup,
	 * see task_group().
	 *
	 * Furthermore, all task_rq users should acquire both locks, see
	 * task_rq_lock().
	 */
	WARN_ON_ONCE(debug_locks && !(lockdep_is_held(&p->pi_lock) ||
				      lockdep_is_held(&task_rq(p)->lock)));
#endif
#endif

	trace_sched_migrate_task(p, new_cpu, task_util(p));

	if (task_cpu(p) != new_cpu) {
		if (p->sched_class->migrate_task_rq)
			p->sched_class->migrate_task_rq(p);
		p->se.nr_migrations++;
		perf_event_task_migrate(p);

		fixup_busy_time(p, new_cpu);
	}

	__set_task_cpu(p, new_cpu);
}

static void __migrate_swap_task(struct task_struct *p, int cpu)
{
	if (task_on_rq_queued(p)) {
		struct rq *src_rq, *dst_rq;

		src_rq = task_rq(p);
		dst_rq = cpu_rq(cpu);

		p->on_rq = TASK_ON_RQ_MIGRATING;
		deactivate_task(src_rq, p, 0);
		set_task_cpu(p, cpu);
		activate_task(dst_rq, p, 0);
		p->on_rq = TASK_ON_RQ_QUEUED;
		check_preempt_curr(dst_rq, p, 0);
	} else {
		/*
		 * Task isn't running anymore; make it appear like we migrated
		 * it before it went to sleep. This means on wakeup we make the
		 * previous cpu our target instead of where it really is.
		 */
		p->wake_cpu = cpu;
	}
}

struct migration_swap_arg {
	struct task_struct *src_task, *dst_task;
	int src_cpu, dst_cpu;
};

static int migrate_swap_stop(void *data)
{
	struct migration_swap_arg *arg = data;
	struct rq *src_rq, *dst_rq;
	int ret = -EAGAIN;

	if (!cpu_active(arg->src_cpu) || !cpu_active(arg->dst_cpu))
		return -EAGAIN;

	src_rq = cpu_rq(arg->src_cpu);
	dst_rq = cpu_rq(arg->dst_cpu);

	double_raw_lock(&arg->src_task->pi_lock,
			&arg->dst_task->pi_lock);
	double_rq_lock(src_rq, dst_rq);

	if (task_cpu(arg->dst_task) != arg->dst_cpu)
		goto unlock;

	if (task_cpu(arg->src_task) != arg->src_cpu)
		goto unlock;

	if (!cpumask_test_cpu(arg->dst_cpu, tsk_cpus_allowed(arg->src_task)))
		goto unlock;

	if (!cpumask_test_cpu(arg->src_cpu, tsk_cpus_allowed(arg->dst_task)))
		goto unlock;

	__migrate_swap_task(arg->src_task, arg->dst_cpu);
	__migrate_swap_task(arg->dst_task, arg->src_cpu);

	ret = 0;

unlock:
	double_rq_unlock(src_rq, dst_rq);
	raw_spin_unlock(&arg->dst_task->pi_lock);
	raw_spin_unlock(&arg->src_task->pi_lock);

	return ret;
}

/*
 * Cross migrate two tasks
 */
int migrate_swap(struct task_struct *cur, struct task_struct *p)
{
	struct migration_swap_arg arg;
	int ret = -EINVAL;

	arg = (struct migration_swap_arg){
		.src_task = cur,
		.src_cpu = task_cpu(cur),
		.dst_task = p,
		.dst_cpu = task_cpu(p),
	};

	if (arg.src_cpu == arg.dst_cpu)
		goto out;

	/*
	 * These three tests are all lockless; this is OK since all of them
	 * will be re-checked with proper locks held further down the line.
	 */
	if (!cpu_active(arg.src_cpu) || !cpu_active(arg.dst_cpu))
		goto out;

	if (!cpumask_test_cpu(arg.dst_cpu, tsk_cpus_allowed(arg.src_task)))
		goto out;

	if (!cpumask_test_cpu(arg.src_cpu, tsk_cpus_allowed(arg.dst_task)))
		goto out;

	trace_sched_swap_numa(cur, arg.src_cpu, p, arg.dst_cpu);
	ret = stop_two_cpus(arg.dst_cpu, arg.src_cpu, migrate_swap_stop, &arg);

out:
	return ret;
}

/*
 * wait_task_inactive - wait for a thread to unschedule.
 *
 * If @match_state is nonzero, it's the @p->state value just checked and
 * not expected to change.  If it changes, i.e. @p might have woken up,
 * then return zero.  When we succeed in waiting for @p to be off its CPU,
 * we return a positive number (its total switch count).  If a second call
 * a short while later returns the same number, the caller can be sure that
 * @p has remained unscheduled the whole time.
 *
 * The caller must ensure that the task *will* unschedule sometime soon,
 * else this function might spin for a *long* time. This function can't
 * be called with interrupts off, or it may introduce deadlock with
 * smp_call_function() if an IPI is sent by the same process we are
 * waiting to become inactive.
 */
unsigned long wait_task_inactive(struct task_struct *p, long match_state)
{
	int running, queued;
	struct rq_flags rf;
	unsigned long ncsw;
	struct rq *rq;

	for (;;) {
		/*
		 * We do the initial early heuristics without holding
		 * any task-queue locks at all. We'll only try to get
		 * the runqueue lock when things look like they will
		 * work out!
		 */
		rq = task_rq(p);

		/*
		 * If the task is actively running on another CPU
		 * still, just relax and busy-wait without holding
		 * any locks.
		 *
		 * NOTE! Since we don't hold any locks, it's not
		 * even sure that "rq" stays as the right runqueue!
		 * But we don't care, since "task_running()" will
		 * return false if the runqueue has changed and p
		 * is actually now running somewhere else!
		 */
		while (task_running(rq, p)) {
			if (match_state && unlikely(p->state != match_state))
				return 0;
			cpu_relax();
		}

		/*
		 * Ok, time to look more closely! We need the rq
		 * lock now, to be *sure*. If we're wrong, we'll
		 * just go back and repeat.
		 */
		rq = task_rq_lock(p, &rf);
		trace_sched_wait_task(p);
		running = task_running(rq, p);
		queued = task_on_rq_queued(p);
		ncsw = 0;
		if (!match_state || p->state == match_state)
			ncsw = p->nvcsw | LONG_MIN; /* sets MSB */
		task_rq_unlock(rq, p, &rf);

		/*
		 * If it changed from the expected state, bail out now.
		 */
		if (unlikely(!ncsw))
			break;

		/*
		 * Was it really running after all now that we
		 * checked with the proper locks actually held?
		 *
		 * Oops. Go back and try again..
		 */
		if (unlikely(running)) {
			cpu_relax();
			continue;
		}

		/*
		 * It's not enough that it's not actively running,
		 * it must be off the runqueue _entirely_, and not
		 * preempted!
		 *
		 * So if it was still runnable (but just not actively
		 * running right now), it's preempted, and we should
		 * yield - it could be a while.
		 */
		if (unlikely(queued)) {
			ktime_t to = ktime_set(0, NSEC_PER_MSEC);

			set_current_state(TASK_UNINTERRUPTIBLE);
			schedule_hrtimeout(&to, HRTIMER_MODE_REL);
			continue;
		}

		/*
		 * Ahh, all good. It wasn't running, and it wasn't
		 * runnable, which means that it will never become
		 * running in the future either. We're all done!
		 */
		break;
	}

	return ncsw;
}

/***
 * kick_process - kick a running thread to enter/exit the kernel
 * @p: the to-be-kicked thread
 *
 * Cause a process which is running on another CPU to enter
 * kernel-mode, without any delay. (to get signals handled.)
 *
 * NOTE: this function doesn't have to take the runqueue lock,
 * because all it wants to ensure is that the remote task enters
 * the kernel. If the IPI races and the task has been migrated
 * to another CPU then no harm is done and the purpose has been
 * achieved as well.
 */
void kick_process(struct task_struct *p)
{
	int cpu;

	preempt_disable();
	cpu = task_cpu(p);
	if ((cpu != smp_processor_id()) && task_curr(p))
		smp_send_reschedule(cpu);
	preempt_enable();
}
EXPORT_SYMBOL_GPL(kick_process);

/*
 * ->cpus_allowed is protected by both rq->lock and p->pi_lock
 *
 * A few notes on cpu_active vs cpu_online:
 *
 *  - cpu_active must be a subset of cpu_online
 *
 *  - on cpu-up we allow per-cpu kthreads on the online && !active cpu,
 *    see __set_cpus_allowed_ptr(). At this point the newly online
 *    cpu isn't yet part of the sched domains, and balancing will not
 *    see it.
 *
 *  - on cpu-down we clear cpu_active() to mask the sched domains and
 *    avoid the load balancer to place new tasks on the to be removed
 *    cpu. Existing tasks will remain running there and will be taken
 *    off.
 *
 * This means that fallback selection must not select !active CPUs.
 * And can assume that any active CPU must be online. Conversely
 * select_task_rq() below may allow selection of !active CPUs in order
 * to satisfy the above rules.
 */
static int select_fallback_rq(int cpu, struct task_struct *p, bool allow_iso)
{
	int nid = cpu_to_node(cpu);
	const struct cpumask *nodemask = NULL;
	enum { cpuset, possible, fail, bug } state = cpuset;
	int dest_cpu;
	int isolated_candidate = -1;

	/*
	 * If the node that the cpu is on has been offlined, cpu_to_node()
	 * will return -1. There is no cpu on the node, and we should
	 * select the cpu on the other node.
	 */
	if (nid != -1) {
		nodemask = cpumask_of_node(nid);

		/* Look for allowed, online CPU in same node. */
		for_each_cpu(dest_cpu, nodemask) {
			if (!cpu_active(dest_cpu))
				continue;
			if (cpu_isolated(dest_cpu))
				continue;
			if (cpumask_test_cpu(dest_cpu, tsk_cpus_allowed(p)))
				return dest_cpu;
		}
	}

	for (;;) {
		/* Any allowed, online CPU? */
		for_each_cpu(dest_cpu, tsk_cpus_allowed(p)) {
			if (!(p->flags & PF_KTHREAD) && !cpu_active(dest_cpu))
				continue;
			if (!cpu_online(dest_cpu))
				continue;
			if (cpu_isolated(dest_cpu)) {
				if (allow_iso)
					isolated_candidate = dest_cpu;
				continue;
			}
			goto out;
		}

		if (isolated_candidate != -1) {
			dest_cpu = isolated_candidate;
			goto out;
		}

		/* No more Mr. Nice Guy. */
		switch (state) {
		case cpuset:
			if (IS_ENABLED(CONFIG_CPUSETS)) {
				cpuset_cpus_allowed_fallback(p);
				state = possible;
				break;
			}
			/* fall-through */
		case possible:
			do_set_cpus_allowed(p, cpu_possible_mask);
			state = fail;
			break;

		case fail:
			allow_iso = true;
			state = bug;
			break;

		case bug:
			BUG();
			break;
		}
	}

out:
	if (state != cpuset) {
		/*
		 * Don't tell them about moving exiting tasks or
		 * kernel threads (both mm NULL), since they never
		 * leave kernel.
		 */
		if (p->mm && printk_ratelimit()) {
			printk_deferred("process %d (%s) no longer affine to cpu%d\n",
					task_pid_nr(p), p->comm, cpu);
		}
	}

	return dest_cpu;
}

/*
 * The caller (fork, wakeup) owns p->pi_lock, ->cpus_allowed is stable.
 */
static inline
int select_task_rq(struct task_struct *p, int cpu, int sd_flags, int wake_flags)
{
	bool allow_isolated = (p->flags & PF_KTHREAD);

	lockdep_assert_held(&p->pi_lock);

	if (tsk_nr_cpus_allowed(p) > 1)
		cpu = p->sched_class->select_task_rq(p, cpu, sd_flags, wake_flags);
	else
		cpu = cpumask_any(tsk_cpus_allowed(p));

	/*
	 * In order not to call set_task_cpu() on a blocking task we need
	 * to rely on ttwu() to place the task on a valid ->cpus_allowed
	 * cpu.
	 *
	 * Since this is common to all placement strategies, this lives here.
	 *
	 * [ this allows ->select_task() to simply return task_cpu(p) and
	 *   not worry about this generic constraint ]
	 */
	if (unlikely(!cpumask_test_cpu(cpu, tsk_cpus_allowed(p)) ||
		     !cpu_online(cpu)) ||
		     (cpu_isolated(cpu) && !allow_isolated))
		cpu = select_fallback_rq(task_cpu(p), p, allow_isolated);

	return cpu;
}

static void update_avg(u64 *avg, u64 sample)
{
	s64 diff = sample - *avg;
	*avg += diff >> 3;
}

#else

static inline int __set_cpus_allowed_ptr(struct task_struct *p,
					 const struct cpumask *new_mask, bool check)
{
	return set_cpus_allowed_ptr(p, new_mask);
}

#endif /* CONFIG_SMP */

static void
ttwu_stat(struct task_struct *p, int cpu, int wake_flags)
{
	struct rq *rq;

	if (!schedstat_enabled())
		return;

	rq = this_rq();

#ifdef CONFIG_SMP
	if (cpu == rq->cpu) {
		schedstat_inc(rq->ttwu_local);
		schedstat_inc(p->se.statistics.nr_wakeups_local);
	} else {
		struct sched_domain *sd;

		schedstat_inc(p->se.statistics.nr_wakeups_remote);
		rcu_read_lock();
		for_each_domain(rq->cpu, sd) {
			if (cpumask_test_cpu(cpu, sched_domain_span(sd))) {
				schedstat_inc(sd->ttwu_wake_remote);
				break;
			}
		}
		rcu_read_unlock();
	}

	if (wake_flags & WF_MIGRATED)
		schedstat_inc(p->se.statistics.nr_wakeups_migrate);
#endif /* CONFIG_SMP */

	schedstat_inc(rq->ttwu_count);
	schedstat_inc(p->se.statistics.nr_wakeups);

	if (wake_flags & WF_SYNC)
		schedstat_inc(p->se.statistics.nr_wakeups_sync);
}

static inline void ttwu_activate(struct rq *rq, struct task_struct *p, int en_flags)
{
	activate_task(rq, p, en_flags);
	p->on_rq = TASK_ON_RQ_QUEUED;

	/* if a worker is waking up, notify workqueue */
	if (p->flags & PF_WQ_WORKER)
		wq_worker_waking_up(p, cpu_of(rq));
}

/*
 * Mark the task runnable and perform wakeup-preemption.
 */
static void ttwu_do_wakeup(struct rq *rq, struct task_struct *p, int wake_flags,
			   struct rq_flags *rf)
{
	check_preempt_curr(rq, p, wake_flags);
	p->state = TASK_RUNNING;
	trace_sched_wakeup(p);

#ifdef CONFIG_SMP
	if (p->sched_class->task_woken) {
		/*
		 * Our task @p is fully woken up and running; so its safe to
		 * drop the rq->lock, hereafter rq is only used for statistics.
		 */
		rq_unpin_lock(rq, rf);
		p->sched_class->task_woken(rq, p);
		rq_repin_lock(rq, rf);
	}

	if (rq->idle_stamp) {
		u64 delta = rq_clock(rq) - rq->idle_stamp;
		u64 max = 2*rq->max_idle_balance_cost;

		update_avg(&rq->avg_idle, delta);

		if (rq->avg_idle > max)
			rq->avg_idle = max;

		rq->idle_stamp = 0;
	}
#endif
}

static void
ttwu_do_activate(struct rq *rq, struct task_struct *p, int wake_flags,
		 struct rq_flags *rf)
{
	int en_flags = ENQUEUE_WAKEUP;

	lockdep_assert_held(&rq->lock);

#ifdef CONFIG_SMP
	if (p->sched_contributes_to_load)
		rq->nr_uninterruptible--;

	if (wake_flags & WF_MIGRATED)
		en_flags |= ENQUEUE_MIGRATED;
#endif

	ttwu_activate(rq, p, en_flags);
	ttwu_do_wakeup(rq, p, wake_flags, rf);
}

/*
 * Called in case the task @p isn't fully descheduled from its runqueue,
 * in this case we must do a remote wakeup. Its a 'light' wakeup though,
 * since all we need to do is flip p->state to TASK_RUNNING, since
 * the task is still ->on_rq.
 */
static int ttwu_remote(struct task_struct *p, int wake_flags)
{
	struct rq_flags rf;
	struct rq *rq;
	int ret = 0;

	rq = __task_rq_lock(p, &rf);
	if (task_on_rq_queued(p)) {
		/* check_preempt_curr() may use rq clock */
		update_rq_clock(rq);
		ttwu_do_wakeup(rq, p, wake_flags, &rf);
		ret = 1;
	}
	__task_rq_unlock(rq, &rf);

	return ret;
}

#ifdef CONFIG_SMP
void sched_ttwu_pending(void)
{
	struct rq *rq = this_rq();
	struct llist_node *llist = llist_del_all(&rq->wake_list);
	struct task_struct *p;
	unsigned long flags;
	struct rq_flags rf;

	if (!llist)
		return;

	raw_spin_lock_irqsave(&rq->lock, flags);
	rq_pin_lock(rq, &rf);

	while (llist) {
		int wake_flags = 0;

		p = llist_entry(llist, struct task_struct, wake_entry);
		llist = llist_next(llist);

		if (p->sched_remote_wakeup)
			wake_flags = WF_MIGRATED;

		ttwu_do_activate(rq, p, wake_flags, &rf);
	}

	rq_unpin_lock(rq, &rf);
	raw_spin_unlock_irqrestore(&rq->lock, flags);
}

void scheduler_ipi(void)
{
	int cpu = smp_processor_id();

	/*
	 * Fold TIF_NEED_RESCHED into the preempt_count; anybody setting
	 * TIF_NEED_RESCHED remotely (for the first time) will also send
	 * this IPI.
	 */
	preempt_fold_need_resched();

	if (llist_empty(&this_rq()->wake_list) && !got_nohz_idle_kick() &&
							!got_boost_kick())
		return;

	if (got_boost_kick()) {
		struct rq *rq = cpu_rq(cpu);

		if (rq->curr->sched_class == &fair_sched_class)
			check_for_migration(rq, rq->curr);
		clear_boost_kick(cpu);
	}

	/*
	 * Not all reschedule IPI handlers call irq_enter/irq_exit, since
	 * traditionally all their work was done from the interrupt return
	 * path. Now that we actually do some work, we need to make sure
	 * we do call them.
	 *
	 * Some archs already do call them, luckily irq_enter/exit nest
	 * properly.
	 *
	 * Arguably we should visit all archs and update all handlers,
	 * however a fair share of IPIs are still resched only so this would
	 * somewhat pessimize the simple resched case.
	 */
	irq_enter();
	sched_ttwu_pending();

	/*
	 * Check if someone kicked us for doing the nohz idle load balance.
	 */
	if (unlikely(got_nohz_idle_kick()) && !cpu_isolated(cpu)) {
		this_rq()->idle_balance = 1;
		raise_softirq_irqoff(SCHED_SOFTIRQ);
	}
	irq_exit();
}

static void ttwu_queue_remote(struct task_struct *p, int cpu, int wake_flags)
{
	struct rq *rq = cpu_rq(cpu);

	p->sched_remote_wakeup = !!(wake_flags & WF_MIGRATED);

	if (llist_add(&p->wake_entry, &cpu_rq(cpu)->wake_list)) {
		if (!set_nr_if_polling(rq->idle))
			smp_send_reschedule(cpu);
		else
			trace_sched_wake_idle_without_ipi(cpu);
	}
}

void wake_up_if_idle(int cpu)
{
	struct rq *rq = cpu_rq(cpu);
	unsigned long flags;

	rcu_read_lock();

	if (!is_idle_task(rcu_dereference(rq->curr)))
		goto out;

	if (set_nr_if_polling(rq->idle)) {
		trace_sched_wake_idle_without_ipi(cpu);
	} else {
		raw_spin_lock_irqsave(&rq->lock, flags);
		if (is_idle_task(rq->curr))
			smp_send_reschedule(cpu);
		/* Else cpu is not in idle, do nothing here */
		raw_spin_unlock_irqrestore(&rq->lock, flags);
	}

out:
	rcu_read_unlock();
}

bool cpus_share_cache(int this_cpu, int that_cpu)
{
	return per_cpu(sd_llc_id, this_cpu) == per_cpu(sd_llc_id, that_cpu);
}
#endif /* CONFIG_SMP */

static void ttwu_queue(struct task_struct *p, int cpu, int wake_flags)
{
	struct rq *rq = cpu_rq(cpu);
	struct rq_flags rf;

#if defined(CONFIG_SMP)
	if (sched_feat(TTWU_QUEUE) && !cpus_share_cache(smp_processor_id(), cpu)) {
		sched_clock_cpu(cpu); /* sync clocks x-cpu */
		ttwu_queue_remote(p, cpu, wake_flags);
		return;
	}
#endif

	raw_spin_lock(&rq->lock);
	rq_pin_lock(rq, &rf);
	ttwu_do_activate(rq, p, wake_flags, &rf);
	rq_unpin_lock(rq, &rf);
	raw_spin_unlock(&rq->lock);
}

/*
 * Notes on Program-Order guarantees on SMP systems.
 *
 *  MIGRATION
 *
 * The basic program-order guarantee on SMP systems is that when a task [t]
 * migrates, all its activity on its old cpu [c0] happens-before any subsequent
 * execution on its new cpu [c1].
 *
 * For migration (of runnable tasks) this is provided by the following means:
 *
 *  A) UNLOCK of the rq(c0)->lock scheduling out task t
 *  B) migration for t is required to synchronize *both* rq(c0)->lock and
 *     rq(c1)->lock (if not at the same time, then in that order).
 *  C) LOCK of the rq(c1)->lock scheduling in task
 *
 * Transitivity guarantees that B happens after A and C after B.
 * Note: we only require RCpc transitivity.
 * Note: the cpu doing B need not be c0 or c1
 *
 * Example:
 *
 *   CPU0            CPU1            CPU2
 *
 *   LOCK rq(0)->lock
 *   sched-out X
 *   sched-in Y
 *   UNLOCK rq(0)->lock
 *
 *                                   LOCK rq(0)->lock // orders against CPU0
 *                                   dequeue X
 *                                   UNLOCK rq(0)->lock
 *
 *                                   LOCK rq(1)->lock
 *                                   enqueue X
 *                                   UNLOCK rq(1)->lock
 *
 *                   LOCK rq(1)->lock // orders against CPU2
 *                   sched-out Z
 *                   sched-in X
 *                   UNLOCK rq(1)->lock
 *
 *
 *  BLOCKING -- aka. SLEEP + WAKEUP
 *
 * For blocking we (obviously) need to provide the same guarantee as for
 * migration. However the means are completely different as there is no lock
 * chain to provide order. Instead we do:
 *
 *   1) smp_store_release(X->on_cpu, 0)
 *   2) smp_cond_load_acquire(!X->on_cpu)
 *
 * Example:
 *
 *   CPU0 (schedule)  CPU1 (try_to_wake_up) CPU2 (schedule)
 *
 *   LOCK rq(0)->lock LOCK X->pi_lock
 *   dequeue X
 *   sched-out X
 *   smp_store_release(X->on_cpu, 0);
 *
 *                    smp_cond_load_acquire(&X->on_cpu, !VAL);
 *                    X->state = WAKING
 *                    set_task_cpu(X,2)
 *
 *                    LOCK rq(2)->lock
 *                    enqueue X
 *                    X->state = RUNNING
 *                    UNLOCK rq(2)->lock
 *
 *                                          LOCK rq(2)->lock // orders against CPU1
 *                                          sched-out Z
 *                                          sched-in X
 *                                          UNLOCK rq(2)->lock
 *
 *                    UNLOCK X->pi_lock
 *   UNLOCK rq(0)->lock
 *
 *
 * However; for wakeups there is a second guarantee we must provide, namely we
 * must observe the state that lead to our wakeup. That is, not only must our
 * task observe its own prior state, it must also observe the stores prior to
 * its wakeup.
 *
 * This means that any means of doing remote wakeups must order the CPU doing
 * the wakeup against the CPU the task is going to end up running on. This,
 * however, is already required for the regular Program-Order guarantee above,
 * since the waking CPU is the one issueing the ACQUIRE (smp_cond_load_acquire).
 *
 */

/**
 * try_to_wake_up - wake up a thread
 * @p: the thread to be awakened
 * @state: the mask of task states that can be woken
 * @wake_flags: wake modifier flags (WF_*)
 *
 * Put it on the run-queue if it's not already there. The "current"
 * thread is always on the run-queue (except when the actual
 * re-schedule is in progress), and as such you're allowed to do
 * the simpler "current->state = TASK_RUNNING" to mark yourself
 * runnable without the overhead of this.
 *
 * Return: %true if @p was woken up, %false if it was already running.
 * or @state didn't match @p's state.
 */
static int
try_to_wake_up(struct task_struct *p, unsigned int state, int wake_flags)
{
	unsigned long flags;
	int cpu, success = 0;
#ifdef CONFIG_SMP
	unsigned int old_load;
	struct rq *rq;
	u64 wallclock;
	struct related_thread_group *grp = NULL;
	int src_cpu;
	bool notif_required = false;
	bool check_group = false;
#endif

	/*
	 * If we are going to wake up a thread waiting for CONDITION we
	 * need to ensure that CONDITION=1 done by the caller can not be
	 * reordered with p->state check below. This pairs with mb() in
	 * set_current_state() the waiting thread does.
	 */
	smp_mb__before_spinlock();
	raw_spin_lock_irqsave(&p->pi_lock, flags);
	if (!(p->state & state))
		goto out;

	trace_sched_waking(p);

	success = 1; /* we're going to change ->state */
	cpu = task_cpu(p);

	/*
	 * Ensure we load p->on_rq _after_ p->state, otherwise it would
	 * be possible to, falsely, observe p->on_rq == 0 and get stuck
	 * in smp_cond_load_acquire() below.
	 *
	 * sched_ttwu_pending()                 try_to_wake_up()
	 *   [S] p->on_rq = 1;                  [L] P->state
	 *       UNLOCK rq->lock  -----.
	 *                              \
	 *				 +---   RMB
	 * schedule()                   /
	 *       LOCK rq->lock    -----'
	 *       UNLOCK rq->lock
	 *
	 * [task p]
	 *   [S] p->state = UNINTERRUPTIBLE     [L] p->on_rq
	 *
	 * Pairs with the UNLOCK+LOCK on rq->lock from the
	 * last wakeup of our task and the schedule that got our task
	 * current.
	 */
	smp_rmb();
	if (p->on_rq && ttwu_remote(p, wake_flags))
		goto stat;

#ifdef CONFIG_SMP
	/*
	 * Ensure we load p->on_cpu _after_ p->on_rq, otherwise it would be
	 * possible to, falsely, observe p->on_cpu == 0.
	 *
	 * One must be running (->on_cpu == 1) in order to remove oneself
	 * from the runqueue.
	 *
	 *  [S] ->on_cpu = 1;	[L] ->on_rq
	 *      UNLOCK rq->lock
	 *			RMB
	 *      LOCK   rq->lock
	 *  [S] ->on_rq = 0;    [L] ->on_cpu
	 *
	 * Pairs with the full barrier implied in the UNLOCK+LOCK on rq->lock
	 * from the consecutive calls to schedule(); the first switching to our
	 * task, the second putting it to sleep.
	 */
	smp_rmb();

	/*
	 * If the owning (remote) cpu is still in the middle of schedule() with
	 * this task as prev, wait until its done referencing the task.
	 *
	 * Pairs with the smp_store_release() in finish_lock_switch().
	 *
	 * This ensures that tasks getting woken will be fully ordered against
	 * their previous state and preserve Program Order.
	 */
	smp_cond_load_acquire(&p->on_cpu, !VAL);

	rq = cpu_rq(task_cpu(p));
	raw_spin_lock(&rq->lock);
	old_load = task_load(p);
	wallclock = sched_ktime_clock();
	update_task_ravg(rq->curr, rq, TASK_UPDATE, wallclock, 0);
	update_task_ravg(p, rq, TASK_WAKE, wallclock, 0);
	raw_spin_unlock(&rq->lock);

	rcu_read_lock();
	grp = task_related_thread_group(p);
	if (update_preferred_cluster(grp, p, old_load))
		set_preferred_cluster(grp);
	rcu_read_unlock();
	check_group = grp != NULL;

	p->sched_contributes_to_load = !!task_contributes_to_load(p);
	p->state = TASK_WAKING;

	cpu = select_task_rq(p, p->wake_cpu, SD_BALANCE_WAKE, wake_flags);
	src_cpu = task_cpu(p);
	if (src_cpu != cpu) {
		wake_flags |= WF_MIGRATED;
		psi_ttwu_dequeue(p);
		set_task_cpu(p, cpu);
		notif_required = true;
	}

	note_task_waking(p, wallclock);
#endif /* CONFIG_SMP */

	ttwu_queue(p, cpu, wake_flags);
stat:
	ttwu_stat(p, cpu, wake_flags);
out:
	raw_spin_unlock_irqrestore(&p->pi_lock, flags);

	if (success && sched_predl) {
		raw_spin_lock_irqsave(&cpu_rq(cpu)->lock, flags);
		if (do_pl_notif(cpu_rq(cpu)))
			cpufreq_update_util(cpu_rq(cpu),
					    SCHED_CPUFREQ_WALT |
					    SCHED_CPUFREQ_PL);
		raw_spin_unlock_irqrestore(&cpu_rq(cpu)->lock, flags);
	}

	return success;
}

/**
 * try_to_wake_up_local - try to wake up a local task with rq lock held
 * @p: the thread to be awakened
 * @cookie: context's cookie for pinning
 *
 * Put @p on the run-queue if it's not already there. The caller must
 * ensure that this_rq() is locked, @p is bound to this_rq() and not
 * the current task.
 */
static void try_to_wake_up_local(struct task_struct *p, struct rq_flags *rf)
{
	struct rq *rq = task_rq(p);

	if (rq != this_rq() || p == current) {
		printk_deferred("%s: Failed to wakeup task %d (%s), rq = %p,"
			" this_rq = %p, p = %p, current = %p\n", __func__,
			task_pid_nr(p), p->comm, rq, this_rq(), p, current);

		return;
	}

	lockdep_assert_held(&rq->lock);

	if (!raw_spin_trylock(&p->pi_lock)) {
		/*
		 * This is OK, because current is on_cpu, which avoids it being
		 * picked for load-balance and preemption/IRQs are still
		 * disabled avoiding further scheduler activity on it and we've
		 * not yet picked a replacement task.
		 */
		rq_unpin_lock(rq, rf);
		raw_spin_unlock(&rq->lock);
		raw_spin_lock(&p->pi_lock);
		raw_spin_lock(&rq->lock);
		rq_repin_lock(rq, rf);
	}

	if (!(p->state & TASK_NORMAL))
		goto out;

	trace_sched_waking(p);

	if (!task_on_rq_queued(p)) {
		u64 wallclock = sched_ktime_clock();

		update_task_ravg(rq->curr, rq, TASK_UPDATE, wallclock, 0);
		update_task_ravg(p, rq, TASK_WAKE, wallclock, 0);
		ttwu_activate(rq, p, ENQUEUE_WAKEUP);
		note_task_waking(p, wallclock);
	}

	ttwu_do_wakeup(rq, p, 0, rf);
	ttwu_stat(p, smp_processor_id(), 0);
out:
	raw_spin_unlock(&p->pi_lock);
}

/**
 * wake_up_process - Wake up a specific process
 * @p: The process to be woken up.
 *
 * Attempt to wake up the nominated process and move it to the set of runnable
 * processes.
 *
 * Return: 1 if the process was woken up, 0 if it was already running.
 *
 * It may be assumed that this function implies a write memory barrier before
 * changing the task state if and only if any tasks are woken up.
 */
int wake_up_process(struct task_struct *p)
{
	return try_to_wake_up(p, TASK_NORMAL, 0);
}
EXPORT_SYMBOL(wake_up_process);

int wake_up_state(struct task_struct *p, unsigned int state)
{
	return try_to_wake_up(p, state, 0);
}

/*
 * This function clears the sched_dl_entity static params.
 */
void __dl_clear_params(struct task_struct *p)
{
	struct sched_dl_entity *dl_se = &p->dl;

	dl_se->dl_runtime = 0;
	dl_se->dl_deadline = 0;
	dl_se->dl_period = 0;
	dl_se->flags = 0;
	dl_se->dl_bw = 0;
	dl_se->dl_density = 0;

	dl_se->dl_throttled = 0;
	dl_se->dl_yielded = 0;
}

/*
 * Perform scheduler related setup for a newly forked process p.
 * p is forked by current.
 *
 * __sched_fork() is basic setup used by init_idle() too:
 */
static void __sched_fork(unsigned long clone_flags, struct task_struct *p)
{
	p->on_rq			= 0;

	p->se.on_rq			= 0;
	p->se.exec_start		= 0;
	p->se.sum_exec_runtime		= 0;
	p->se.prev_sum_exec_runtime	= 0;
	p->se.nr_migrations		= 0;
	p->se.vruntime			= 0;
	p->last_sleep_ts		= 0;
	p->last_cpu_selected_ts		= 0;

	INIT_LIST_HEAD(&p->se.group_node);

#ifdef CONFIG_FAIR_GROUP_SCHED
	p->se.cfs_rq			= NULL;
#endif

#ifdef CONFIG_SCHEDSTATS
	/* Even if schedstat is disabled, there should not be garbage */
	memset(&p->se.statistics, 0, sizeof(p->se.statistics));
#endif

	RB_CLEAR_NODE(&p->dl.rb_node);
	init_dl_task_timer(&p->dl);
	__dl_clear_params(p);

	INIT_LIST_HEAD(&p->rt.run_list);
	p->rt.timeout		= 0;
	p->rt.time_slice	= sched_rr_timeslice;
	p->rt.on_rq		= 0;
	p->rt.on_list		= 0;

#ifdef CONFIG_PREEMPT_NOTIFIERS
	INIT_HLIST_HEAD(&p->preempt_notifiers);
#endif

#ifdef CONFIG_NUMA_BALANCING
	if (p->mm && atomic_read(&p->mm->mm_users) == 1) {
		p->mm->numa_next_scan = jiffies + msecs_to_jiffies(sysctl_numa_balancing_scan_delay);
		p->mm->numa_scan_seq = 0;
	}

	if (clone_flags & CLONE_VM)
		p->numa_preferred_nid = current->numa_preferred_nid;
	else
		p->numa_preferred_nid = -1;

	p->node_stamp = 0ULL;
	p->numa_scan_seq = p->mm ? p->mm->numa_scan_seq : 0;
	p->numa_scan_period = sysctl_numa_balancing_scan_delay;
	p->numa_work.next = &p->numa_work;
	p->numa_faults = NULL;
	p->last_task_numa_placement = 0;
	p->last_sum_exec_runtime = 0;

	p->numa_group = NULL;
#endif /* CONFIG_NUMA_BALANCING */
}

DEFINE_STATIC_KEY_FALSE(sched_numa_balancing);

#ifdef CONFIG_NUMA_BALANCING

void set_numabalancing_state(bool enabled)
{
	if (enabled)
		static_branch_enable(&sched_numa_balancing);
	else
		static_branch_disable(&sched_numa_balancing);
}

#ifdef CONFIG_PROC_SYSCTL
int sysctl_numa_balancing(struct ctl_table *table, int write,
			 void __user *buffer, size_t *lenp, loff_t *ppos)
{
	struct ctl_table t;
	int err;
	int state = static_branch_likely(&sched_numa_balancing);

	if (write && !capable(CAP_SYS_ADMIN))
		return -EPERM;

	t = *table;
	t.data = &state;
	err = proc_dointvec_minmax(&t, write, buffer, lenp, ppos);
	if (err < 0)
		return err;
	if (write)
		set_numabalancing_state(state);
	return err;
}
#endif
#endif

#ifdef CONFIG_SCHEDSTATS

DEFINE_STATIC_KEY_FALSE(sched_schedstats);
static bool __initdata __sched_schedstats = false;

static void set_schedstats(bool enabled)
{
	if (enabled)
		static_branch_enable(&sched_schedstats);
	else
		static_branch_disable(&sched_schedstats);
}

void force_schedstat_enabled(void)
{
	if (!schedstat_enabled()) {
		pr_info("kernel profiling enabled schedstats, disable via kernel.sched_schedstats.\n");
		static_branch_enable(&sched_schedstats);
	}
}

static int __init setup_schedstats(char *str)
{
	int ret = 0;
	if (!str)
		goto out;

	/*
	 * This code is called before jump labels have been set up, so we can't
	 * change the static branch directly just yet.  Instead set a temporary
	 * variable so init_schedstats() can do it later.
	 */
	if (!strcmp(str, "enable")) {
		__sched_schedstats = true;
		ret = 1;
	} else if (!strcmp(str, "disable")) {
		__sched_schedstats = false;
		ret = 1;
	}
out:
	if (!ret)
		pr_warn("Unable to parse schedstats=\n");

	return ret;
}
__setup("schedstats=", setup_schedstats);

static void __init init_schedstats(void)
{
	set_schedstats(__sched_schedstats);
}

#ifdef CONFIG_PROC_SYSCTL
int sysctl_schedstats(struct ctl_table *table, int write,
			 void __user *buffer, size_t *lenp, loff_t *ppos)
{
	struct ctl_table t;
	int err;
	int state = static_branch_likely(&sched_schedstats);

	if (write && !capable(CAP_SYS_ADMIN))
		return -EPERM;

	t = *table;
	t.data = &state;
	err = proc_dointvec_minmax(&t, write, buffer, lenp, ppos);
	if (err < 0)
		return err;
	if (write)
		set_schedstats(state);
	return err;
}
#endif /* CONFIG_PROC_SYSCTL */
#else  /* !CONFIG_SCHEDSTATS */
static inline void init_schedstats(void) {}
#endif /* CONFIG_SCHEDSTATS */

/*
 * fork()/clone()-time setup:
 */
int sched_fork(unsigned long clone_flags, struct task_struct *p)
{
	unsigned long flags;
	int cpu;

	init_new_task_load(p);
	cpu = get_cpu();

	__sched_fork(clone_flags, p);
	/*
	 * We mark the process as NEW here. This guarantees that
	 * nobody will actually run it, and a signal or other external
	 * event cannot wake it up and insert it on the runqueue either.
	 */
	p->state = TASK_NEW;

	/*
	 * Make sure we do not leak PI boosting priority to the child.
	 */
	p->prio = current->normal_prio;

	/*
	 * Revert to default priority/policy on fork if requested.
	 */
	if (unlikely(p->sched_reset_on_fork)) {
		if (task_has_dl_policy(p) || task_has_rt_policy(p)) {
			p->policy = SCHED_NORMAL;
			p->static_prio = NICE_TO_PRIO(0);
			p->rt_priority = 0;
		} else if (PRIO_TO_NICE(p->static_prio) < 0)
			p->static_prio = NICE_TO_PRIO(0);

		p->prio = p->normal_prio = __normal_prio(p);
		set_load_weight(p);

		/*
		 * We don't need the reset flag anymore after the fork. It has
		 * fulfilled its duty:
		 */
		p->sched_reset_on_fork = 0;
	}

	if (dl_prio(p->prio)) {
		put_cpu();
		return -EAGAIN;
	} else if (rt_prio(p->prio)) {
		p->sched_class = &rt_sched_class;
	} else {
		p->sched_class = &fair_sched_class;
	}

	init_entity_runnable_average(&p->se);

	/*
	 * The child is not yet in the pid-hash so no cgroup attach races,
	 * and the cgroup is pinned to this child due to cgroup_fork()
	 * is ran before sched_fork().
	 *
	 * Silence PROVE_RCU.
	 */
	raw_spin_lock_irqsave(&p->pi_lock, flags);
	/*
	 * We're setting the cpu for the first time, we don't migrate,
	 * so use __set_task_cpu().
	 */
	__set_task_cpu(p, cpu);
	if (p->sched_class->task_fork)
		p->sched_class->task_fork(p);
	raw_spin_unlock_irqrestore(&p->pi_lock, flags);

#ifdef CONFIG_SCHED_INFO
	if (likely(sched_info_on()))
		memset(&p->sched_info, 0, sizeof(p->sched_info));
#endif
#if defined(CONFIG_SMP)
	p->on_cpu = 0;
#endif
	init_task_preempt_count(p);
#ifdef CONFIG_SMP
	plist_node_init(&p->pushable_tasks, MAX_PRIO);
	RB_CLEAR_NODE(&p->pushable_dl_tasks);
#endif

	put_cpu();
	return 0;
}

unsigned long to_ratio(u64 period, u64 runtime)
{
	if (runtime == RUNTIME_INF)
		return 1ULL << 20;

	/*
	 * Doing this here saves a lot of checks in all
	 * the calling paths, and returning zero seems
	 * safe for them anyway.
	 */
	if (period == 0)
		return 0;

	return div64_u64(runtime << 20, period);
}

#ifdef CONFIG_SMP
inline struct dl_bw *dl_bw_of(int i)
{
	RCU_LOCKDEP_WARN(!rcu_read_lock_sched_held(),
			 "sched RCU must be held");
	return &cpu_rq(i)->rd->dl_bw;
}

static inline int dl_bw_cpus(int i)
{
	struct root_domain *rd = cpu_rq(i)->rd;
	int cpus = 0;

	RCU_LOCKDEP_WARN(!rcu_read_lock_sched_held(),
			 "sched RCU must be held");
	for_each_cpu_and(i, rd->span, cpu_active_mask)
		cpus++;

	return cpus;
}
#else
inline struct dl_bw *dl_bw_of(int i)
{
	return &cpu_rq(i)->dl.dl_bw;
}

static inline int dl_bw_cpus(int i)
{
	return 1;
}
#endif

/*
 * We must be sure that accepting a new task (or allowing changing the
 * parameters of an existing one) is consistent with the bandwidth
 * constraints. If yes, this function also accordingly updates the currently
 * allocated bandwidth to reflect the new situation.
 *
 * This function is called while holding p's rq->lock.
 *
 * XXX we should delay bw change until the task's 0-lag point, see
 * __setparam_dl().
 */
static int dl_overflow(struct task_struct *p, int policy,
		       const struct sched_attr *attr)
{

	struct dl_bw *dl_b = dl_bw_of(task_cpu(p));
	u64 period = attr->sched_period ?: attr->sched_deadline;
	u64 runtime = attr->sched_runtime;
	u64 new_bw = dl_policy(policy) ? to_ratio(period, runtime) : 0;
	int cpus, err = -1;

	/* !deadline task may carry old deadline bandwidth */
	if (new_bw == p->dl.dl_bw && task_has_dl_policy(p))
		return 0;

	/*
	 * Either if a task, enters, leave, or stays -deadline but changes
	 * its parameters, we may need to update accordingly the total
	 * allocated bandwidth of the container.
	 */
	raw_spin_lock(&dl_b->lock);
	cpus = dl_bw_cpus(task_cpu(p));
	if (dl_policy(policy) && !task_has_dl_policy(p) &&
	    !__dl_overflow(dl_b, cpus, 0, new_bw)) {
		__dl_add(dl_b, new_bw);
		err = 0;
	} else if (dl_policy(policy) && task_has_dl_policy(p) &&
		   !__dl_overflow(dl_b, cpus, p->dl.dl_bw, new_bw)) {
		__dl_clear(dl_b, p->dl.dl_bw);
		__dl_add(dl_b, new_bw);
		err = 0;
	} else if (!dl_policy(policy) && task_has_dl_policy(p)) {
		__dl_clear(dl_b, p->dl.dl_bw);
		err = 0;
	}
	raw_spin_unlock(&dl_b->lock);

	return err;
}

extern void init_dl_bw(struct dl_bw *dl_b);

/*
 * wake_up_new_task - wake up a newly created task for the first time.
 *
 * This function will do some initial scheduler statistics housekeeping
 * that must be done for every newly created context, then puts the task
 * on the runqueue and wakes it.
 */
void wake_up_new_task(struct task_struct *p)
{
	struct rq_flags rf;
	struct rq *rq;

	add_new_task_to_grp(p);
	raw_spin_lock_irqsave(&p->pi_lock, rf.flags);

	p->state = TASK_RUNNING;
#ifdef CONFIG_SMP
	/*
	 * Fork balancing, do it here and not earlier because:
	 *  - cpus_allowed can change in the fork path
	 *  - any previously selected cpu might disappear through hotplug
	 *
	 * Use __set_task_cpu() to avoid calling sched_class::migrate_task_rq,
	 * as we're not fully set-up yet.
	 */
	__set_task_cpu(p, select_task_rq(p, task_cpu(p), SD_BALANCE_FORK, 0));
#endif
	rq = __task_rq_lock(p, &rf);
	post_init_entity_util_avg(&p->se);

	mark_task_starting(p);
	activate_task(rq, p, ENQUEUE_WAKEUP_NEW);
	p->on_rq = TASK_ON_RQ_QUEUED;
	trace_sched_wakeup_new(p);
	check_preempt_curr(rq, p, WF_FORK);
#ifdef CONFIG_SMP
	if (p->sched_class->task_woken) {
		/*
		 * Nothing relies on rq->lock after this, so its fine to
		 * drop it.
		 */
		rq_unpin_lock(rq, &rf);
		p->sched_class->task_woken(rq, p);
		rq_repin_lock(rq, &rf);
	}
#endif
	task_rq_unlock(rq, p, &rf);
}

#ifdef CONFIG_PREEMPT_NOTIFIERS

static struct static_key preempt_notifier_key = STATIC_KEY_INIT_FALSE;

void preempt_notifier_inc(void)
{
	static_key_slow_inc(&preempt_notifier_key);
}
EXPORT_SYMBOL_GPL(preempt_notifier_inc);

void preempt_notifier_dec(void)
{
	static_key_slow_dec(&preempt_notifier_key);
}
EXPORT_SYMBOL_GPL(preempt_notifier_dec);

/**
 * preempt_notifier_register - tell me when current is being preempted & rescheduled
 * @notifier: notifier struct to register
 */
void preempt_notifier_register(struct preempt_notifier *notifier)
{
	if (!static_key_false(&preempt_notifier_key))
		WARN(1, "registering preempt_notifier while notifiers disabled\n");

	hlist_add_head(&notifier->link, &current->preempt_notifiers);
}
EXPORT_SYMBOL_GPL(preempt_notifier_register);

/**
 * preempt_notifier_unregister - no longer interested in preemption notifications
 * @notifier: notifier struct to unregister
 *
 * This is *not* safe to call from within a preemption notifier.
 */
void preempt_notifier_unregister(struct preempt_notifier *notifier)
{
	hlist_del(&notifier->link);
}
EXPORT_SYMBOL_GPL(preempt_notifier_unregister);

static void __fire_sched_in_preempt_notifiers(struct task_struct *curr)
{
	struct preempt_notifier *notifier;

	hlist_for_each_entry(notifier, &curr->preempt_notifiers, link)
		notifier->ops->sched_in(notifier, raw_smp_processor_id());
}

static __always_inline void fire_sched_in_preempt_notifiers(struct task_struct *curr)
{
	if (static_key_false(&preempt_notifier_key))
		__fire_sched_in_preempt_notifiers(curr);
}

static void
__fire_sched_out_preempt_notifiers(struct task_struct *curr,
				   struct task_struct *next)
{
	struct preempt_notifier *notifier;

	hlist_for_each_entry(notifier, &curr->preempt_notifiers, link)
		notifier->ops->sched_out(notifier, next);
}

static __always_inline void
fire_sched_out_preempt_notifiers(struct task_struct *curr,
				 struct task_struct *next)
{
	if (static_key_false(&preempt_notifier_key))
		__fire_sched_out_preempt_notifiers(curr, next);
}

#else /* !CONFIG_PREEMPT_NOTIFIERS */

static inline void fire_sched_in_preempt_notifiers(struct task_struct *curr)
{
}

static inline void
fire_sched_out_preempt_notifiers(struct task_struct *curr,
				 struct task_struct *next)
{
}

#endif /* CONFIG_PREEMPT_NOTIFIERS */

/**
 * prepare_task_switch - prepare to switch tasks
 * @rq: the runqueue preparing to switch
 * @prev: the current task that is being switched out
 * @next: the task we are going to switch to.
 *
 * This is called with the rq lock held and interrupts off. It must
 * be paired with a subsequent finish_task_switch after the context
 * switch.
 *
 * prepare_task_switch sets up locking and calls architecture specific
 * hooks.
 */
static inline void
prepare_task_switch(struct rq *rq, struct task_struct *prev,
		    struct task_struct *next)
{
	sched_info_switch(rq, prev, next);
	perf_event_task_sched_out(prev, next);
	fire_sched_out_preempt_notifiers(prev, next);
	prepare_lock_switch(rq, next);
	prepare_arch_switch(next);
}

/**
 * finish_task_switch - clean up after a task-switch
 * @prev: the thread we just switched away from.
 *
 * finish_task_switch must be called after the context switch, paired
 * with a prepare_task_switch call before the context switch.
 * finish_task_switch will reconcile locking set up by prepare_task_switch,
 * and do any other architecture-specific cleanup actions.
 *
 * Note that we may have delayed dropping an mm in context_switch(). If
 * so, we finish that here outside of the runqueue lock. (Doing it
 * with the lock held can cause deadlocks; see schedule() for
 * details.)
 *
 * The context switch have flipped the stack from under us and restored the
 * local variables which were saved when this task called schedule() in the
 * past. prev == current is still correct but we need to recalculate this_rq
 * because prev may have moved to another CPU.
 */
static struct rq *finish_task_switch(struct task_struct *prev)
	__releases(rq->lock)
{
	struct rq *rq = this_rq();
	struct mm_struct *mm = rq->prev_mm;
	long prev_state;

	/*
	 * The previous task will have left us with a preempt_count of 2
	 * because it left us after:
	 *
	 *	schedule()
	 *	  preempt_disable();			// 1
	 *	  __schedule()
	 *	    raw_spin_lock_irq(&rq->lock)	// 2
	 *
	 * Also, see FORK_PREEMPT_COUNT.
	 */
	if (WARN_ONCE(preempt_count() != 2*PREEMPT_DISABLE_OFFSET,
		      "corrupted preempt_count: %s/%d/0x%x\n",
		      current->comm, current->pid, preempt_count()))
		preempt_count_set(FORK_PREEMPT_COUNT);

	rq->prev_mm = NULL;

	/*
	 * A task struct has one reference for the use as "current".
	 * If a task dies, then it sets TASK_DEAD in tsk->state and calls
	 * schedule one last time. The schedule call will never return, and
	 * the scheduled task must drop that reference.
	 *
	 * We must observe prev->state before clearing prev->on_cpu (in
	 * finish_lock_switch), otherwise a concurrent wakeup can get prev
	 * running on another CPU and we could rave with its RUNNING -> DEAD
	 * transition, resulting in a double drop.
	 */
	prev_state = prev->state;
	vtime_task_switch(prev);
	perf_event_task_sched_in(prev, current);
	finish_lock_switch(rq, prev);
	finish_arch_post_lock_switch();

	fire_sched_in_preempt_notifiers(current);
	if (mm)
		mmdrop(mm);
	if (unlikely(prev_state == TASK_DEAD)) {
		if (prev->sched_class->task_dead)
			prev->sched_class->task_dead(prev);

		/*
		 * Remove function-return probe instances associated with this
		 * task and put them back on the free list.
		 */
		kprobe_flush_task(prev);

		/* Task is done with its stack. */
		put_task_stack(prev);

		put_task_struct(prev);
	}

	tick_nohz_task_switch();
	return rq;
}

#ifdef CONFIG_SMP

/* rq->lock is NOT held, but preemption is disabled */
static void __balance_callback(struct rq *rq)
{
	struct callback_head *head, *next;
	void (*func)(struct rq *rq);
	unsigned long flags;

	raw_spin_lock_irqsave(&rq->lock, flags);
	head = rq->balance_callback;
	rq->balance_callback = NULL;
	while (head) {
		func = (void (*)(struct rq *))head->func;
		next = head->next;
		head->next = NULL;
		head = next;

		func(rq);
	}
	raw_spin_unlock_irqrestore(&rq->lock, flags);
}

static inline void balance_callback(struct rq *rq)
{
	if (unlikely(rq->balance_callback))
		__balance_callback(rq);
}

#else

static inline void balance_callback(struct rq *rq)
{
}

#endif

/**
 * schedule_tail - first thing a freshly forked thread must call.
 * @prev: the thread we just switched away from.
 */
asmlinkage __visible void schedule_tail(struct task_struct *prev)
	__releases(rq->lock)
{
	struct rq *rq;

	/*
	 * New tasks start with FORK_PREEMPT_COUNT, see there and
	 * finish_task_switch() for details.
	 *
	 * finish_task_switch() will drop rq->lock() and lower preempt_count
	 * and the preempt_enable() will end up enabling preemption (on
	 * PREEMPT_COUNT kernels).
	 */

	rq = finish_task_switch(prev);
	balance_callback(rq);
	preempt_enable();

	if (current->set_child_tid)
		put_user(task_pid_vnr(current), current->set_child_tid);
}

/*
 * context_switch - switch to the new MM and the new thread's register state.
 */
static __always_inline struct rq *
context_switch(struct rq *rq, struct task_struct *prev,
	       struct task_struct *next, struct rq_flags *rf)
{
	struct mm_struct *mm, *oldmm;

	prepare_task_switch(rq, prev, next);

	mm = next->mm;
	oldmm = prev->active_mm;
	/*
	 * For paravirt, this is coupled with an exit in switch_to to
	 * combine the page table reload and the switch backend into
	 * one hypercall.
	 */
	arch_start_context_switch(prev);

	if (!mm) {
		next->active_mm = oldmm;
		atomic_inc(&oldmm->mm_count);
		enter_lazy_tlb(oldmm, next);
	} else
		switch_mm_irqs_off(oldmm, mm, next);

	if (!prev->mm) {
		prev->active_mm = NULL;
		rq->prev_mm = oldmm;
	}
	/*
	 * Since the runqueue lock will be released by the next
	 * task (which is an invalid locking op but in the case
	 * of the scheduler it's an obvious special-case), so we
	 * do an early lockdep release here:
	 */
	rq_unpin_lock(rq, rf);
	spin_release(&rq->lock.dep_map, 1, _THIS_IP_);

	/* Here we just switch the register state and the stack. */
	switch_to(prev, next, prev);
	barrier();

	return finish_task_switch(prev);
}

/*
 * nr_running and nr_context_switches:
 *
 * externally visible scheduler statistics: current number of runnable
 * threads, total number of context switches performed since bootup.
 */
unsigned long nr_running(void)
{
	unsigned long i, sum = 0;

	for_each_online_cpu(i)
		sum += cpu_rq(i)->nr_running;

	return sum;
}

/*
 * Check if only the current task is running on the cpu.
 *
 * Caution: this function does not check that the caller has disabled
 * preemption, thus the result might have a time-of-check-to-time-of-use
 * race.  The caller is responsible to use it correctly, for example:
 *
 * - from a non-preemptable section (of course)
 *
 * - from a thread that is bound to a single CPU
 *
 * - in a loop with very short iterations (e.g. a polling loop)
 */
bool single_task_running(void)
{
	return raw_rq()->nr_running == 1;
}
EXPORT_SYMBOL(single_task_running);

unsigned long long nr_context_switches(void)
{
	int i;
	unsigned long long sum = 0;

	for_each_possible_cpu(i)
		sum += cpu_rq(i)->nr_switches;

	return sum;
}

unsigned long nr_iowait(void)
{
	unsigned long i, sum = 0;

	for_each_possible_cpu(i)
		sum += atomic_read(&cpu_rq(i)->nr_iowait);

	return sum;
}

unsigned long nr_iowait_cpu(int cpu)
{
	struct rq *this = cpu_rq(cpu);
	return atomic_read(&this->nr_iowait);
}

#ifdef CONFIG_CPU_QUIET
u64 nr_running_integral(unsigned int cpu)
{
	unsigned int seqcnt;
	u64 integral;
	struct rq *q;

	if (cpu >= nr_cpu_ids)
		return 0;

	q = cpu_rq(cpu);

	/*
	 * Update average to avoid reading stalled value if there were
	 * no run-queue changes for a long time. On the other hand if
	 * the changes are happening right now, just read current value
	 * directly.
	 */

	seqcnt = read_seqcount_begin(&q->ave_seqcnt);
	integral = do_nr_running_integral(q);
	if (read_seqcount_retry(&q->ave_seqcnt, seqcnt)) {
		read_seqcount_begin(&q->ave_seqcnt);
		integral = q->nr_running_integral;
	}

	return integral;
}
#endif

void get_iowait_load(unsigned long *nr_waiters, unsigned long *load)
{
	struct rq *rq = this_rq();
	*nr_waiters = atomic_read(&rq->nr_iowait);
	*load = rq->load.weight;
}

#ifdef CONFIG_SMP

/*
 * sched_exec - execve() is a valuable balancing opportunity, because at
 * this point the task has the smallest effective memory and cache footprint.
 */
void sched_exec(void)
{
	struct task_struct *p = current;
	unsigned long flags;
	int dest_cpu;

	raw_spin_lock_irqsave(&p->pi_lock, flags);
	dest_cpu = p->sched_class->select_task_rq(p, task_cpu(p), SD_BALANCE_EXEC, 0);
	if (dest_cpu == smp_processor_id())
		goto unlock;

	if (likely(cpu_active(dest_cpu) && likely(!cpu_isolated(dest_cpu)))) {
		struct migration_arg arg = { p, dest_cpu };

		raw_spin_unlock_irqrestore(&p->pi_lock, flags);
		stop_one_cpu(task_cpu(p), migration_cpu_stop, &arg);
		return;
	}
unlock:
	raw_spin_unlock_irqrestore(&p->pi_lock, flags);
}

#endif

DEFINE_PER_CPU(struct kernel_stat, kstat);
DEFINE_PER_CPU(struct kernel_cpustat, kernel_cpustat);

EXPORT_PER_CPU_SYMBOL(kstat);
EXPORT_PER_CPU_SYMBOL(kernel_cpustat);

/*
 * The function fair_sched_class.update_curr accesses the struct curr
 * and its field curr->exec_start; when called from task_sched_runtime(),
 * we observe a high rate of cache misses in practice.
 * Prefetching this data results in improved performance.
 */
static inline void prefetch_curr_exec_start(struct task_struct *p)
{
#ifdef CONFIG_FAIR_GROUP_SCHED
	struct sched_entity *curr = (&p->se)->cfs_rq->curr;
#else
	struct sched_entity *curr = (&task_rq(p)->cfs)->curr;
#endif
	prefetch(curr);
	prefetch(&curr->exec_start);
}

/*
 * Return accounted runtime for the task.
 * In case the task is currently running, return the runtime plus current's
 * pending runtime that have not been accounted yet.
 */
unsigned long long task_sched_runtime(struct task_struct *p)
{
	struct rq_flags rf;
	struct rq *rq;
	u64 ns;

#if defined(CONFIG_64BIT) && defined(CONFIG_SMP)
	/*
	 * 64-bit doesn't need locks to atomically read a 64bit value.
	 * So we have a optimization chance when the task's delta_exec is 0.
	 * Reading ->on_cpu is racy, but this is ok.
	 *
	 * If we race with it leaving cpu, we'll take a lock. So we're correct.
	 * If we race with it entering cpu, unaccounted time is 0. This is
	 * indistinguishable from the read occurring a few cycles earlier.
	 * If we see ->on_cpu without ->on_rq, the task is leaving, and has
	 * been accounted, so we're correct here as well.
	 */
	if (!p->on_cpu || !task_on_rq_queued(p))
		return p->se.sum_exec_runtime;
#endif

	rq = task_rq_lock(p, &rf);
	/*
	 * Must be ->curr _and_ ->on_rq.  If dequeued, we would
	 * project cycles that may never be accounted to this
	 * thread, breaking clock_gettime().
	 */
	if (task_current(rq, p) && task_on_rq_queued(p)) {
		prefetch_curr_exec_start(p);
		update_rq_clock(rq);
		p->sched_class->update_curr(rq);
	}
	ns = p->se.sum_exec_runtime;
	task_rq_unlock(rq, p, &rf);

	return ns;
}

unsigned int capacity_margin_freq = 1280; /* ~20% margin */

/*
 * This function gets called by the timer code, with HZ frequency.
 * We call it with interrupts disabled.
 */
void scheduler_tick(void)
{
	int cpu = smp_processor_id();
	struct rq *rq = cpu_rq(cpu);
	struct task_struct *curr = rq->curr;
	u64 wallclock;
	bool early_notif;
	u32 old_load;
	struct related_thread_group *grp;
	unsigned int flag = 0;

	sched_clock_tick();

	raw_spin_lock(&rq->lock);

	old_load = task_load(curr);
	set_window_start(rq);

	wallclock = sched_ktime_clock();
	update_task_ravg(rq->curr, rq, TASK_UPDATE, wallclock, 0);

	update_rq_clock(rq);
	curr->sched_class->task_tick(rq, curr, 0);
	cpu_load_update_active(rq);
	calc_global_load_tick(rq);

	early_notif = early_detection_notify(rq, wallclock);
	if (early_notif)
		flag = SCHED_CPUFREQ_WALT | SCHED_CPUFREQ_EARLY_DET;

	cpufreq_update_util(rq, flag);

	psi_task_tick(rq);

	raw_spin_unlock(&rq->lock);

	if (early_notif)
		atomic_notifier_call_chain(&load_alert_notifier_head,
					0, (void *)(long)cpu);
	perf_event_task_tick();

#ifdef CONFIG_SMP
	rq->idle_balance = idle_cpu(cpu);
	trigger_load_balance(rq);
#endif
	rq_last_tick_reset(rq);

	rcu_read_lock();
	grp = task_related_thread_group(curr);
	if (update_preferred_cluster(grp, curr, old_load))
		set_preferred_cluster(grp);
	rcu_read_unlock();

	if (curr->sched_class == &fair_sched_class)
		check_for_migration(rq, curr);
}

#ifdef CONFIG_NO_HZ_FULL
/**
 * scheduler_tick_max_deferment
 *
 * Keep at least one tick per second when a single
 * active task is running because the scheduler doesn't
 * yet completely support full dynticks environment.
 *
 * This makes sure that uptime, CFS vruntime, load
 * balancing, etc... continue to move forward, even
 * with a very low granularity.
 *
 * Return: Maximum deferment in nanoseconds.
 */
u64 scheduler_tick_max_deferment(void)
{
	struct rq *rq = this_rq();
	unsigned long next, now = READ_ONCE(jiffies);

	next = rq->last_sched_tick + HZ;

	if (time_before_eq(next, now))
		return 0;

	return jiffies_to_nsecs(next - now);
}
#endif

#if defined(CONFIG_PREEMPT) && (defined(CONFIG_DEBUG_PREEMPT) || \
				defined(CONFIG_PREEMPT_TRACER))
/*
 * preemptoff stack tracing threshold in ns.
 * default: 1ms
 */
unsigned int sysctl_preemptoff_tracing_threshold_ns = 1000000UL;

struct preempt_store {
	u64 ts;
	unsigned long caddr[4];
	bool irqs_disabled;
};

static DEFINE_PER_CPU(struct preempt_store, the_ps);
/*
 * If the value passed in is equal to the current preempt count
 * then we just disabled preemption. Start timing the latency.
 */
static inline void preempt_latency_start(int val)
{
	struct preempt_store *ps = &per_cpu(the_ps, raw_smp_processor_id());

	if (preempt_count() == val) {
		unsigned long ip = get_lock_parent_ip();
#ifdef CONFIG_DEBUG_PREEMPT
		current->preempt_disable_ip = ip;
#endif
		ps->ts = sched_clock();
		ps->caddr[0] = CALLER_ADDR0;
		ps->caddr[1] = CALLER_ADDR1;
		ps->caddr[2] = CALLER_ADDR2;
		ps->caddr[3] = CALLER_ADDR3;
		ps->irqs_disabled = irqs_disabled();

		trace_preempt_off(CALLER_ADDR0, ip);
	}
}

void preempt_count_add(int val)
{
#ifdef CONFIG_DEBUG_PREEMPT
	/*
	 * Underflow?
	 */
	if (DEBUG_LOCKS_WARN_ON((preempt_count() < 0)))
		return;
#endif
	__preempt_count_add(val);
#ifdef CONFIG_DEBUG_PREEMPT
	/*
	 * Spinlock count overflowing soon?
	 */
	DEBUG_LOCKS_WARN_ON((preempt_count() & PREEMPT_MASK) >=
				PREEMPT_MASK - 10);
#endif
	preempt_latency_start(val);
}
EXPORT_SYMBOL(preempt_count_add);
NOKPROBE_SYMBOL(preempt_count_add);

/*
 * If the value passed in equals to the current preempt count
 * then we just enabled preemption. Stop timing the latency.
 */
static inline void preempt_latency_stop(int val)
{
	if (preempt_count() == val) {
		struct preempt_store *ps = &per_cpu(the_ps,
				raw_smp_processor_id());
		u64 delta = sched_clock() - ps->ts;

		/*
		 * Trace preempt disable stack if preemption
		 * is disabled for more than the threshold.
		 */
		if (delta > sysctl_preemptoff_tracing_threshold_ns)
			trace_sched_preempt_disable(delta, ps->irqs_disabled,
						ps->caddr[0], ps->caddr[1],
						ps->caddr[2], ps->caddr[3]);
		trace_preempt_on(CALLER_ADDR0, get_lock_parent_ip());
	}
}

void preempt_count_sub(int val)
{
#ifdef CONFIG_DEBUG_PREEMPT
	/*
	 * Underflow?
	 */
	if (DEBUG_LOCKS_WARN_ON(val > preempt_count()))
		return;
	/*
	 * Is the spinlock portion underflowing?
	 */
	if (DEBUG_LOCKS_WARN_ON((val < PREEMPT_MASK) &&
			!(preempt_count() & PREEMPT_MASK)))
		return;
#endif

	preempt_latency_stop(val);
	__preempt_count_sub(val);
}
EXPORT_SYMBOL(preempt_count_sub);
NOKPROBE_SYMBOL(preempt_count_sub);

#else
static inline void preempt_latency_start(int val) { }
static inline void preempt_latency_stop(int val) { }
#endif

/*
 * Print scheduling while atomic bug:
 */
static noinline void __schedule_bug(struct task_struct *prev)
{
	/* Save this before calling printk(), since that will clobber it */
	unsigned long preempt_disable_ip = get_preempt_disable_ip(current);

	if (oops_in_progress)
		return;

	printk(KERN_ERR "BUG: scheduling while atomic: %s/%d/0x%08x\n",
		prev->comm, prev->pid, preempt_count());

	debug_show_held_locks(prev);
	print_modules();
	if (irqs_disabled())
		print_irqtrace_events(prev);
	if (IS_ENABLED(CONFIG_DEBUG_PREEMPT)
	    && in_atomic_preempt_off()) {
		pr_err("Preemption disabled at:");
		print_ip_sym(preempt_disable_ip);
		pr_cont("\n");
	}
	if (panic_on_warn)
		panic("scheduling while atomic\n");

#ifdef CONFIG_PANIC_ON_SCHED_BUG
	BUG();
#endif
	dump_stack();
	add_taint(TAINT_WARN, LOCKDEP_STILL_OK);
}

/*
 * Various schedule()-time debugging checks and statistics:
 */
static inline void schedule_debug(struct task_struct *prev)
{
#ifdef CONFIG_SCHED_STACK_END_CHECK
	if (task_stack_end_corrupted(prev))
		panic("corrupted stack end detected inside scheduler\n");
#endif

	if (unlikely(in_atomic_preempt_off())) {
		__schedule_bug(prev);
		preempt_count_set(PREEMPT_DISABLED);
	}
	rcu_sleep_check();

	profile_hit(SCHED_PROFILING, __builtin_return_address(0));

	schedstat_inc(this_rq()->sched_count);
}

/*
 * Pick up the highest-prio task:
 */
static inline struct task_struct *
pick_next_task(struct rq *rq, struct task_struct *prev, struct rq_flags *rf)
{
	const struct sched_class *class = &fair_sched_class;
	struct task_struct *p;

	/*
	 * Optimization: we know that if all tasks are in
	 * the fair class we can call that function directly:
	 */
	if (likely(prev->sched_class == class &&
		   rq->nr_running == rq->cfs.h_nr_running)) {
		p = fair_sched_class.pick_next_task(rq, prev, rf);
		if (unlikely(p == RETRY_TASK))
			goto again;

		/* assumes fair_sched_class->next == idle_sched_class */
		if (unlikely(!p))
			p = idle_sched_class.pick_next_task(rq, prev, rf);

		return p;
	}

again:
	for_each_class(class) {
		p = class->pick_next_task(rq, prev, rf);
		if (p) {
			if (unlikely(p == RETRY_TASK))
				goto again;
			return p;
		}
	}

	BUG(); /* the idle class will always have a runnable task */
}

/*
 * __schedule() is the main scheduler function.
 *
 * The main means of driving the scheduler and thus entering this function are:
 *
 *   1. Explicit blocking: mutex, semaphore, waitqueue, etc.
 *
 *   2. TIF_NEED_RESCHED flag is checked on interrupt and userspace return
 *      paths. For example, see arch/x86/entry_64.S.
 *
 *      To drive preemption between tasks, the scheduler sets the flag in timer
 *      interrupt handler scheduler_tick().
 *
 *   3. Wakeups don't really cause entry into schedule(). They add a
 *      task to the run-queue and that's it.
 *
 *      Now, if the new task added to the run-queue preempts the current
 *      task, then the wakeup sets TIF_NEED_RESCHED and schedule() gets
 *      called on the nearest possible occasion:
 *
 *       - If the kernel is preemptible (CONFIG_PREEMPT=y):
 *
 *         - in syscall or exception context, at the next outmost
 *           preempt_enable(). (this might be as soon as the wake_up()'s
 *           spin_unlock()!)
 *
 *         - in IRQ context, return from interrupt-handler to
 *           preemptible context
 *
 *       - If the kernel is not preemptible (CONFIG_PREEMPT is not set)
 *         then at the next:
 *
 *          - cond_resched() call
 *          - explicit schedule() call
 *          - return from syscall or exception to user-space
 *          - return from interrupt-handler to user-space
 *
 * WARNING: must be called with preemption disabled!
 */
static void __sched notrace __schedule(bool preempt)
{
	struct task_struct *prev, *next;
	unsigned long *switch_count;
	struct rq_flags rf;
	struct rq *rq;
	int cpu;
	u64 wallclock;

	cpu = smp_processor_id();
	rq = cpu_rq(cpu);
	prev = rq->curr;

	schedule_debug(prev);

	if (sched_feat(HRTICK))
		hrtick_clear(rq);

	local_irq_disable();
	rcu_note_context_switch();

	/*
	 * Make sure that signal_pending_state()->signal_pending() below
	 * can't be reordered with __set_current_state(TASK_INTERRUPTIBLE)
	 * done by the caller to avoid the race with signal_wake_up().
	 */
	smp_mb__before_spinlock();
	raw_spin_lock(&rq->lock);
	rq_pin_lock(rq, &rf);

	rq->clock_skip_update <<= 1; /* promote REQ to ACT */

	switch_count = &prev->nivcsw;
	if (!preempt && prev->state) {
		if (unlikely(signal_pending_state(prev->state, prev))) {
			prev->state = TASK_RUNNING;
		} else {
			deactivate_task(rq, prev, DEQUEUE_SLEEP);
			prev->on_rq = 0;

			/*
			 * If a worker went to sleep, notify and ask workqueue
			 * whether it wants to wake up a task to maintain
			 * concurrency.
			 */
			if (prev->flags & PF_WQ_WORKER) {
				struct task_struct *to_wakeup;

				to_wakeup = wq_worker_sleeping(prev);
				if (to_wakeup)
					try_to_wake_up_local(to_wakeup, &rf);
			}
		}
		switch_count = &prev->nvcsw;
	}

	if (task_on_rq_queued(prev))
		update_rq_clock(rq);

	next = pick_next_task(rq, prev, &rf);
	wallclock = sched_ktime_clock();
	clear_tsk_need_resched(prev);
	clear_preempt_need_resched();
	rq->clock_skip_update = 0;

	if (likely(prev != next)) {
		if (!prev->on_rq)
			prev->last_sleep_ts = wallclock;

		update_task_ravg(prev, rq, PUT_PREV_TASK, wallclock, 0);
		update_task_ravg(next, rq, PICK_NEXT_TASK, wallclock, 0);
		rq->nr_switches++;
		rq->curr = next;
		++*switch_count;

		trace_sched_switch(preempt, prev, next);
		rq = context_switch(rq, prev, next, &rf); /* unlocks the rq */
	} else {
		update_task_ravg(prev, rq, TASK_UPDATE, wallclock, 0);
		rq_unpin_lock(rq, &rf);
		raw_spin_unlock_irq(&rq->lock);
	}

	balance_callback(rq);
}

void __noreturn do_task_dead(void)
{
	/*
	 * The setting of TASK_RUNNING by try_to_wake_up() may be delayed
	 * when the following two conditions become true.
	 *   - There is race condition of mmap_sem (It is acquired by
	 *     exit_mm()), and
	 *   - SMI occurs before setting TASK_RUNINNG.
	 *     (or hypervisor of virtual machine switches to other guest)
	 *  As a result, we may become TASK_RUNNING after becoming TASK_DEAD
	 *
	 * To avoid it, we have to wait for releasing tsk->pi_lock which
	 * is held by try_to_wake_up()
	 */
	smp_mb();
	raw_spin_unlock_wait(&current->pi_lock);

	/* causes final put_task_struct in finish_task_switch(). */
	__set_current_state(TASK_DEAD);
	current->flags |= PF_NOFREEZE;	/* tell freezer to ignore us */
	__schedule(false);
	BUG();
	/* Avoid "noreturn function does return".  */
	for (;;)
		cpu_relax();	/* For when BUG is null */
}

static inline void sched_submit_work(struct task_struct *tsk)
{
	if (!tsk->state || tsk_is_pi_blocked(tsk))
		return;
	/*
	 * If we are going to sleep and we have plugged IO queued,
	 * make sure to submit it to avoid deadlocks.
	 */
	if (blk_needs_flush_plug(tsk))
		blk_schedule_flush_plug(tsk);
}

asmlinkage __visible void __sched schedule(void)
{
	struct task_struct *tsk = current;

	sched_submit_work(tsk);
	do {
		preempt_disable();
		__schedule(false);
		sched_preempt_enable_no_resched();
	} while (need_resched());
}
EXPORT_SYMBOL(schedule);

#ifdef CONFIG_CONTEXT_TRACKING
asmlinkage __visible void __sched schedule_user(void)
{
	/*
	 * If we come here after a random call to set_need_resched(),
	 * or we have been woken up remotely but the IPI has not yet arrived,
	 * we haven't yet exited the RCU idle mode. Do it here manually until
	 * we find a better solution.
	 *
	 * NB: There are buggy callers of this function.  Ideally we
	 * should warn if prev_state != CONTEXT_USER, but that will trigger
	 * too frequently to make sense yet.
	 */
	enum ctx_state prev_state = exception_enter();
	schedule();
	exception_exit(prev_state);
}
#endif

/**
 * schedule_preempt_disabled - called with preemption disabled
 *
 * Returns with preemption disabled. Note: preempt_count must be 1
 */
void __sched schedule_preempt_disabled(void)
{
	sched_preempt_enable_no_resched();
	schedule();
	preempt_disable();
}

static void __sched notrace preempt_schedule_common(void)
{
	do {
		/*
		 * Because the function tracer can trace preempt_count_sub()
		 * and it also uses preempt_enable/disable_notrace(), if
		 * NEED_RESCHED is set, the preempt_enable_notrace() called
		 * by the function tracer will call this function again and
		 * cause infinite recursion.
		 *
		 * Preemption must be disabled here before the function
		 * tracer can trace. Break up preempt_disable() into two
		 * calls. One to disable preemption without fear of being
		 * traced. The other to still record the preemption latency,
		 * which can also be traced by the function tracer.
		 */
		preempt_disable_notrace();
		preempt_latency_start(1);
		__schedule(true);
		preempt_latency_stop(1);
		preempt_enable_no_resched_notrace();

		/*
		 * Check again in case we missed a preemption opportunity
		 * between schedule and now.
		 */
	} while (need_resched());
}

#ifdef CONFIG_PREEMPT
/*
 * this is the entry point to schedule() from in-kernel preemption
 * off of preempt_enable. Kernel preemptions off return from interrupt
 * occur there and call schedule directly.
 */
asmlinkage __visible void __sched notrace preempt_schedule(void)
{
	/*
	 * If there is a non-zero preempt_count or interrupts are disabled,
	 * we do not want to preempt the current task. Just return..
	 */
	if (likely(!preemptible()))
		return;

	preempt_schedule_common();
}
NOKPROBE_SYMBOL(preempt_schedule);
EXPORT_SYMBOL(preempt_schedule);

/**
 * preempt_schedule_notrace - preempt_schedule called by tracing
 *
 * The tracing infrastructure uses preempt_enable_notrace to prevent
 * recursion and tracing preempt enabling caused by the tracing
 * infrastructure itself. But as tracing can happen in areas coming
 * from userspace or just about to enter userspace, a preempt enable
 * can occur before user_exit() is called. This will cause the scheduler
 * to be called when the system is still in usermode.
 *
 * To prevent this, the preempt_enable_notrace will use this function
 * instead of preempt_schedule() to exit user context if needed before
 * calling the scheduler.
 */
asmlinkage __visible void __sched notrace preempt_schedule_notrace(void)
{
	enum ctx_state prev_ctx;

	if (likely(!preemptible()))
		return;

	do {
		/*
		 * Because the function tracer can trace preempt_count_sub()
		 * and it also uses preempt_enable/disable_notrace(), if
		 * NEED_RESCHED is set, the preempt_enable_notrace() called
		 * by the function tracer will call this function again and
		 * cause infinite recursion.
		 *
		 * Preemption must be disabled here before the function
		 * tracer can trace. Break up preempt_disable() into two
		 * calls. One to disable preemption without fear of being
		 * traced. The other to still record the preemption latency,
		 * which can also be traced by the function tracer.
		 */
		preempt_disable_notrace();
		preempt_latency_start(1);
		/*
		 * Needs preempt disabled in case user_exit() is traced
		 * and the tracer calls preempt_enable_notrace() causing
		 * an infinite recursion.
		 */
		prev_ctx = exception_enter();
		__schedule(true);
		exception_exit(prev_ctx);

		preempt_latency_stop(1);
		preempt_enable_no_resched_notrace();
	} while (need_resched());
}
EXPORT_SYMBOL_GPL(preempt_schedule_notrace);

#endif /* CONFIG_PREEMPT */

/*
 * this is the entry point to schedule() from kernel preemption
 * off of irq context.
 * Note, that this is called and return with irqs disabled. This will
 * protect us against recursive calling from irq.
 */
asmlinkage __visible void __sched preempt_schedule_irq(void)
{
	enum ctx_state prev_state;

	/* Catch callers which need to be fixed */
	BUG_ON(preempt_count() || !irqs_disabled());

	prev_state = exception_enter();

	do {
		preempt_disable();
		local_irq_enable();
		__schedule(true);
		local_irq_disable();
		sched_preempt_enable_no_resched();
	} while (need_resched());

	exception_exit(prev_state);
}

int default_wake_function(wait_queue_t *curr, unsigned mode, int wake_flags,
			  void *key)
{
	return try_to_wake_up(curr->private, mode, wake_flags);
}
EXPORT_SYMBOL(default_wake_function);

#ifdef CONFIG_RT_MUTEXES

/*
 * rt_mutex_setprio - set the current priority of a task
 * @p: task
 * @prio: prio value (kernel-internal form)
 *
 * This function changes the 'effective' priority of a task. It does
 * not touch ->normal_prio like __setscheduler().
 *
 * Used by the rt_mutex code to implement priority inheritance
 * logic. Call site only calls if the priority of the task changed.
 */
void rt_mutex_setprio(struct task_struct *p, int prio)
{
	int oldprio, queued, running, queue_flag = DEQUEUE_SAVE | DEQUEUE_MOVE;
	const struct sched_class *prev_class;
	struct rq_flags rf;
	struct rq *rq;

	BUG_ON(prio > MAX_PRIO);

	rq = __task_rq_lock(p, &rf);

	/*
	 * Idle task boosting is a nono in general. There is one
	 * exception, when PREEMPT_RT and NOHZ is active:
	 *
	 * The idle task calls get_next_timer_interrupt() and holds
	 * the timer wheel base->lock on the CPU and another CPU wants
	 * to access the timer (probably to cancel it). We can safely
	 * ignore the boosting request, as the idle CPU runs this code
	 * with interrupts disabled and will complete the lock
	 * protected section without being interrupted. So there is no
	 * real need to boost.
	 */
	if (unlikely(p == rq->idle)) {
		WARN_ON(p != rq->curr);
		WARN_ON(p->pi_blocked_on);
		goto out_unlock;
	}

	trace_sched_pi_setprio(p, prio);
	oldprio = p->prio;

	if (oldprio == prio)
		queue_flag &= ~DEQUEUE_MOVE;

	prev_class = p->sched_class;
	queued = task_on_rq_queued(p);
	running = task_current(rq, p);
	if (queued)
		dequeue_task(rq, p, queue_flag);
	if (running)
		put_prev_task(rq, p);

	/*
	 * Boosting condition are:
	 * 1. -rt task is running and holds mutex A
	 *      --> -dl task blocks on mutex A
	 *
	 * 2. -dl task is running and holds mutex A
	 *      --> -dl task blocks on mutex A and could preempt the
	 *          running task
	 */
	if (dl_prio(prio)) {
		struct task_struct *pi_task = rt_mutex_get_top_task(p);
		if (!dl_prio(p->normal_prio) ||
		    (pi_task && dl_entity_preempt(&pi_task->dl, &p->dl))) {
			p->dl.dl_boosted = 1;
			queue_flag |= ENQUEUE_REPLENISH;
		} else
			p->dl.dl_boosted = 0;
		p->sched_class = &dl_sched_class;
	} else if (rt_prio(prio)) {
		if (dl_prio(oldprio))
			p->dl.dl_boosted = 0;
		if (oldprio < prio)
			queue_flag |= ENQUEUE_HEAD;
		p->sched_class = &rt_sched_class;
	} else {
		if (dl_prio(oldprio))
			p->dl.dl_boosted = 0;
		if (rt_prio(oldprio))
			p->rt.timeout = 0;
		p->sched_class = &fair_sched_class;
	}

	p->prio = prio;

	if (queued)
		enqueue_task(rq, p, queue_flag);
	if (running)
		set_curr_task(rq, p);

	check_class_changed(rq, p, prev_class, oldprio);
out_unlock:
	preempt_disable(); /* avoid rq from going away on us */
	__task_rq_unlock(rq, &rf);

	balance_callback(rq);
	preempt_enable();
}
#endif

void set_user_nice(struct task_struct *p, long nice)
{
	bool queued, running;
	int old_prio, delta;
	struct rq_flags rf;
	struct rq *rq;

	if (task_nice(p) == nice || nice < MIN_NICE || nice > MAX_NICE)
		return;
	/*
	 * We have to be careful, if called from sys_setpriority(),
	 * the task might be in the middle of scheduling on another CPU.
	 */
	rq = task_rq_lock(p, &rf);
	/*
	 * The RT priorities are set via sched_setscheduler(), but we still
	 * allow the 'normal' nice value to be set - but as expected
	 * it wont have any effect on scheduling until the task is
	 * SCHED_DEADLINE, SCHED_FIFO or SCHED_RR:
	 */
	if (task_has_dl_policy(p) || task_has_rt_policy(p)) {
		p->static_prio = NICE_TO_PRIO(nice);
		goto out_unlock;
	}
	queued = task_on_rq_queued(p);
	running = task_current(rq, p);
	if (queued)
		dequeue_task(rq, p, DEQUEUE_SAVE);
	if (running)
		put_prev_task(rq, p);

	p->static_prio = NICE_TO_PRIO(nice);
	set_load_weight(p);
	old_prio = p->prio;
	p->prio = effective_prio(p);
	delta = p->prio - old_prio;

	if (queued) {
		enqueue_task(rq, p, ENQUEUE_RESTORE);
		/*
		 * If the task increased its priority or is running and
		 * lowered its priority, then reschedule its CPU:
		 */
		if (delta < 0 || (delta > 0 && task_running(rq, p)))
			resched_curr(rq);
	}
	if (running)
		set_curr_task(rq, p);
out_unlock:
	task_rq_unlock(rq, p, &rf);
}
EXPORT_SYMBOL(set_user_nice);

/*
 * can_nice - check if a task can reduce its nice value
 * @p: task
 * @nice: nice value
 */
int can_nice(const struct task_struct *p, const int nice)
{
	/* convert nice value [19,-20] to rlimit style value [1,40] */
	int nice_rlim = nice_to_rlimit(nice);

	return (nice_rlim <= task_rlimit(p, RLIMIT_NICE) ||
		capable(CAP_SYS_NICE));
}

#ifdef __ARCH_WANT_SYS_NICE

/*
 * sys_nice - change the priority of the current process.
 * @increment: priority increment
 *
 * sys_setpriority is a more generic, but much slower function that
 * does similar things.
 */
SYSCALL_DEFINE1(nice, int, increment)
{
	long nice, retval;

	/*
	 * Setpriority might change our priority at the same moment.
	 * We don't have to worry. Conceptually one call occurs first
	 * and we have a single winner.
	 */
	increment = clamp(increment, -NICE_WIDTH, NICE_WIDTH);
	nice = task_nice(current) + increment;

	nice = clamp_val(nice, MIN_NICE, MAX_NICE);
	if (increment < 0 && !can_nice(current, nice))
		return -EPERM;

	retval = security_task_setnice(current, nice);
	if (retval)
		return retval;

	set_user_nice(current, nice);
	return 0;
}

#endif

/**
 * task_prio - return the priority value of a given task.
 * @p: the task in question.
 *
 * Return: The priority value as seen by users in /proc.
 * RT tasks are offset by -200. Normal tasks are centered
 * around 0, value goes from -16 to +15.
 */
int task_prio(const struct task_struct *p)
{
	return p->prio - MAX_RT_PRIO;
}

/**
 * idle_cpu - is a given cpu idle currently?
 * @cpu: the processor in question.
 *
 * Return: 1 if the CPU is currently idle. 0 otherwise.
 */
int idle_cpu(int cpu)
{
	struct rq *rq = cpu_rq(cpu);

	if (rq->curr != rq->idle)
		return 0;

	if (rq->nr_running)
		return 0;

#ifdef CONFIG_SMP
	if (!llist_empty(&rq->wake_list))
		return 0;
#endif

	return 1;
}

/**
 * idle_task - return the idle task for a given cpu.
 * @cpu: the processor in question.
 *
 * Return: The idle task for the cpu @cpu.
 */
struct task_struct *idle_task(int cpu)
{
	return cpu_rq(cpu)->idle;
}

/**
 * find_process_by_pid - find a process with a matching PID value.
 * @pid: the pid in question.
 *
 * The task of @pid, if found. %NULL otherwise.
 */
static struct task_struct *find_process_by_pid(pid_t pid)
{
	return pid ? find_task_by_vpid(pid) : current;
}

/*
 * This function initializes the sched_dl_entity of a newly becoming
 * SCHED_DEADLINE task.
 *
 * Only the static values are considered here, the actual runtime and the
 * absolute deadline will be properly calculated when the task is enqueued
 * for the first time with its new policy.
 */
static void
__setparam_dl(struct task_struct *p, const struct sched_attr *attr)
{
	struct sched_dl_entity *dl_se = &p->dl;

	dl_se->dl_runtime = attr->sched_runtime;
	dl_se->dl_deadline = attr->sched_deadline;
	dl_se->dl_period = attr->sched_period ?: dl_se->dl_deadline;
	dl_se->flags = attr->sched_flags;
	dl_se->dl_bw = to_ratio(dl_se->dl_period, dl_se->dl_runtime);
	dl_se->dl_density = to_ratio(dl_se->dl_deadline, dl_se->dl_runtime);

	/*
	 * Changing the parameters of a task is 'tricky' and we're not doing
	 * the correct thing -- also see task_dead_dl() and switched_from_dl().
	 *
	 * What we SHOULD do is delay the bandwidth release until the 0-lag
	 * point. This would include retaining the task_struct until that time
	 * and change dl_overflow() to not immediately decrement the current
	 * amount.
	 *
	 * Instead we retain the current runtime/deadline and let the new
	 * parameters take effect after the current reservation period lapses.
	 * This is safe (albeit pessimistic) because the 0-lag point is always
	 * before the current scheduling deadline.
	 *
	 * We can still have temporary overloads because we do not delay the
	 * change in bandwidth until that time; so admission control is
	 * not on the safe side. It does however guarantee tasks will never
	 * consume more than promised.
	 */
}

/*
 * sched_setparam() passes in -1 for its policy, to let the functions
 * it calls know not to change it.
 */
#define SETPARAM_POLICY	-1

static void __setscheduler_params(struct task_struct *p,
		const struct sched_attr *attr)
{
	int policy = attr->sched_policy;

	if (policy == SETPARAM_POLICY)
		policy = p->policy;

	p->policy = policy;

	if (dl_policy(policy))
		__setparam_dl(p, attr);
	else if (fair_policy(policy))
		p->static_prio = NICE_TO_PRIO(attr->sched_nice);

	/*
	 * __sched_setscheduler() ensures attr->sched_priority == 0 when
	 * !rt_policy. Always setting this ensures that things like
	 * getparam()/getattr() don't report silly values for !rt tasks.
	 */
	p->rt_priority = attr->sched_priority;
	p->normal_prio = normal_prio(p);
	set_load_weight(p);
}

/* Actually do priority change: must hold pi & rq lock. */
static void __setscheduler(struct rq *rq, struct task_struct *p,
			   const struct sched_attr *attr, bool keep_boost)
{
	__setscheduler_params(p, attr);

	/*
	 * Keep a potential priority boosting if called from
	 * sched_setscheduler().
	 */
	if (keep_boost)
		p->prio = rt_mutex_get_effective_prio(p, normal_prio(p));
	else
		p->prio = normal_prio(p);

	if (dl_prio(p->prio))
		p->sched_class = &dl_sched_class;
	else if (rt_prio(p->prio))
		p->sched_class = &rt_sched_class;
	else
		p->sched_class = &fair_sched_class;
}

static void
__getparam_dl(struct task_struct *p, struct sched_attr *attr)
{
	struct sched_dl_entity *dl_se = &p->dl;

	attr->sched_priority = p->rt_priority;
	attr->sched_runtime = dl_se->dl_runtime;
	attr->sched_deadline = dl_se->dl_deadline;
	attr->sched_period = dl_se->dl_period;
	attr->sched_flags = dl_se->flags;
}

/*
 * This function validates the new parameters of a -deadline task.
 * We ask for the deadline not being zero, and greater or equal
 * than the runtime, as well as the period of being zero or
 * greater than deadline. Furthermore, we have to be sure that
 * user parameters are above the internal resolution of 1us (we
 * check sched_runtime only since it is always the smaller one) and
 * below 2^63 ns (we have to check both sched_deadline and
 * sched_period, as the latter can be zero).
 */
static bool
__checkparam_dl(const struct sched_attr *attr)
{
	/* deadline != 0 */
	if (attr->sched_deadline == 0)
		return false;

	/*
	 * Since we truncate DL_SCALE bits, make sure we're at least
	 * that big.
	 */
	if (attr->sched_runtime < (1ULL << DL_SCALE))
		return false;

	/*
	 * Since we use the MSB for wrap-around and sign issues, make
	 * sure it's not set (mind that period can be equal to zero).
	 */
	if (attr->sched_deadline & (1ULL << 63) ||
	    attr->sched_period & (1ULL << 63))
		return false;

	/* runtime <= deadline <= period (if period != 0) */
	if ((attr->sched_period != 0 &&
	     attr->sched_period < attr->sched_deadline) ||
	    attr->sched_deadline < attr->sched_runtime)
		return false;

	return true;
}

/*
 * check the target process has a UID that matches the current process's
 */
static bool check_same_owner(struct task_struct *p)
{
	const struct cred *cred = current_cred(), *pcred;
	bool match;

	rcu_read_lock();
	pcred = __task_cred(p);
	match = (uid_eq(cred->euid, pcred->euid) ||
		 uid_eq(cred->euid, pcred->uid));
	rcu_read_unlock();
	return match;
}

static bool dl_param_changed(struct task_struct *p,
		const struct sched_attr *attr)
{
	struct sched_dl_entity *dl_se = &p->dl;

	if (dl_se->dl_runtime != attr->sched_runtime ||
		dl_se->dl_deadline != attr->sched_deadline ||
		dl_se->dl_period != attr->sched_period ||
		dl_se->flags != attr->sched_flags)
		return true;

	return false;
}

static int __sched_setscheduler(struct task_struct *p,
				const struct sched_attr *attr,
				bool user, bool pi)
{
	int newprio = dl_policy(attr->sched_policy) ? MAX_DL_PRIO - 1 :
		      MAX_RT_PRIO - 1 - attr->sched_priority;
	int retval, oldprio, oldpolicy = -1, queued, running;
	int new_effective_prio, policy = attr->sched_policy;
	const struct sched_class *prev_class;
	struct rq_flags rf;
	int reset_on_fork;
	int queue_flags = DEQUEUE_SAVE | DEQUEUE_MOVE;
	struct rq *rq;

	/* The pi code expects interrupts enabled */
	BUG_ON(pi && in_interrupt());

recheck:
	/* double check policy once rq lock held */
	if (policy < 0) {
		reset_on_fork = p->sched_reset_on_fork;
		policy = oldpolicy = p->policy;
	} else {
		reset_on_fork = !!(attr->sched_flags & SCHED_FLAG_RESET_ON_FORK);

		if (!valid_policy(policy))
			return -EINVAL;
	}

	if (attr->sched_flags & ~(SCHED_FLAG_RESET_ON_FORK))
		return -EINVAL;

	/*
	 * Valid priorities for SCHED_FIFO and SCHED_RR are
	 * 1..MAX_USER_RT_PRIO-1, valid priority for SCHED_NORMAL,
	 * SCHED_BATCH and SCHED_IDLE is 0.
	 */
	if ((p->mm && attr->sched_priority > MAX_USER_RT_PRIO-1) ||
	    (!p->mm && attr->sched_priority > MAX_RT_PRIO-1))
		return -EINVAL;
	if ((dl_policy(policy) && !__checkparam_dl(attr)) ||
	    (rt_policy(policy) != (attr->sched_priority != 0)))
		return -EINVAL;

	/*
	 * Allow unprivileged RT tasks to decrease priority:
	 */
	if (user && !capable(CAP_SYS_NICE)) {
		if (fair_policy(policy)) {
			if (attr->sched_nice < task_nice(p) &&
			    !can_nice(p, attr->sched_nice))
				return -EPERM;
		}

		if (rt_policy(policy)) {
			unsigned long rlim_rtprio =
					task_rlimit(p, RLIMIT_RTPRIO);

			/* can't set/change the rt policy */
			if (policy != p->policy && !rlim_rtprio)
				return -EPERM;

			/* can't increase priority */
			if (attr->sched_priority > p->rt_priority &&
			    attr->sched_priority > rlim_rtprio)
				return -EPERM;
		}

		 /*
		  * Can't set/change SCHED_DEADLINE policy at all for now
		  * (safest behavior); in the future we would like to allow
		  * unprivileged DL tasks to increase their relative deadline
		  * or reduce their runtime (both ways reducing utilization)
		  */
		if (dl_policy(policy))
			return -EPERM;

		/*
		 * Treat SCHED_IDLE as nice 20. Only allow a switch to
		 * SCHED_NORMAL if the RLIMIT_NICE would normally permit it.
		 */
		if (idle_policy(p->policy) && !idle_policy(policy)) {
			if (!can_nice(p, task_nice(p)))
				return -EPERM;
		}

		/* can't change other user's priorities */
		if (!check_same_owner(p))
			return -EPERM;

		/* Normal users shall not reset the sched_reset_on_fork flag */
		if (p->sched_reset_on_fork && !reset_on_fork)
			return -EPERM;
	}

	if (user) {
		retval = security_task_setscheduler(p);
		if (retval)
			return retval;
	}

	/*
	 * make sure no PI-waiters arrive (or leave) while we are
	 * changing the priority of the task:
	 *
	 * To be able to change p->policy safely, the appropriate
	 * runqueue lock must be held.
	 */
	rq = task_rq_lock(p, &rf);

	/*
	 * Changing the policy of the stop threads its a very bad idea
	 */
	if (p == rq->stop) {
		task_rq_unlock(rq, p, &rf);
		return -EINVAL;
	}

	/*
	 * If not changing anything there's no need to proceed further,
	 * but store a possible modification of reset_on_fork.
	 */
	if (unlikely(policy == p->policy)) {
		if (fair_policy(policy) && attr->sched_nice != task_nice(p))
			goto change;
		if (rt_policy(policy) && attr->sched_priority != p->rt_priority)
			goto change;
		if (dl_policy(policy) && dl_param_changed(p, attr))
			goto change;

		p->sched_reset_on_fork = reset_on_fork;
		task_rq_unlock(rq, p, &rf);
		return 0;
	}
change:

	if (user) {
#ifdef CONFIG_RT_GROUP_SCHED
		/*
		 * Do not allow realtime tasks into groups that have no runtime
		 * assigned.
		 */
		if (rt_bandwidth_enabled() && rt_policy(policy) &&
				task_group(p)->rt_bandwidth.rt_runtime == 0 &&
				!task_group_is_autogroup(task_group(p))) {
			task_rq_unlock(rq, p, &rf);
			return -EPERM;
		}
#endif
#ifdef CONFIG_SMP
		if (dl_bandwidth_enabled() && dl_policy(policy)) {
			cpumask_t *span = rq->rd->span;

			/*
			 * Don't allow tasks with an affinity mask smaller than
			 * the entire root_domain to become SCHED_DEADLINE. We
			 * will also fail if there's no bandwidth available.
			 */
			if (!cpumask_subset(span, &p->cpus_allowed) ||
			    rq->rd->dl_bw.bw == 0) {
				task_rq_unlock(rq, p, &rf);
				return -EPERM;
			}
		}
#endif
	}

	/* recheck policy now with rq lock held */
	if (unlikely(oldpolicy != -1 && oldpolicy != p->policy)) {
		policy = oldpolicy = -1;
		task_rq_unlock(rq, p, &rf);
		goto recheck;
	}

	/*
	 * If setscheduling to SCHED_DEADLINE (or changing the parameters
	 * of a SCHED_DEADLINE task) we need to check if enough bandwidth
	 * is available.
	 */
	if ((dl_policy(policy) || dl_task(p)) && dl_overflow(p, policy, attr)) {
		task_rq_unlock(rq, p, &rf);
		return -EBUSY;
	}

	p->sched_reset_on_fork = reset_on_fork;
	oldprio = p->prio;

	if (pi) {
		/*
		 * Take priority boosted tasks into account. If the new
		 * effective priority is unchanged, we just store the new
		 * normal parameters and do not touch the scheduler class and
		 * the runqueue. This will be done when the task deboost
		 * itself.
		 */
		new_effective_prio = rt_mutex_get_effective_prio(p, newprio);
		if (new_effective_prio == oldprio)
			queue_flags &= ~DEQUEUE_MOVE;
	}

	queued = task_on_rq_queued(p);
	running = task_current(rq, p);
	if (queued)
		dequeue_task(rq, p, queue_flags);
	if (running)
		put_prev_task(rq, p);

	prev_class = p->sched_class;
	__setscheduler(rq, p, attr, pi);

	if (queued) {
		/*
		 * We enqueue to tail when the priority of a task is
		 * increased (user space view).
		 */
		if (oldprio < p->prio)
			queue_flags |= ENQUEUE_HEAD;

		enqueue_task(rq, p, queue_flags);
	}
	if (running)
		set_curr_task(rq, p);

	check_class_changed(rq, p, prev_class, oldprio);
	preempt_disable(); /* avoid rq from going away on us */
	task_rq_unlock(rq, p, &rf);

	if (pi)
		rt_mutex_adjust_pi(p);

	/*
	 * Run balance callbacks after we've adjusted the PI chain.
	 */
	balance_callback(rq);
	preempt_enable();

	return 0;
}

static int _sched_setscheduler(struct task_struct *p, int policy,
			       const struct sched_param *param, bool check)
{
	struct sched_attr attr = {
		.sched_policy   = policy,
		.sched_priority = param->sched_priority,
		.sched_nice	= PRIO_TO_NICE(p->static_prio),
	};

	/* Fixup the legacy SCHED_RESET_ON_FORK hack. */
	if ((policy != SETPARAM_POLICY) && (policy & SCHED_RESET_ON_FORK)) {
		attr.sched_flags |= SCHED_FLAG_RESET_ON_FORK;
		policy &= ~SCHED_RESET_ON_FORK;
		attr.sched_policy = policy;
	}

	return __sched_setscheduler(p, &attr, check, true);
}
/**
 * sched_setscheduler - change the scheduling policy and/or RT priority of a thread.
 * @p: the task in question.
 * @policy: new policy.
 * @param: structure containing the new RT priority.
 *
 * Return: 0 on success. An error code otherwise.
 *
 * NOTE that the task may be already dead.
 */
int sched_setscheduler(struct task_struct *p, int policy,
		       const struct sched_param *param)
{
	return _sched_setscheduler(p, policy, param, true);
}
EXPORT_SYMBOL_GPL(sched_setscheduler);

int sched_setattr(struct task_struct *p, const struct sched_attr *attr)
{
	return __sched_setscheduler(p, attr, true, true);
}
EXPORT_SYMBOL_GPL(sched_setattr);

/**
 * sched_setscheduler_nocheck - change the scheduling policy and/or RT priority of a thread from kernelspace.
 * @p: the task in question.
 * @policy: new policy.
 * @param: structure containing the new RT priority.
 *
 * Just like sched_setscheduler, only don't bother checking if the
 * current context has permission.  For example, this is needed in
 * stop_machine(): we create temporary high priority worker threads,
 * but our caller might not have that capability.
 *
 * Return: 0 on success. An error code otherwise.
 */
int sched_setscheduler_nocheck(struct task_struct *p, int policy,
			       const struct sched_param *param)
{
	return _sched_setscheduler(p, policy, param, false);
}
EXPORT_SYMBOL_GPL(sched_setscheduler_nocheck);

static int
do_sched_setscheduler(pid_t pid, int policy, struct sched_param __user *param)
{
	struct sched_param lparam;
	struct task_struct *p;
	int retval;

	if (!param || pid < 0)
		return -EINVAL;
	if (copy_from_user(&lparam, param, sizeof(struct sched_param)))
		return -EFAULT;

	rcu_read_lock();
	retval = -ESRCH;
	p = find_process_by_pid(pid);
	if (p != NULL)
		retval = sched_setscheduler(p, policy, &lparam);
	rcu_read_unlock();

	return retval;
}

/*
 * Mimics kernel/events/core.c perf_copy_attr().
 */
static int sched_copy_attr(struct sched_attr __user *uattr,
			   struct sched_attr *attr)
{
	u32 size;
	int ret;

	if (!access_ok(VERIFY_WRITE, uattr, SCHED_ATTR_SIZE_VER0))
		return -EFAULT;

	/*
	 * zero the full structure, so that a short copy will be nice.
	 */
	memset(attr, 0, sizeof(*attr));

	ret = get_user(size, &uattr->size);
	if (ret)
		return ret;

	if (size > PAGE_SIZE)	/* silly large */
		goto err_size;

	if (!size)		/* abi compat */
		size = SCHED_ATTR_SIZE_VER0;

	if (size < SCHED_ATTR_SIZE_VER0)
		goto err_size;

	/*
	 * If we're handed a bigger struct than we know of,
	 * ensure all the unknown bits are 0 - i.e. new
	 * user-space does not rely on any kernel feature
	 * extensions we dont know about yet.
	 */
	if (size > sizeof(*attr)) {
		unsigned char __user *addr;
		unsigned char __user *end;
		unsigned char val;

		addr = (void __user *)uattr + sizeof(*attr);
		end  = (void __user *)uattr + size;

		for (; addr < end; addr++) {
			ret = get_user(val, addr);
			if (ret)
				return ret;
			if (val)
				goto err_size;
		}
		size = sizeof(*attr);
	}

	ret = copy_from_user(attr, uattr, size);
	if (ret)
		return -EFAULT;

	/*
	 * XXX: do we want to be lenient like existing syscalls; or do we want
	 * to be strict and return an error on out-of-bounds values?
	 */
	attr->sched_nice = clamp(attr->sched_nice, MIN_NICE, MAX_NICE);

	return 0;

err_size:
	put_user(sizeof(*attr), &uattr->size);
	return -E2BIG;
}

/**
 * sys_sched_setscheduler - set/change the scheduler policy and RT priority
 * @pid: the pid in question.
 * @policy: new policy.
 * @param: structure containing the new RT priority.
 *
 * Return: 0 on success. An error code otherwise.
 */
SYSCALL_DEFINE3(sched_setscheduler, pid_t, pid, int, policy,
		struct sched_param __user *, param)
{
	/* negative values for policy are not valid */
	if (policy < 0)
		return -EINVAL;

	return do_sched_setscheduler(pid, policy, param);
}

/**
 * sys_sched_setparam - set/change the RT priority of a thread
 * @pid: the pid in question.
 * @param: structure containing the new RT priority.
 *
 * Return: 0 on success. An error code otherwise.
 */
SYSCALL_DEFINE2(sched_setparam, pid_t, pid, struct sched_param __user *, param)
{
	return do_sched_setscheduler(pid, SETPARAM_POLICY, param);
}

/**
 * sys_sched_setattr - same as above, but with extended sched_attr
 * @pid: the pid in question.
 * @uattr: structure containing the extended parameters.
 * @flags: for future extension.
 */
SYSCALL_DEFINE3(sched_setattr, pid_t, pid, struct sched_attr __user *, uattr,
			       unsigned int, flags)
{
	struct sched_attr attr;
	struct task_struct *p;
	int retval;

	if (!uattr || pid < 0 || flags)
		return -EINVAL;

	retval = sched_copy_attr(uattr, &attr);
	if (retval)
		return retval;

	if ((int)attr.sched_policy < 0)
		return -EINVAL;

	rcu_read_lock();
	retval = -ESRCH;
	p = find_process_by_pid(pid);
	if (p != NULL)
		retval = sched_setattr(p, &attr);
	rcu_read_unlock();

	return retval;
}

/**
 * sys_sched_getscheduler - get the policy (scheduling class) of a thread
 * @pid: the pid in question.
 *
 * Return: On success, the policy of the thread. Otherwise, a negative error
 * code.
 */
SYSCALL_DEFINE1(sched_getscheduler, pid_t, pid)
{
	struct task_struct *p;
	int retval;

	if (pid < 0)
		return -EINVAL;

	retval = -ESRCH;
	rcu_read_lock();
	p = find_process_by_pid(pid);
	if (p) {
		retval = security_task_getscheduler(p);
		if (!retval)
			retval = p->policy
				| (p->sched_reset_on_fork ? SCHED_RESET_ON_FORK : 0);
	}
	rcu_read_unlock();
	return retval;
}

/**
 * sys_sched_getparam - get the RT priority of a thread
 * @pid: the pid in question.
 * @param: structure containing the RT priority.
 *
 * Return: On success, 0 and the RT priority is in @param. Otherwise, an error
 * code.
 */
SYSCALL_DEFINE2(sched_getparam, pid_t, pid, struct sched_param __user *, param)
{
	struct sched_param lp = { .sched_priority = 0 };
	struct task_struct *p;
	int retval;

	if (!param || pid < 0)
		return -EINVAL;

	rcu_read_lock();
	p = find_process_by_pid(pid);
	retval = -ESRCH;
	if (!p)
		goto out_unlock;

	retval = security_task_getscheduler(p);
	if (retval)
		goto out_unlock;

	if (task_has_rt_policy(p))
		lp.sched_priority = p->rt_priority;
	rcu_read_unlock();

	/*
	 * This one might sleep, we cannot do it with a spinlock held ...
	 */
	retval = copy_to_user(param, &lp, sizeof(*param)) ? -EFAULT : 0;

	return retval;

out_unlock:
	rcu_read_unlock();
	return retval;
}

static int sched_read_attr(struct sched_attr __user *uattr,
			   struct sched_attr *attr,
			   unsigned int usize)
{
	int ret;

	if (!access_ok(VERIFY_WRITE, uattr, usize))
		return -EFAULT;

	/*
	 * If we're handed a smaller struct than we know of,
	 * ensure all the unknown bits are 0 - i.e. old
	 * user-space does not get uncomplete information.
	 */
	if (usize < sizeof(*attr)) {
		unsigned char *addr;
		unsigned char *end;

		addr = (void *)attr + usize;
		end  = (void *)attr + sizeof(*attr);

		for (; addr < end; addr++) {
			if (*addr)
				return -EFBIG;
		}

		attr->size = usize;
	}

	ret = copy_to_user(uattr, attr, attr->size);
	if (ret)
		return -EFAULT;

	return 0;
}

/**
 * sys_sched_getattr - similar to sched_getparam, but with sched_attr
 * @pid: the pid in question.
 * @uattr: structure containing the extended parameters.
 * @size: sizeof(attr) for fwd/bwd comp.
 * @flags: for future extension.
 */
SYSCALL_DEFINE4(sched_getattr, pid_t, pid, struct sched_attr __user *, uattr,
		unsigned int, size, unsigned int, flags)
{
	struct sched_attr attr = {
		.size = sizeof(struct sched_attr),
	};
	struct task_struct *p;
	int retval;

	if (!uattr || pid < 0 || size > PAGE_SIZE ||
	    size < SCHED_ATTR_SIZE_VER0 || flags)
		return -EINVAL;

	rcu_read_lock();
	p = find_process_by_pid(pid);
	retval = -ESRCH;
	if (!p)
		goto out_unlock;

	retval = security_task_getscheduler(p);
	if (retval)
		goto out_unlock;

	attr.sched_policy = p->policy;
	if (p->sched_reset_on_fork)
		attr.sched_flags |= SCHED_FLAG_RESET_ON_FORK;
	if (task_has_dl_policy(p))
		__getparam_dl(p, &attr);
	else if (task_has_rt_policy(p))
		attr.sched_priority = p->rt_priority;
	else
		attr.sched_nice = task_nice(p);

	rcu_read_unlock();

	retval = sched_read_attr(uattr, &attr, size);
	return retval;

out_unlock:
	rcu_read_unlock();
	return retval;
}

long sched_setaffinity(pid_t pid, const struct cpumask *in_mask)
{
	cpumask_var_t cpus_allowed, new_mask;
	struct task_struct *p;
	int retval;
	int dest_cpu;
	cpumask_t allowed_mask;

	rcu_read_lock();

	p = find_process_by_pid(pid);
	if (!p) {
		rcu_read_unlock();
		return -ESRCH;
	}

	/* Prevent p going away */
	get_task_struct(p);
	rcu_read_unlock();

	if (p->flags & PF_NO_SETAFFINITY) {
		retval = -EINVAL;
		goto out_put_task;
	}
	if (!alloc_cpumask_var(&cpus_allowed, GFP_KERNEL)) {
		retval = -ENOMEM;
		goto out_put_task;
	}
	if (!alloc_cpumask_var(&new_mask, GFP_KERNEL)) {
		retval = -ENOMEM;
		goto out_free_cpus_allowed;
	}
	retval = -EPERM;
	if (!check_same_owner(p)) {
		rcu_read_lock();
		if (!ns_capable(__task_cred(p)->user_ns, CAP_SYS_NICE)) {
			rcu_read_unlock();
			goto out_free_new_mask;
		}
		rcu_read_unlock();
	}

	retval = security_task_setscheduler(p);
	if (retval)
		goto out_free_new_mask;


	cpuset_cpus_allowed(p, cpus_allowed);
	cpumask_and(new_mask, in_mask, cpus_allowed);

	/*
	 * Since bandwidth control happens on root_domain basis,
	 * if admission test is enabled, we only admit -deadline
	 * tasks allowed to run on all the CPUs in the task's
	 * root_domain.
	 */
#ifdef CONFIG_SMP
	if (task_has_dl_policy(p) && dl_bandwidth_enabled()) {
		rcu_read_lock();
		if (!cpumask_subset(task_rq(p)->rd->span, new_mask)) {
			retval = -EBUSY;
			rcu_read_unlock();
			goto out_free_new_mask;
		}
		rcu_read_unlock();
	}
#endif
again:
	cpumask_andnot(&allowed_mask, new_mask, cpu_isolated_mask);
	dest_cpu = cpumask_any_and(cpu_active_mask, &allowed_mask);
	if (dest_cpu < nr_cpu_ids) {
		retval = __set_cpus_allowed_ptr(p, new_mask, true);
		if (!retval) {
			cpuset_cpus_allowed(p, cpus_allowed);
			if (!cpumask_subset(new_mask, cpus_allowed)) {
				/*
				 * We must have raced with a concurrent cpuset
				 * update. Just reset the cpus_allowed to the
				 * cpuset's cpus_allowed
				 */
				cpumask_copy(new_mask, cpus_allowed);
				goto again;
			}
		}
	} else {
		retval = -EINVAL;
	}

	if (!retval && !(p->flags & PF_KTHREAD))
		cpumask_and(&p->cpus_requested, in_mask, cpu_possible_mask);

out_free_new_mask:
	free_cpumask_var(new_mask);
out_free_cpus_allowed:
	free_cpumask_var(cpus_allowed);
out_put_task:
	put_task_struct(p);
	return retval;
}

static int get_user_cpu_mask(unsigned long __user *user_mask_ptr, unsigned len,
			     struct cpumask *new_mask)
{
	if (len < cpumask_size())
		cpumask_clear(new_mask);
	else if (len > cpumask_size())
		len = cpumask_size();

	return copy_from_user(new_mask, user_mask_ptr, len) ? -EFAULT : 0;
}

/**
 * sys_sched_setaffinity - set the cpu affinity of a process
 * @pid: pid of the process
 * @len: length in bytes of the bitmask pointed to by user_mask_ptr
 * @user_mask_ptr: user-space pointer to the new cpu mask
 *
 * Return: 0 on success. An error code otherwise.
 */
SYSCALL_DEFINE3(sched_setaffinity, pid_t, pid, unsigned int, len,
		unsigned long __user *, user_mask_ptr)
{
	cpumask_var_t new_mask;
	int retval;

	if (!alloc_cpumask_var(&new_mask, GFP_KERNEL))
		return -ENOMEM;

	retval = get_user_cpu_mask(user_mask_ptr, len, new_mask);
	if (retval == 0)
		retval = sched_setaffinity(pid, new_mask);
	free_cpumask_var(new_mask);
	return retval;
}

long sched_getaffinity(pid_t pid, struct cpumask *mask)
{
	struct task_struct *p;
	unsigned long flags;
	int retval;

	rcu_read_lock();

	retval = -ESRCH;
	p = find_process_by_pid(pid);
	if (!p)
		goto out_unlock;

	retval = security_task_getscheduler(p);
	if (retval)
		goto out_unlock;

	raw_spin_lock_irqsave(&p->pi_lock, flags);
	cpumask_and(mask, &p->cpus_allowed, cpu_active_mask);

	/* The userspace tasks are forbidden to run on
	 * isolated CPUs. So exclude isolated CPUs from
	 * the getaffinity.
	 */
	if (!(p->flags & PF_KTHREAD))
		cpumask_andnot(mask, mask, cpu_isolated_mask);

	raw_spin_unlock_irqrestore(&p->pi_lock, flags);

out_unlock:
	rcu_read_unlock();

	return retval;
}

/**
 * sys_sched_getaffinity - get the cpu affinity of a process
 * @pid: pid of the process
 * @len: length in bytes of the bitmask pointed to by user_mask_ptr
 * @user_mask_ptr: user-space pointer to hold the current cpu mask
 *
 * Return: size of CPU mask copied to user_mask_ptr on success. An
 * error code otherwise.
 */
SYSCALL_DEFINE3(sched_getaffinity, pid_t, pid, unsigned int, len,
		unsigned long __user *, user_mask_ptr)
{
	int ret;
	cpumask_var_t mask;

	if ((len * BITS_PER_BYTE) < nr_cpu_ids)
		return -EINVAL;
	if (len & (sizeof(unsigned long)-1))
		return -EINVAL;

	if (!alloc_cpumask_var(&mask, GFP_KERNEL))
		return -ENOMEM;

	ret = sched_getaffinity(pid, mask);
	if (ret == 0) {
		size_t retlen = min_t(size_t, len, cpumask_size());

		if (copy_to_user(user_mask_ptr, mask, retlen))
			ret = -EFAULT;
		else
			ret = retlen;
	}
	free_cpumask_var(mask);

	return ret;
}

/**
 * sys_sched_yield - yield the current processor to other threads.
 *
 * This function yields the current CPU to other tasks. If there are no
 * other threads running on this CPU then this function will return.
 *
 * Return: 0.
 */
SYSCALL_DEFINE0(sched_yield)
{
	struct rq_flags rf;
	struct rq *rq;

	rq = this_rq_lock_irq(&rf);

	schedstat_inc(rq->yld_count);
	current->sched_class->yield_task(rq);

	/*
	 * Since we are going to call schedule() anyway, there's
	 * no need to preempt or enable interrupts:
	 */
	preempt_disable();
	rq_unlock(rq, &rf);
	sched_preempt_enable_no_resched();

	schedule();

	return 0;
}

#ifndef CONFIG_PREEMPT
int __sched _cond_resched(void)
{
	if (should_resched(0)) {
		preempt_schedule_common();
		return 1;
	}
	return 0;
}
EXPORT_SYMBOL(_cond_resched);
#endif

/*
 * __cond_resched_lock() - if a reschedule is pending, drop the given lock,
 * call schedule, and on return reacquire the lock.
 *
 * This works OK both with and without CONFIG_PREEMPT. We do strange low-level
 * operations here to prevent schedule() from being called twice (once via
 * spin_unlock(), once by hand).
 */
int __cond_resched_lock(spinlock_t *lock)
{
	int resched = should_resched(PREEMPT_LOCK_OFFSET);
	int ret = 0;

	lockdep_assert_held(lock);

	if (spin_needbreak(lock) || resched) {
		spin_unlock(lock);
		if (resched)
			preempt_schedule_common();
		else
			cpu_relax();
		ret = 1;
		spin_lock(lock);
	}
	return ret;
}
EXPORT_SYMBOL(__cond_resched_lock);

int __sched __cond_resched_softirq(void)
{
	BUG_ON(!in_softirq());

	if (should_resched(SOFTIRQ_DISABLE_OFFSET)) {
		local_bh_enable();
		preempt_schedule_common();
		local_bh_disable();
		return 1;
	}
	return 0;
}
EXPORT_SYMBOL(__cond_resched_softirq);

/**
 * yield - yield the current processor to other threads.
 *
 * Do not ever use this function, there's a 99% chance you're doing it wrong.
 *
 * The scheduler is at all times free to pick the calling task as the most
 * eligible task to run, if removing the yield() call from your code breaks
 * it, its already broken.
 *
 * Typical broken usage is:
 *
 * while (!event)
 * 	yield();
 *
 * where one assumes that yield() will let 'the other' process run that will
 * make event true. If the current task is a SCHED_FIFO task that will never
 * happen. Never use yield() as a progress guarantee!!
 *
 * If you want to use yield() to wait for something, use wait_event().
 * If you want to use yield() to be 'nice' for others, use cond_resched().
 * If you still want to use yield(), do not!
 */
void __sched yield(void)
{
	set_current_state(TASK_RUNNING);
	sys_sched_yield();
}
EXPORT_SYMBOL(yield);

/**
 * yield_to - yield the current processor to another thread in
 * your thread group, or accelerate that thread toward the
 * processor it's on.
 * @p: target task
 * @preempt: whether task preemption is allowed or not
 *
 * It's the caller's job to ensure that the target task struct
 * can't go away on us before we can do any checks.
 *
 * Return:
 *	true (>0) if we indeed boosted the target task.
 *	false (0) if we failed to boost the target.
 *	-ESRCH if there's no task to yield to.
 */
int __sched yield_to(struct task_struct *p, bool preempt)
{
	struct task_struct *curr = current;
	struct rq *rq, *p_rq;
	unsigned long flags;
	int yielded = 0;

	local_irq_save(flags);
	rq = this_rq();

again:
	p_rq = task_rq(p);
	/*
	 * If we're the only runnable task on the rq and target rq also
	 * has only one task, there's absolutely no point in yielding.
	 */
	if (rq->nr_running == 1 && p_rq->nr_running == 1) {
		yielded = -ESRCH;
		goto out_irq;
	}

	double_rq_lock(rq, p_rq);
	if (task_rq(p) != p_rq) {
		double_rq_unlock(rq, p_rq);
		goto again;
	}

	if (!curr->sched_class->yield_to_task)
		goto out_unlock;

	if (curr->sched_class != p->sched_class)
		goto out_unlock;

	if (task_running(p_rq, p) || p->state)
		goto out_unlock;

	yielded = curr->sched_class->yield_to_task(rq, p, preempt);
	if (yielded) {
		schedstat_inc(rq->yld_count);
		/*
		 * Make p's CPU reschedule; pick_next_entity takes care of
		 * fairness.
		 */
		if (preempt && rq != p_rq)
			resched_curr(p_rq);
	}

out_unlock:
	double_rq_unlock(rq, p_rq);
out_irq:
	local_irq_restore(flags);

	if (yielded > 0)
		schedule();

	return yielded;
}
EXPORT_SYMBOL_GPL(yield_to);

/*
 * This task is about to go to sleep on IO. Increment rq->nr_iowait so
 * that process accounting knows that this is a task in IO wait state.
 */
long __sched io_schedule_timeout(long timeout)
{
	int old_iowait = current->in_iowait;
	struct rq *rq;
	long ret;

	current->in_iowait = 1;
	blk_schedule_flush_plug(current);

	delayacct_blkio_start();
	rq = raw_rq();
	atomic_inc(&rq->nr_iowait);
	ret = schedule_timeout(timeout);
	current->in_iowait = old_iowait;
	atomic_dec(&rq->nr_iowait);
	delayacct_blkio_end();

	return ret;
}
EXPORT_SYMBOL(io_schedule_timeout);

/**
 * sys_sched_get_priority_max - return maximum RT priority.
 * @policy: scheduling class.
 *
 * Return: On success, this syscall returns the maximum
 * rt_priority that can be used by a given scheduling class.
 * On failure, a negative error code is returned.
 */
SYSCALL_DEFINE1(sched_get_priority_max, int, policy)
{
	int ret = -EINVAL;

	switch (policy) {
	case SCHED_FIFO:
	case SCHED_RR:
		ret = MAX_USER_RT_PRIO-1;
		break;
	case SCHED_DEADLINE:
	case SCHED_NORMAL:
	case SCHED_BATCH:
	case SCHED_IDLE:
		ret = 0;
		break;
	}
	return ret;
}

/**
 * sys_sched_get_priority_min - return minimum RT priority.
 * @policy: scheduling class.
 *
 * Return: On success, this syscall returns the minimum
 * rt_priority that can be used by a given scheduling class.
 * On failure, a negative error code is returned.
 */
SYSCALL_DEFINE1(sched_get_priority_min, int, policy)
{
	int ret = -EINVAL;

	switch (policy) {
	case SCHED_FIFO:
	case SCHED_RR:
		ret = 1;
		break;
	case SCHED_DEADLINE:
	case SCHED_NORMAL:
	case SCHED_BATCH:
	case SCHED_IDLE:
		ret = 0;
	}
	return ret;
}

/**
 * sys_sched_rr_get_interval - return the default timeslice of a process.
 * @pid: pid of the process.
 * @interval: userspace pointer to the timeslice value.
 *
 * this syscall writes the default timeslice value of a given process
 * into the user-space timespec buffer. A value of '0' means infinity.
 *
 * Return: On success, 0 and the timeslice is in @interval. Otherwise,
 * an error code.
 */
SYSCALL_DEFINE2(sched_rr_get_interval, pid_t, pid,
		struct timespec __user *, interval)
{
	struct task_struct *p;
	unsigned int time_slice;
	struct rq_flags rf;
	struct timespec t;
	struct rq *rq;
	int retval;

	if (pid < 0)
		return -EINVAL;

	retval = -ESRCH;
	rcu_read_lock();
	p = find_process_by_pid(pid);
	if (!p)
		goto out_unlock;

	retval = security_task_getscheduler(p);
	if (retval)
		goto out_unlock;

	rq = task_rq_lock(p, &rf);
	time_slice = 0;
	if (p->sched_class->get_rr_interval)
		time_slice = p->sched_class->get_rr_interval(rq, p);
	task_rq_unlock(rq, p, &rf);

	rcu_read_unlock();
	jiffies_to_timespec(time_slice, &t);
	retval = copy_to_user(interval, &t, sizeof(t)) ? -EFAULT : 0;
	return retval;

out_unlock:
	rcu_read_unlock();
	return retval;
}

static const char stat_nam[] = TASK_STATE_TO_CHAR_STR;

void sched_show_task(struct task_struct *p)
{
	unsigned long free = 0;
	int ppid;
	unsigned long state = p->state;

	if (!try_get_task_stack(p))
		return;
	if (state)
		state = __ffs(state) + 1;
	printk(KERN_INFO "%-15.15s %c", p->comm,
		state < sizeof(stat_nam) - 1 ? stat_nam[state] : '?');
	if (state == TASK_RUNNING)
		printk(KERN_CONT "  running task    ");
#ifdef CONFIG_DEBUG_STACK_USAGE
	free = stack_not_used(p);
#endif
	ppid = 0;
	rcu_read_lock();
	if (pid_alive(p))
		ppid = task_pid_nr(rcu_dereference(p->real_parent));
	rcu_read_unlock();
	printk(KERN_CONT "%5lu %5d %6d 0x%08lx\n", free,
		task_pid_nr(p), ppid,
		(unsigned long)task_thread_info(p)->flags);

	print_worker_info(KERN_INFO, p);
	show_stack(p, NULL);
	put_task_stack(p);
}

void show_state_filter(unsigned long state_filter)
{
	struct task_struct *g, *p;

#if BITS_PER_LONG == 32
	printk(KERN_INFO
		"  task                PC stack   pid father\n");
#else
	printk(KERN_INFO
		"  task                        PC stack   pid father\n");
#endif
	rcu_read_lock();
	for_each_process_thread(g, p) {
		/*
		 * reset the NMI-timeout, listing all files on a slow
		 * console might take a lot of time:
		 * Also, reset softlockup watchdogs on all CPUs, because
		 * another CPU might be blocked waiting for us to process
		 * an IPI.
		 */
		touch_nmi_watchdog();
		touch_all_softlockup_watchdogs();
		if (!state_filter || (p->state & state_filter))
			sched_show_task(p);
	}

#ifdef CONFIG_SCHED_DEBUG
	if (!state_filter)
		sysrq_sched_debug_show();
#endif
	rcu_read_unlock();
	/*
	 * Only show locks if all tasks are dumped:
	 */
	if (!state_filter)
		debug_show_all_locks();
}

void init_idle_bootup_task(struct task_struct *idle)
{
	idle->sched_class = &idle_sched_class;
}

/**
 * init_idle - set up an idle thread for a given CPU
 * @idle: task in question
 * @cpu: cpu the idle task belongs to
 *
 * NOTE: this function does not set the idle thread's NEED_RESCHED
 * flag, to make booting more robust.
 */
void init_idle(struct task_struct *idle, int cpu)
{
	struct rq *rq = cpu_rq(cpu);
	unsigned long flags;

	__sched_fork(0, idle);

	raw_spin_lock_irqsave(&idle->pi_lock, flags);
	raw_spin_lock(&rq->lock);

	idle->state = TASK_RUNNING;
	idle->se.exec_start = sched_clock();

	kasan_unpoison_task_stack(idle);

#ifdef CONFIG_SMP
	/*
	 * Its possible that init_idle() gets called multiple times on a task,
	 * in that case do_set_cpus_allowed() will not do the right thing.
	 *
	 * And since this is boot we can forgo the serialization.
	 */
	set_cpus_allowed_common(idle, cpumask_of(cpu));
#endif
	/*
	 * We're having a chicken and egg problem, even though we are
	 * holding rq->lock, the cpu isn't yet set to this cpu so the
	 * lockdep check in task_group() will fail.
	 *
	 * Similar case to sched_fork(). / Alternatively we could
	 * use task_rq_lock() here and obtain the other rq->lock.
	 *
	 * Silence PROVE_RCU
	 */
	rcu_read_lock();
	__set_task_cpu(idle, cpu);
	rcu_read_unlock();

	rq->curr = rq->idle = idle;
	idle->on_rq = TASK_ON_RQ_QUEUED;
#ifdef CONFIG_SMP
	idle->on_cpu = 1;
#endif
	raw_spin_unlock(&rq->lock);
	raw_spin_unlock_irqrestore(&idle->pi_lock, flags);

	/* Set the preempt count _outside_ the spinlocks! */
	init_idle_preempt_count(idle, cpu);

	/*
	 * The idle tasks have their own, simple scheduling class:
	 */
	idle->sched_class = &idle_sched_class;
	ftrace_graph_init_idle_task(idle, cpu);
	vtime_init_idle(idle, cpu);
#ifdef CONFIG_SMP
	sprintf(idle->comm, "%s/%d", INIT_TASK_COMM, cpu);
#endif
}

int cpuset_cpumask_can_shrink(const struct cpumask *cur,
			      const struct cpumask *trial)
{
	int ret = 1, trial_cpus;
	struct dl_bw *cur_dl_b;
	unsigned long flags;

	if (!cpumask_weight(cur))
		return ret;

	rcu_read_lock_sched();
	cur_dl_b = dl_bw_of(cpumask_any(cur));
	trial_cpus = cpumask_weight(trial);

	raw_spin_lock_irqsave(&cur_dl_b->lock, flags);
	if (cur_dl_b->bw != -1 &&
	    cur_dl_b->bw * trial_cpus < cur_dl_b->total_bw)
		ret = 0;
	raw_spin_unlock_irqrestore(&cur_dl_b->lock, flags);
	rcu_read_unlock_sched();

	return ret;
}

int task_can_attach(struct task_struct *p,
		    const struct cpumask *cs_cpus_allowed)
{
	int ret = 0;

	/*
	 * Kthreads which disallow setaffinity shouldn't be moved
	 * to a new cpuset; we don't want to change their cpu
	 * affinity and isolating such threads by their set of
	 * allowed nodes is unnecessary.  Thus, cpusets are not
	 * applicable for such threads.  This prevents checking for
	 * success of set_cpus_allowed_ptr() on all attached tasks
	 * before cpus_allowed may be changed.
	 */
	if (p->flags & PF_NO_SETAFFINITY) {
		ret = -EINVAL;
		goto out;
	}

#ifdef CONFIG_SMP
	if (dl_task(p) && !cpumask_intersects(task_rq(p)->rd->span,
					      cs_cpus_allowed)) {
		unsigned int dest_cpu = cpumask_any_and(cpu_active_mask,
							cs_cpus_allowed);
		struct dl_bw *dl_b;
		bool overflow;
		int cpus;
		unsigned long flags;

		rcu_read_lock_sched();
		dl_b = dl_bw_of(dest_cpu);
		raw_spin_lock_irqsave(&dl_b->lock, flags);
		cpus = dl_bw_cpus(dest_cpu);
		overflow = __dl_overflow(dl_b, cpus, 0, p->dl.dl_bw);
		if (overflow)
			ret = -EBUSY;
		else {
			/*
			 * We reserve space for this task in the destination
			 * root_domain, as we can't fail after this point.
			 * We will free resources in the source root_domain
			 * later on (see set_cpus_allowed_dl()).
			 */
			__dl_add(dl_b, p->dl.dl_bw);
		}
		raw_spin_unlock_irqrestore(&dl_b->lock, flags);
		rcu_read_unlock_sched();

	}
#endif
out:
	return ret;
}

#ifdef CONFIG_SMP

static bool sched_smp_initialized __read_mostly;

#ifdef CONFIG_NUMA_BALANCING
/* Migrate current task p to target_cpu */
int migrate_task_to(struct task_struct *p, int target_cpu)
{
	struct migration_arg arg = { p, target_cpu };
	int curr_cpu = task_cpu(p);

	if (curr_cpu == target_cpu)
		return 0;

	if (!cpumask_test_cpu(target_cpu, tsk_cpus_allowed(p)))
		return -EINVAL;

	/* TODO: This is not properly updating schedstats */

	trace_sched_move_numa(p, curr_cpu, target_cpu);
	return stop_one_cpu(curr_cpu, migration_cpu_stop, &arg);
}

/*
 * Requeue a task on a given node and accurately track the number of NUMA
 * tasks on the runqueues
 */
void sched_setnuma(struct task_struct *p, int nid)
{
	bool queued, running;
	struct rq_flags rf;
	struct rq *rq;

	rq = task_rq_lock(p, &rf);
	queued = task_on_rq_queued(p);
	running = task_current(rq, p);

	if (queued)
		dequeue_task(rq, p, DEQUEUE_SAVE);
	if (running)
		put_prev_task(rq, p);

	p->numa_preferred_nid = nid;

	if (queued)
		enqueue_task(rq, p, ENQUEUE_RESTORE);
	if (running)
		set_curr_task(rq, p);
	task_rq_unlock(rq, p, &rf);
}
#endif /* CONFIG_NUMA_BALANCING */

#ifdef CONFIG_HOTPLUG_CPU
/*
 * Ensures that the idle task is using init_mm right before its cpu goes
 * offline.
 */
void idle_task_exit(void)
{
	struct mm_struct *mm = current->active_mm;

	BUG_ON(cpu_online(smp_processor_id()));

	if (mm != &init_mm) {
		switch_mm(mm, &init_mm, current);
		finish_arch_post_lock_switch();
	}
	mmdrop(mm);
}

/*
 * Since this CPU is going 'away' for a while, fold any nr_active delta
 * we might have. Assumes we're called after migrate_tasks() so that the
 * nr_active count is stable. We need to take the teardown thread which
 * is calling this into account, so we hand in adjust = 1 to the load
 * calculation.
 *
 * Also see the comment "Global load-average calculations".
 */
static void calc_load_migrate(struct rq *rq)
{
	long delta = calc_load_fold_active(rq, 1);
	if (delta)
		atomic_long_add(delta, &calc_load_tasks);
}

static void put_prev_task_fake(struct rq *rq, struct task_struct *prev)
{
}

static const struct sched_class fake_sched_class = {
	.put_prev_task = put_prev_task_fake,
};

static struct task_struct fake_task = {
	/*
	 * Avoid pull_{rt,dl}_task()
	 */
	.prio = MAX_PRIO + 1,
	.sched_class = &fake_sched_class,
};

/*
 * Remove a task from the runqueue and pretend that it's migrating. This
 * should prevent migrations for the detached task and disallow further
 * changes to tsk_cpus_allowed.
 */
static void
detach_one_task(struct task_struct *p, struct rq *rq, struct list_head *tasks)
{
	lockdep_assert_held(&rq->lock);

	p->on_rq = TASK_ON_RQ_MIGRATING;
	deactivate_task(rq, p, 0);
	list_add(&p->se.group_node, tasks);
}

static void attach_tasks(struct list_head *tasks, struct rq *rq)
{
	struct task_struct *p;

	lockdep_assert_held(&rq->lock);

	while (!list_empty(tasks)) {
		p = list_first_entry(tasks, struct task_struct, se.group_node);
		list_del_init(&p->se.group_node);

		BUG_ON(task_rq(p) != rq);
		activate_task(rq, p, 0);
		p->on_rq = TASK_ON_RQ_QUEUED;
	}
}

/*
 * Migrate all tasks (not pinned if pinned argument say so) from the rq,
 * sleeping tasks will be migrated by try_to_wake_up()->select_task_rq().
 *
 * Called with rq->lock held even though we'er in stop_machine() and
 * there's no concurrency possible, we hold the required locks anyway
 * because of lock validation efforts.
 */
static void migrate_tasks(struct rq *dead_rq, bool migrate_pinned_tasks)
{
	struct rq *rq = dead_rq;
	struct task_struct *next, *stop = rq->stop;
	struct rq_flags rf;
	int dest_cpu;
	unsigned int num_pinned_kthreads = 1; /* this thread */
	LIST_HEAD(tasks);
	cpumask_t avail_cpus;

	cpumask_andnot(&avail_cpus, cpu_online_mask, cpu_isolated_mask);

	/*
	 * Fudge the rq selection such that the below task selection loop
	 * doesn't get stuck on the currently eligible stop task.
	 *
	 * We're currently inside stop_machine() and the rq is either stuck
	 * in the stop_machine_cpu_stop() loop, or we're executing this code,
	 * either way we should never end up calling schedule() until we're
	 * done here.
	 */
	rq->stop = NULL;

	/*
	 * put_prev_task() and pick_next_task() sched
	 * class method both need to have an up-to-date
	 * value of rq->clock[_task]
	 */
	update_rq_clock(rq);

	for (;;) {
		/*
		 * There's this thread running, bail when that's the only
		 * remaining thread.
		 */
		if (rq->nr_running == 1)
			break;

		/*
		 * pick_next_task assumes pinned rq->lock.
		 */
		rq_pin_lock(rq, &rf);
		next = pick_next_task(rq, &fake_task, &rf);
		BUG_ON(!next);
		next->sched_class->put_prev_task(rq, next);

		if (!migrate_pinned_tasks && next->flags & PF_KTHREAD &&
			!cpumask_intersects(&avail_cpus, &next->cpus_allowed)) {
			detach_one_task(next, rq, &tasks);
			num_pinned_kthreads += 1;
			rq_unpin_lock(rq, &rf);
			continue;
		}

		/*
		 * Rules for changing task_struct::cpus_allowed are holding
		 * both pi_lock and rq->lock, such that holding either
		 * stabilizes the mask.
		 *
		 * Drop rq->lock is not quite as disastrous as it usually is
		 * because !cpu_active at this point, which means load-balance
		 * will not interfere. Also, stop-machine.
		 */
		rq_unpin_lock(rq, &rf);
		raw_spin_unlock(&rq->lock);
		raw_spin_lock(&next->pi_lock);
		raw_spin_lock(&rq->lock);

		/*
		 * Since we're inside stop-machine, _nothing_ should have
		 * changed the task, WARN if weird stuff happened, because in
		 * that case the above rq->lock drop is a fail too.
		 * However, during cpu isolation the load balancer might have
		 * interferred since we don't stop all CPUs. Ignore warning for
		 * this case.
		 */
		if (task_rq(next) != rq || !task_on_rq_queued(next)) {
			WARN_ON(migrate_pinned_tasks);
			raw_spin_unlock(&next->pi_lock);
			continue;
		}

		/* Find suitable destination for @next, with force if needed. */
		dest_cpu = select_fallback_rq(dead_rq->cpu, next, false);

		rq = __migrate_task(rq, next, dest_cpu);
		if (rq != dead_rq) {
			raw_spin_unlock(&rq->lock);
			raw_spin_unlock(&next->pi_lock);
			rq = dead_rq;
			raw_spin_lock(&next->pi_lock);
			raw_spin_lock(&rq->lock);
		}
		raw_spin_unlock(&next->pi_lock);
	}

	rq->stop = stop;

	if (num_pinned_kthreads > 1)
		attach_tasks(&tasks, rq);
}

static void set_rq_online(struct rq *rq);
static void set_rq_offline(struct rq *rq);

int do_isolation_work_cpu_stop(void *data)
{
	unsigned int cpu = smp_processor_id();
	struct rq *rq = cpu_rq(cpu);

	watchdog_disable(cpu);

	irq_migrate_all_off_this_cpu();

	local_irq_disable();

	sched_ttwu_pending();

	raw_spin_lock(&rq->lock);

	/*
	 * Temporarily mark the rq as offline. This will allow us to
	 * move tasks off the CPU.
	 */
	if (rq->rd) {
		BUG_ON(!cpumask_test_cpu(cpu, rq->rd->span));
		set_rq_offline(rq);
	}

	migrate_tasks(rq, false);

	if (rq->rd)
		set_rq_online(rq);
	raw_spin_unlock(&rq->lock);

	clear_walt_request(cpu);
	local_irq_enable();
	return 0;
<<<<<<< HEAD
}

int do_unisolation_work_cpu_stop(void *data)
{
	watchdog_enable(smp_processor_id());
	return 0;
}

=======
}

int do_unisolation_work_cpu_stop(void *data)
{
	watchdog_enable(smp_processor_id());
	return 0;
}

>>>>>>> 1e5bd855
static void init_sched_groups_capacity(int cpu, struct sched_domain *sd);

static void sched_update_group_capacities(int cpu)
{
	struct sched_domain *sd;

	mutex_lock(&sched_domains_mutex);
	rcu_read_lock();

	for_each_domain(cpu, sd) {
		int balance_cpu = group_balance_cpu(sd->groups);

		init_sched_groups_capacity(cpu, sd);
		/*
		 * Need to ensure this is also called with balancing
		 * cpu.
		*/
		if (cpu != balance_cpu)
			init_sched_groups_capacity(balance_cpu, sd);
	}

	rcu_read_unlock();
	mutex_unlock(&sched_domains_mutex);
}

static unsigned int cpu_isolation_vote[NR_CPUS];

int sched_isolate_count(const cpumask_t *mask, bool include_offline)
{
	cpumask_t count_mask = CPU_MASK_NONE;

	if (include_offline) {
		cpumask_complement(&count_mask, cpu_online_mask);
		cpumask_or(&count_mask, &count_mask, cpu_isolated_mask);
		cpumask_and(&count_mask, &count_mask, mask);
	} else {
		cpumask_and(&count_mask, mask, cpu_isolated_mask);
	}

	return cpumask_weight(&count_mask);
}

/*
 * 1) CPU is isolated and cpu is offlined:
 *	Unisolate the core.
 * 2) CPU is not isolated and CPU is offlined:
 *	No action taken.
 * 3) CPU is offline and request to isolate
 *	Request ignored.
 * 4) CPU is offline and isolated:
 *	Not a possible state.
 * 5) CPU is online and request to isolate
 *	Normal case: Isolate the CPU
 * 6) CPU is not isolated and comes back online
 *	Nothing to do
 *
 * Note: The client calling sched_isolate_cpu() is repsonsible for ONLY
 * calling sched_unisolate_cpu() on a CPU that the client previously isolated.
 * Client is also responsible for unisolating when a core goes offline
 * (after CPU is marked offline).
 */
int sched_isolate_cpu(int cpu)
{
	struct rq *rq = cpu_rq(cpu);
	cpumask_t avail_cpus;
	int ret_code = 0;
	u64 start_time = 0;

	if (trace_sched_isolate_enabled())
		start_time = sched_clock();

	cpu_maps_update_begin();

	cpumask_andnot(&avail_cpus, cpu_online_mask, cpu_isolated_mask);

	/* We cannot isolate ALL cpus in the system */
	if (cpumask_weight(&avail_cpus) == 1) {
		ret_code = -EINVAL;
		goto out;
	}

	if (!cpu_online(cpu)) {
		ret_code = -EINVAL;
		goto out;
	}

	if (++cpu_isolation_vote[cpu] > 1)
		goto out;

	/*
	 * There is a race between watchdog being enabled by hotplug and
	 * core isolation disabling the watchdog. When a CPU is hotplugged in
	 * and the hotplug lock has been released the watchdog thread might
	 * not have run yet to enable the watchdog.
	 * We have to wait for the watchdog to be enabled before proceeding.
	 */
	if (!watchdog_configured(cpu)) {
		msleep(20);
		if (!watchdog_configured(cpu)) {
			--cpu_isolation_vote[cpu];
			ret_code = -EBUSY;
			goto out;
		}
	}

	set_cpu_isolated(cpu, true);
	cpumask_clear_cpu(cpu, &avail_cpus);

	/* Migrate timers */
	smp_call_function_any(&avail_cpus, hrtimer_quiesce_cpu, &cpu, 1);
	smp_call_function_any(&avail_cpus, timer_quiesce_cpu, &cpu, 1);

	stop_cpus(cpumask_of(cpu), do_isolation_work_cpu_stop, 0);

	calc_load_migrate(rq);
	update_max_interval();
	sched_update_group_capacities(cpu);

out:
	cpu_maps_update_done();
	trace_sched_isolate(cpu, cpumask_bits(cpu_isolated_mask)[0],
			    start_time, 1);
	return ret_code;
}

/*
 * Note: The client calling sched_isolate_cpu() is repsonsible for ONLY
 * calling sched_unisolate_cpu() on a CPU that the client previously isolated.
 * Client is also responsible for unisolating when a core goes offline
 * (after CPU is marked offline).
 */
int sched_unisolate_cpu_unlocked(int cpu)
{
	int ret_code = 0;
	struct rq *rq = cpu_rq(cpu);
	u64 start_time = 0;

	if (trace_sched_isolate_enabled())
		start_time = sched_clock();

	if (!cpu_isolation_vote[cpu]) {
		ret_code = -EINVAL;
		goto out;
	}

	if (--cpu_isolation_vote[cpu])
		goto out;

	if (cpu_online(cpu)) {
		unsigned long flags;

		raw_spin_lock_irqsave(&rq->lock, flags);
		rq->age_stamp = sched_clock_cpu(cpu);
		raw_spin_unlock_irqrestore(&rq->lock, flags);
	}

	set_cpu_isolated(cpu, false);
	update_max_interval();
	sched_update_group_capacities(cpu);

	if (cpu_online(cpu)) {
		stop_cpus(cpumask_of(cpu), do_unisolation_work_cpu_stop, 0);

		/* Kick CPU to immediately do load balancing */
		if (!test_and_set_bit(NOHZ_BALANCE_KICK, nohz_flags(cpu)))
			smp_send_reschedule(cpu);
	}

out:
	trace_sched_isolate(cpu, cpumask_bits(cpu_isolated_mask)[0],
			    start_time, 0);
	return ret_code;
}

int sched_unisolate_cpu(int cpu)
{
	int ret_code;

	cpu_maps_update_begin();
	ret_code = sched_unisolate_cpu_unlocked(cpu);
	cpu_maps_update_done();
	return ret_code;
}

#endif /* CONFIG_HOTPLUG_CPU */

static void set_rq_online(struct rq *rq)
{
	if (!rq->online) {
		const struct sched_class *class;

		cpumask_set_cpu(rq->cpu, rq->rd->online);
		rq->online = 1;

		for_each_class(class) {
			if (class->rq_online)
				class->rq_online(rq);
		}
	}
}

static void set_rq_offline(struct rq *rq)
{
	if (rq->online) {
		const struct sched_class *class;

		for_each_class(class) {
			if (class->rq_offline)
				class->rq_offline(rq);
		}

		cpumask_clear_cpu(rq->cpu, rq->rd->online);
		rq->online = 0;
	}
}

static void set_cpu_rq_start_time(unsigned int cpu)
{
	struct rq *rq = cpu_rq(cpu);

	rq->age_stamp = sched_clock_cpu(cpu);
}

static cpumask_var_t sched_domains_tmpmask; /* sched_domains_mutex */

#ifdef CONFIG_SCHED_DEBUG

static __read_mostly int sched_debug_enabled;

static int __init sched_debug_setup(char *str)
{
	sched_debug_enabled = 1;

	return 0;
}
early_param("sched_debug", sched_debug_setup);

static inline bool sched_debug(void)
{
	return sched_debug_enabled;
}

static int sched_domain_debug_one(struct sched_domain *sd, int cpu, int level,
				  struct cpumask *groupmask)
{
	struct sched_group *group = sd->groups;

	cpumask_clear(groupmask);

	printk(KERN_DEBUG "%*s domain %d: ", level, "", level);

	if (!(sd->flags & SD_LOAD_BALANCE)) {
		printk("does not load-balance\n");
		return -1;
	}

	printk(KERN_CONT "span %*pbl level %s\n",
	       cpumask_pr_args(sched_domain_span(sd)), sd->name);

	if (!cpumask_test_cpu(cpu, sched_domain_span(sd))) {
		printk(KERN_ERR "ERROR: domain->span does not contain "
				"CPU%d\n", cpu);
	}
	if (!cpumask_test_cpu(cpu, sched_group_cpus(group))) {
		printk(KERN_ERR "ERROR: domain->groups does not contain"
				" CPU%d\n", cpu);
	}

	printk(KERN_DEBUG "%*s groups:", level + 1, "");
	do {
		if (!group) {
			printk("\n");
			printk(KERN_ERR "ERROR: group is NULL\n");
			break;
		}

		if (!cpumask_weight(sched_group_cpus(group))) {
			printk(KERN_CONT "\n");
			printk(KERN_ERR "ERROR: empty group\n");
			break;
		}

		if (!(sd->flags & SD_OVERLAP) &&
		    cpumask_intersects(groupmask, sched_group_cpus(group))) {
			printk(KERN_CONT "\n");
			printk(KERN_ERR "ERROR: repeated CPUs\n");
			break;
		}

		cpumask_or(groupmask, groupmask, sched_group_cpus(group));

		printk(KERN_CONT " %*pbl",
		       cpumask_pr_args(sched_group_cpus(group)));
		if (group->sgc->capacity != SCHED_CAPACITY_SCALE) {
			printk(KERN_CONT " (cpu_capacity = %lu)",
				group->sgc->capacity);
		}

		group = group->next;
	} while (group != sd->groups);
	printk(KERN_CONT "\n");

	if (!cpumask_equal(sched_domain_span(sd), groupmask))
		printk(KERN_ERR "ERROR: groups don't span domain->span\n");

	if (sd->parent &&
	    !cpumask_subset(groupmask, sched_domain_span(sd->parent)))
		printk(KERN_ERR "ERROR: parent span is not a superset "
			"of domain->span\n");
	return 0;
}

static void sched_domain_debug(struct sched_domain *sd, int cpu)
{
	int level = 0;

	if (!sched_debug_enabled)
		return;

	if (!sd) {
		printk(KERN_DEBUG "CPU%d attaching NULL sched-domain.\n", cpu);
		return;
	}

	printk(KERN_DEBUG "CPU%d attaching sched-domain:\n", cpu);

	for (;;) {
		if (sched_domain_debug_one(sd, cpu, level, sched_domains_tmpmask))
			break;
		level++;
		sd = sd->parent;
		if (!sd)
			break;
	}
}
#else /* !CONFIG_SCHED_DEBUG */

# define sched_debug_enabled 0
# define sched_domain_debug(sd, cpu) do { } while (0)
static inline bool sched_debug(void)
{
	return false;
}
#endif /* CONFIG_SCHED_DEBUG */

static int sd_degenerate(struct sched_domain *sd)
{
	if (cpumask_weight(sched_domain_span(sd)) == 1) {
		if (sd->groups->sge)
			sd->flags &= ~SD_LOAD_BALANCE;
		else
			return 1;
	}

	/* Following flags need at least 2 groups */
	if (sd->flags & (SD_LOAD_BALANCE |
			 SD_BALANCE_NEWIDLE |
			 SD_BALANCE_FORK |
			 SD_BALANCE_EXEC |
			 SD_SHARE_CPUCAPACITY |
			 SD_ASYM_CPUCAPACITY |
			 SD_SHARE_PKG_RESOURCES |
			 SD_SHARE_POWERDOMAIN |
			 SD_SHARE_CAP_STATES)) {
		if (sd->groups != sd->groups->next)
			return 0;
	}

	/* Following flags don't use groups */
	if (sd->flags & (SD_WAKE_AFFINE))
		return 0;

	return 1;
}

static int
sd_parent_degenerate(struct sched_domain *sd, struct sched_domain *parent)
{
	unsigned long cflags = sd->flags, pflags = parent->flags;

	if (sd_degenerate(parent))
		return 1;

	if (!cpumask_equal(sched_domain_span(sd), sched_domain_span(parent)))
		return 0;

	/* Flags needing groups don't count if only 1 group in parent */
	if (parent->groups == parent->groups->next) {
		pflags &= ~(SD_LOAD_BALANCE |
				SD_BALANCE_NEWIDLE |
				SD_BALANCE_FORK |
				SD_BALANCE_EXEC |
				SD_ASYM_CPUCAPACITY |
				SD_SHARE_CPUCAPACITY |
				SD_SHARE_PKG_RESOURCES |
				SD_PREFER_SIBLING |
				SD_SHARE_POWERDOMAIN |
				SD_SHARE_CAP_STATES);
		if (parent->groups->sge) {
			parent->flags &= ~SD_LOAD_BALANCE;
			return 0;
		}
		if (nr_node_ids == 1)
			pflags &= ~SD_SERIALIZE;
	}
	if (~cflags & pflags)
		return 0;

	return 1;
}

static void free_rootdomain(struct rcu_head *rcu)
{
	struct root_domain *rd = container_of(rcu, struct root_domain, rcu);

	cpupri_cleanup(&rd->cpupri);
	cpudl_cleanup(&rd->cpudl);
	free_cpumask_var(rd->dlo_mask);
	free_cpumask_var(rd->rto_mask);
	free_cpumask_var(rd->online);
	free_cpumask_var(rd->span);
	kfree(rd);
}

static void rq_attach_root(struct rq *rq, struct root_domain *rd)
{
	struct root_domain *old_rd = NULL;
	unsigned long flags;

	raw_spin_lock_irqsave(&rq->lock, flags);

	if (rq->rd) {
		old_rd = rq->rd;

		if (cpumask_test_cpu(rq->cpu, old_rd->online))
			set_rq_offline(rq);

		cpumask_clear_cpu(rq->cpu, old_rd->span);

		/*
		 * If we dont want to free the old_rd yet then
		 * set old_rd to NULL to skip the freeing later
		 * in this function:
		 */
		if (!atomic_dec_and_test(&old_rd->refcount))
			old_rd = NULL;
	}

	atomic_inc(&rd->refcount);
	rq->rd = rd;

	cpumask_set_cpu(rq->cpu, rd->span);
	if (cpumask_test_cpu(rq->cpu, cpu_active_mask))
		set_rq_online(rq);

	raw_spin_unlock_irqrestore(&rq->lock, flags);

	if (old_rd)
		call_rcu_sched(&old_rd->rcu, free_rootdomain);
}

void sched_get_rd(struct root_domain *rd)
{
	atomic_inc(&rd->refcount);
}

void sched_put_rd(struct root_domain *rd)
{
	if (!atomic_dec_and_test(&rd->refcount))
		return;

	call_rcu_sched(&rd->rcu, free_rootdomain);
}

static int init_rootdomain(struct root_domain *rd)
{
	memset(rd, 0, sizeof(*rd));

	if (!zalloc_cpumask_var(&rd->span, GFP_KERNEL))
		goto out;
	if (!zalloc_cpumask_var(&rd->online, GFP_KERNEL))
		goto free_span;
	if (!zalloc_cpumask_var(&rd->dlo_mask, GFP_KERNEL))
		goto free_online;
	if (!zalloc_cpumask_var(&rd->rto_mask, GFP_KERNEL))
		goto free_dlo_mask;

#ifdef HAVE_RT_PUSH_IPI
	rd->rto_cpu = -1;
	raw_spin_lock_init(&rd->rto_lock);
	init_irq_work(&rd->rto_push_work, rto_push_irq_work_func);
#endif

	init_dl_bw(&rd->dl_bw);
	if (cpudl_init(&rd->cpudl) != 0)
		goto free_dlo_mask;

	if (cpupri_init(&rd->cpupri) != 0)
		goto free_rto_mask;

	init_max_cpu_capacity(&rd->max_cpu_capacity);

	rd->max_cap_orig_cpu = rd->min_cap_orig_cpu = -1;

	return 0;

free_rto_mask:
	free_cpumask_var(rd->rto_mask);
free_dlo_mask:
	free_cpumask_var(rd->dlo_mask);
free_online:
	free_cpumask_var(rd->online);
free_span:
	free_cpumask_var(rd->span);
out:
	return -ENOMEM;
}

/*
 * By default the system creates a single root-domain with all cpus as
 * members (mimicking the global state we have today).
 */
struct root_domain def_root_domain;

static void init_defrootdomain(void)
{
	init_rootdomain(&def_root_domain);

	atomic_set(&def_root_domain.refcount, 1);
}

static struct root_domain *alloc_rootdomain(void)
{
	struct root_domain *rd;

	rd = kmalloc(sizeof(*rd), GFP_KERNEL);
	if (!rd)
		return NULL;

	if (init_rootdomain(rd) != 0) {
		kfree(rd);
		return NULL;
	}

	return rd;
}

static void free_sched_groups(struct sched_group *sg, int free_sgc)
{
	struct sched_group *tmp, *first;

	if (!sg)
		return;

	first = sg;
	do {
		tmp = sg->next;

		if (free_sgc && atomic_dec_and_test(&sg->sgc->ref))
			kfree(sg->sgc);

		kfree(sg);
		sg = tmp;
	} while (sg != first);
}

static void destroy_sched_domain(struct sched_domain *sd)
{
	/*
	 * If its an overlapping domain it has private groups, iterate and
	 * nuke them all.
	 */
	if (sd->flags & SD_OVERLAP) {
		free_sched_groups(sd->groups, 1);
	} else if (atomic_dec_and_test(&sd->groups->ref)) {
		kfree(sd->groups->sgc);
		kfree(sd->groups);
	}
	if (sd->shared && atomic_dec_and_test(&sd->shared->ref))
		kfree(sd->shared);
	kfree(sd);
}

static void destroy_sched_domains_rcu(struct rcu_head *rcu)
{
	struct sched_domain *sd = container_of(rcu, struct sched_domain, rcu);

	while (sd) {
		struct sched_domain *parent = sd->parent;
		destroy_sched_domain(sd);
		sd = parent;
	}
}

static void destroy_sched_domains(struct sched_domain *sd)
{
	if (sd)
		call_rcu(&sd->rcu, destroy_sched_domains_rcu);
}

/*
 * Keep a special pointer to the highest sched_domain that has
 * SD_SHARE_PKG_RESOURCE set (Last Level Cache Domain) for this
 * allows us to avoid some pointer chasing select_idle_sibling().
 *
 * Also keep a unique ID per domain (we use the first cpu number in
 * the cpumask of the domain), this allows us to quickly tell if
 * two cpus are in the same cache domain, see cpus_share_cache().
 */
DEFINE_PER_CPU(struct sched_domain *, sd_llc);
DEFINE_PER_CPU(int, sd_llc_size);
DEFINE_PER_CPU(int, sd_llc_id);
DEFINE_PER_CPU(struct sched_domain_shared *, sd_llc_shared);
DEFINE_PER_CPU(struct sched_domain *, sd_numa);
DEFINE_PER_CPU(struct sched_domain *, sd_asym);
DEFINE_PER_CPU(struct sched_domain *, sd_ea);
DEFINE_PER_CPU(struct sched_domain *, sd_scs);

static void update_top_cache_domain(int cpu)
{
	struct sched_domain_shared *sds = NULL;
	struct sched_domain *sd;
	struct sched_domain *ea_sd = NULL;
	int id = cpu;
	int size = 1;

	sd = highest_flag_domain(cpu, SD_SHARE_PKG_RESOURCES);
	if (sd) {
		id = cpumask_first(sched_domain_span(sd));
		size = cpumask_weight(sched_domain_span(sd));
		sds = sd->shared;
	}

	rcu_assign_pointer(per_cpu(sd_llc, cpu), sd);
	per_cpu(sd_llc_size, cpu) = size;
	per_cpu(sd_llc_id, cpu) = id;
	rcu_assign_pointer(per_cpu(sd_llc_shared, cpu), sds);

	sd = lowest_flag_domain(cpu, SD_NUMA);
	rcu_assign_pointer(per_cpu(sd_numa, cpu), sd);

	sd = highest_flag_domain(cpu, SD_ASYM_PACKING);
	rcu_assign_pointer(per_cpu(sd_asym, cpu), sd);

	for_each_domain(cpu, sd) {
		if (sd->groups->sge)
			ea_sd = sd;
		else
			break;
	}
	rcu_assign_pointer(per_cpu(sd_ea, cpu), ea_sd);

	sd = highest_flag_domain(cpu, SD_SHARE_CAP_STATES);
	rcu_assign_pointer(per_cpu(sd_scs, cpu), sd);
}

/*
 * Attach the domain 'sd' to 'cpu' as its base domain. Callers must
 * hold the hotplug lock.
 */
static void
cpu_attach_domain(struct sched_domain *sd, struct root_domain *rd, int cpu)
{
	struct rq *rq = cpu_rq(cpu);
	struct sched_domain *tmp;
	unsigned long next_balance = rq->next_balance;

	/* Remove the sched domains which do not contribute to scheduling. */
	for (tmp = sd; tmp; ) {
		struct sched_domain *parent = tmp->parent;
		if (!parent)
			break;

		if (sd_parent_degenerate(tmp, parent)) {
			tmp->parent = parent->parent;
			if (parent->parent)
				parent->parent->child = tmp;
			/*
			 * Transfer SD_PREFER_SIBLING down in case of a
			 * degenerate parent; the spans match for this
			 * so the property transfers.
			 */
			if (parent->flags & SD_PREFER_SIBLING)
				tmp->flags |= SD_PREFER_SIBLING;
			destroy_sched_domain(parent);
		} else
			tmp = tmp->parent;
	}

	if (sd && sd_degenerate(sd)) {
		tmp = sd;
		sd = sd->parent;
		destroy_sched_domain(tmp);
		if (sd)
			sd->child = NULL;
	}

	for (tmp = sd; tmp; ) {
		unsigned long interval;

		interval = msecs_to_jiffies(tmp->balance_interval);
		if (time_after(next_balance, tmp->last_balance + interval))
			next_balance = tmp->last_balance + interval;

		tmp = tmp->parent;
	}
	rq->next_balance = next_balance;

	sched_domain_debug(sd, cpu);

	rq_attach_root(rq, rd);
	tmp = rq->sd;
	rcu_assign_pointer(rq->sd, sd);
	destroy_sched_domains(tmp);

	update_top_cache_domain(cpu);
}

/* Setup the mask of cpus configured for isolated domains */
static int __init isolated_cpu_setup(char *str)
{
	int ret;

	alloc_bootmem_cpumask_var(&cpu_isolated_map);
	ret = cpulist_parse(str, cpu_isolated_map);
	if (ret) {
		pr_err("sched: Error, all isolcpus= values must be between 0 and %d\n", nr_cpu_ids);
		return 0;
	}
	return 1;
}
__setup("isolcpus=", isolated_cpu_setup);

struct s_data {
	struct sched_domain ** __percpu sd;
	struct root_domain	*rd;
};

enum s_alloc {
	sa_rootdomain,
	sa_sd,
	sa_sd_storage,
	sa_none,
};

/*
 * Build an iteration mask that can exclude certain CPUs from the upwards
 * domain traversal.
 *
 * Only CPUs that can arrive at this group should be considered to continue
 * balancing.
 *
 * Asymmetric node setups can result in situations where the domain tree is of
 * unequal depth, make sure to skip domains that already cover the entire
 * range.
 *
 * In that case build_sched_domains() will have terminated the iteration early
 * and our sibling sd spans will be empty. Domains should always include the
 * cpu they're built on, so check that.
 *
 */
static void build_group_mask(struct sched_domain *sd, struct sched_group *sg)
{
	const struct cpumask *sg_span = sched_group_cpus(sg);
	struct sd_data *sdd = sd->private;
	struct sched_domain *sibling;
	int i;

	for_each_cpu(i, sg_span) {
		sibling = *per_cpu_ptr(sdd->sd, i);

		/*
		 * Can happen in the asymmetric case, where these siblings are
		 * unused. The mask will not be empty because those CPUs that
		 * do have the top domain _should_ span the domain.
		 */
		if (!sibling->child)
			continue;

		/* If we would not end up here, we can't continue from here */
		if (!cpumask_equal(sg_span, sched_domain_span(sibling->child)))
			continue;

		cpumask_set_cpu(i, sched_group_mask(sg));
	}

	/* We must not have empty masks here */
	WARN_ON_ONCE(cpumask_empty(sched_group_mask(sg)));
}

/*
 * Return the canonical balance cpu for this group, this is the first cpu
 * of this group that's also in the iteration mask.
 */
int group_balance_cpu(struct sched_group *sg)
{
	return cpumask_first_and(sched_group_cpus(sg), sched_group_mask(sg));
}

static int
build_overlap_sched_groups(struct sched_domain *sd, int cpu)
{
	struct sched_group *first = NULL, *last = NULL, *groups = NULL, *sg;
	const struct cpumask *span = sched_domain_span(sd);
	struct cpumask *covered = sched_domains_tmpmask;
	struct sd_data *sdd = sd->private;
	struct sched_domain *sibling;
	int i;

	cpumask_clear(covered);

	for_each_cpu_wrap(i, span, cpu) {
		struct cpumask *sg_span;

		if (cpumask_test_cpu(i, covered))
			continue;

		sibling = *per_cpu_ptr(sdd->sd, i);

		/* See the comment near build_group_mask(). */
		if (!cpumask_test_cpu(i, sched_domain_span(sibling)))
			continue;

		sg = kzalloc_node(sizeof(struct sched_group) + cpumask_size(),
				GFP_KERNEL, cpu_to_node(cpu));

		if (!sg)
			goto fail;

		sg_span = sched_group_cpus(sg);
		if (sibling->child)
			cpumask_copy(sg_span, sched_domain_span(sibling->child));
		else
			cpumask_set_cpu(i, sg_span);

		cpumask_or(covered, covered, sg_span);

		sg->sgc = *per_cpu_ptr(sdd->sgc, i);
		if (atomic_inc_return(&sg->sgc->ref) == 1)
			build_group_mask(sd, sg);

		/*
		 * Initialize sgc->capacity such that even if we mess up the
		 * domains and no possible iteration will get us here, we won't
		 * die on a /0 trap.
		 */
		sg->sgc->capacity = SCHED_CAPACITY_SCALE * cpumask_weight(sg_span);
		sg->sgc->max_capacity = SCHED_CAPACITY_SCALE;
		sg->sgc->min_capacity = SCHED_CAPACITY_SCALE;

		/*
		 * Make sure the first group of this domain contains the
		 * canonical balance cpu. Otherwise the sched_domain iteration
		 * breaks. See update_sg_lb_stats().
		 */
		if ((!groups && cpumask_test_cpu(cpu, sg_span)) ||
		    group_balance_cpu(sg) == cpu)
			groups = sg;

		if (!first)
			first = sg;
		if (last)
			last->next = sg;
		last = sg;
		last->next = first;
	}
	sd->groups = groups;

	return 0;

fail:
	free_sched_groups(first, 0);

	return -ENOMEM;
}

static int get_group(int cpu, struct sd_data *sdd, struct sched_group **sg)
{
	struct sched_domain *sd = *per_cpu_ptr(sdd->sd, cpu);
	struct sched_domain *child = sd->child;

	if (child)
		cpu = cpumask_first(sched_domain_span(child));

	if (sg) {
		*sg = *per_cpu_ptr(sdd->sg, cpu);
		(*sg)->sgc = *per_cpu_ptr(sdd->sgc, cpu);
		atomic_set(&(*sg)->sgc->ref, 1); /* for claim_allocations */
	}

	return cpu;
}

/*
 * build_sched_groups will build a circular linked list of the groups
 * covered by the given span, and will set each group's ->cpumask correctly,
 * and ->cpu_capacity to 0.
 *
 * Assumes the sched_domain tree is fully constructed
 */
static int
build_sched_groups(struct sched_domain *sd, int cpu)
{
	struct sched_group *first = NULL, *last = NULL;
	struct sd_data *sdd = sd->private;
	const struct cpumask *span = sched_domain_span(sd);
	struct cpumask *covered;
	int i;

	get_group(cpu, sdd, &sd->groups);
	atomic_inc(&sd->groups->ref);

	if (cpu != cpumask_first(span))
		return 0;

	lockdep_assert_held(&sched_domains_mutex);
	covered = sched_domains_tmpmask;

	cpumask_clear(covered);

	for_each_cpu(i, span) {
		struct sched_group *sg;
		int group, j;

		if (cpumask_test_cpu(i, covered))
			continue;

		group = get_group(i, sdd, &sg);
		cpumask_setall(sched_group_mask(sg));

		for_each_cpu(j, span) {
			if (get_group(j, sdd, NULL) != group)
				continue;

			cpumask_set_cpu(j, covered);
			cpumask_set_cpu(j, sched_group_cpus(sg));
		}

		if (!first)
			first = sg;
		if (last)
			last->next = sg;
		last = sg;
	}
	last->next = first;

	return 0;
}

/*
 * Initialize sched groups cpu_capacity.
 *
 * cpu_capacity indicates the capacity of sched group, which is used while
 * distributing the load between different sched groups in a sched domain.
 * Typically cpu_capacity for all the groups in a sched domain will be same
 * unless there are asymmetries in the topology. If there are asymmetries,
 * group having more cpu_capacity will pickup more load compared to the
 * group having less cpu_capacity.
 */
static void init_sched_groups_capacity(int cpu, struct sched_domain *sd)
{
	struct sched_group *sg = sd->groups;
	cpumask_t avail_mask;

	WARN_ON(!sg);

	do {
		cpumask_andnot(&avail_mask, sched_group_cpus(sg),
							cpu_isolated_mask);
		sg->group_weight = cpumask_weight(&avail_mask);
		sg = sg->next;
	} while (sg != sd->groups);

	if (cpu != group_balance_cpu(sg))
		return;

	update_group_capacity(sd, cpu);
}

/*
 * Check that the per-cpu provided sd energy data is consistent for all cpus
 * within the mask.
 */
static inline void check_sched_energy_data(int cpu, sched_domain_energy_f fn,
					   const struct cpumask *cpumask)
{
	const struct sched_group_energy * const sge = fn(cpu);
	struct cpumask mask;
	int i;

	if (cpumask_weight(cpumask) <= 1)
		return;

	cpumask_xor(&mask, cpumask, get_cpu_mask(cpu));

	for_each_cpu(i, &mask) {
		const struct sched_group_energy * const e = fn(i);
		int y;

		BUG_ON(e->nr_idle_states != sge->nr_idle_states);

		for (y = 0; y < (e->nr_idle_states); y++) {
			BUG_ON(e->idle_states[y].power !=
					sge->idle_states[y].power);
		}

		BUG_ON(e->nr_cap_states != sge->nr_cap_states);

		for (y = 0; y < (e->nr_cap_states); y++) {
			BUG_ON(e->cap_states[y].cap != sge->cap_states[y].cap);
			BUG_ON(e->cap_states[y].power !=
					sge->cap_states[y].power);
		}
	}
}

static void init_sched_energy(int cpu, struct sched_domain *sd,
			      sched_domain_energy_f fn)
{
	if (!(fn && fn(cpu)))
		return;

	if (cpu != group_balance_cpu(sd->groups))
		return;

	if (sd->child && !sd->child->groups->sge) {
		pr_err("BUG: EAS setup broken for CPU%d\n", cpu);
#ifdef CONFIG_SCHED_DEBUG
		pr_err("     energy data on %s but not on %s domain\n",
			sd->name, sd->child->name);
#endif
		return;
	}

	check_sched_energy_data(cpu, fn, sched_group_cpus(sd->groups));

	sd->groups->sge = fn(cpu);
}

/*
 * Initializers for schedule domains
 * Non-inlined to reduce accumulated stack pressure in build_sched_domains()
 */

static int default_relax_domain_level = -1;
int sched_domain_level_max;

static int __init setup_relax_domain_level(char *str)
{
	if (kstrtoint(str, 0, &default_relax_domain_level))
		pr_warn("Unable to set relax_domain_level\n");

	return 1;
}
__setup("relax_domain_level=", setup_relax_domain_level);

static void set_domain_attribute(struct sched_domain *sd,
				 struct sched_domain_attr *attr)
{
	int request;

	if (!attr || attr->relax_domain_level < 0) {
		if (default_relax_domain_level < 0)
			return;
		else
			request = default_relax_domain_level;
	} else
		request = attr->relax_domain_level;
	if (request < sd->level) {
		/* turn off idle balance on this domain */
		sd->flags &= ~(SD_BALANCE_WAKE|SD_BALANCE_NEWIDLE);
	} else {
		/* turn on idle balance on this domain */
		sd->flags |= (SD_BALANCE_WAKE|SD_BALANCE_NEWIDLE);
	}
}

static void __sdt_free(const struct cpumask *cpu_map);
static int __sdt_alloc(const struct cpumask *cpu_map);

static void __free_domain_allocs(struct s_data *d, enum s_alloc what,
				 const struct cpumask *cpu_map)
{
	switch (what) {
	case sa_rootdomain:
		if (!atomic_read(&d->rd->refcount))
			free_rootdomain(&d->rd->rcu); /* fall through */
	case sa_sd:
		free_percpu(d->sd); /* fall through */
	case sa_sd_storage:
		__sdt_free(cpu_map); /* fall through */
	case sa_none:
		break;
	}
}

static enum s_alloc __visit_domain_allocation_hell(struct s_data *d,
						   const struct cpumask *cpu_map)
{
	memset(d, 0, sizeof(*d));

	if (__sdt_alloc(cpu_map))
		return sa_sd_storage;
	d->sd = alloc_percpu(struct sched_domain *);
	if (!d->sd)
		return sa_sd_storage;
	d->rd = alloc_rootdomain();
	if (!d->rd)
		return sa_sd;
	return sa_rootdomain;
}

/*
 * NULL the sd_data elements we've used to build the sched_domain and
 * sched_group structure so that the subsequent __free_domain_allocs()
 * will not free the data we're using.
 */
static void claim_allocations(int cpu, struct sched_domain *sd)
{
	struct sd_data *sdd = sd->private;

	WARN_ON_ONCE(*per_cpu_ptr(sdd->sd, cpu) != sd);
	*per_cpu_ptr(sdd->sd, cpu) = NULL;

	if (atomic_read(&(*per_cpu_ptr(sdd->sds, cpu))->ref))
		*per_cpu_ptr(sdd->sds, cpu) = NULL;

	if (atomic_read(&(*per_cpu_ptr(sdd->sg, cpu))->ref))
		*per_cpu_ptr(sdd->sg, cpu) = NULL;

	if (atomic_read(&(*per_cpu_ptr(sdd->sgc, cpu))->ref))
		*per_cpu_ptr(sdd->sgc, cpu) = NULL;
}

#ifdef CONFIG_NUMA
static int sched_domains_numa_levels;
enum numa_topology_type sched_numa_topology_type;
static int *sched_domains_numa_distance;
int sched_max_numa_distance;
static struct cpumask ***sched_domains_numa_masks;
static int sched_domains_curr_level;
#endif

/*
 * SD_flags allowed in topology descriptions.
 *
 * These flags are purely descriptive of the topology and do not prescribe
 * behaviour. Behaviour is artificial and mapped in the below sd_init()
 * function:
 *
 *   SD_SHARE_CPUCAPACITY   - describes SMT topologies
 *   SD_SHARE_PKG_RESOURCES - describes shared caches
 *   SD_NUMA                - describes NUMA topologies
 *   SD_SHARE_POWERDOMAIN   - describes shared power domain
 *   SD_ASYM_CPUCAPACITY    - describes mixed capacity topologies
 *   SD_SHARE_CAP_STATES    - describes shared capacity states
 *
 * Odd one out, which beside describing the topology has a quirk also
 * prescribes the desired behaviour that goes along with it:
 *
 *   SD_ASYM_PACKING        - describes SMT quirks
 */
#define TOPOLOGY_SD_FLAGS		\
	(SD_SHARE_CPUCAPACITY |		\
	 SD_SHARE_PKG_RESOURCES |	\
	 SD_NUMA |			\
	 SD_ASYM_PACKING |		\
	 SD_ASYM_CPUCAPACITY |		\
	 SD_SHARE_POWERDOMAIN |		\
	 SD_SHARE_CAP_STATES)

static struct sched_domain *
sd_init(struct sched_domain_topology_level *tl,
	const struct cpumask *cpu_map,
	struct sched_domain *child, int cpu)
{
	struct sd_data *sdd = &tl->data;
	struct sched_domain *sd = *per_cpu_ptr(sdd->sd, cpu);
	int sd_id, sd_weight, sd_flags = 0;

#ifdef CONFIG_NUMA
	/*
	 * Ugly hack to pass state to sd_numa_mask()...
	 */
	sched_domains_curr_level = tl->numa_level;
#endif

	sd_weight = cpumask_weight(tl->mask(cpu));

	if (tl->sd_flags)
		sd_flags = (*tl->sd_flags)();
	if (WARN_ONCE(sd_flags & ~TOPOLOGY_SD_FLAGS,
			"wrong sd_flags in topology description\n"))
		sd_flags &= ~TOPOLOGY_SD_FLAGS;

	*sd = (struct sched_domain){
		.min_interval		= sd_weight,
		.max_interval		= 2*sd_weight,
		.busy_factor		= 32,
		.imbalance_pct		= 125,

		.cache_nice_tries	= 0,
		.busy_idx		= 0,
		.idle_idx		= 0,
		.newidle_idx		= 0,
		.wake_idx		= 0,
		.forkexec_idx		= 0,

		.flags			= 1*SD_LOAD_BALANCE
					| 1*SD_BALANCE_NEWIDLE
					| 1*SD_BALANCE_EXEC
					| 1*SD_BALANCE_FORK
					| 0*SD_BALANCE_WAKE
					| 1*SD_WAKE_AFFINE
					| 0*SD_SHARE_CPUCAPACITY
					| 0*SD_SHARE_PKG_RESOURCES
					| 0*SD_SERIALIZE
					| 0*SD_PREFER_SIBLING
					| 0*SD_NUMA
					| sd_flags
					,

		.last_balance		= jiffies,
		.balance_interval	= sd_weight,
		.smt_gain		= 0,
		.max_newidle_lb_cost	= 0,
		.next_decay_max_lb_cost	= jiffies,
		.child			= child,
#ifdef CONFIG_SCHED_DEBUG
		.name			= tl->name,
#endif
	};

	cpumask_and(sched_domain_span(sd), cpu_map, tl->mask(cpu));
	sd_id = cpumask_first(sched_domain_span(sd));

	/*
	 * Convert topological properties into behaviour.
	 */

	if (sd->flags & SD_ASYM_CPUCAPACITY) {
		struct sched_domain *t = sd;

		for_each_lower_domain(t)
			t->flags |= SD_BALANCE_WAKE;
	}

	if (sd->flags & SD_SHARE_CPUCAPACITY) {
		sd->flags |= SD_PREFER_SIBLING;
		sd->imbalance_pct = 110;
		sd->smt_gain = 1178; /* ~15% */

	} else if (sd->flags & SD_SHARE_PKG_RESOURCES) {
		sd->imbalance_pct = 117;
		sd->cache_nice_tries = 1;
		sd->busy_idx = 2;

#ifdef CONFIG_NUMA
	} else if (sd->flags & SD_NUMA) {
		sd->cache_nice_tries = 2;
		sd->busy_idx = 3;
		sd->idle_idx = 2;

		sd->flags |= SD_SERIALIZE;
		if (sched_domains_numa_distance[tl->numa_level] > RECLAIM_DISTANCE) {
			sd->flags &= ~(SD_BALANCE_EXEC |
				       SD_BALANCE_FORK |
				       SD_WAKE_AFFINE);
		}

#endif
	} else {
		sd->flags |= SD_PREFER_SIBLING;
		sd->cache_nice_tries = 1;
		sd->busy_idx = 2;
		sd->idle_idx = 1;
	}

	/*
	 * For all levels sharing cache; connect a sched_domain_shared
	 * instance.
	 */
	if (sd->flags & SD_SHARE_PKG_RESOURCES) {
		sd->shared = *per_cpu_ptr(sdd->sds, sd_id);
		atomic_inc(&sd->shared->ref);
		atomic_set(&sd->shared->nr_busy_cpus, sd_weight);
	}

	sd->private = sdd;

	return sd;
}

/*
 * Topology list, bottom-up.
 */
static struct sched_domain_topology_level default_topology[] = {
#ifdef CONFIG_SCHED_SMT
	{ cpu_smt_mask, cpu_smt_flags, SD_INIT_NAME(SMT) },
#endif
#ifdef CONFIG_SCHED_MC
	{ cpu_coregroup_mask, cpu_core_flags, SD_INIT_NAME(MC) },
#endif
	{ cpu_cpu_mask, SD_INIT_NAME(DIE) },
	{ NULL, },
};

static struct sched_domain_topology_level *sched_domain_topology =
	default_topology;

#define for_each_sd_topology(tl)			\
	for (tl = sched_domain_topology; tl->mask; tl++)

void set_sched_topology(struct sched_domain_topology_level *tl)
{
	if (WARN_ON_ONCE(sched_smp_initialized))
		return;

	sched_domain_topology = tl;
}

#ifdef CONFIG_NUMA

static const struct cpumask *sd_numa_mask(int cpu)
{
	return sched_domains_numa_masks[sched_domains_curr_level][cpu_to_node(cpu)];
}

static void sched_numa_warn(const char *str)
{
	static int done = false;
	int i,j;

	if (done)
		return;

	done = true;

	printk(KERN_WARNING "ERROR: %s\n\n", str);

	for (i = 0; i < nr_node_ids; i++) {
		printk(KERN_WARNING "  ");
		for (j = 0; j < nr_node_ids; j++)
			printk(KERN_CONT "%02d ", node_distance(i,j));
		printk(KERN_CONT "\n");
	}
	printk(KERN_WARNING "\n");
}

bool find_numa_distance(int distance)
{
	int i;

	if (distance == node_distance(0, 0))
		return true;

	for (i = 0; i < sched_domains_numa_levels; i++) {
		if (sched_domains_numa_distance[i] == distance)
			return true;
	}

	return false;
}

/*
 * A system can have three types of NUMA topology:
 * NUMA_DIRECT: all nodes are directly connected, or not a NUMA system
 * NUMA_GLUELESS_MESH: some nodes reachable through intermediary nodes
 * NUMA_BACKPLANE: nodes can reach other nodes through a backplane
 *
 * The difference between a glueless mesh topology and a backplane
 * topology lies in whether communication between not directly
 * connected nodes goes through intermediary nodes (where programs
 * could run), or through backplane controllers. This affects
 * placement of programs.
 *
 * The type of topology can be discerned with the following tests:
 * - If the maximum distance between any nodes is 1 hop, the system
 *   is directly connected.
 * - If for two nodes A and B, located N > 1 hops away from each other,
 *   there is an intermediary node C, which is < N hops away from both
 *   nodes A and B, the system is a glueless mesh.
 */
static void init_numa_topology_type(void)
{
	int a, b, c, n;

	n = sched_max_numa_distance;

	if (sched_domains_numa_levels <= 1) {
		sched_numa_topology_type = NUMA_DIRECT;
		return;
	}

	for_each_online_node(a) {
		for_each_online_node(b) {
			/* Find two nodes furthest removed from each other. */
			if (node_distance(a, b) < n)
				continue;

			/* Is there an intermediary node between a and b? */
			for_each_online_node(c) {
				if (node_distance(a, c) < n &&
				    node_distance(b, c) < n) {
					sched_numa_topology_type =
							NUMA_GLUELESS_MESH;
					return;
				}
			}

			sched_numa_topology_type = NUMA_BACKPLANE;
			return;
		}
	}
}

static void sched_init_numa(void)
{
	int next_distance, curr_distance = node_distance(0, 0);
	struct sched_domain_topology_level *tl;
	int level = 0;
	int i, j, k;

	sched_domains_numa_distance = kzalloc(sizeof(int) * nr_node_ids, GFP_KERNEL);
	if (!sched_domains_numa_distance)
		return;

	/*
	 * O(nr_nodes^2) deduplicating selection sort -- in order to find the
	 * unique distances in the node_distance() table.
	 *
	 * Assumes node_distance(0,j) includes all distances in
	 * node_distance(i,j) in order to avoid cubic time.
	 */
	next_distance = curr_distance;
	for (i = 0; i < nr_node_ids; i++) {
		for (j = 0; j < nr_node_ids; j++) {
			for (k = 0; k < nr_node_ids; k++) {
				int distance = node_distance(i, k);

				if (distance > curr_distance &&
				    (distance < next_distance ||
				     next_distance == curr_distance))
					next_distance = distance;

				/*
				 * While not a strong assumption it would be nice to know
				 * about cases where if node A is connected to B, B is not
				 * equally connected to A.
				 */
				if (sched_debug() && node_distance(k, i) != distance)
					sched_numa_warn("Node-distance not symmetric");

				if (sched_debug() && i && !find_numa_distance(distance))
					sched_numa_warn("Node-0 not representative");
			}
			if (next_distance != curr_distance) {
				sched_domains_numa_distance[level++] = next_distance;
				sched_domains_numa_levels = level;
				curr_distance = next_distance;
			} else break;
		}

		/*
		 * In case of sched_debug() we verify the above assumption.
		 */
		if (!sched_debug())
			break;
	}

	if (!level)
		return;

	/*
	 * 'level' contains the number of unique distances, excluding the
	 * identity distance node_distance(i,i).
	 *
	 * The sched_domains_numa_distance[] array includes the actual distance
	 * numbers.
	 */

	/*
	 * Here, we should temporarily reset sched_domains_numa_levels to 0.
	 * If it fails to allocate memory for array sched_domains_numa_masks[][],
	 * the array will contain less then 'level' members. This could be
	 * dangerous when we use it to iterate array sched_domains_numa_masks[][]
	 * in other functions.
	 *
	 * We reset it to 'level' at the end of this function.
	 */
	sched_domains_numa_levels = 0;

	sched_domains_numa_masks = kzalloc(sizeof(void *) * level, GFP_KERNEL);
	if (!sched_domains_numa_masks)
		return;

	/*
	 * Now for each level, construct a mask per node which contains all
	 * cpus of nodes that are that many hops away from us.
	 */
	for (i = 0; i < level; i++) {
		sched_domains_numa_masks[i] =
			kzalloc(nr_node_ids * sizeof(void *), GFP_KERNEL);
		if (!sched_domains_numa_masks[i])
			return;

		for (j = 0; j < nr_node_ids; j++) {
			struct cpumask *mask = kzalloc(cpumask_size(), GFP_KERNEL);
			if (!mask)
				return;

			sched_domains_numa_masks[i][j] = mask;

			for_each_node(k) {
				if (node_distance(j, k) > sched_domains_numa_distance[i])
					continue;

				cpumask_or(mask, mask, cpumask_of_node(k));
			}
		}
	}

	/* Compute default topology size */
	for (i = 0; sched_domain_topology[i].mask; i++);

	tl = kzalloc((i + level + 1) *
			sizeof(struct sched_domain_topology_level), GFP_KERNEL);
	if (!tl)
		return;

	/*
	 * Copy the default topology bits..
	 */
	for (i = 0; sched_domain_topology[i].mask; i++)
		tl[i] = sched_domain_topology[i];

	/*
	 * .. and append 'j' levels of NUMA goodness.
	 */
	for (j = 0; j < level; i++, j++) {
		tl[i] = (struct sched_domain_topology_level){
			.mask = sd_numa_mask,
			.sd_flags = cpu_numa_flags,
			.flags = SDTL_OVERLAP,
			.numa_level = j,
			SD_INIT_NAME(NUMA)
		};
	}

	sched_domain_topology = tl;

	sched_domains_numa_levels = level;
	sched_max_numa_distance = sched_domains_numa_distance[level - 1];

	init_numa_topology_type();
}

static void sched_domains_numa_masks_set(unsigned int cpu)
{
	int node = cpu_to_node(cpu);
	int i, j;

	for (i = 0; i < sched_domains_numa_levels; i++) {
		for (j = 0; j < nr_node_ids; j++) {
			if (node_distance(j, node) <= sched_domains_numa_distance[i])
				cpumask_set_cpu(cpu, sched_domains_numa_masks[i][j]);
		}
	}
}

static void sched_domains_numa_masks_clear(unsigned int cpu)
{
	int i, j;

	for (i = 0; i < sched_domains_numa_levels; i++) {
		for (j = 0; j < nr_node_ids; j++)
			cpumask_clear_cpu(cpu, sched_domains_numa_masks[i][j]);
	}
}

#else
static inline void sched_init_numa(void) { }
static void sched_domains_numa_masks_set(unsigned int cpu) { }
static void sched_domains_numa_masks_clear(unsigned int cpu) { }
#endif /* CONFIG_NUMA */

static int __sdt_alloc(const struct cpumask *cpu_map)
{
	struct sched_domain_topology_level *tl;
	int j;

	for_each_sd_topology(tl) {
		struct sd_data *sdd = &tl->data;

		sdd->sd = alloc_percpu(struct sched_domain *);
		if (!sdd->sd)
			return -ENOMEM;

		sdd->sds = alloc_percpu(struct sched_domain_shared *);
		if (!sdd->sds)
			return -ENOMEM;

		sdd->sg = alloc_percpu(struct sched_group *);
		if (!sdd->sg)
			return -ENOMEM;

		sdd->sgc = alloc_percpu(struct sched_group_capacity *);
		if (!sdd->sgc)
			return -ENOMEM;

		for_each_cpu(j, cpu_map) {
			struct sched_domain *sd;
			struct sched_domain_shared *sds;
			struct sched_group *sg;
			struct sched_group_capacity *sgc;

			sd = kzalloc_node(sizeof(struct sched_domain) + cpumask_size(),
					GFP_KERNEL, cpu_to_node(j));
			if (!sd)
				return -ENOMEM;

			*per_cpu_ptr(sdd->sd, j) = sd;

			sds = kzalloc_node(sizeof(struct sched_domain_shared),
					GFP_KERNEL, cpu_to_node(j));
			if (!sds)
				return -ENOMEM;

			*per_cpu_ptr(sdd->sds, j) = sds;

			sg = kzalloc_node(sizeof(struct sched_group) + cpumask_size(),
					GFP_KERNEL, cpu_to_node(j));
			if (!sg)
				return -ENOMEM;

			sg->next = sg;

			*per_cpu_ptr(sdd->sg, j) = sg;

			sgc = kzalloc_node(sizeof(struct sched_group_capacity) + cpumask_size(),
					GFP_KERNEL, cpu_to_node(j));
			if (!sgc)
				return -ENOMEM;

			*per_cpu_ptr(sdd->sgc, j) = sgc;
		}
	}

	return 0;
}

static void __sdt_free(const struct cpumask *cpu_map)
{
	struct sched_domain_topology_level *tl;
	int j;

	for_each_sd_topology(tl) {
		struct sd_data *sdd = &tl->data;

		for_each_cpu(j, cpu_map) {
			struct sched_domain *sd;

			if (sdd->sd) {
				sd = *per_cpu_ptr(sdd->sd, j);
				if (sd && (sd->flags & SD_OVERLAP))
					free_sched_groups(sd->groups, 0);
				kfree(*per_cpu_ptr(sdd->sd, j));
			}

			if (sdd->sds)
				kfree(*per_cpu_ptr(sdd->sds, j));
			if (sdd->sg)
				kfree(*per_cpu_ptr(sdd->sg, j));
			if (sdd->sgc)
				kfree(*per_cpu_ptr(sdd->sgc, j));
		}
		free_percpu(sdd->sd);
		sdd->sd = NULL;
		free_percpu(sdd->sds);
		sdd->sds = NULL;
		free_percpu(sdd->sg);
		sdd->sg = NULL;
		free_percpu(sdd->sgc);
		sdd->sgc = NULL;
	}
}

struct sched_domain *build_sched_domain(struct sched_domain_topology_level *tl,
		const struct cpumask *cpu_map, struct sched_domain_attr *attr,
		struct sched_domain *child, int cpu)
{
	struct sched_domain *sd = sd_init(tl, cpu_map, child, cpu);

	if (child) {
		sd->level = child->level + 1;
		sched_domain_level_max = max(sched_domain_level_max, sd->level);
		child->parent = sd;

		if (!cpumask_subset(sched_domain_span(child),
				    sched_domain_span(sd))) {
			pr_err("BUG: arch topology borken\n");
#ifdef CONFIG_SCHED_DEBUG
			pr_err("     the %s domain not a subset of the %s domain\n",
					child->name, sd->name);
#endif
			/* Fixup, ensure @sd has at least @child cpus. */
			cpumask_or(sched_domain_span(sd),
				   sched_domain_span(sd),
				   sched_domain_span(child));
		}

	}
	set_domain_attribute(sd, attr);

	return sd;
}

/*
 * Build sched domains for a given set of cpus and attach the sched domains
 * to the individual cpus
 */
static int build_sched_domains(const struct cpumask *cpu_map,
			       struct sched_domain_attr *attr)
{
	enum s_alloc alloc_state;
	struct sched_domain *sd;
	struct s_data d;
	int i, ret = -ENOMEM;

	alloc_state = __visit_domain_allocation_hell(&d, cpu_map);
	if (alloc_state != sa_rootdomain)
		goto error;

	/* Set up domains for cpus specified by the cpu_map. */
	for_each_cpu(i, cpu_map) {
		struct sched_domain_topology_level *tl;

		sd = NULL;
		for_each_sd_topology(tl) {
			sd = build_sched_domain(tl, cpu_map, attr, sd, i);
			if (tl == sched_domain_topology)
				*per_cpu_ptr(d.sd, i) = sd;
			if (tl->flags & SDTL_OVERLAP || sched_feat(FORCE_SD_OVERLAP))
				sd->flags |= SD_OVERLAP;
		}
	}

	/* Build the groups for the domains */
	for_each_cpu(i, cpu_map) {
		for (sd = *per_cpu_ptr(d.sd, i); sd; sd = sd->parent) {
			sd->span_weight = cpumask_weight(sched_domain_span(sd));
			if (sd->flags & SD_OVERLAP) {
				if (build_overlap_sched_groups(sd, i))
					goto error;
			} else {
				if (build_sched_groups(sd, i))
					goto error;
			}
		}
	}

	/* Calculate CPU capacity for physical packages and nodes */
	for (i = nr_cpumask_bits-1; i >= 0; i--) {
		struct sched_domain_topology_level *tl = sched_domain_topology;

		if (!cpumask_test_cpu(i, cpu_map))
			continue;

		for (sd = *per_cpu_ptr(d.sd, i); sd; sd = sd->parent, tl++) {
			init_sched_energy(i, sd, tl->energy);
			claim_allocations(i, sd);
			init_sched_groups_capacity(i, sd);
		}
	}

	/* Attach the domains */
	rcu_read_lock();
	for_each_cpu(i, cpu_map) {
		int max_cpu = READ_ONCE(d.rd->max_cap_orig_cpu);
		int min_cpu = READ_ONCE(d.rd->min_cap_orig_cpu);

		if ((max_cpu < 0) || (cpu_rq(i)->cpu_capacity_orig >
		    cpu_rq(max_cpu)->cpu_capacity_orig))
			WRITE_ONCE(d.rd->max_cap_orig_cpu, i);

		if ((min_cpu < 0) || (cpu_rq(i)->cpu_capacity_orig <
		    cpu_rq(min_cpu)->cpu_capacity_orig))
			WRITE_ONCE(d.rd->min_cap_orig_cpu, i);

		sd = *per_cpu_ptr(d.sd, i);

		cpu_attach_domain(sd, d.rd, i);
	}
	rcu_read_unlock();

	ret = 0;
error:
	__free_domain_allocs(&d, alloc_state, cpu_map);
	return ret;
}

static cpumask_var_t *doms_cur;	/* current sched domains */
static int ndoms_cur;		/* number of sched domains in 'doms_cur' */
static struct sched_domain_attr *dattr_cur;
				/* attribues of custom domains in 'doms_cur' */

/*
 * Special case: If a kmalloc of a doms_cur partition (array of
 * cpumask) fails, then fallback to a single sched domain,
 * as determined by the single cpumask fallback_doms.
 */
static cpumask_var_t fallback_doms;

/*
 * arch_update_cpu_topology lets virtualized architectures update the
 * cpu core maps. It is supposed to return 1 if the topology changed
 * or 0 if it stayed the same.
 */
int __weak arch_update_cpu_topology(void)
{
	return 0;
}

cpumask_var_t *alloc_sched_domains(unsigned int ndoms)
{
	int i;
	cpumask_var_t *doms;

	doms = kmalloc(sizeof(*doms) * ndoms, GFP_KERNEL);
	if (!doms)
		return NULL;
	for (i = 0; i < ndoms; i++) {
		if (!alloc_cpumask_var(&doms[i], GFP_KERNEL)) {
			free_sched_domains(doms, i);
			return NULL;
		}
	}
	return doms;
}

void free_sched_domains(cpumask_var_t doms[], unsigned int ndoms)
{
	unsigned int i;
	for (i = 0; i < ndoms; i++)
		free_cpumask_var(doms[i]);
	kfree(doms);
}

/*
 * Set up scheduler domains and groups. Callers must hold the hotplug lock.
 * For now this just excludes isolated cpus, but could be used to
 * exclude other special cases in the future.
 */
static int init_sched_domains(const struct cpumask *cpu_map)
{
	int err;

	arch_update_cpu_topology();
	ndoms_cur = 1;
	doms_cur = alloc_sched_domains(ndoms_cur);
	if (!doms_cur)
		doms_cur = &fallback_doms;
	cpumask_andnot(doms_cur[0], cpu_map, cpu_isolated_map);
	err = build_sched_domains(doms_cur[0], NULL);
	register_sched_domain_sysctl();

	return err;
}

/*
 * Detach sched domains from a group of cpus specified in cpu_map
 * These cpus will now be attached to the NULL domain
 */
static void detach_destroy_domains(const struct cpumask *cpu_map)
{
	int i;

	rcu_read_lock();
	for_each_cpu(i, cpu_map)
		cpu_attach_domain(NULL, &def_root_domain, i);
	rcu_read_unlock();
}

/* handle null as "default" */
static int dattrs_equal(struct sched_domain_attr *cur, int idx_cur,
			struct sched_domain_attr *new, int idx_new)
{
	struct sched_domain_attr tmp;

	/* fast path */
	if (!new && !cur)
		return 1;

	tmp = SD_ATTR_INIT;
	return !memcmp(cur ? (cur + idx_cur) : &tmp,
			new ? (new + idx_new) : &tmp,
			sizeof(struct sched_domain_attr));
}

/*
 * Partition sched domains as specified by the 'ndoms_new'
 * cpumasks in the array doms_new[] of cpumasks. This compares
 * doms_new[] to the current sched domain partitioning, doms_cur[].
 * It destroys each deleted domain and builds each new domain.
 *
 * 'doms_new' is an array of cpumask_var_t's of length 'ndoms_new'.
 * The masks don't intersect (don't overlap.) We should setup one
 * sched domain for each mask. CPUs not in any of the cpumasks will
 * not be load balanced. If the same cpumask appears both in the
 * current 'doms_cur' domains and in the new 'doms_new', we can leave
 * it as it is.
 *
 * The passed in 'doms_new' should be allocated using
 * alloc_sched_domains.  This routine takes ownership of it and will
 * free_sched_domains it when done with it. If the caller failed the
 * alloc call, then it can pass in doms_new == NULL && ndoms_new == 1,
 * and partition_sched_domains() will fallback to the single partition
 * 'fallback_doms', it also forces the domains to be rebuilt.
 *
 * If doms_new == NULL it will be replaced with cpu_online_mask.
 * ndoms_new == 0 is a special case for destroying existing domains,
 * and it will not create the default domain.
 *
 * Call with hotplug lock held
 */
void partition_sched_domains(int ndoms_new, cpumask_var_t doms_new[],
			     struct sched_domain_attr *dattr_new)
{
	int i, j, n;
	int new_topology;

	mutex_lock(&sched_domains_mutex);

	/* always unregister in case we don't destroy any domains */
	unregister_sched_domain_sysctl();

	/* Let architecture update cpu core mappings. */
	new_topology = arch_update_cpu_topology();

	n = doms_new ? ndoms_new : 0;

	/* Destroy deleted domains */
	for (i = 0; i < ndoms_cur; i++) {
		for (j = 0; j < n && !new_topology; j++) {
			if (cpumask_equal(doms_cur[i], doms_new[j])
			    && dattrs_equal(dattr_cur, i, dattr_new, j))
				goto match1;
		}
		/* no match - a current sched domain not in new doms_new[] */
		detach_destroy_domains(doms_cur[i]);
match1:
		;
	}

	n = ndoms_cur;
	if (doms_new == NULL) {
		n = 0;
		doms_new = &fallback_doms;
		cpumask_andnot(doms_new[0], cpu_active_mask, cpu_isolated_map);
		WARN_ON_ONCE(dattr_new);
	}

	/* Build new domains */
	for (i = 0; i < ndoms_new; i++) {
		for (j = 0; j < n && !new_topology; j++) {
			if (cpumask_equal(doms_new[i], doms_cur[j])
			    && dattrs_equal(dattr_new, i, dattr_cur, j))
				goto match2;
		}
		/* no match - add a new doms_new */
		build_sched_domains(doms_new[i], dattr_new ? dattr_new + i : NULL);
match2:
		;
	}

	/* Remember the new sched domains */
	if (doms_cur != &fallback_doms)
		free_sched_domains(doms_cur, ndoms_cur);
	kfree(dattr_cur);	/* kfree(NULL) is safe */
	doms_cur = doms_new;
	dattr_cur = dattr_new;
	ndoms_cur = ndoms_new;

	register_sched_domain_sysctl();

	mutex_unlock(&sched_domains_mutex);
}

static int num_cpus_frozen;	/* used to mark begin/end of suspend/resume */

/*
 * Update cpusets according to cpu_active mask.  If cpusets are
 * disabled, cpuset_update_active_cpus() becomes a simple wrapper
 * around partition_sched_domains().
 *
 * If we come here as part of a suspend/resume, don't touch cpusets because we
 * want to restore it back to its original state upon resume anyway.
 */
static void cpuset_cpu_active(void)
{
	if (cpuhp_tasks_frozen) {
		/*
		 * num_cpus_frozen tracks how many CPUs are involved in suspend
		 * resume sequence. As long as this is not the last online
		 * operation in the resume sequence, just build a single sched
		 * domain, ignoring cpusets.
		 */
		partition_sched_domains(1, NULL, NULL);
		if (--num_cpus_frozen)
			return;
		/*
		 * This is the last CPU online operation. So fall through and
		 * restore the original sched domains by considering the
		 * cpuset configurations.
		 */
		cpuset_force_rebuild();
	}
	cpuset_update_active_cpus(true);
}

static int cpuset_cpu_inactive(unsigned int cpu)
{
	unsigned long flags;
	struct dl_bw *dl_b;
	bool overflow;
	int cpus;

	if (!cpuhp_tasks_frozen) {
		rcu_read_lock_sched();
		dl_b = dl_bw_of(cpu);

		raw_spin_lock_irqsave(&dl_b->lock, flags);
		cpus = dl_bw_cpus(cpu);
		overflow = __dl_overflow(dl_b, cpus, 0, 0);
		raw_spin_unlock_irqrestore(&dl_b->lock, flags);

		rcu_read_unlock_sched();

		if (overflow)
			return -EBUSY;
		cpuset_update_active_cpus(false);
	} else {
		num_cpus_frozen++;
		partition_sched_domains(1, NULL, NULL);
	}
	return 0;
}

#ifdef CONFIG_SCHED_SMT
atomic_t sched_smt_present = ATOMIC_INIT(0);
#endif

int sched_cpu_activate(unsigned int cpu)
{
	struct rq *rq = cpu_rq(cpu);
	unsigned long flags;

#ifdef CONFIG_SCHED_SMT
	/*
	 * When going up, increment the number of cores with SMT present.
	 */
	if (cpumask_weight(cpu_smt_mask(cpu)) == 2)
		atomic_inc(&sched_smt_present);
#endif
	set_cpu_active(cpu, true);

	if (sched_smp_initialized) {
		sched_domains_numa_masks_set(cpu);
		cpuset_cpu_active();
	}

	/*
	 * Put the rq online, if not already. This happens:
	 *
	 * 1) In the early boot process, because we build the real domains
	 *    after all cpus have been brought up.
	 *
	 * 2) At runtime, if cpuset_cpu_active() fails to rebuild the
	 *    domains.
	 */
	raw_spin_lock_irqsave(&rq->lock, flags);
	if (rq->rd) {
		BUG_ON(!cpumask_test_cpu(cpu, rq->rd->span));
		set_rq_online(rq);
	}
	raw_spin_unlock_irqrestore(&rq->lock, flags);

	update_max_interval();
	walt_update_min_max_capacity();

	return 0;
}

int sched_cpu_deactivate(unsigned int cpu)
{
	int ret;

	set_cpu_active(cpu, false);
	/*
	 * We've cleared cpu_active_mask, wait for all preempt-disabled and RCU
	 * users of this state to go away such that all new such users will
	 * observe it.
	 *
	 * For CONFIG_PREEMPT we have preemptible RCU and its sync_rcu() might
	 * not imply sync_sched(), so wait for both.
	 *
	 * Do sync before park smpboot threads to take care the rcu boost case.
	 */
	if (IS_ENABLED(CONFIG_PREEMPT))
		synchronize_sched();

	synchronize_rcu();

#ifdef CONFIG_SCHED_SMT
	/*
	 * When going down, decrement the number of cores with SMT present.
	 */
	if (cpumask_weight(cpu_smt_mask(cpu)) == 2)
		atomic_dec(&sched_smt_present);
#endif

	if (!sched_smp_initialized)
		return 0;

	ret = cpuset_cpu_inactive(cpu);
	if (ret) {
		set_cpu_active(cpu, true);
		return ret;
	}
	sched_domains_numa_masks_clear(cpu);
	walt_update_min_max_capacity();
	return 0;
}

static void sched_rq_cpu_starting(unsigned int cpu)
{
	struct rq *rq = cpu_rq(cpu);
	unsigned long flags;

	raw_spin_lock_irqsave(&rq->lock, flags);
	set_window_start(rq);
	raw_spin_unlock_irqrestore(&rq->lock, flags);
	rq->calc_load_update = calc_load_update;
	update_max_interval();
}

int sched_cpu_starting(unsigned int cpu)
{
	set_cpu_rq_start_time(cpu);
	sched_rq_cpu_starting(cpu);
	clear_walt_request(cpu);
	return 0;
}

#ifdef CONFIG_HOTPLUG_CPU
int sched_cpu_dying(unsigned int cpu)
{
	struct rq *rq = cpu_rq(cpu);
	unsigned long flags;

	/* Handle pending wakeups and then migrate everything off */
	sched_ttwu_pending();
	raw_spin_lock_irqsave(&rq->lock, flags);

	if (rq->rd) {
		BUG_ON(!cpumask_test_cpu(cpu, rq->rd->span));
		set_rq_offline(rq);
	}
	migrate_tasks(rq, true);
	BUG_ON(rq->nr_running != 1);
	raw_spin_unlock_irqrestore(&rq->lock, flags);

	clear_walt_request(cpu);

	calc_load_migrate(rq);
	update_max_interval();
	nohz_balance_exit_idle(cpu);
	hrtick_clear(rq);
	return 0;
}
#endif

void __init sched_init_smp(void)
{
	cpumask_var_t non_isolated_cpus;

	alloc_cpumask_var(&non_isolated_cpus, GFP_KERNEL);
	alloc_cpumask_var(&fallback_doms, GFP_KERNEL);

	sched_init_numa();

	/*
	 * There's no userspace yet to cause hotplug operations; hence all the
	 * cpu masks are stable and all blatant races in the below code cannot
	 * happen.
	 */
	mutex_lock(&sched_domains_mutex);
	init_sched_domains(cpu_active_mask);
	cpumask_andnot(non_isolated_cpus, cpu_possible_mask, cpu_isolated_map);
	if (cpumask_empty(non_isolated_cpus))
		cpumask_set_cpu(smp_processor_id(), non_isolated_cpus);
	mutex_unlock(&sched_domains_mutex);

	update_cluster_topology();

	/* Move init over to a non-isolated CPU */
	if (set_cpus_allowed_ptr(current, non_isolated_cpus) < 0)
		BUG();
	cpumask_copy(&current->cpus_requested, cpu_possible_mask);
	sched_init_granularity();
	free_cpumask_var(non_isolated_cpus);

	init_sched_rt_class();
	init_sched_dl_class();
	sched_smp_initialized = true;
}

static int __init migration_init(void)
{
	sched_rq_cpu_starting(smp_processor_id());
	return 0;
}
early_initcall(migration_init);

#else
void __init sched_init_smp(void)
{
	sched_init_granularity();
}
#endif /* CONFIG_SMP */

int in_sched_functions(unsigned long addr)
{
	return in_lock_functions(addr) ||
		(addr >= (unsigned long)__sched_text_start
		&& addr < (unsigned long)__sched_text_end);
}

#ifdef CONFIG_CGROUP_SCHED
/*
 * Default task group.
 * Every task in system belongs to this group at bootup.
 */
struct task_group root_task_group;
LIST_HEAD(task_groups);

/* Cacheline aligned slab cache for task_group */
static struct kmem_cache *task_group_cache __read_mostly;
#endif

DECLARE_PER_CPU(cpumask_var_t, load_balance_mask);
DECLARE_PER_CPU(cpumask_var_t, select_idle_mask);

#define WAIT_TABLE_BITS 8
#define WAIT_TABLE_SIZE (1 << WAIT_TABLE_BITS)
static wait_queue_head_t bit_wait_table[WAIT_TABLE_SIZE] __cacheline_aligned;

wait_queue_head_t *bit_waitqueue(void *word, int bit)
{
	const int shift = BITS_PER_LONG == 32 ? 5 : 6;
	unsigned long val = (unsigned long)word << shift | bit;

	return bit_wait_table + hash_long(val, WAIT_TABLE_BITS);
}
EXPORT_SYMBOL(bit_waitqueue);

void __init sched_init(void)
{
	int i, j;
	unsigned long alloc_size = 0, ptr;

	for (i = 0; i < WAIT_TABLE_SIZE; i++)
		init_waitqueue_head(bit_wait_table + i);

	sched_boost_parse_dt();
	init_clusters();

#ifdef CONFIG_FAIR_GROUP_SCHED
	alloc_size += 2 * nr_cpu_ids * sizeof(void **);
#endif
#ifdef CONFIG_RT_GROUP_SCHED
	alloc_size += 2 * nr_cpu_ids * sizeof(void **);
#endif
	if (alloc_size) {
		ptr = (unsigned long)kzalloc(alloc_size, GFP_NOWAIT);

#ifdef CONFIG_FAIR_GROUP_SCHED
		root_task_group.se = (struct sched_entity **)ptr;
		ptr += nr_cpu_ids * sizeof(void **);

		root_task_group.cfs_rq = (struct cfs_rq **)ptr;
		ptr += nr_cpu_ids * sizeof(void **);

#endif /* CONFIG_FAIR_GROUP_SCHED */
#ifdef CONFIG_RT_GROUP_SCHED
		root_task_group.rt_se = (struct sched_rt_entity **)ptr;
		ptr += nr_cpu_ids * sizeof(void **);

		root_task_group.rt_rq = (struct rt_rq **)ptr;
		ptr += nr_cpu_ids * sizeof(void **);

#endif /* CONFIG_RT_GROUP_SCHED */
	}
#ifdef CONFIG_CPUMASK_OFFSTACK
	for_each_possible_cpu(i) {
		per_cpu(load_balance_mask, i) = (cpumask_var_t)kzalloc_node(
			cpumask_size(), GFP_KERNEL, cpu_to_node(i));
		per_cpu(select_idle_mask, i) = (cpumask_var_t)kzalloc_node(
			cpumask_size(), GFP_KERNEL, cpu_to_node(i));
	}
#endif /* CONFIG_CPUMASK_OFFSTACK */

	init_rt_bandwidth(&def_rt_bandwidth,
			global_rt_period(), global_rt_runtime());
	init_dl_bandwidth(&def_dl_bandwidth,
			global_rt_period(), global_rt_runtime());

#ifdef CONFIG_SMP
	init_defrootdomain();
#endif

#ifdef CONFIG_RT_GROUP_SCHED
	init_rt_bandwidth(&root_task_group.rt_bandwidth,
			global_rt_period(), global_rt_runtime());
#endif /* CONFIG_RT_GROUP_SCHED */

#ifdef CONFIG_CGROUP_SCHED
	task_group_cache = KMEM_CACHE(task_group, 0);

	list_add(&root_task_group.list, &task_groups);
	INIT_LIST_HEAD(&root_task_group.children);
	INIT_LIST_HEAD(&root_task_group.siblings);
	autogroup_init(&init_task);
#endif /* CONFIG_CGROUP_SCHED */

	for_each_possible_cpu(i) {
		struct rq *rq;

		rq = cpu_rq(i);
		raw_spin_lock_init(&rq->lock);
		rq->nr_running = 0;
		rq->calc_load_active = 0;
		rq->calc_load_update = jiffies + LOAD_FREQ;
		init_cfs_rq(&rq->cfs);
		init_rt_rq(&rq->rt);
		init_dl_rq(&rq->dl);
#ifdef CONFIG_FAIR_GROUP_SCHED
		root_task_group.shares = ROOT_TASK_GROUP_LOAD;
		INIT_LIST_HEAD(&rq->leaf_cfs_rq_list);
		rq->tmp_alone_branch = &rq->leaf_cfs_rq_list;
		/*
		 * How much cpu bandwidth does root_task_group get?
		 *
		 * In case of task-groups formed thr' the cgroup filesystem, it
		 * gets 100% of the cpu resources in the system. This overall
		 * system cpu resource is divided among the tasks of
		 * root_task_group and its child task-groups in a fair manner,
		 * based on each entity's (task or task-group's) weight
		 * (se->load.weight).
		 *
		 * In other words, if root_task_group has 10 tasks of weight
		 * 1024) and two child groups A0 and A1 (of weight 1024 each),
		 * then A0's share of the cpu resource is:
		 *
		 *	A0's bandwidth = 1024 / (10*1024 + 1024 + 1024) = 8.33%
		 *
		 * We achieve this by letting root_task_group's tasks sit
		 * directly in rq->cfs (i.e root_task_group->se[] = NULL).
		 */
		init_cfs_bandwidth(&root_task_group.cfs_bandwidth);
		init_tg_cfs_entry(&root_task_group, &rq->cfs, NULL, i, NULL);
#endif /* CONFIG_FAIR_GROUP_SCHED */

		rq->rt.rt_runtime = def_rt_bandwidth.rt_runtime;
#ifdef CONFIG_RT_GROUP_SCHED
		init_tg_rt_entry(&root_task_group, &rq->rt, NULL, i, NULL);
#endif

		for (j = 0; j < CPU_LOAD_IDX_MAX; j++)
			rq->cpu_load[j] = 0;

#ifdef CONFIG_SMP
		rq->sd = NULL;
		rq->rd = NULL;
		rq->cpu_capacity = rq->cpu_capacity_orig = SCHED_CAPACITY_SCALE;
		rq->balance_callback = NULL;
		rq->active_balance = 0;
		rq->next_balance = jiffies;
		rq->push_cpu = 0;
		rq->cpu = i;
		rq->online = 0;
		rq->idle_stamp = 0;
		rq->avg_idle = 2*sysctl_sched_migration_cost;
		rq->max_idle_balance_cost = sysctl_sched_migration_cost;
		rq->push_task = NULL;
		walt_sched_init(rq);

		INIT_LIST_HEAD(&rq->cfs_tasks);

		rq_attach_root(rq, &def_root_domain);
#ifdef CONFIG_NO_HZ_COMMON
		rq->last_load_update_tick = jiffies;
		rq->nohz_flags = 0;
#endif
#ifdef CONFIG_NO_HZ_FULL
		rq->last_sched_tick = 0;
#endif
#endif /* CONFIG_SMP */
		init_rq_hrtick(rq);
		atomic_set(&rq->nr_iowait, 0);
	}

	i = alloc_related_thread_groups();
	BUG_ON(i);

	set_load_weight(&init_task);

	/*
	 * The boot idle thread does lazy MMU switching as well:
	 */
	atomic_inc(&init_mm.mm_count);
	enter_lazy_tlb(&init_mm, current);

	/*
	 * Make us the idle thread. Technically, schedule() should not be
	 * called from this thread, however somewhere below it might be,
	 * but because we are the idle thread, we just pick up running again
	 * when this runqueue becomes "idle".
	 */
	init_idle(current, smp_processor_id());
	init_new_task_load(current);

	calc_load_update = jiffies + LOAD_FREQ;

#ifdef CONFIG_SMP
	zalloc_cpumask_var(&sched_domains_tmpmask, GFP_NOWAIT);
	/* May be allocated at isolcpus cmdline parse time */
	if (cpu_isolated_map == NULL)
		zalloc_cpumask_var(&cpu_isolated_map, GFP_NOWAIT);
	idle_thread_set_boot_cpu();
	set_cpu_rq_start_time(smp_processor_id());
#endif
	init_sched_fair_class();

	init_schedstats();

	psi_init();

	scheduler_running = 1;
}

#ifdef CONFIG_DEBUG_ATOMIC_SLEEP
static inline int preempt_count_equals(int preempt_offset)
{
	int nested = preempt_count() + rcu_preempt_depth();

	return (nested == preempt_offset);
}

static int __might_sleep_init_called;
int __init __might_sleep_init(void)
{
	__might_sleep_init_called = 1;
	return 0;
}
early_initcall(__might_sleep_init);

void __might_sleep(const char *file, int line, int preempt_offset)
{
	/*
	 * Blocking primitives will set (and therefore destroy) current->state,
	 * since we will exit with TASK_RUNNING make sure we enter with it,
	 * otherwise we will destroy state.
	 */
	WARN_ONCE(current->state != TASK_RUNNING && current->task_state_change,
			"do not call blocking ops when !TASK_RUNNING; "
			"state=%lx set at [<%p>] %pS\n",
			current->state,
			(void *)current->task_state_change,
			(void *)current->task_state_change);

	___might_sleep(file, line, preempt_offset);
}
EXPORT_SYMBOL(__might_sleep);

void ___might_sleep(const char *file, int line, int preempt_offset)
{
	static unsigned long prev_jiffy;	/* ratelimiting */
	unsigned long preempt_disable_ip;

	rcu_sleep_check(); /* WARN_ON_ONCE() by default, no rate limit reqd. */
	if ((preempt_count_equals(preempt_offset) && !irqs_disabled() &&
	     !is_idle_task(current)) || oops_in_progress)
		return;
	if (system_state != SYSTEM_RUNNING &&
	    (!__might_sleep_init_called || system_state != SYSTEM_BOOTING))
		return;
	if (time_before(jiffies, prev_jiffy + HZ) && prev_jiffy)
		return;
	prev_jiffy = jiffies;

	/* Save this before calling printk(), since that will clobber it */
	preempt_disable_ip = get_preempt_disable_ip(current);

	printk(KERN_ERR
		"BUG: sleeping function called from invalid context at %s:%d\n",
			file, line);
	printk(KERN_ERR
		"in_atomic(): %d, irqs_disabled(): %d, pid: %d, name: %s\n",
			in_atomic(), irqs_disabled(),
			current->pid, current->comm);

	if (task_stack_end_corrupted(current))
		printk(KERN_EMERG "Thread overran stack, or stack corrupted\n");

	debug_show_held_locks(current);
	if (irqs_disabled())
		print_irqtrace_events(current);
	if (IS_ENABLED(CONFIG_DEBUG_PREEMPT)
	    && !preempt_count_equals(preempt_offset)) {
		pr_err("Preemption disabled at:");
		print_ip_sym(preempt_disable_ip);
		pr_cont("\n");
	}
#ifdef CONFIG_PANIC_ON_SCHED_BUG
	BUG();
#endif
	dump_stack();
	add_taint(TAINT_WARN, LOCKDEP_STILL_OK);
}
EXPORT_SYMBOL(___might_sleep);
#endif

#ifdef CONFIG_MAGIC_SYSRQ
void normalize_rt_tasks(void)
{
	struct task_struct *g, *p;
	struct sched_attr attr = {
		.sched_policy = SCHED_NORMAL,
	};

	read_lock(&tasklist_lock);
	for_each_process_thread(g, p) {
		/*
		 * Only normalize user tasks:
		 */
		if (p->flags & PF_KTHREAD)
			continue;

		p->se.exec_start = 0;
		schedstat_set(p->se.statistics.wait_start,  0);
		schedstat_set(p->se.statistics.sleep_start, 0);
		schedstat_set(p->se.statistics.block_start, 0);

		if (!dl_task(p) && !rt_task(p)) {
			/*
			 * Renice negative nice level userspace
			 * tasks back to 0:
			 */
			if (task_nice(p) < 0)
				set_user_nice(p, 0);
			continue;
		}

		__sched_setscheduler(p, &attr, false, false);
	}
	read_unlock(&tasklist_lock);
}

#endif /* CONFIG_MAGIC_SYSRQ */

#if defined(CONFIG_IA64) || defined(CONFIG_KGDB_KDB)
/*
 * These functions are only useful for the IA64 MCA handling, or kdb.
 *
 * They can only be called when the whole system has been
 * stopped - every CPU needs to be quiescent, and no scheduling
 * activity can take place. Using them for anything else would
 * be a serious bug, and as a result, they aren't even visible
 * under any other configuration.
 */

/**
 * curr_task - return the current task for a given cpu.
 * @cpu: the processor in question.
 *
 * ONLY VALID WHEN THE WHOLE SYSTEM IS STOPPED!
 *
 * Return: The current task for @cpu.
 */
struct task_struct *curr_task(int cpu)
{
	return cpu_curr(cpu);
}

#endif /* defined(CONFIG_IA64) || defined(CONFIG_KGDB_KDB) */

#ifdef CONFIG_IA64
/**
 * set_curr_task - set the current task for a given cpu.
 * @cpu: the processor in question.
 * @p: the task pointer to set.
 *
 * Description: This function must only be used when non-maskable interrupts
 * are serviced on a separate stack. It allows the architecture to switch the
 * notion of the current task on a cpu in a non-blocking manner. This function
 * must be called with all CPU's synchronized, and interrupts disabled, the
 * and caller must save the original value of the current task (see
 * curr_task() above) and restore that value before reenabling interrupts and
 * re-starting the system.
 *
 * ONLY VALID WHEN THE WHOLE SYSTEM IS STOPPED!
 */
void ia64_set_curr_task(int cpu, struct task_struct *p)
{
	cpu_curr(cpu) = p;
}

#endif

#ifdef CONFIG_CGROUP_SCHED
/* task_group_lock serializes the addition/removal of task groups */
static DEFINE_SPINLOCK(task_group_lock);

static void sched_free_group(struct task_group *tg)
{
	free_fair_sched_group(tg);
	free_rt_sched_group(tg);
	autogroup_free(tg);
	kmem_cache_free(task_group_cache, tg);
}

/* allocate runqueue etc for a new task group */
struct task_group *sched_create_group(struct task_group *parent)
{
	struct task_group *tg;

	tg = kmem_cache_alloc(task_group_cache, GFP_KERNEL | __GFP_ZERO);
	if (!tg)
		return ERR_PTR(-ENOMEM);

	if (!alloc_fair_sched_group(tg, parent))
		goto err;

	if (!alloc_rt_sched_group(tg, parent))
		goto err;

	return tg;

err:
	sched_free_group(tg);
	return ERR_PTR(-ENOMEM);
}

void sched_online_group(struct task_group *tg, struct task_group *parent)
{
	unsigned long flags;

	spin_lock_irqsave(&task_group_lock, flags);
	list_add_rcu(&tg->list, &task_groups);

	WARN_ON(!parent); /* root should already exist */

	tg->parent = parent;
	INIT_LIST_HEAD(&tg->children);
	list_add_rcu(&tg->siblings, &parent->children);
	spin_unlock_irqrestore(&task_group_lock, flags);

	online_fair_sched_group(tg);
}

/* rcu callback to free various structures associated with a task group */
static void sched_free_group_rcu(struct rcu_head *rhp)
{
	/* now it should be safe to free those cfs_rqs */
	sched_free_group(container_of(rhp, struct task_group, rcu));
}

void sched_destroy_group(struct task_group *tg)
{
	/* wait for possible concurrent references to cfs_rqs complete */
	call_rcu(&tg->rcu, sched_free_group_rcu);
}

void sched_offline_group(struct task_group *tg)
{
	unsigned long flags;

	/* end participation in shares distribution */
	unregister_fair_sched_group(tg);

	spin_lock_irqsave(&task_group_lock, flags);
	list_del_rcu(&tg->list);
	list_del_rcu(&tg->siblings);
	spin_unlock_irqrestore(&task_group_lock, flags);
}

static void sched_change_group(struct task_struct *tsk, int type)
{
	struct task_group *tg;

	/*
	 * All callers are synchronized by task_rq_lock(); we do not use RCU
	 * which is pointless here. Thus, we pass "true" to task_css_check()
	 * to prevent lockdep warnings.
	 */
	tg = container_of(task_css_check(tsk, cpu_cgrp_id, true),
			  struct task_group, css);
	tg = autogroup_task_group(tsk, tg);
	tsk->sched_task_group = tg;

#ifdef CONFIG_FAIR_GROUP_SCHED
	if (tsk->sched_class->task_change_group)
		tsk->sched_class->task_change_group(tsk, type);
	else
#endif
		set_task_rq(tsk, task_cpu(tsk));
}

/*
 * Change task's runqueue when it moves between groups.
 *
 * The caller of this function should have put the task in its new group by
 * now. This function just updates tsk->se.cfs_rq and tsk->se.parent to reflect
 * its new group.
 */
void sched_move_task(struct task_struct *tsk)
{
	int queued, running;
	struct rq_flags rf;
	struct rq *rq;

	rq = task_rq_lock(tsk, &rf);
	update_rq_clock(rq);

	running = task_current(rq, tsk);
	queued = task_on_rq_queued(tsk);

	if (queued)
		dequeue_task(rq, tsk, DEQUEUE_SAVE | DEQUEUE_MOVE);
	if (unlikely(running))
		put_prev_task(rq, tsk);

	sched_change_group(tsk, TASK_MOVE_GROUP);

	if (queued)
		enqueue_task(rq, tsk, ENQUEUE_RESTORE | ENQUEUE_MOVE);
	if (unlikely(running))
		set_curr_task(rq, tsk);

	task_rq_unlock(rq, tsk, &rf);
}
#endif /* CONFIG_CGROUP_SCHED */

#ifdef CONFIG_RT_GROUP_SCHED
/*
 * Ensure that the real time constraints are schedulable.
 */
static DEFINE_MUTEX(rt_constraints_mutex);

/* Must be called with tasklist_lock held */
static inline int tg_has_rt_tasks(struct task_group *tg)
{
	struct task_struct *g, *p;

	/*
	 * Autogroups do not have RT tasks; see autogroup_create().
	 */
	if (task_group_is_autogroup(tg))
		return 0;

	for_each_process_thread(g, p) {
		if (rt_task(p) && task_group(p) == tg)
			return 1;
	}

	return 0;
}

struct rt_schedulable_data {
	struct task_group *tg;
	u64 rt_period;
	u64 rt_runtime;
};

static int tg_rt_schedulable(struct task_group *tg, void *data)
{
	struct rt_schedulable_data *d = data;
	struct task_group *child;
	unsigned long total, sum = 0;
	u64 period, runtime;

	period = ktime_to_ns(tg->rt_bandwidth.rt_period);
	runtime = tg->rt_bandwidth.rt_runtime;

	if (tg == d->tg) {
		period = d->rt_period;
		runtime = d->rt_runtime;
	}

	/*
	 * Cannot have more runtime than the period.
	 */
	if (runtime > period && runtime != RUNTIME_INF)
		return -EINVAL;

	/*
	 * Ensure we don't starve existing RT tasks.
	 */
	if (rt_bandwidth_enabled() && !runtime && tg_has_rt_tasks(tg))
		return -EBUSY;

	total = to_ratio(period, runtime);

	/*
	 * Nobody can have more than the global setting allows.
	 */
	if (total > to_ratio(global_rt_period(), global_rt_runtime()))
		return -EINVAL;

	/*
	 * The sum of our children's runtime should not exceed our own.
	 */
	list_for_each_entry_rcu(child, &tg->children, siblings) {
		period = ktime_to_ns(child->rt_bandwidth.rt_period);
		runtime = child->rt_bandwidth.rt_runtime;

		if (child == d->tg) {
			period = d->rt_period;
			runtime = d->rt_runtime;
		}

		sum += to_ratio(period, runtime);
	}

	if (sum > total)
		return -EINVAL;

	return 0;
}

static int __rt_schedulable(struct task_group *tg, u64 period, u64 runtime)
{
	int ret;

	struct rt_schedulable_data data = {
		.tg = tg,
		.rt_period = period,
		.rt_runtime = runtime,
	};

	rcu_read_lock();
	ret = walk_tg_tree(tg_rt_schedulable, tg_nop, &data);
	rcu_read_unlock();

	return ret;
}

static int tg_set_rt_bandwidth(struct task_group *tg,
		u64 rt_period, u64 rt_runtime)
{
	int i, err = 0;

	/*
	 * Disallowing the root group RT runtime is BAD, it would disallow the
	 * kernel creating (and or operating) RT threads.
	 */
	if (tg == &root_task_group && rt_runtime == 0)
		return -EINVAL;

	/* No period doesn't make any sense. */
	if (rt_period == 0)
		return -EINVAL;

	mutex_lock(&rt_constraints_mutex);
	read_lock(&tasklist_lock);
	err = __rt_schedulable(tg, rt_period, rt_runtime);
	if (err)
		goto unlock;

	raw_spin_lock_irq(&tg->rt_bandwidth.rt_runtime_lock);
	tg->rt_bandwidth.rt_period = ns_to_ktime(rt_period);
	tg->rt_bandwidth.rt_runtime = rt_runtime;

	for_each_possible_cpu(i) {
		struct rt_rq *rt_rq = tg->rt_rq[i];

		raw_spin_lock(&rt_rq->rt_runtime_lock);
		rt_rq->rt_runtime = rt_runtime;
		raw_spin_unlock(&rt_rq->rt_runtime_lock);
	}
	raw_spin_unlock_irq(&tg->rt_bandwidth.rt_runtime_lock);
unlock:
	read_unlock(&tasklist_lock);
	mutex_unlock(&rt_constraints_mutex);

	return err;
}

static int sched_group_set_rt_runtime(struct task_group *tg, long rt_runtime_us)
{
	u64 rt_runtime, rt_period;

	rt_period = ktime_to_ns(tg->rt_bandwidth.rt_period);
	rt_runtime = (u64)rt_runtime_us * NSEC_PER_USEC;
	if (rt_runtime_us < 0)
		rt_runtime = RUNTIME_INF;

	return tg_set_rt_bandwidth(tg, rt_period, rt_runtime);
}

static long sched_group_rt_runtime(struct task_group *tg)
{
	u64 rt_runtime_us;

	if (tg->rt_bandwidth.rt_runtime == RUNTIME_INF)
		return -1;

	rt_runtime_us = tg->rt_bandwidth.rt_runtime;
	do_div(rt_runtime_us, NSEC_PER_USEC);
	return rt_runtime_us;
}

static int sched_group_set_rt_period(struct task_group *tg, u64 rt_period_us)
{
	u64 rt_runtime, rt_period;

	rt_period = rt_period_us * NSEC_PER_USEC;
	rt_runtime = tg->rt_bandwidth.rt_runtime;

	return tg_set_rt_bandwidth(tg, rt_period, rt_runtime);
}

static long sched_group_rt_period(struct task_group *tg)
{
	u64 rt_period_us;

	rt_period_us = ktime_to_ns(tg->rt_bandwidth.rt_period);
	do_div(rt_period_us, NSEC_PER_USEC);
	return rt_period_us;
}
#endif /* CONFIG_RT_GROUP_SCHED */

#ifdef CONFIG_RT_GROUP_SCHED
static int sched_rt_global_constraints(void)
{
	int ret = 0;

	mutex_lock(&rt_constraints_mutex);
	read_lock(&tasklist_lock);
	ret = __rt_schedulable(NULL, 0, 0);
	read_unlock(&tasklist_lock);
	mutex_unlock(&rt_constraints_mutex);

	return ret;
}

static int sched_rt_can_attach(struct task_group *tg, struct task_struct *tsk)
{
	/* Don't accept realtime tasks when there is no way for them to run */
	if (rt_task(tsk) && tg->rt_bandwidth.rt_runtime == 0)
		return 0;

	return 1;
}

#else /* !CONFIG_RT_GROUP_SCHED */
static int sched_rt_global_constraints(void)
{
	unsigned long flags;
	int i;

	raw_spin_lock_irqsave(&def_rt_bandwidth.rt_runtime_lock, flags);
	for_each_possible_cpu(i) {
		struct rt_rq *rt_rq = &cpu_rq(i)->rt;

		raw_spin_lock(&rt_rq->rt_runtime_lock);
		rt_rq->rt_runtime = global_rt_runtime();
		raw_spin_unlock(&rt_rq->rt_runtime_lock);
	}
	raw_spin_unlock_irqrestore(&def_rt_bandwidth.rt_runtime_lock, flags);

	return 0;
}
#endif /* CONFIG_RT_GROUP_SCHED */

static int sched_dl_global_validate(void)
{
	u64 runtime = global_rt_runtime();
	u64 period = global_rt_period();
	u64 new_bw = to_ratio(period, runtime);
	struct dl_bw *dl_b;
	int cpu, ret = 0;
	unsigned long flags;

	/*
	 * Here we want to check the bandwidth not being set to some
	 * value smaller than the currently allocated bandwidth in
	 * any of the root_domains.
	 *
	 * FIXME: Cycling on all the CPUs is overdoing, but simpler than
	 * cycling on root_domains... Discussion on different/better
	 * solutions is welcome!
	 */
	for_each_possible_cpu(cpu) {
		rcu_read_lock_sched();
		dl_b = dl_bw_of(cpu);

		raw_spin_lock_irqsave(&dl_b->lock, flags);
		if (new_bw < dl_b->total_bw)
			ret = -EBUSY;
		raw_spin_unlock_irqrestore(&dl_b->lock, flags);

		rcu_read_unlock_sched();

		if (ret)
			break;
	}

	return ret;
}

static void sched_dl_do_global(void)
{
	u64 new_bw = -1;
	struct dl_bw *dl_b;
	int cpu;
	unsigned long flags;

	def_dl_bandwidth.dl_period = global_rt_period();
	def_dl_bandwidth.dl_runtime = global_rt_runtime();

	if (global_rt_runtime() != RUNTIME_INF)
		new_bw = to_ratio(global_rt_period(), global_rt_runtime());

	/*
	 * FIXME: As above...
	 */
	for_each_possible_cpu(cpu) {
		rcu_read_lock_sched();
		dl_b = dl_bw_of(cpu);

		raw_spin_lock_irqsave(&dl_b->lock, flags);
		dl_b->bw = new_bw;
		raw_spin_unlock_irqrestore(&dl_b->lock, flags);

		rcu_read_unlock_sched();
	}
}

static int sched_rt_global_validate(void)
{
	if (sysctl_sched_rt_period <= 0)
		return -EINVAL;

	if ((sysctl_sched_rt_runtime != RUNTIME_INF) &&
		(sysctl_sched_rt_runtime > sysctl_sched_rt_period))
		return -EINVAL;

	return 0;
}

static void sched_rt_do_global(void)
{
	def_rt_bandwidth.rt_runtime = global_rt_runtime();
	def_rt_bandwidth.rt_period = ns_to_ktime(global_rt_period());
}

int sched_rt_handler(struct ctl_table *table, int write,
		void __user *buffer, size_t *lenp,
		loff_t *ppos)
{
	int old_period, old_runtime;
	static DEFINE_MUTEX(mutex);
	int ret;

	mutex_lock(&mutex);
	old_period = sysctl_sched_rt_period;
	old_runtime = sysctl_sched_rt_runtime;

	ret = proc_dointvec(table, write, buffer, lenp, ppos);

	if (!ret && write) {
		ret = sched_rt_global_validate();
		if (ret)
			goto undo;

		ret = sched_dl_global_validate();
		if (ret)
			goto undo;

		ret = sched_rt_global_constraints();
		if (ret)
			goto undo;

		sched_rt_do_global();
		sched_dl_do_global();
	}
	if (0) {
undo:
		sysctl_sched_rt_period = old_period;
		sysctl_sched_rt_runtime = old_runtime;
	}
	mutex_unlock(&mutex);

	return ret;
}

int sched_rr_handler(struct ctl_table *table, int write,
		void __user *buffer, size_t *lenp,
		loff_t *ppos)
{
	int ret;
	static DEFINE_MUTEX(mutex);

	mutex_lock(&mutex);
	ret = proc_dointvec(table, write, buffer, lenp, ppos);
	/* make sure that internally we keep jiffies */
	/* also, writing zero resets timeslice to default */
	if (!ret && write) {
		sched_rr_timeslice = sched_rr_timeslice <= 0 ?
			RR_TIMESLICE : msecs_to_jiffies(sched_rr_timeslice);
	}
	mutex_unlock(&mutex);
	return ret;
}

#ifdef CONFIG_PROC_SYSCTL
int sched_updown_migrate_handler(struct ctl_table *table, int write,
				 void __user *buffer, size_t *lenp,
				 loff_t *ppos)
{
	int ret;
	unsigned int *data = (unsigned int *)table->data;
	unsigned int old_val;
	static DEFINE_MUTEX(mutex);

	mutex_lock(&mutex);
	old_val = *data;

	ret = proc_douintvec_capacity(table, write, buffer, lenp, ppos);

	if (!ret && write &&
	    sysctl_sched_capacity_margin > sysctl_sched_capacity_margin_down) {
		ret = -EINVAL;
		*data = old_val;
	}
	mutex_unlock(&mutex);

	return ret;
}
#endif

void threadgroup_change_begin(struct task_struct *tsk)
{
	might_sleep();
	cgroup_threadgroup_change_begin(tsk);
}

void threadgroup_change_end(struct task_struct *tsk)
{
	cgroup_threadgroup_change_end(tsk);
}

#ifdef CONFIG_CGROUP_SCHED

inline struct task_group *css_tg(struct cgroup_subsys_state *css)
{
	return css ? container_of(css, struct task_group, css) : NULL;
}

static struct cgroup_subsys_state *
cpu_cgroup_css_alloc(struct cgroup_subsys_state *parent_css)
{
	struct task_group *parent = css_tg(parent_css);
	struct task_group *tg;

	if (!parent) {
		/* This is early initialization for the top cgroup */
		return &root_task_group.css;
	}

	tg = sched_create_group(parent);
	if (IS_ERR(tg))
		return ERR_PTR(-ENOMEM);

	return &tg->css;
}

/* Expose task group only after completing cgroup initialization */
static int cpu_cgroup_css_online(struct cgroup_subsys_state *css)
{
	struct task_group *tg = css_tg(css);
	struct task_group *parent = css_tg(css->parent);

	if (parent)
		sched_online_group(tg, parent);
	return 0;
}

static void cpu_cgroup_css_released(struct cgroup_subsys_state *css)
{
	struct task_group *tg = css_tg(css);

	sched_offline_group(tg);
}

static void cpu_cgroup_css_free(struct cgroup_subsys_state *css)
{
	struct task_group *tg = css_tg(css);

	/*
	 * Relies on the RCU grace period between css_released() and this.
	 */
	sched_free_group(tg);
}

/*
 * This is called before wake_up_new_task(), therefore we really only
 * have to set its group bits, all the other stuff does not apply.
 */
static void cpu_cgroup_fork(struct task_struct *task)
{
	struct rq_flags rf;
	struct rq *rq;

	rq = task_rq_lock(task, &rf);

	sched_change_group(task, TASK_SET_GROUP);

	task_rq_unlock(rq, task, &rf);
}

static int cpu_cgroup_can_attach(struct cgroup_taskset *tset)
{
	struct task_struct *task;
	struct cgroup_subsys_state *css;
	int ret = 0;

	cgroup_taskset_for_each(task, css, tset) {
#ifdef CONFIG_RT_GROUP_SCHED
		if (!sched_rt_can_attach(css_tg(css), task))
			return -EINVAL;
#endif
		/*
		 * Serialize against wake_up_new_task() such that if its
		 * running, we're sure to observe its full state.
		 */
		raw_spin_lock_irq(&task->pi_lock);
		/*
		 * Avoid calling sched_move_task() before wake_up_new_task()
		 * has happened. This would lead to problems with PELT, due to
		 * move wanting to detach+attach while we're not attached yet.
		 */
		if (task->state == TASK_NEW)
			ret = -EINVAL;
		raw_spin_unlock_irq(&task->pi_lock);

		if (ret)
			break;
	}
	return ret;
}

static void cpu_cgroup_attach(struct cgroup_taskset *tset)
{
	struct task_struct *task;
	struct cgroup_subsys_state *css;

	cgroup_taskset_for_each(task, css, tset)
		sched_move_task(task);
}

#ifdef CONFIG_FAIR_GROUP_SCHED
static int cpu_shares_write_u64(struct cgroup_subsys_state *css,
				struct cftype *cftype, u64 shareval)
{
	if (shareval > scale_load_down(ULONG_MAX))
		shareval = MAX_SHARES;
	return sched_group_set_shares(css_tg(css), scale_load(shareval));
}

static u64 cpu_shares_read_u64(struct cgroup_subsys_state *css,
			       struct cftype *cft)
{
	struct task_group *tg = css_tg(css);

	return (u64) scale_load_down(tg->shares);
}

#ifdef CONFIG_CFS_BANDWIDTH
static DEFINE_MUTEX(cfs_constraints_mutex);

const u64 max_cfs_quota_period = 1 * NSEC_PER_SEC; /* 1s */
const u64 min_cfs_quota_period = 1 * NSEC_PER_MSEC; /* 1ms */

static int __cfs_schedulable(struct task_group *tg, u64 period, u64 runtime);

static int tg_set_cfs_bandwidth(struct task_group *tg, u64 period, u64 quota)
{
	int i, ret = 0, runtime_enabled, runtime_was_enabled;
	struct cfs_bandwidth *cfs_b = &tg->cfs_bandwidth;

	if (tg == &root_task_group)
		return -EINVAL;

	/*
	 * Ensure we have at some amount of bandwidth every period.  This is
	 * to prevent reaching a state of large arrears when throttled via
	 * entity_tick() resulting in prolonged exit starvation.
	 */
	if (quota < min_cfs_quota_period || period < min_cfs_quota_period)
		return -EINVAL;

	/*
	 * Likewise, bound things on the otherside by preventing insane quota
	 * periods.  This also allows us to normalize in computing quota
	 * feasibility.
	 */
	if (period > max_cfs_quota_period)
		return -EINVAL;

	/*
	 * Prevent race between setting of cfs_rq->runtime_enabled and
	 * unthrottle_offline_cfs_rqs().
	 */
	get_online_cpus();
	mutex_lock(&cfs_constraints_mutex);
	ret = __cfs_schedulable(tg, period, quota);
	if (ret)
		goto out_unlock;

	runtime_enabled = quota != RUNTIME_INF;
	runtime_was_enabled = cfs_b->quota != RUNTIME_INF;
	/*
	 * If we need to toggle cfs_bandwidth_used, off->on must occur
	 * before making related changes, and on->off must occur afterwards
	 */
	if (runtime_enabled && !runtime_was_enabled)
		cfs_bandwidth_usage_inc();
	raw_spin_lock_irq(&cfs_b->lock);
	cfs_b->period = ns_to_ktime(period);
	cfs_b->quota = quota;

	__refill_cfs_bandwidth_runtime(cfs_b);
	/* restart the period timer (if active) to handle new period expiry */
	if (runtime_enabled)
		start_cfs_bandwidth(cfs_b);
	raw_spin_unlock_irq(&cfs_b->lock);

	for_each_online_cpu(i) {
		struct cfs_rq *cfs_rq = tg->cfs_rq[i];
		struct rq *rq = cfs_rq->rq;

		raw_spin_lock_irq(&rq->lock);
		cfs_rq->runtime_enabled = runtime_enabled;
		cfs_rq->runtime_remaining = 0;

		if (cfs_rq->throttled)
			unthrottle_cfs_rq(cfs_rq);
		raw_spin_unlock_irq(&rq->lock);
	}
	if (runtime_was_enabled && !runtime_enabled)
		cfs_bandwidth_usage_dec();
out_unlock:
	mutex_unlock(&cfs_constraints_mutex);
	put_online_cpus();

	return ret;
}

int tg_set_cfs_quota(struct task_group *tg, long cfs_quota_us)
{
	u64 quota, period;

	period = ktime_to_ns(tg->cfs_bandwidth.period);
	if (cfs_quota_us < 0)
		quota = RUNTIME_INF;
	else if ((u64)cfs_quota_us <= U64_MAX / NSEC_PER_USEC)
		quota = (u64)cfs_quota_us * NSEC_PER_USEC;
	else
		return -EINVAL;

	return tg_set_cfs_bandwidth(tg, period, quota);
}

long tg_get_cfs_quota(struct task_group *tg)
{
	u64 quota_us;

	if (tg->cfs_bandwidth.quota == RUNTIME_INF)
		return -1;

	quota_us = tg->cfs_bandwidth.quota;
	do_div(quota_us, NSEC_PER_USEC);

	return quota_us;
}

int tg_set_cfs_period(struct task_group *tg, long cfs_period_us)
{
	u64 quota, period;

	if ((u64)cfs_period_us > U64_MAX / NSEC_PER_USEC)
		return -EINVAL;

	period = (u64)cfs_period_us * NSEC_PER_USEC;
	quota = tg->cfs_bandwidth.quota;

	return tg_set_cfs_bandwidth(tg, period, quota);
}

long tg_get_cfs_period(struct task_group *tg)
{
	u64 cfs_period_us;

	cfs_period_us = ktime_to_ns(tg->cfs_bandwidth.period);
	do_div(cfs_period_us, NSEC_PER_USEC);

	return cfs_period_us;
}

static s64 cpu_cfs_quota_read_s64(struct cgroup_subsys_state *css,
				  struct cftype *cft)
{
	return tg_get_cfs_quota(css_tg(css));
}

static int cpu_cfs_quota_write_s64(struct cgroup_subsys_state *css,
				   struct cftype *cftype, s64 cfs_quota_us)
{
	return tg_set_cfs_quota(css_tg(css), cfs_quota_us);
}

static u64 cpu_cfs_period_read_u64(struct cgroup_subsys_state *css,
				   struct cftype *cft)
{
	return tg_get_cfs_period(css_tg(css));
}

static int cpu_cfs_period_write_u64(struct cgroup_subsys_state *css,
				    struct cftype *cftype, u64 cfs_period_us)
{
	return tg_set_cfs_period(css_tg(css), cfs_period_us);
}

struct cfs_schedulable_data {
	struct task_group *tg;
	u64 period, quota;
};

/*
 * normalize group quota/period to be quota/max_period
 * note: units are usecs
 */
static u64 normalize_cfs_quota(struct task_group *tg,
			       struct cfs_schedulable_data *d)
{
	u64 quota, period;

	if (tg == d->tg) {
		period = d->period;
		quota = d->quota;
	} else {
		period = tg_get_cfs_period(tg);
		quota = tg_get_cfs_quota(tg);
	}

	/* note: these should typically be equivalent */
	if (quota == RUNTIME_INF || quota == -1)
		return RUNTIME_INF;

	return to_ratio(period, quota);
}

static int tg_cfs_schedulable_down(struct task_group *tg, void *data)
{
	struct cfs_schedulable_data *d = data;
	struct cfs_bandwidth *cfs_b = &tg->cfs_bandwidth;
	s64 quota = 0, parent_quota = -1;

	if (!tg->parent) {
		quota = RUNTIME_INF;
	} else {
		struct cfs_bandwidth *parent_b = &tg->parent->cfs_bandwidth;

		quota = normalize_cfs_quota(tg, d);
		parent_quota = parent_b->hierarchical_quota;

		/*
		 * ensure max(child_quota) <= parent_quota, inherit when no
		 * limit is set
		 */
		if (quota == RUNTIME_INF)
			quota = parent_quota;
		else if (parent_quota != RUNTIME_INF && quota > parent_quota)
			return -EINVAL;
	}
	cfs_b->hierarchical_quota = quota;

	return 0;
}

static int __cfs_schedulable(struct task_group *tg, u64 period, u64 quota)
{
	int ret;
	struct cfs_schedulable_data data = {
		.tg = tg,
		.period = period,
		.quota = quota,
	};

	if (quota != RUNTIME_INF) {
		do_div(data.period, NSEC_PER_USEC);
		do_div(data.quota, NSEC_PER_USEC);
	}

	rcu_read_lock();
	ret = walk_tg_tree(tg_cfs_schedulable_down, tg_nop, &data);
	rcu_read_unlock();

	return ret;
}

static int cpu_stats_show(struct seq_file *sf, void *v)
{
	struct task_group *tg = css_tg(seq_css(sf));
	struct cfs_bandwidth *cfs_b = &tg->cfs_bandwidth;

	seq_printf(sf, "nr_periods %d\n", cfs_b->nr_periods);
	seq_printf(sf, "nr_throttled %d\n", cfs_b->nr_throttled);
	seq_printf(sf, "throttled_time %llu\n", cfs_b->throttled_time);

	return 0;
}
#endif /* CONFIG_CFS_BANDWIDTH */
#endif /* CONFIG_FAIR_GROUP_SCHED */

#ifdef CONFIG_RT_GROUP_SCHED
static int cpu_rt_runtime_write(struct cgroup_subsys_state *css,
				struct cftype *cft, s64 val)
{
	return sched_group_set_rt_runtime(css_tg(css), val);
}

static s64 cpu_rt_runtime_read(struct cgroup_subsys_state *css,
			       struct cftype *cft)
{
	return sched_group_rt_runtime(css_tg(css));
}

static int cpu_rt_period_write_uint(struct cgroup_subsys_state *css,
				    struct cftype *cftype, u64 rt_period_us)
{
	return sched_group_set_rt_period(css_tg(css), rt_period_us);
}

static u64 cpu_rt_period_read_uint(struct cgroup_subsys_state *css,
				   struct cftype *cft)
{
	return sched_group_rt_period(css_tg(css));
}
#endif /* CONFIG_RT_GROUP_SCHED */

static struct cftype cpu_files[] = {
#ifdef CONFIG_FAIR_GROUP_SCHED
	{
		.name = "shares",
		.read_u64 = cpu_shares_read_u64,
		.write_u64 = cpu_shares_write_u64,
	},
#endif
#ifdef CONFIG_CFS_BANDWIDTH
	{
		.name = "cfs_quota_us",
		.read_s64 = cpu_cfs_quota_read_s64,
		.write_s64 = cpu_cfs_quota_write_s64,
	},
	{
		.name = "cfs_period_us",
		.read_u64 = cpu_cfs_period_read_u64,
		.write_u64 = cpu_cfs_period_write_u64,
	},
	{
		.name = "stat",
		.seq_show = cpu_stats_show,
	},
#endif
#ifdef CONFIG_RT_GROUP_SCHED
	{
		.name = "rt_runtime_us",
		.read_s64 = cpu_rt_runtime_read,
		.write_s64 = cpu_rt_runtime_write,
	},
	{
		.name = "rt_period_us",
		.read_u64 = cpu_rt_period_read_uint,
		.write_u64 = cpu_rt_period_write_uint,
	},
#endif
	{ }	/* terminate */
};

struct cgroup_subsys cpu_cgrp_subsys = {
	.css_alloc	= cpu_cgroup_css_alloc,
	.css_online	= cpu_cgroup_css_online,
	.css_released	= cpu_cgroup_css_released,
	.css_free	= cpu_cgroup_css_free,
	.fork		= cpu_cgroup_fork,
	.can_attach	= cpu_cgroup_can_attach,
	.attach		= cpu_cgroup_attach,
	.allow_attach   = subsys_cgroup_allow_attach,
	.legacy_cftypes	= cpu_files,
	.early_init	= true,
};

#endif	/* CONFIG_CGROUP_SCHED */

void dump_cpu_task(int cpu)
{
	pr_info("Task dump for CPU %d:\n", cpu);
	sched_show_task(cpu_curr(cpu));
}

/*
 * Nice levels are multiplicative, with a gentle 10% change for every
 * nice level changed. I.e. when a CPU-bound task goes from nice 0 to
 * nice 1, it will get ~10% less CPU time than another CPU-bound task
 * that remained on nice 0.
 *
 * The "10% effect" is relative and cumulative: from _any_ nice level,
 * if you go up 1 level, it's -10% CPU usage, if you go down 1 level
 * it's +10% CPU usage. (to achieve that we use a multiplier of 1.25.
 * If a task goes up by ~10% and another task goes down by ~10% then
 * the relative distance between them is ~25%.)
 */
const int sched_prio_to_weight[40] = {
 /* -20 */     88761,     71755,     56483,     46273,     36291,
 /* -15 */     29154,     23254,     18705,     14949,     11916,
 /* -10 */      9548,      7620,      6100,      4904,      3906,
 /*  -5 */      3121,      2501,      1991,      1586,      1277,
 /*   0 */      1024,       820,       655,       526,       423,
 /*   5 */       335,       272,       215,       172,       137,
 /*  10 */       110,        87,        70,        56,        45,
 /*  15 */        36,        29,        23,        18,        15,
};

/*
 * Inverse (2^32/x) values of the sched_prio_to_weight[] array, precalculated.
 *
 * In cases where the weight does not change often, we can use the
 * precalculated inverse to speed up arithmetics by turning divisions
 * into multiplications:
 */
const u32 sched_prio_to_wmult[40] = {
 /* -20 */     48388,     59856,     76040,     92818,    118348,
 /* -15 */    147320,    184698,    229616,    287308,    360437,
 /* -10 */    449829,    563644,    704093,    875809,   1099582,
 /*  -5 */   1376151,   1717300,   2157191,   2708050,   3363326,
 /*   0 */   4194304,   5237765,   6557202,   8165337,  10153587,
 /*   5 */  12820798,  15790321,  19976592,  24970740,  31350126,
 /*  10 */  39045157,  49367440,  61356676,  76695844,  95443717,
 /*  15 */ 119304647, 148102320, 186737708, 238609294, 286331153,
};

#ifdef CONFIG_SCHED_WALT
/*
 * sched_exit() - Set EXITING_TASK_MARKER in task's ravg.demand field
 *
 * Stop accounting (exiting) task's future cpu usage
 *
 * We need this so that reset_all_windows_stats() can function correctly.
 * reset_all_window_stats() depends on do_each_thread/for_each_thread task
 * iterators to reset *all* task's statistics. Exiting tasks however become
 * invisible to those iterators. sched_exit() is called on a exiting task prior
 * to being removed from task_list, which will let reset_all_window_stats()
 * function correctly.
 */
void sched_exit(struct task_struct *p)
{
	struct rq_flags rf;
	struct rq *rq;
	u64 wallclock;

	sched_set_group_id(p, 0);

	rq = task_rq_lock(p, &rf);

	/* rq->curr == p */
	wallclock = sched_ktime_clock();
	update_task_ravg(rq->curr, rq, TASK_UPDATE, wallclock, 0);
	dequeue_task(rq, p, 0);
	/*
	 * task's contribution is already removed from the
	 * cumulative window demand in dequeue. As the
	 * task's stats are reset, the next enqueue does
	 * not change the cumulative window demand.
	 */
	reset_task_stats(p);
	p->ravg.mark_start = wallclock;
	p->ravg.sum_history[0] = EXITING_TASK_MARKER;

	enqueue_task(rq, p, 0);
	clear_ed_task(p, rq);
	task_rq_unlock(rq, p, &rf);
	free_task_load_ptrs(p);
}
#endif /* CONFIG_SCHED_WALT */

__read_mostly bool sched_predl = 1;

#ifdef CONFIG_SCHED_CORE_ROTATE
int
find_first_cpu_bit(struct task_struct *p, const cpumask_t *search_cpus,
		   struct sched_group *sg_target, bool *avoid_prev_cpu,
		   bool *do_rotate, struct find_first_cpu_bit_env *env)
{
	int i = -1;
	unsigned long mcc;
	int cpu = smp_processor_id();

	mcc = cpu_rq(cpu)->rd->max_cpu_capacity.val;

	/* do rotation only for big CPUs. */
	*do_rotate = (cpumask_first(search_cpus) < nr_cpu_ids &&
		     capacity_orig_of(cpumask_first(search_cpus)) == mcc);

	if (*do_rotate) {
		if (time_before_eq(jiffies, *env->avoid_prev_cpu_last +
				   env->interval))
			return *env->rotate_cpu_start;

		spin_lock(env->rotate_lock);
		if (time_after(jiffies, *env->avoid_prev_cpu_last +
					env->interval)) {
			cpumask_t tmpmask;

			*env->avoid_prev_cpu_last = jiffies;
			*avoid_prev_cpu = true;

			cpumask_copy(&tmpmask, sched_group_cpus(sg_target));
			cpumask_andnot(&tmpmask, &tmpmask, cpu_isolated_mask);

			i = cpumask_next(*env->rotate_cpu_start, &tmpmask);
			if (i >= nr_cpu_ids)
				i = cpumask_first(&tmpmask) - 1;
			/* Change start CPU every interval. */
			*env->rotate_cpu_start = i;
		} else {
			i = *env->rotate_cpu_start;
		}
		spin_unlock(env->rotate_lock);
	}

	return i;
}
#endif<|MERGE_RESOLUTION|>--- conflicted
+++ resolved
@@ -5946,7 +5946,6 @@
 	clear_walt_request(cpu);
 	local_irq_enable();
 	return 0;
-<<<<<<< HEAD
 }
 
 int do_unisolation_work_cpu_stop(void *data)
@@ -5955,16 +5954,6 @@
 	return 0;
 }
 
-=======
-}
-
-int do_unisolation_work_cpu_stop(void *data)
-{
-	watchdog_enable(smp_processor_id());
-	return 0;
-}
-
->>>>>>> 1e5bd855
 static void init_sched_groups_capacity(int cpu, struct sched_domain *sd);
 
 static void sched_update_group_capacities(int cpu)
