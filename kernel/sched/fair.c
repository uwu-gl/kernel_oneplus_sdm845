// SPDX-License-Identifier: GPL-2.0
/*
 * Completely Fair Scheduling (CFS) Class (SCHED_NORMAL/SCHED_BATCH)
 *
 *  Copyright (C) 2007 Red Hat, Inc., Ingo Molnar <mingo@redhat.com>
 *
 *  Interactivity improvements by Mike Galbraith
 *  (C) 2007 Mike Galbraith <efault@gmx.de>
 *
 *  Various enhancements by Dmitry Adamushko.
 *  (C) 2007 Dmitry Adamushko <dmitry.adamushko@gmail.com>
 *
 *  Group scheduling enhancements by Srivatsa Vaddagiri
 *  Copyright IBM Corporation, 2007
 *  Author: Srivatsa Vaddagiri <vatsa@linux.vnet.ibm.com>
 *
 *  Scaled math optimizations by Thomas Gleixner
 *  Copyright (C) 2007, Thomas Gleixner <tglx@linutronix.de>
 *
 *  Adaptive scheduling granularity, math enhancements by Peter Zijlstra
 *  Copyright (C) 2007 Red Hat, Inc., Peter Zijlstra
 */
#include "sched.h"

#include <trace/events/sched.h>

#include "walt.h"

#ifdef CONFIG_SMP
static inline bool task_fits_max(struct task_struct *p, int cpu);
#endif /* CONFIG_SMP */

#ifdef CONFIG_SCHED_WALT
static void walt_fixup_sched_stats_fair(struct rq *rq, struct task_struct *p,
					u16 updated_demand_scaled,
					u16 updated_pred_demand_scaled);
static void walt_fixup_nr_big_tasks(struct rq *rq, struct task_struct *p,
					int delta, bool inc);
#endif /* CONFIG_SCHED_WALT */

#if defined(CONFIG_SCHED_WALT) && defined(CONFIG_CFS_BANDWIDTH)

static void walt_init_cfs_rq_stats(struct cfs_rq *cfs_rq);
static void walt_inc_cfs_rq_stats(struct cfs_rq *cfs_rq,
				  struct task_struct *p);
static void walt_dec_cfs_rq_stats(struct cfs_rq *cfs_rq,
				  struct task_struct *p);
static void walt_inc_throttled_cfs_rq_stats(struct walt_sched_stats *stats,
					    struct cfs_rq *cfs_rq);
static void walt_dec_throttled_cfs_rq_stats(struct walt_sched_stats *stats,
					    struct cfs_rq *cfs_rq);
#else
static inline void walt_init_cfs_rq_stats(struct cfs_rq *cfs_rq) {}
static inline void
walt_inc_cfs_rq_stats(struct cfs_rq *cfs_rq, struct task_struct *p) {}
static inline void
walt_dec_cfs_rq_stats(struct cfs_rq *cfs_rq, struct task_struct *p) {}

#define walt_inc_throttled_cfs_rq_stats(...)
#define walt_dec_throttled_cfs_rq_stats(...)

#endif

/*
 * Targeted preemption latency for CPU-bound tasks:
 *
 * NOTE: this latency value is not the same as the concept of
 * 'timeslice length' - timeslices in CFS are of variable length
 * and have no persistent notion like in traditional, time-slice
 * based scheduling concepts.
 *
 * (to see the precise effective timeslice length of your workload,
 *  run vmstat and monitor the context-switches (cs) field)
 *
 * (default: 6ms * (1 + ilog(ncpus)), units: nanoseconds)
 */
unsigned int sysctl_sched_latency			= 6000000ULL;
unsigned int normalized_sysctl_sched_latency		= 6000000ULL;

/*
 * Enable/disable honoring sync flag in energy-aware wakeups.
 */
unsigned int sysctl_sched_sync_hint_enable = 1;

/*
 * Enable/disable using cstate knowledge in idle sibling selection
 */
unsigned int sysctl_sched_cstate_aware = 1;

/*
 * The initial- and re-scaling of tunables is configurable
 *
 * Options are:
 *
 *   SCHED_TUNABLESCALING_NONE - unscaled, always *1
 *   SCHED_TUNABLESCALING_LOG - scaled logarithmical, *1+ilog(ncpus)
 *   SCHED_TUNABLESCALING_LINEAR - scaled linear, *ncpus
 *
 * (default SCHED_TUNABLESCALING_LOG = *(1+ilog(ncpus))
 */
enum sched_tunable_scaling sysctl_sched_tunable_scaling = SCHED_TUNABLESCALING_LOG;

/*
 * Minimal preemption granularity for CPU-bound tasks:
 *
 * (default: 0.75 msec * (1 + ilog(ncpus)), units: nanoseconds)
 */
unsigned int sysctl_sched_min_granularity		= 750000ULL;
unsigned int normalized_sysctl_sched_min_granularity	= 750000ULL;

/*
 * This value is kept at sysctl_sched_latency/sysctl_sched_min_granularity
 */
static unsigned int sched_nr_latency = 8;

/*
 * After fork, child runs first. If set to 0 (default) then
 * parent will (try to) run first.
 */
unsigned int sysctl_sched_child_runs_first __read_mostly;

/*
 * SCHED_OTHER wake-up granularity.
 *
 * This option delays the preemption effects of decoupled workloads
 * and reduces their over-scheduling. Synchronous workloads will still
 * have immediate wakeup/sleep latencies.
 *
 * (default: 1 msec * (1 + ilog(ncpus)), units: nanoseconds)
 */
unsigned int sysctl_sched_wakeup_granularity		= 1000000UL;
unsigned int normalized_sysctl_sched_wakeup_granularity	= 1000000UL;

const_debug unsigned int sysctl_sched_migration_cost	= 500000UL;
DEFINE_PER_CPU_READ_MOSTLY(int, sched_load_boost);

#ifdef CONFIG_SMP
/*
 * For asym packing, by default the lower numbered CPU has higher priority.
 */
int __weak arch_asym_cpu_priority(int cpu)
{
	return -cpu;
}
#endif

#ifdef CONFIG_CFS_BANDWIDTH
/*
 * Amount of runtime to allocate from global (tg) to local (per-cfs_rq) pool
 * each time a cfs_rq requests quota.
 *
 * Note: in the case that the slice exceeds the runtime remaining (either due
 * to consumption or the quota being specified to be smaller than the slice)
 * we will always only issue the remaining available time.
 *
 * (default: 5 msec, units: microseconds)
 */
unsigned int sysctl_sched_cfs_bandwidth_slice		= 5000UL;
#endif

/*
 * The margin used when comparing utilization with CPU capacity:
 * util * margin < capacity * 1024
 *
 * (default: ~20%)
 */
unsigned int capacity_margin				= 1280;
unsigned int sched_capacity_margin_up[NR_CPUS] = {
			[0 ... NR_CPUS-1] = 1078}; /* ~5% margin */
unsigned int sched_capacity_margin_down[NR_CPUS] = {
			[0 ... NR_CPUS-1] = 1205}; /* ~15% margin */

#ifdef CONFIG_SCHED_WALT
/* 1ms default for 20ms window size scaled to 1024 */
unsigned int sysctl_sched_min_task_util_for_boost = 51;
/* 0.68ms default for 20ms window size scaled to 1024 */
unsigned int sysctl_sched_min_task_util_for_colocation = 35;
__read_mostly unsigned int sysctl_sched_prefer_spread;
unsigned int sysctl_walt_rtg_cfs_boost_prio = 99; /* disabled by default */
unsigned int sysctl_walt_low_latency_task_threshold; /* disabled by default */
#endif
unsigned int sched_small_task_threshold = 102;
__read_mostly unsigned int sysctl_sched_force_lb_enable = 1;

static inline void update_load_add(struct load_weight *lw, unsigned long inc)
{
	lw->weight += inc;
	lw->inv_weight = 0;
}

static inline void update_load_sub(struct load_weight *lw, unsigned long dec)
{
	lw->weight -= dec;
	lw->inv_weight = 0;
}

static inline void update_load_set(struct load_weight *lw, unsigned long w)
{
	lw->weight = w;
	lw->inv_weight = 0;
}

/*
 * Increase the granularity value when there are more CPUs,
 * because with more CPUs the 'effective latency' as visible
 * to users decreases. But the relationship is not linear,
 * so pick a second-best guess by going with the log2 of the
 * number of CPUs.
 *
 * This idea comes from the SD scheduler of Con Kolivas:
 */
static unsigned int get_update_sysctl_factor(void)
{
	unsigned int cpus = min_t(unsigned int, num_online_cpus(), 8);
	unsigned int factor;

	switch (sysctl_sched_tunable_scaling) {
	case SCHED_TUNABLESCALING_NONE:
		factor = 1;
		break;
	case SCHED_TUNABLESCALING_LINEAR:
		factor = cpus;
		break;
	case SCHED_TUNABLESCALING_LOG:
	default:
		factor = 1 + ilog2(cpus);
		break;
	}

	return factor;
}

static void update_sysctl(void)
{
	unsigned int factor = get_update_sysctl_factor();

#define SET_SYSCTL(name) \
	(sysctl_##name = (factor) * normalized_sysctl_##name)
	SET_SYSCTL(sched_min_granularity);
	SET_SYSCTL(sched_latency);
	SET_SYSCTL(sched_wakeup_granularity);
#undef SET_SYSCTL
}

void sched_init_granularity(void)
{
	update_sysctl();
}

#define WMULT_CONST	(~0U)
#define WMULT_SHIFT	32

static void __update_inv_weight(struct load_weight *lw)
{
	unsigned long w;

	if (likely(lw->inv_weight))
		return;

	w = scale_load_down(lw->weight);

	if (BITS_PER_LONG > 32 && unlikely(w >= WMULT_CONST))
		lw->inv_weight = 1;
	else if (unlikely(!w))
		lw->inv_weight = WMULT_CONST;
	else
		lw->inv_weight = WMULT_CONST / w;
}

/*
 * delta_exec * weight / lw.weight
 *   OR
 * (delta_exec * (weight * lw->inv_weight)) >> WMULT_SHIFT
 *
 * Either weight := NICE_0_LOAD and lw \e sched_prio_to_wmult[], in which case
 * we're guaranteed shift stays positive because inv_weight is guaranteed to
 * fit 32 bits, and NICE_0_LOAD gives another 10 bits; therefore shift >= 22.
 *
 * Or, weight =< lw.weight (because lw.weight is the runqueue weight), thus
 * weight/lw.weight <= 1, and therefore our shift will also be positive.
 */
static u64 __calc_delta(u64 delta_exec, unsigned long weight, struct load_weight *lw)
{
	u64 fact = scale_load_down(weight);
	int shift = WMULT_SHIFT;

	__update_inv_weight(lw);

	if (unlikely(fact >> 32)) {
		while (fact >> 32) {
			fact >>= 1;
			shift--;
		}
	}

	/* hint to use a 32x32->64 mul */
	fact = (u64)(u32)fact * lw->inv_weight;

	while (fact >> 32) {
		fact >>= 1;
		shift--;
	}

	return mul_u64_u32_shr(delta_exec, fact, shift);
}


const struct sched_class fair_sched_class;

/**************************************************************
 * CFS operations on generic schedulable entities:
 */

#ifdef CONFIG_FAIR_GROUP_SCHED
static inline struct task_struct *task_of(struct sched_entity *se)
{
	SCHED_WARN_ON(!entity_is_task(se));
	return container_of(se, struct task_struct, se);
}

/* Walk up scheduling entities hierarchy */
#define for_each_sched_entity(se) \
		for (; se; se = se->parent)

static inline struct cfs_rq *task_cfs_rq(struct task_struct *p)
{
	return p->se.cfs_rq;
}

/* runqueue on which this entity is (to be) queued */
static inline struct cfs_rq *cfs_rq_of(struct sched_entity *se)
{
	return se->cfs_rq;
}

/* runqueue "owned" by this group */
static inline struct cfs_rq *group_cfs_rq(struct sched_entity *grp)
{
	return grp->my_q;
}

static inline bool list_add_leaf_cfs_rq(struct cfs_rq *cfs_rq)
{
	struct rq *rq = rq_of(cfs_rq);
	int cpu = cpu_of(rq);

	if (cfs_rq->on_list)
		return rq->tmp_alone_branch == &rq->leaf_cfs_rq_list;

	cfs_rq->on_list = 1;

	/*
	 * Ensure we either appear before our parent (if already
	 * enqueued) or force our parent to appear after us when it is
	 * enqueued. The fact that we always enqueue bottom-up
	 * reduces this to two cases and a special case for the root
	 * cfs_rq. Furthermore, it also means that we will always reset
	 * tmp_alone_branch either when the branch is connected
	 * to a tree or when we reach the top of the tree
	 */
	if (cfs_rq->tg->parent &&
	    cfs_rq->tg->parent->cfs_rq[cpu]->on_list) {
		/*
		 * If parent is already on the list, we add the child
		 * just before. Thanks to circular linked property of
		 * the list, this means to put the child at the tail
		 * of the list that starts by parent.
		 */
		list_add_tail_rcu(&cfs_rq->leaf_cfs_rq_list,
			&(cfs_rq->tg->parent->cfs_rq[cpu]->leaf_cfs_rq_list));
		/*
		 * The branch is now connected to its tree so we can
		 * reset tmp_alone_branch to the beginning of the
		 * list.
		 */
		rq->tmp_alone_branch = &rq->leaf_cfs_rq_list;
		return true;
	}

	if (!cfs_rq->tg->parent) {
		/*
		 * cfs rq without parent should be put
		 * at the tail of the list.
		 */
		list_add_tail_rcu(&cfs_rq->leaf_cfs_rq_list,
			&rq->leaf_cfs_rq_list);
		/*
		 * We have reach the top of a tree so we can reset
		 * tmp_alone_branch to the beginning of the list.
		 */
		rq->tmp_alone_branch = &rq->leaf_cfs_rq_list;
		return true;
	}

	/*
	 * The parent has not already been added so we want to
	 * make sure that it will be put after us.
	 * tmp_alone_branch points to the begin of the branch
	 * where we will add parent.
	 */
	list_add_rcu(&cfs_rq->leaf_cfs_rq_list, rq->tmp_alone_branch);
	/*
	 * update tmp_alone_branch to points to the new begin
	 * of the branch
	 */
	rq->tmp_alone_branch = &cfs_rq->leaf_cfs_rq_list;
	return false;
}

static inline void list_del_leaf_cfs_rq(struct cfs_rq *cfs_rq)
{
	if (cfs_rq->on_list) {
		struct rq *rq = rq_of(cfs_rq);

		/*
		 * With cfs_rq being unthrottled/throttled during an enqueue,
		 * it can happen the tmp_alone_branch points the a leaf that
		 * we finally want to del. In this case, tmp_alone_branch moves
		 * to the prev element but it will point to rq->leaf_cfs_rq_list
		 * at the end of the enqueue.
		 */
		if (rq->tmp_alone_branch == &cfs_rq->leaf_cfs_rq_list)
			rq->tmp_alone_branch = cfs_rq->leaf_cfs_rq_list.prev;

		list_del_rcu(&cfs_rq->leaf_cfs_rq_list);
		cfs_rq->on_list = 0;
	}
}

static inline void assert_list_leaf_cfs_rq(struct rq *rq)
{
	SCHED_WARN_ON(rq->tmp_alone_branch != &rq->leaf_cfs_rq_list);
}

/* Iterate thr' all leaf cfs_rq's on a runqueue */
#define for_each_leaf_cfs_rq_safe(rq, cfs_rq, pos)			\
	list_for_each_entry_safe(cfs_rq, pos, &rq->leaf_cfs_rq_list,	\
				 leaf_cfs_rq_list)

/* Do the two (enqueued) entities belong to the same group ? */
static inline struct cfs_rq *
is_same_group(struct sched_entity *se, struct sched_entity *pse)
{
	if (se->cfs_rq == pse->cfs_rq)
		return se->cfs_rq;

	return NULL;
}

static inline struct sched_entity *parent_entity(struct sched_entity *se)
{
	return se->parent;
}

static void
find_matching_se(struct sched_entity **se, struct sched_entity **pse)
{
	int se_depth, pse_depth;

	/*
	 * preemption test can be made between sibling entities who are in the
	 * same cfs_rq i.e who have a common parent. Walk up the hierarchy of
	 * both tasks until we find their ancestors who are siblings of common
	 * parent.
	 */

	/* First walk up until both entities are at same depth */
	se_depth = (*se)->depth;
	pse_depth = (*pse)->depth;

	while (se_depth > pse_depth) {
		se_depth--;
		*se = parent_entity(*se);
	}

	while (pse_depth > se_depth) {
		pse_depth--;
		*pse = parent_entity(*pse);
	}

	while (!is_same_group(*se, *pse)) {
		*se = parent_entity(*se);
		*pse = parent_entity(*pse);
	}
}

#else	/* !CONFIG_FAIR_GROUP_SCHED */

static inline struct task_struct *task_of(struct sched_entity *se)
{
	return container_of(se, struct task_struct, se);
}

#define for_each_sched_entity(se) \
		for (; se; se = NULL)

static inline struct cfs_rq *task_cfs_rq(struct task_struct *p)
{
	return &task_rq(p)->cfs;
}

static inline struct cfs_rq *cfs_rq_of(struct sched_entity *se)
{
	struct task_struct *p = task_of(se);
	struct rq *rq = task_rq(p);

	return &rq->cfs;
}

/* runqueue "owned" by this group */
static inline struct cfs_rq *group_cfs_rq(struct sched_entity *grp)
{
	return NULL;
}

static inline bool list_add_leaf_cfs_rq(struct cfs_rq *cfs_rq)
{
	return true;
}

static inline void list_del_leaf_cfs_rq(struct cfs_rq *cfs_rq)
{
}

static inline void assert_list_leaf_cfs_rq(struct rq *rq)
{
}

#define for_each_leaf_cfs_rq_safe(rq, cfs_rq, pos)	\
		for (cfs_rq = &rq->cfs, pos = NULL; cfs_rq; cfs_rq = pos)

static inline struct sched_entity *parent_entity(struct sched_entity *se)
{
	return NULL;
}

static inline void
find_matching_se(struct sched_entity **se, struct sched_entity **pse)
{
}

#endif	/* CONFIG_FAIR_GROUP_SCHED */

static __always_inline
void account_cfs_rq_runtime(struct cfs_rq *cfs_rq, u64 delta_exec);

/**************************************************************
 * Scheduling class tree data structure manipulation methods:
 */

static inline u64 max_vruntime(u64 max_vruntime, u64 vruntime)
{
	s64 delta = (s64)(vruntime - max_vruntime);
	if (delta > 0)
		max_vruntime = vruntime;

	return max_vruntime;
}

static inline u64 min_vruntime(u64 min_vruntime, u64 vruntime)
{
	s64 delta = (s64)(vruntime - min_vruntime);
	if (delta < 0)
		min_vruntime = vruntime;

	return min_vruntime;
}

static inline int entity_before(struct sched_entity *a,
				struct sched_entity *b)
{
	return (s64)(a->vruntime - b->vruntime) < 0;
}

static void update_min_vruntime(struct cfs_rq *cfs_rq)
{
	struct sched_entity *curr = cfs_rq->curr;
	struct rb_node *leftmost = rb_first_cached(&cfs_rq->tasks_timeline);

	u64 vruntime = cfs_rq->min_vruntime;

	if (curr) {
		if (curr->on_rq)
			vruntime = curr->vruntime;
		else
			curr = NULL;
	}

	if (leftmost) { /* non-empty tree */
		struct sched_entity *se;
		se = rb_entry(leftmost, struct sched_entity, run_node);

		if (!curr)
			vruntime = se->vruntime;
		else
			vruntime = min_vruntime(vruntime, se->vruntime);
	}

	/* ensure we never gain time by being placed backwards. */
	cfs_rq->min_vruntime = max_vruntime(cfs_rq->min_vruntime, vruntime);
#ifndef CONFIG_64BIT
	smp_wmb();
	cfs_rq->min_vruntime_copy = cfs_rq->min_vruntime;
#endif
}

/*
 * Enqueue an entity into the rb-tree:
 */
static void __enqueue_entity(struct cfs_rq *cfs_rq, struct sched_entity *se)
{
	struct rb_node **link = &cfs_rq->tasks_timeline.rb_root.rb_node;
	struct rb_node *parent = NULL;
	struct sched_entity *entry;
	bool leftmost = true;

	/*
	 * Find the right place in the rbtree:
	 */
	while (*link) {
		parent = *link;
		entry = rb_entry(parent, struct sched_entity, run_node);
		/*
		 * We dont care about collisions. Nodes with
		 * the same key stay together.
		 */
		if (entity_before(se, entry)) {
			link = &parent->rb_left;
		} else {
			link = &parent->rb_right;
			leftmost = false;
		}
	}

	rb_link_node(&se->run_node, parent, link);
	rb_insert_color_cached(&se->run_node,
			       &cfs_rq->tasks_timeline, leftmost);
}

static void __dequeue_entity(struct cfs_rq *cfs_rq, struct sched_entity *se)
{
	rb_erase_cached(&se->run_node, &cfs_rq->tasks_timeline);
}

struct sched_entity *__pick_first_entity(struct cfs_rq *cfs_rq)
{
	struct rb_node *left = rb_first_cached(&cfs_rq->tasks_timeline);

	if (!left)
		return NULL;

	return rb_entry(left, struct sched_entity, run_node);
}

static struct sched_entity *__pick_next_entity(struct sched_entity *se)
{
	struct rb_node *next = rb_next(&se->run_node);

	if (!next)
		return NULL;

	return rb_entry(next, struct sched_entity, run_node);
}

#ifdef CONFIG_SCHED_DEBUG
struct sched_entity *__pick_last_entity(struct cfs_rq *cfs_rq)
{
	struct rb_node *last = rb_last(&cfs_rq->tasks_timeline.rb_root);

	if (!last)
		return NULL;

	return rb_entry(last, struct sched_entity, run_node);
}

/**************************************************************
 * Scheduling class statistics methods:
 */

int sched_proc_update_handler(struct ctl_table *table, int write,
		void __user *buffer, size_t *lenp,
		loff_t *ppos)
{
	int ret = proc_dointvec_minmax(table, write, buffer, lenp, ppos);
	unsigned int factor = get_update_sysctl_factor();

	if (ret || !write)
		return ret;

	sched_nr_latency = DIV_ROUND_UP(sysctl_sched_latency,
					sysctl_sched_min_granularity);

#define WRT_SYSCTL(name) \
	(normalized_sysctl_##name = sysctl_##name / (factor))
	WRT_SYSCTL(sched_min_granularity);
	WRT_SYSCTL(sched_latency);
	WRT_SYSCTL(sched_wakeup_granularity);
#undef WRT_SYSCTL

	return 0;
}
#endif

/*
 * delta /= w
 */
static inline u64 calc_delta_fair(u64 delta, struct sched_entity *se)
{
	if (unlikely(se->load.weight != NICE_0_LOAD))
		delta = __calc_delta(delta, NICE_0_LOAD, &se->load);

	return delta;
}

/*
 * The idea is to set a period in which each task runs once.
 *
 * When there are too many tasks (sched_nr_latency) we have to stretch
 * this period because otherwise the slices get too small.
 *
 * p = (nr <= nl) ? l : l*nr/nl
 */
static u64 __sched_period(unsigned long nr_running)
{
	if (unlikely(nr_running > sched_nr_latency))
		return nr_running * sysctl_sched_min_granularity;
	else
		return sysctl_sched_latency;
}

/*
 * We calculate the wall-time slice from the period by taking a part
 * proportional to the weight.
 *
 * s = p*P[w/rw]
 */
static u64 sched_slice(struct cfs_rq *cfs_rq, struct sched_entity *se)
{
	u64 slice = __sched_period(cfs_rq->nr_running + !se->on_rq);

	for_each_sched_entity(se) {
		struct load_weight *load;
		struct load_weight lw;

		cfs_rq = cfs_rq_of(se);
		load = &cfs_rq->load;

		if (unlikely(!se->on_rq)) {
			lw = cfs_rq->load;

			update_load_add(&lw, se->load.weight);
			load = &lw;
		}
		slice = __calc_delta(slice, se->load.weight, load);
	}
	return slice;
}

/*
 * We calculate the vruntime slice of a to-be-inserted task.
 *
 * vs = s/w
 */
static u64 sched_vslice(struct cfs_rq *cfs_rq, struct sched_entity *se)
{
	return calc_delta_fair(sched_slice(cfs_rq, se), se);
}

#include "pelt.h"
#ifdef CONFIG_SMP

static int select_idle_sibling(struct task_struct *p, int prev_cpu, int cpu);
static unsigned long task_h_load(struct task_struct *p);
static unsigned long capacity_of(int cpu);

/* Give new sched_entity start runnable values to heavy its load in infant time */
void init_entity_runnable_average(struct sched_entity *se)
{
	struct sched_avg *sa = &se->avg;

	memset(sa, 0, sizeof(*sa));

	/*
	 * Tasks are intialized with full load to be seen as heavy tasks until
	 * they get a chance to stabilize to their real load level.
	 * Group entities are intialized with zero load to reflect the fact that
	 * nothing has been attached to the task group yet.
	 */
	if (entity_is_task(se))
		sa->runnable_load_avg = sa->load_avg = scale_load_down(se->load.weight);

	se->runnable_weight = se->load.weight;

	/* when this task enqueue'ed, it will contribute to its cfs_rq's load_avg */
}

static inline u64 cfs_rq_clock_task(struct cfs_rq *cfs_rq);
static void attach_entity_cfs_rq(struct sched_entity *se);

/*
 * With new tasks being created, their initial util_avgs are extrapolated
 * based on the cfs_rq's current util_avg:
 *
 *   util_avg = cfs_rq->util_avg / (cfs_rq->load_avg + 1) * se.load.weight
 *
 * However, in many cases, the above util_avg does not give a desired
 * value. Moreover, the sum of the util_avgs may be divergent, such
 * as when the series is a harmonic series.
 *
 * To solve this problem, we also cap the util_avg of successive tasks to
 * only 1/2 of the left utilization budget:
 *
 *   util_avg_cap = (cpu_scale - cfs_rq->avg.util_avg) / 2^n
 *
 * where n denotes the nth task and cpu_scale the CPU capacity.
 *
 * For example, for a CPU with 1024 of capacity, a simplest series from
 * the beginning would be like:
 *
 *  task  util_avg: 512, 256, 128,  64,  32,   16,    8, ...
 * cfs_rq util_avg: 512, 768, 896, 960, 992, 1008, 1016, ...
 *
 * Finally, that extrapolated util_avg is clamped to the cap (util_avg_cap)
 * if util_avg > util_avg_cap.
 */
void post_init_entity_util_avg(struct sched_entity *se)
{
	struct cfs_rq *cfs_rq = cfs_rq_of(se);
	struct sched_avg *sa = &se->avg;
	long cpu_scale = arch_scale_cpu_capacity(NULL, cpu_of(rq_of(cfs_rq)));
	long cap = (long)(cpu_scale - cfs_rq->avg.util_avg) / 2;

	if (cap > 0) {
		if (cfs_rq->avg.util_avg != 0) {
			sa->util_avg  = cfs_rq->avg.util_avg * se->load.weight;
			sa->util_avg /= (cfs_rq->avg.load_avg + 1);

			if (sa->util_avg > cap)
				sa->util_avg = cap;
		} else {
			sa->util_avg = cap;
		}
	}

	if (entity_is_task(se)) {
		struct task_struct *p = task_of(se);
		if (p->sched_class != &fair_sched_class) {
			/*
			 * For !fair tasks do:
			 *
			update_cfs_rq_load_avg(now, cfs_rq);
			attach_entity_load_avg(cfs_rq, se, 0);
			switched_from_fair(rq, p);
			 *
			 * such that the next switched_to_fair() has the
			 * expected state.
			 */
			se->avg.last_update_time = cfs_rq_clock_pelt(cfs_rq);
			return;
		}
	}

	attach_entity_cfs_rq(se);
}

#else /* !CONFIG_SMP */
void init_entity_runnable_average(struct sched_entity *se)
{
}
void post_init_entity_util_avg(struct sched_entity *se)
{
}
static void update_tg_load_avg(struct cfs_rq *cfs_rq, int force)
{
}
#endif /* CONFIG_SMP */

/*
 * Update the current task's runtime statistics.
 */
static void update_curr(struct cfs_rq *cfs_rq)
{
	struct sched_entity *curr = cfs_rq->curr;
	u64 now = rq_clock_task(rq_of(cfs_rq));
	u64 delta_exec;

	if (unlikely(!curr))
		return;

	delta_exec = now - curr->exec_start;
	if (unlikely((s64)delta_exec <= 0))
		return;

	curr->exec_start = now;

	schedstat_set(curr->statistics.exec_max,
		      max(delta_exec, curr->statistics.exec_max));

	curr->sum_exec_runtime += delta_exec;
	schedstat_add(cfs_rq->exec_clock, delta_exec);

	curr->vruntime += calc_delta_fair(delta_exec, curr);
	update_min_vruntime(cfs_rq);

	if (entity_is_task(curr)) {
		struct task_struct *curtask = task_of(curr);

		trace_sched_stat_runtime(curtask, delta_exec, curr->vruntime);
		cgroup_account_cputime(curtask, delta_exec);
		account_group_exec_runtime(curtask, delta_exec);
	}

	account_cfs_rq_runtime(cfs_rq, delta_exec);
}

static void update_curr_fair(struct rq *rq)
{
	update_curr(cfs_rq_of(&rq->curr->se));
}

static inline void
update_stats_wait_start(struct cfs_rq *cfs_rq, struct sched_entity *se)
{
	u64 wait_start, prev_wait_start;

	if (!schedstat_enabled())
		return;

	wait_start = rq_clock(rq_of(cfs_rq));
	prev_wait_start = schedstat_val(se->statistics.wait_start);

	if (entity_is_task(se) && task_on_rq_migrating(task_of(se)) &&
	    likely(wait_start > prev_wait_start))
		wait_start -= prev_wait_start;

	__schedstat_set(se->statistics.wait_start, wait_start);
}

static inline void
update_stats_wait_end(struct cfs_rq *cfs_rq, struct sched_entity *se)
{
	struct task_struct *p;
	u64 delta;

	if (!schedstat_enabled())
		return;

	delta = rq_clock(rq_of(cfs_rq)) - schedstat_val(se->statistics.wait_start);

	if (entity_is_task(se)) {
		p = task_of(se);
		if (task_on_rq_migrating(p)) {
			/*
			 * Preserve migrating task's wait time so wait_start
			 * time stamp can be adjusted to accumulate wait time
			 * prior to migration.
			 */
			__schedstat_set(se->statistics.wait_start, delta);
			return;
		}
		trace_sched_stat_wait(p, delta);
	}

	__schedstat_set(se->statistics.wait_max,
		      max(schedstat_val(se->statistics.wait_max), delta));
	__schedstat_inc(se->statistics.wait_count);
	__schedstat_add(se->statistics.wait_sum, delta);
	__schedstat_set(se->statistics.wait_start, 0);
}

static inline void
update_stats_enqueue_sleeper(struct cfs_rq *cfs_rq, struct sched_entity *se)
{
	struct task_struct *tsk = NULL;
	u64 sleep_start, block_start;

	if (!schedstat_enabled())
		return;

	sleep_start = schedstat_val(se->statistics.sleep_start);
	block_start = schedstat_val(se->statistics.block_start);

	if (entity_is_task(se))
		tsk = task_of(se);

	if (sleep_start) {
		u64 delta = rq_clock(rq_of(cfs_rq)) - sleep_start;

		if ((s64)delta < 0)
			delta = 0;

		if (unlikely(delta > schedstat_val(se->statistics.sleep_max)))
			__schedstat_set(se->statistics.sleep_max, delta);

		__schedstat_set(se->statistics.sleep_start, 0);
		__schedstat_add(se->statistics.sum_sleep_runtime, delta);

		if (tsk) {
			account_scheduler_latency(tsk, delta >> 10, 1);
			trace_sched_stat_sleep(tsk, delta);
		}
	}
	if (block_start) {
		u64 delta = rq_clock(rq_of(cfs_rq)) - block_start;

		if ((s64)delta < 0)
			delta = 0;

		if (unlikely(delta > schedstat_val(se->statistics.block_max)))
			__schedstat_set(se->statistics.block_max, delta);

		__schedstat_set(se->statistics.block_start, 0);
		__schedstat_add(se->statistics.sum_sleep_runtime, delta);

		if (tsk) {
			if (tsk->in_iowait) {
				__schedstat_add(se->statistics.iowait_sum, delta);
				__schedstat_inc(se->statistics.iowait_count);
				trace_sched_stat_iowait(tsk, delta);
			}

			trace_sched_stat_blocked(tsk, delta);
			trace_sched_blocked_reason(tsk);

			/*
			 * Blocking time is in units of nanosecs, so shift by
			 * 20 to get a milliseconds-range estimation of the
			 * amount of time that the task spent sleeping:
			 */
			if (unlikely(prof_on == SLEEP_PROFILING)) {
				profile_hits(SLEEP_PROFILING,
						(void *)get_wchan(tsk),
						delta >> 20);
			}
			account_scheduler_latency(tsk, delta >> 10, 0);
		}
	}
}

/*
 * Task is being enqueued - update stats:
 */
static inline void
update_stats_enqueue(struct cfs_rq *cfs_rq, struct sched_entity *se, int flags)
{
	if (!schedstat_enabled())
		return;

	/*
	 * Are we enqueueing a waiting task? (for current tasks
	 * a dequeue/enqueue event is a NOP)
	 */
	if (se != cfs_rq->curr)
		update_stats_wait_start(cfs_rq, se);

	if (flags & ENQUEUE_WAKEUP)
		update_stats_enqueue_sleeper(cfs_rq, se);
}

static inline void
update_stats_dequeue(struct cfs_rq *cfs_rq, struct sched_entity *se, int flags)
{

	if (!schedstat_enabled())
		return;

	/*
	 * Mark the end of the wait period if dequeueing a
	 * waiting task:
	 */
	if (se != cfs_rq->curr)
		update_stats_wait_end(cfs_rq, se);

	if ((flags & DEQUEUE_SLEEP) && entity_is_task(se)) {
		struct task_struct *tsk = task_of(se);

		if (tsk->state & TASK_INTERRUPTIBLE)
			__schedstat_set(se->statistics.sleep_start,
				      rq_clock(rq_of(cfs_rq)));
		if (tsk->state & TASK_UNINTERRUPTIBLE)
			__schedstat_set(se->statistics.block_start,
				      rq_clock(rq_of(cfs_rq)));
	}
}

/*
 * We are picking a new current task - update its stats:
 */
static inline void
update_stats_curr_start(struct cfs_rq *cfs_rq, struct sched_entity *se)
{
	/*
	 * We are starting a new run period:
	 */
	se->exec_start = rq_clock_task(rq_of(cfs_rq));
}

/**************************************************
 * Scheduling class queueing methods:
 */

#ifdef CONFIG_NUMA_BALANCING
/*
 * Approximate time to scan a full NUMA task in ms. The task scan period is
 * calculated based on the tasks virtual memory size and
 * numa_balancing_scan_size.
 */
unsigned int sysctl_numa_balancing_scan_period_min = 1000;
unsigned int sysctl_numa_balancing_scan_period_max = 60000;

/* Portion of address space to scan in MB */
unsigned int sysctl_numa_balancing_scan_size = 256;

/* Scan @scan_size MB every @scan_period after an initial @scan_delay in ms */
unsigned int sysctl_numa_balancing_scan_delay = 1000;

struct numa_group {
	atomic_t refcount;

	spinlock_t lock; /* nr_tasks, tasks */
	int nr_tasks;
	pid_t gid;
	int active_nodes;

	struct rcu_head rcu;
	unsigned long total_faults;
	unsigned long max_faults_cpu;
	/*
	 * Faults_cpu is used to decide whether memory should move
	 * towards the CPU. As a consequence, these stats are weighted
	 * more by CPU use than by memory faults.
	 */
	unsigned long *faults_cpu;
	unsigned long faults[0];
};

/*
 * For functions that can be called in multiple contexts that permit reading
 * ->numa_group (see struct task_struct for locking rules).
 */
static struct numa_group *deref_task_numa_group(struct task_struct *p)
{
	return rcu_dereference_check(p->numa_group, p == current ||
		(lockdep_is_held(&task_rq(p)->lock) && !READ_ONCE(p->on_cpu)));
}

static struct numa_group *deref_curr_numa_group(struct task_struct *p)
{
	return rcu_dereference_protected(p->numa_group, p == current);
}

static inline unsigned long group_faults_priv(struct numa_group *ng);
static inline unsigned long group_faults_shared(struct numa_group *ng);

static unsigned int task_nr_scan_windows(struct task_struct *p)
{
	unsigned long rss = 0;
	unsigned long nr_scan_pages;

	/*
	 * Calculations based on RSS as non-present and empty pages are skipped
	 * by the PTE scanner and NUMA hinting faults should be trapped based
	 * on resident pages
	 */
	nr_scan_pages = sysctl_numa_balancing_scan_size << (20 - PAGE_SHIFT);
	rss = get_mm_rss(p->mm);
	if (!rss)
		rss = nr_scan_pages;

	rss = round_up(rss, nr_scan_pages);
	return rss / nr_scan_pages;
}

/* For sanitys sake, never scan more PTEs than MAX_SCAN_WINDOW MB/sec. */
#define MAX_SCAN_WINDOW 2560

static unsigned int task_scan_min(struct task_struct *p)
{
	unsigned int scan_size = READ_ONCE(sysctl_numa_balancing_scan_size);
	unsigned int scan, floor;
	unsigned int windows = 1;

	if (scan_size < MAX_SCAN_WINDOW)
		windows = MAX_SCAN_WINDOW / scan_size;
	floor = 1000 / windows;

	scan = sysctl_numa_balancing_scan_period_min / task_nr_scan_windows(p);
	return max_t(unsigned int, floor, scan);
}

static unsigned int task_scan_start(struct task_struct *p)
{
	unsigned long smin = task_scan_min(p);
	unsigned long period = smin;
	struct numa_group *ng;

	/* Scale the maximum scan period with the amount of shared memory. */
	rcu_read_lock();
	ng = rcu_dereference(p->numa_group);
	if (ng) {
		unsigned long shared = group_faults_shared(ng);
		unsigned long private = group_faults_priv(ng);

		period *= atomic_read(&ng->refcount);
		period *= shared + 1;
		period /= private + shared + 1;
	}
	rcu_read_unlock();

	return max(smin, period);
}

static unsigned int task_scan_max(struct task_struct *p)
{
	unsigned long smin = task_scan_min(p);
	unsigned long smax;
	struct numa_group *ng;

	/* Watch for min being lower than max due to floor calculations */
	smax = sysctl_numa_balancing_scan_period_max / task_nr_scan_windows(p);

	/* Scale the maximum scan period with the amount of shared memory. */
	ng = deref_curr_numa_group(p);
	if (ng) {
		unsigned long shared = group_faults_shared(ng);
		unsigned long private = group_faults_priv(ng);
		unsigned long period = smax;

		period *= atomic_read(&ng->refcount);
		period *= shared + 1;
		period /= private + shared + 1;

		smax = max(smax, period);
	}

	return max(smin, smax);
}

void init_numa_balancing(unsigned long clone_flags, struct task_struct *p)
{
	int mm_users = 0;
	struct mm_struct *mm = p->mm;

	if (mm) {
		mm_users = atomic_read(&mm->mm_users);
		if (mm_users == 1) {
			mm->numa_next_scan = jiffies + msecs_to_jiffies(sysctl_numa_balancing_scan_delay);
			mm->numa_scan_seq = 0;
		}
	}
	p->node_stamp			= 0;
	p->numa_scan_seq		= mm ? mm->numa_scan_seq : 0;
	p->numa_scan_period		= sysctl_numa_balancing_scan_delay;
	p->numa_work.next		= &p->numa_work;
	p->numa_faults			= NULL;
	RCU_INIT_POINTER(p->numa_group, NULL);
	p->last_task_numa_placement	= 0;
	p->last_sum_exec_runtime	= 0;

	/* New address space, reset the preferred nid */
	if (!(clone_flags & CLONE_VM)) {
		p->numa_preferred_nid = -1;
		return;
	}

	/*
	 * New thread, keep existing numa_preferred_nid which should be copied
	 * already by arch_dup_task_struct but stagger when scans start.
	 */
	if (mm) {
		unsigned int delay;

		delay = min_t(unsigned int, task_scan_max(current),
			current->numa_scan_period * mm_users * NSEC_PER_MSEC);
		delay += 2 * TICK_NSEC;
		p->node_stamp = delay;
	}
}

static void account_numa_enqueue(struct rq *rq, struct task_struct *p)
{
	rq->nr_numa_running += (p->numa_preferred_nid != -1);
	rq->nr_preferred_running += (p->numa_preferred_nid == task_node(p));
}

static void account_numa_dequeue(struct rq *rq, struct task_struct *p)
{
	rq->nr_numa_running -= (p->numa_preferred_nid != -1);
	rq->nr_preferred_running -= (p->numa_preferred_nid == task_node(p));
}

/* Shared or private faults. */
#define NR_NUMA_HINT_FAULT_TYPES 2

/* Memory and CPU locality */
#define NR_NUMA_HINT_FAULT_STATS (NR_NUMA_HINT_FAULT_TYPES * 2)

/* Averaged statistics, and temporary buffers. */
#define NR_NUMA_HINT_FAULT_BUCKETS (NR_NUMA_HINT_FAULT_STATS * 2)

pid_t task_numa_group_id(struct task_struct *p)
{
	struct numa_group *ng;
	pid_t gid = 0;

	rcu_read_lock();
	ng = rcu_dereference(p->numa_group);
	if (ng)
		gid = ng->gid;
	rcu_read_unlock();

	return gid;
}

/*
 * The averaged statistics, shared & private, memory & CPU,
 * occupy the first half of the array. The second half of the
 * array is for current counters, which are averaged into the
 * first set by task_numa_placement.
 */
static inline int task_faults_idx(enum numa_faults_stats s, int nid, int priv)
{
	return NR_NUMA_HINT_FAULT_TYPES * (s * nr_node_ids + nid) + priv;
}

static inline unsigned long task_faults(struct task_struct *p, int nid)
{
	if (!p->numa_faults)
		return 0;

	return p->numa_faults[task_faults_idx(NUMA_MEM, nid, 0)] +
		p->numa_faults[task_faults_idx(NUMA_MEM, nid, 1)];
}

static inline unsigned long group_faults(struct task_struct *p, int nid)
{
	struct numa_group *ng = deref_task_numa_group(p);

	if (!ng)
		return 0;

	return ng->faults[task_faults_idx(NUMA_MEM, nid, 0)] +
		ng->faults[task_faults_idx(NUMA_MEM, nid, 1)];
}

static inline unsigned long group_faults_cpu(struct numa_group *group, int nid)
{
	return group->faults_cpu[task_faults_idx(NUMA_MEM, nid, 0)] +
		group->faults_cpu[task_faults_idx(NUMA_MEM, nid, 1)];
}

static inline unsigned long group_faults_priv(struct numa_group *ng)
{
	unsigned long faults = 0;
	int node;

	for_each_online_node(node) {
		faults += ng->faults[task_faults_idx(NUMA_MEM, node, 1)];
	}

	return faults;
}

static inline unsigned long group_faults_shared(struct numa_group *ng)
{
	unsigned long faults = 0;
	int node;

	for_each_online_node(node) {
		faults += ng->faults[task_faults_idx(NUMA_MEM, node, 0)];
	}

	return faults;
}

/*
 * A node triggering more than 1/3 as many NUMA faults as the maximum is
 * considered part of a numa group's pseudo-interleaving set. Migrations
 * between these nodes are slowed down, to allow things to settle down.
 */
#define ACTIVE_NODE_FRACTION 3

static bool numa_is_active_node(int nid, struct numa_group *ng)
{
	return group_faults_cpu(ng, nid) * ACTIVE_NODE_FRACTION > ng->max_faults_cpu;
}

/* Handle placement on systems where not all nodes are directly connected. */
static unsigned long score_nearby_nodes(struct task_struct *p, int nid,
					int maxdist, bool task)
{
	unsigned long score = 0;
	int node;

	/*
	 * All nodes are directly connected, and the same distance
	 * from each other. No need for fancy placement algorithms.
	 */
	if (sched_numa_topology_type == NUMA_DIRECT)
		return 0;

	/*
	 * This code is called for each node, introducing N^2 complexity,
	 * which should be ok given the number of nodes rarely exceeds 8.
	 */
	for_each_online_node(node) {
		unsigned long faults;
		int dist = node_distance(nid, node);

		/*
		 * The furthest away nodes in the system are not interesting
		 * for placement; nid was already counted.
		 */
		if (dist == sched_max_numa_distance || node == nid)
			continue;

		/*
		 * On systems with a backplane NUMA topology, compare groups
		 * of nodes, and move tasks towards the group with the most
		 * memory accesses. When comparing two nodes at distance
		 * "hoplimit", only nodes closer by than "hoplimit" are part
		 * of each group. Skip other nodes.
		 */
		if (sched_numa_topology_type == NUMA_BACKPLANE &&
					dist >= maxdist)
			continue;

		/* Add up the faults from nearby nodes. */
		if (task)
			faults = task_faults(p, node);
		else
			faults = group_faults(p, node);

		/*
		 * On systems with a glueless mesh NUMA topology, there are
		 * no fixed "groups of nodes". Instead, nodes that are not
		 * directly connected bounce traffic through intermediate
		 * nodes; a numa_group can occupy any set of nodes.
		 * The further away a node is, the less the faults count.
		 * This seems to result in good task placement.
		 */
		if (sched_numa_topology_type == NUMA_GLUELESS_MESH) {
			faults *= (sched_max_numa_distance - dist);
			faults /= (sched_max_numa_distance - LOCAL_DISTANCE);
		}

		score += faults;
	}

	return score;
}

/*
 * These return the fraction of accesses done by a particular task, or
 * task group, on a particular numa node.  The group weight is given a
 * larger multiplier, in order to group tasks together that are almost
 * evenly spread out between numa nodes.
 */
static inline unsigned long task_weight(struct task_struct *p, int nid,
					int dist)
{
	unsigned long faults, total_faults;

	if (!p->numa_faults)
		return 0;

	total_faults = p->total_numa_faults;

	if (!total_faults)
		return 0;

	faults = task_faults(p, nid);
	faults += score_nearby_nodes(p, nid, dist, true);

	return 1000 * faults / total_faults;
}

static inline unsigned long group_weight(struct task_struct *p, int nid,
					 int dist)
{
	struct numa_group *ng = deref_task_numa_group(p);
	unsigned long faults, total_faults;

	if (!ng)
		return 0;

	total_faults = ng->total_faults;

	if (!total_faults)
		return 0;

	faults = group_faults(p, nid);
	faults += score_nearby_nodes(p, nid, dist, false);

	return 1000 * faults / total_faults;
}

bool should_numa_migrate_memory(struct task_struct *p, struct page * page,
				int src_nid, int dst_cpu)
{
	struct numa_group *ng = deref_curr_numa_group(p);
	int dst_nid = cpu_to_node(dst_cpu);
	int last_cpupid, this_cpupid;

	this_cpupid = cpu_pid_to_cpupid(dst_cpu, current->pid);
	last_cpupid = page_cpupid_xchg_last(page, this_cpupid);

	/*
	 * Allow first faults or private faults to migrate immediately early in
	 * the lifetime of a task. The magic number 4 is based on waiting for
	 * two full passes of the "multi-stage node selection" test that is
	 * executed below.
	 */
	if ((p->numa_preferred_nid == -1 || p->numa_scan_seq <= 4) &&
	    (cpupid_pid_unset(last_cpupid) || cpupid_match_pid(p, last_cpupid)))
		return true;

	/*
	 * Multi-stage node selection is used in conjunction with a periodic
	 * migration fault to build a temporal task<->page relation. By using
	 * a two-stage filter we remove short/unlikely relations.
	 *
	 * Using P(p) ~ n_p / n_t as per frequentist probability, we can equate
	 * a task's usage of a particular page (n_p) per total usage of this
	 * page (n_t) (in a given time-span) to a probability.
	 *
	 * Our periodic faults will sample this probability and getting the
	 * same result twice in a row, given these samples are fully
	 * independent, is then given by P(n)^2, provided our sample period
	 * is sufficiently short compared to the usage pattern.
	 *
	 * This quadric squishes small probabilities, making it less likely we
	 * act on an unlikely task<->page relation.
	 */
	if (!cpupid_pid_unset(last_cpupid) &&
				cpupid_to_nid(last_cpupid) != dst_nid)
		return false;

	/* Always allow migrate on private faults */
	if (cpupid_match_pid(p, last_cpupid))
		return true;

	/* A shared fault, but p->numa_group has not been set up yet. */
	if (!ng)
		return true;

	/*
	 * Destination node is much more heavily used than the source
	 * node? Allow migration.
	 */
	if (group_faults_cpu(ng, dst_nid) > group_faults_cpu(ng, src_nid) *
					ACTIVE_NODE_FRACTION)
		return true;

	/*
	 * Distribute memory according to CPU & memory use on each node,
	 * with 3/4 hysteresis to avoid unnecessary memory migrations:
	 *
	 * faults_cpu(dst)   3   faults_cpu(src)
	 * --------------- * - > ---------------
	 * faults_mem(dst)   4   faults_mem(src)
	 */
	return group_faults_cpu(ng, dst_nid) * group_faults(p, src_nid) * 3 >
	       group_faults_cpu(ng, src_nid) * group_faults(p, dst_nid) * 4;
}

static unsigned long weighted_cpuload(struct rq *rq);
static unsigned long source_load(int cpu, int type);
static unsigned long target_load(int cpu, int type);

/* Cached statistics for all CPUs within a node */
struct numa_stats {
	unsigned long load;

	/* Total compute capacity of CPUs on a node */
	unsigned long compute_capacity;

	unsigned int nr_running;
};

/*
 * XXX borrowed from update_sg_lb_stats
 */
static void update_numa_stats(struct numa_stats *ns, int nid)
{
	int smt, cpu, cpus = 0;
	unsigned long capacity;

	memset(ns, 0, sizeof(*ns));
	for_each_cpu(cpu, cpumask_of_node(nid)) {
		struct rq *rq = cpu_rq(cpu);

		ns->nr_running += rq->nr_running;
		ns->load += weighted_cpuload(rq);
		ns->compute_capacity += capacity_of(cpu);

		cpus++;
	}

	/*
	 * If we raced with hotplug and there are no CPUs left in our mask
	 * the @ns structure is NULL'ed and task_numa_compare() will
	 * not find this node attractive.
	 *
	 * We'll detect a huge imbalance and bail there.
	 */
	if (!cpus)
		return;

	/* smt := ceil(cpus / capacity), assumes: 1 < smt_power < 2 */
	smt = DIV_ROUND_UP(SCHED_CAPACITY_SCALE * cpus, ns->compute_capacity);
	capacity = cpus / smt; /* cores */

	capacity = min_t(unsigned, capacity,
		DIV_ROUND_CLOSEST(ns->compute_capacity, SCHED_CAPACITY_SCALE));
}

struct task_numa_env {
	struct task_struct *p;

	int src_cpu, src_nid;
	int dst_cpu, dst_nid;

	struct numa_stats src_stats, dst_stats;

	int imbalance_pct;
	int dist;

	struct task_struct *best_task;
	long best_imp;
	int best_cpu;
};

static void task_numa_assign(struct task_numa_env *env,
			     struct task_struct *p, long imp)
{
	struct rq *rq = cpu_rq(env->dst_cpu);

	/* Bail out if run-queue part of active NUMA balance. */
	if (xchg(&rq->numa_migrate_on, 1))
		return;

	/*
	 * Clear previous best_cpu/rq numa-migrate flag, since task now
	 * found a better CPU to move/swap.
	 */
	if (env->best_cpu != -1) {
		rq = cpu_rq(env->best_cpu);
		WRITE_ONCE(rq->numa_migrate_on, 0);
	}

	if (env->best_task)
		put_task_struct(env->best_task);
	if (p)
		get_task_struct(p);

	env->best_task = p;
	env->best_imp = imp;
	env->best_cpu = env->dst_cpu;
}

static bool load_too_imbalanced(long src_load, long dst_load,
				struct task_numa_env *env)
{
	long imb, old_imb;
	long orig_src_load, orig_dst_load;
	long src_capacity, dst_capacity;

	/*
	 * The load is corrected for the CPU capacity available on each node.
	 *
	 * src_load        dst_load
	 * ------------ vs ---------
	 * src_capacity    dst_capacity
	 */
	src_capacity = env->src_stats.compute_capacity;
	dst_capacity = env->dst_stats.compute_capacity;

	imb = abs(dst_load * src_capacity - src_load * dst_capacity);

	orig_src_load = env->src_stats.load;
	orig_dst_load = env->dst_stats.load;

	old_imb = abs(orig_dst_load * src_capacity - orig_src_load * dst_capacity);

	/* Would this change make things worse? */
	return (imb > old_imb);
}

/*
 * Maximum NUMA importance can be 1998 (2*999);
 * SMALLIMP @ 30 would be close to 1998/64.
 * Used to deter task migration.
 */
#define SMALLIMP	30

/*
 * This checks if the overall compute and NUMA accesses of the system would
 * be improved if the source tasks was migrated to the target dst_cpu taking
 * into account that it might be best if task running on the dst_cpu should
 * be exchanged with the source task
 */
static void task_numa_compare(struct task_numa_env *env,
			      long taskimp, long groupimp, bool maymove)
{
	struct numa_group *cur_ng, *p_ng = deref_curr_numa_group(env->p);
	struct rq *dst_rq = cpu_rq(env->dst_cpu);
	long imp = p_ng ? groupimp : taskimp;
	struct task_struct *cur;
	long src_load, dst_load;
	int dist = env->dist;
	long moveimp = imp;
	long load;

	if (READ_ONCE(dst_rq->numa_migrate_on))
		return;

	rcu_read_lock();
	cur = task_rcu_dereference(&dst_rq->curr);
	if (cur && ((cur->flags & PF_EXITING) || is_idle_task(cur)))
		cur = NULL;

	/*
	 * Because we have preemption enabled we can get migrated around and
	 * end try selecting ourselves (current == env->p) as a swap candidate.
	 */
	if (cur == env->p)
		goto unlock;

	if (!cur) {
		if (maymove && moveimp >= env->best_imp)
			goto assign;
		else
			goto unlock;
	}

	/*
	 * "imp" is the fault differential for the source task between the
	 * source and destination node. Calculate the total differential for
	 * the source task and potential destination task. The more negative
	 * the value is, the more remote accesses that would be expected to
	 * be incurred if the tasks were swapped.
	 */
	/* Skip this swap candidate if cannot move to the source cpu */
	if (!cpumask_test_cpu(env->src_cpu, &cur->cpus_allowed))
		goto unlock;

	/*
	 * If dst and source tasks are in the same NUMA group, or not
	 * in any group then look only at task weights.
	 */
	cur_ng = rcu_dereference(cur->numa_group);
	if (cur_ng == p_ng) {
		imp = taskimp + task_weight(cur, env->src_nid, dist) -
		      task_weight(cur, env->dst_nid, dist);
		/*
		 * Add some hysteresis to prevent swapping the
		 * tasks within a group over tiny differences.
		 */
		if (cur_ng)
			imp -= imp / 16;
	} else {
		/*
		 * Compare the group weights. If a task is all by itself
		 * (not part of a group), use the task weight instead.
		 */
		if (cur_ng && p_ng)
			imp += group_weight(cur, env->src_nid, dist) -
			       group_weight(cur, env->dst_nid, dist);
		else
			imp += task_weight(cur, env->src_nid, dist) -
			       task_weight(cur, env->dst_nid, dist);
	}

	if (maymove && moveimp > imp && moveimp > env->best_imp) {
		imp = moveimp;
		cur = NULL;
		goto assign;
	}

	/*
	 * If the NUMA importance is less than SMALLIMP,
	 * task migration might only result in ping pong
	 * of tasks and also hurt performance due to cache
	 * misses.
	 */
	if (imp < SMALLIMP || imp <= env->best_imp + SMALLIMP / 2)
		goto unlock;

	/*
	 * In the overloaded case, try and keep the load balanced.
	 */
	load = task_h_load(env->p) - task_h_load(cur);
	if (!load)
		goto assign;

	dst_load = env->dst_stats.load + load;
	src_load = env->src_stats.load - load;

	if (load_too_imbalanced(src_load, dst_load, env))
		goto unlock;

assign:
	/*
	 * One idle CPU per node is evaluated for a task numa move.
	 * Call select_idle_sibling to maybe find a better one.
	 */
	if (!cur) {
		/*
		 * select_idle_siblings() uses an per-CPU cpumask that
		 * can be used from IRQ context.
		 */
		local_irq_disable();
		env->dst_cpu = select_idle_sibling(env->p, env->src_cpu,
						   env->dst_cpu);
		local_irq_enable();
	}

	task_numa_assign(env, cur, imp);
unlock:
	rcu_read_unlock();
}

static void task_numa_find_cpu(struct task_numa_env *env,
				long taskimp, long groupimp)
{
	long src_load, dst_load, load;
	bool maymove = false;
	int cpu;

	load = task_h_load(env->p);
	dst_load = env->dst_stats.load + load;
	src_load = env->src_stats.load - load;

	/*
	 * If the improvement from just moving env->p direction is better
	 * than swapping tasks around, check if a move is possible.
	 */
	maymove = !load_too_imbalanced(src_load, dst_load, env);

	for_each_cpu(cpu, cpumask_of_node(env->dst_nid)) {
		/* Skip this CPU if the source task cannot migrate */
		if (!cpumask_test_cpu(cpu, &env->p->cpus_allowed))
			continue;

		env->dst_cpu = cpu;
		task_numa_compare(env, taskimp, groupimp, maymove);
	}
}

static int task_numa_migrate(struct task_struct *p)
{
	struct task_numa_env env = {
		.p = p,

		.src_cpu = task_cpu(p),
		.src_nid = task_node(p),

		.imbalance_pct = 112,

		.best_task = NULL,
		.best_imp = 0,
		.best_cpu = -1,
	};
	unsigned long taskweight, groupweight;
	struct sched_domain *sd;
	long taskimp, groupimp;
	struct numa_group *ng;
	struct rq *best_rq;
	int nid, ret, dist;

	/*
	 * Pick the lowest SD_NUMA domain, as that would have the smallest
	 * imbalance and would be the first to start moving tasks about.
	 *
	 * And we want to avoid any moving of tasks about, as that would create
	 * random movement of tasks -- counter the numa conditions we're trying
	 * to satisfy here.
	 */
	rcu_read_lock();
	sd = rcu_dereference(per_cpu(sd_numa, env.src_cpu));
	if (sd)
		env.imbalance_pct = 100 + (sd->imbalance_pct - 100) / 2;
	rcu_read_unlock();

	/*
	 * Cpusets can break the scheduler domain tree into smaller
	 * balance domains, some of which do not cross NUMA boundaries.
	 * Tasks that are "trapped" in such domains cannot be migrated
	 * elsewhere, so there is no point in (re)trying.
	 */
	if (unlikely(!sd)) {
		sched_setnuma(p, task_node(p));
		return -EINVAL;
	}

	env.dst_nid = p->numa_preferred_nid;
	dist = env.dist = node_distance(env.src_nid, env.dst_nid);
	taskweight = task_weight(p, env.src_nid, dist);
	groupweight = group_weight(p, env.src_nid, dist);
	update_numa_stats(&env.src_stats, env.src_nid);
	taskimp = task_weight(p, env.dst_nid, dist) - taskweight;
	groupimp = group_weight(p, env.dst_nid, dist) - groupweight;
	update_numa_stats(&env.dst_stats, env.dst_nid);

	/* Try to find a spot on the preferred nid. */
	task_numa_find_cpu(&env, taskimp, groupimp);

	/*
	 * Look at other nodes in these cases:
	 * - there is no space available on the preferred_nid
	 * - the task is part of a numa_group that is interleaved across
	 *   multiple NUMA nodes; in order to better consolidate the group,
	 *   we need to check other locations.
	 */
	ng = deref_curr_numa_group(p);
	if (env.best_cpu == -1 || (ng && ng->active_nodes > 1)) {
		for_each_online_node(nid) {
			if (nid == env.src_nid || nid == p->numa_preferred_nid)
				continue;

			dist = node_distance(env.src_nid, env.dst_nid);
			if (sched_numa_topology_type == NUMA_BACKPLANE &&
						dist != env.dist) {
				taskweight = task_weight(p, env.src_nid, dist);
				groupweight = group_weight(p, env.src_nid, dist);
			}

			/* Only consider nodes where both task and groups benefit */
			taskimp = task_weight(p, nid, dist) - taskweight;
			groupimp = group_weight(p, nid, dist) - groupweight;
			if (taskimp < 0 && groupimp < 0)
				continue;

			env.dist = dist;
			env.dst_nid = nid;
			update_numa_stats(&env.dst_stats, env.dst_nid);
			task_numa_find_cpu(&env, taskimp, groupimp);
		}
	}

	/*
	 * If the task is part of a workload that spans multiple NUMA nodes,
	 * and is migrating into one of the workload's active nodes, remember
	 * this node as the task's preferred numa node, so the workload can
	 * settle down.
	 * A task that migrated to a second choice node will be better off
	 * trying for a better one later. Do not set the preferred node here.
	 */
	if (ng) {
		if (env.best_cpu == -1)
			nid = env.src_nid;
		else
			nid = cpu_to_node(env.best_cpu);

		if (nid != p->numa_preferred_nid)
			sched_setnuma(p, nid);
	}

	/* No better CPU than the current one was found. */
	if (env.best_cpu == -1)
		return -EAGAIN;

	best_rq = cpu_rq(env.best_cpu);
	if (env.best_task == NULL) {
		ret = migrate_task_to(p, env.best_cpu);
		WRITE_ONCE(best_rq->numa_migrate_on, 0);
		if (ret != 0)
			trace_sched_stick_numa(p, env.src_cpu, env.best_cpu);
		return ret;
	}

	ret = migrate_swap(p, env.best_task, env.best_cpu, env.src_cpu);
	WRITE_ONCE(best_rq->numa_migrate_on, 0);

	if (ret != 0)
		trace_sched_stick_numa(p, env.src_cpu, task_cpu(env.best_task));
	put_task_struct(env.best_task);
	return ret;
}

/* Attempt to migrate a task to a CPU on the preferred node. */
static void numa_migrate_preferred(struct task_struct *p)
{
	unsigned long interval = HZ;

	/* This task has no NUMA fault statistics yet */
	if (unlikely(p->numa_preferred_nid == -1 || !p->numa_faults))
		return;

	/* Periodically retry migrating the task to the preferred node */
	interval = min(interval, msecs_to_jiffies(p->numa_scan_period) / 16);
	p->numa_migrate_retry = jiffies + interval;

	/* Success if task is already running on preferred CPU */
	if (task_node(p) == p->numa_preferred_nid)
		return;

	/* Otherwise, try migrate to a CPU on the preferred node */
	task_numa_migrate(p);
}

/*
 * Find out how many nodes on the workload is actively running on. Do this by
 * tracking the nodes from which NUMA hinting faults are triggered. This can
 * be different from the set of nodes where the workload's memory is currently
 * located.
 */
static void numa_group_count_active_nodes(struct numa_group *numa_group)
{
	unsigned long faults, max_faults = 0;
	int nid, active_nodes = 0;

	for_each_online_node(nid) {
		faults = group_faults_cpu(numa_group, nid);
		if (faults > max_faults)
			max_faults = faults;
	}

	for_each_online_node(nid) {
		faults = group_faults_cpu(numa_group, nid);
		if (faults * ACTIVE_NODE_FRACTION > max_faults)
			active_nodes++;
	}

	numa_group->max_faults_cpu = max_faults;
	numa_group->active_nodes = active_nodes;
}

/*
 * When adapting the scan rate, the period is divided into NUMA_PERIOD_SLOTS
 * increments. The more local the fault statistics are, the higher the scan
 * period will be for the next scan window. If local/(local+remote) ratio is
 * below NUMA_PERIOD_THRESHOLD (where range of ratio is 1..NUMA_PERIOD_SLOTS)
 * the scan period will decrease. Aim for 70% local accesses.
 */
#define NUMA_PERIOD_SLOTS 10
#define NUMA_PERIOD_THRESHOLD 7

/*
 * Increase the scan period (slow down scanning) if the majority of
 * our memory is already on our local node, or if the majority of
 * the page accesses are shared with other processes.
 * Otherwise, decrease the scan period.
 */
static void update_task_scan_period(struct task_struct *p,
			unsigned long shared, unsigned long private)
{
	unsigned int period_slot;
	int lr_ratio, ps_ratio;
	int diff;

	unsigned long remote = p->numa_faults_locality[0];
	unsigned long local = p->numa_faults_locality[1];

	/*
	 * If there were no record hinting faults then either the task is
	 * completely idle or all activity is areas that are not of interest
	 * to automatic numa balancing. Related to that, if there were failed
	 * migration then it implies we are migrating too quickly or the local
	 * node is overloaded. In either case, scan slower
	 */
	if (local + shared == 0 || p->numa_faults_locality[2]) {
		p->numa_scan_period = min(p->numa_scan_period_max,
			p->numa_scan_period << 1);

		p->mm->numa_next_scan = jiffies +
			msecs_to_jiffies(p->numa_scan_period);

		return;
	}

	/*
	 * Prepare to scale scan period relative to the current period.
	 *	 == NUMA_PERIOD_THRESHOLD scan period stays the same
	 *       <  NUMA_PERIOD_THRESHOLD scan period decreases (scan faster)
	 *	 >= NUMA_PERIOD_THRESHOLD scan period increases (scan slower)
	 */
	period_slot = DIV_ROUND_UP(p->numa_scan_period, NUMA_PERIOD_SLOTS);
	lr_ratio = (local * NUMA_PERIOD_SLOTS) / (local + remote);
	ps_ratio = (private * NUMA_PERIOD_SLOTS) / (private + shared);

	if (ps_ratio >= NUMA_PERIOD_THRESHOLD) {
		/*
		 * Most memory accesses are local. There is no need to
		 * do fast NUMA scanning, since memory is already local.
		 */
		int slot = ps_ratio - NUMA_PERIOD_THRESHOLD;
		if (!slot)
			slot = 1;
		diff = slot * period_slot;
	} else if (lr_ratio >= NUMA_PERIOD_THRESHOLD) {
		/*
		 * Most memory accesses are shared with other tasks.
		 * There is no point in continuing fast NUMA scanning,
		 * since other tasks may just move the memory elsewhere.
		 */
		int slot = lr_ratio - NUMA_PERIOD_THRESHOLD;
		if (!slot)
			slot = 1;
		diff = slot * period_slot;
	} else {
		/*
		 * Private memory faults exceed (SLOTS-THRESHOLD)/SLOTS,
		 * yet they are not on the local NUMA node. Speed up
		 * NUMA scanning to get the memory moved over.
		 */
		int ratio = max(lr_ratio, ps_ratio);
		diff = -(NUMA_PERIOD_THRESHOLD - ratio) * period_slot;
	}

	p->numa_scan_period = clamp(p->numa_scan_period + diff,
			task_scan_min(p), task_scan_max(p));
	memset(p->numa_faults_locality, 0, sizeof(p->numa_faults_locality));
}

/*
 * Get the fraction of time the task has been running since the last
 * NUMA placement cycle. The scheduler keeps similar statistics, but
 * decays those on a 32ms period, which is orders of magnitude off
 * from the dozens-of-seconds NUMA balancing period. Use the scheduler
 * stats only if the task is so new there are no NUMA statistics yet.
 */
static u64 numa_get_avg_runtime(struct task_struct *p, u64 *period)
{
	u64 runtime, delta, now;
	/* Use the start of this time slice to avoid calculations. */
	now = p->se.exec_start;
	runtime = p->se.sum_exec_runtime;

	if (p->last_task_numa_placement) {
		delta = runtime - p->last_sum_exec_runtime;
		*period = now - p->last_task_numa_placement;

		/* Avoid time going backwards, prevent potential divide error: */
		if (unlikely((s64)*period < 0))
			*period = 0;
	} else {
		delta = p->se.avg.load_sum;
		*period = LOAD_AVG_MAX;
	}

	p->last_sum_exec_runtime = runtime;
	p->last_task_numa_placement = now;

	return delta;
}

/*
 * Determine the preferred nid for a task in a numa_group. This needs to
 * be done in a way that produces consistent results with group_weight,
 * otherwise workloads might not converge.
 */
static int preferred_group_nid(struct task_struct *p, int nid)
{
	nodemask_t nodes;
	int dist;

	/* Direct connections between all NUMA nodes. */
	if (sched_numa_topology_type == NUMA_DIRECT)
		return nid;

	/*
	 * On a system with glueless mesh NUMA topology, group_weight
	 * scores nodes according to the number of NUMA hinting faults on
	 * both the node itself, and on nearby nodes.
	 */
	if (sched_numa_topology_type == NUMA_GLUELESS_MESH) {
		unsigned long score, max_score = 0;
		int node, max_node = nid;

		dist = sched_max_numa_distance;

		for_each_online_node(node) {
			score = group_weight(p, node, dist);
			if (score > max_score) {
				max_score = score;
				max_node = node;
			}
		}
		return max_node;
	}

	/*
	 * Finding the preferred nid in a system with NUMA backplane
	 * interconnect topology is more involved. The goal is to locate
	 * tasks from numa_groups near each other in the system, and
	 * untangle workloads from different sides of the system. This requires
	 * searching down the hierarchy of node groups, recursively searching
	 * inside the highest scoring group of nodes. The nodemask tricks
	 * keep the complexity of the search down.
	 */
	nodes = node_online_map;
	for (dist = sched_max_numa_distance; dist > LOCAL_DISTANCE; dist--) {
		unsigned long max_faults = 0;
		nodemask_t max_group = NODE_MASK_NONE;
		int a, b;

		/* Are there nodes at this distance from each other? */
		if (!find_numa_distance(dist))
			continue;

		for_each_node_mask(a, nodes) {
			unsigned long faults = 0;
			nodemask_t this_group;
			nodes_clear(this_group);

			/* Sum group's NUMA faults; includes a==b case. */
			for_each_node_mask(b, nodes) {
				if (node_distance(a, b) < dist) {
					faults += group_faults(p, b);
					node_set(b, this_group);
					node_clear(b, nodes);
				}
			}

			/* Remember the top group. */
			if (faults > max_faults) {
				max_faults = faults;
				max_group = this_group;
				/*
				 * subtle: at the smallest distance there is
				 * just one node left in each "group", the
				 * winner is the preferred nid.
				 */
				nid = a;
			}
		}
		/* Next round, evaluate the nodes within max_group. */
		if (!max_faults)
			break;
		nodes = max_group;
	}
	return nid;
}

static void task_numa_placement(struct task_struct *p)
{
	int seq, nid, max_nid = -1;
	unsigned long max_faults = 0;
	unsigned long fault_types[2] = { 0, 0 };
	unsigned long total_faults;
	u64 runtime, period;
	spinlock_t *group_lock = NULL;
	struct numa_group *ng;

	/*
	 * The p->mm->numa_scan_seq field gets updated without
	 * exclusive access. Use READ_ONCE() here to ensure
	 * that the field is read in a single access:
	 */
	seq = READ_ONCE(p->mm->numa_scan_seq);
	if (p->numa_scan_seq == seq)
		return;
	p->numa_scan_seq = seq;
	p->numa_scan_period_max = task_scan_max(p);

	total_faults = p->numa_faults_locality[0] +
		       p->numa_faults_locality[1];
	runtime = numa_get_avg_runtime(p, &period);

	/* If the task is part of a group prevent parallel updates to group stats */
	ng = deref_curr_numa_group(p);
	if (ng) {
		group_lock = &ng->lock;
		spin_lock_irq(group_lock);
	}

	/* Find the node with the highest number of faults */
	for_each_online_node(nid) {
		/* Keep track of the offsets in numa_faults array */
		int mem_idx, membuf_idx, cpu_idx, cpubuf_idx;
		unsigned long faults = 0, group_faults = 0;
		int priv;

		for (priv = 0; priv < NR_NUMA_HINT_FAULT_TYPES; priv++) {
			long diff, f_diff, f_weight;

			mem_idx = task_faults_idx(NUMA_MEM, nid, priv);
			membuf_idx = task_faults_idx(NUMA_MEMBUF, nid, priv);
			cpu_idx = task_faults_idx(NUMA_CPU, nid, priv);
			cpubuf_idx = task_faults_idx(NUMA_CPUBUF, nid, priv);

			/* Decay existing window, copy faults since last scan */
			diff = p->numa_faults[membuf_idx] - p->numa_faults[mem_idx] / 2;
			fault_types[priv] += p->numa_faults[membuf_idx];
			p->numa_faults[membuf_idx] = 0;

			/*
			 * Normalize the faults_from, so all tasks in a group
			 * count according to CPU use, instead of by the raw
			 * number of faults. Tasks with little runtime have
			 * little over-all impact on throughput, and thus their
			 * faults are less important.
			 */
			f_weight = div64_u64(runtime << 16, period + 1);
			f_weight = (f_weight * p->numa_faults[cpubuf_idx]) /
				   (total_faults + 1);
			f_diff = f_weight - p->numa_faults[cpu_idx] / 2;
			p->numa_faults[cpubuf_idx] = 0;

			p->numa_faults[mem_idx] += diff;
			p->numa_faults[cpu_idx] += f_diff;
			faults += p->numa_faults[mem_idx];
			p->total_numa_faults += diff;
			if (ng) {
				/*
				 * safe because we can only change our own group
				 *
				 * mem_idx represents the offset for a given
				 * nid and priv in a specific region because it
				 * is at the beginning of the numa_faults array.
				 */
				ng->faults[mem_idx] += diff;
				ng->faults_cpu[mem_idx] += f_diff;
				ng->total_faults += diff;
				group_faults += ng->faults[mem_idx];
			}
		}

		if (!ng) {
			if (faults > max_faults) {
				max_faults = faults;
				max_nid = nid;
			}
		} else if (group_faults > max_faults) {
			max_faults = group_faults;
			max_nid = nid;
		}
	}

	if (ng) {
		numa_group_count_active_nodes(ng);
		spin_unlock_irq(group_lock);
		max_nid = preferred_group_nid(p, max_nid);
	}

	if (max_faults) {
		/* Set the new preferred node */
		if (max_nid != p->numa_preferred_nid)
			sched_setnuma(p, max_nid);
	}

	update_task_scan_period(p, fault_types[0], fault_types[1]);
}

static inline int get_numa_group(struct numa_group *grp)
{
	return atomic_inc_not_zero(&grp->refcount);
}

static inline void put_numa_group(struct numa_group *grp)
{
	if (atomic_dec_and_test(&grp->refcount))
		kfree_rcu(grp, rcu);
}

static void task_numa_group(struct task_struct *p, int cpupid, int flags,
			int *priv)
{
	struct numa_group *grp, *my_grp;
	struct task_struct *tsk;
	bool join = false;
	int cpu = cpupid_to_cpu(cpupid);
	int i;

	if (unlikely(!deref_curr_numa_group(p))) {
		unsigned int size = sizeof(struct numa_group) +
				    4*nr_node_ids*sizeof(unsigned long);

		grp = kzalloc(size, GFP_KERNEL | __GFP_NOWARN);
		if (!grp)
			return;

		atomic_set(&grp->refcount, 1);
		grp->active_nodes = 1;
		grp->max_faults_cpu = 0;
		spin_lock_init(&grp->lock);
		grp->gid = p->pid;
		/* Second half of the array tracks nids where faults happen */
		grp->faults_cpu = grp->faults + NR_NUMA_HINT_FAULT_TYPES *
						nr_node_ids;

		for (i = 0; i < NR_NUMA_HINT_FAULT_STATS * nr_node_ids; i++)
			grp->faults[i] = p->numa_faults[i];

		grp->total_faults = p->total_numa_faults;

		grp->nr_tasks++;
		rcu_assign_pointer(p->numa_group, grp);
	}

	rcu_read_lock();
	tsk = READ_ONCE(cpu_rq(cpu)->curr);

	if (!cpupid_match_pid(tsk, cpupid))
		goto no_join;

	grp = rcu_dereference(tsk->numa_group);
	if (!grp)
		goto no_join;

	my_grp = deref_curr_numa_group(p);
	if (grp == my_grp)
		goto no_join;

	/*
	 * Only join the other group if its bigger; if we're the bigger group,
	 * the other task will join us.
	 */
	if (my_grp->nr_tasks > grp->nr_tasks)
		goto no_join;

	/*
	 * Tie-break on the grp address.
	 */
	if (my_grp->nr_tasks == grp->nr_tasks && my_grp > grp)
		goto no_join;

	/* Always join threads in the same process. */
	if (tsk->mm == current->mm)
		join = true;

	/* Simple filter to avoid false positives due to PID collisions */
	if (flags & TNF_SHARED)
		join = true;

	/* Update priv based on whether false sharing was detected */
	*priv = !join;

	if (join && !get_numa_group(grp))
		goto no_join;

	rcu_read_unlock();

	if (!join)
		return;

	BUG_ON(irqs_disabled());
	double_lock_irq(&my_grp->lock, &grp->lock);

	for (i = 0; i < NR_NUMA_HINT_FAULT_STATS * nr_node_ids; i++) {
		my_grp->faults[i] -= p->numa_faults[i];
		grp->faults[i] += p->numa_faults[i];
	}
	my_grp->total_faults -= p->total_numa_faults;
	grp->total_faults += p->total_numa_faults;

	my_grp->nr_tasks--;
	grp->nr_tasks++;

	spin_unlock(&my_grp->lock);
	spin_unlock_irq(&grp->lock);

	rcu_assign_pointer(p->numa_group, grp);

	put_numa_group(my_grp);
	return;

no_join:
	rcu_read_unlock();
	return;
}

/*
 * Get rid of NUMA staticstics associated with a task (either current or dead).
 * If @final is set, the task is dead and has reached refcount zero, so we can
 * safely free all relevant data structures. Otherwise, there might be
 * concurrent reads from places like load balancing and procfs, and we should
 * reset the data back to default state without freeing ->numa_faults.
 */
void task_numa_free(struct task_struct *p, bool final)
{
	/* safe: p either is current or is being freed by current */
	struct numa_group *grp = rcu_dereference_raw(p->numa_group);
	unsigned long *numa_faults = p->numa_faults;
	unsigned long flags;
	int i;

	if (!numa_faults)
		return;

	if (grp) {
		spin_lock_irqsave(&grp->lock, flags);
		for (i = 0; i < NR_NUMA_HINT_FAULT_STATS * nr_node_ids; i++)
			grp->faults[i] -= p->numa_faults[i];
		grp->total_faults -= p->total_numa_faults;

		grp->nr_tasks--;
		spin_unlock_irqrestore(&grp->lock, flags);
		RCU_INIT_POINTER(p->numa_group, NULL);
		put_numa_group(grp);
	}

	if (final) {
		p->numa_faults = NULL;
		kfree(numa_faults);
	} else {
		p->total_numa_faults = 0;
		for (i = 0; i < NR_NUMA_HINT_FAULT_STATS * nr_node_ids; i++)
			numa_faults[i] = 0;
	}
}

/*
 * Got a PROT_NONE fault for a page on @node.
 */
void task_numa_fault(int last_cpupid, int mem_node, int pages, int flags)
{
	struct task_struct *p = current;
	bool migrated = flags & TNF_MIGRATED;
	int cpu_node = task_node(current);
	int local = !!(flags & TNF_FAULT_LOCAL);
	struct numa_group *ng;
	int priv;

	if (!static_branch_likely(&sched_numa_balancing))
		return;

	/* for example, ksmd faulting in a user's mm */
	if (!p->mm)
		return;

	/* Allocate buffer to track faults on a per-node basis */
	if (unlikely(!p->numa_faults)) {
		int size = sizeof(*p->numa_faults) *
			   NR_NUMA_HINT_FAULT_BUCKETS * nr_node_ids;

		p->numa_faults = kzalloc(size, GFP_KERNEL|__GFP_NOWARN);
		if (!p->numa_faults)
			return;

		p->total_numa_faults = 0;
		memset(p->numa_faults_locality, 0, sizeof(p->numa_faults_locality));
	}

	/*
	 * First accesses are treated as private, otherwise consider accesses
	 * to be private if the accessing pid has not changed
	 */
	if (unlikely(last_cpupid == (-1 & LAST_CPUPID_MASK))) {
		priv = 1;
	} else {
		priv = cpupid_match_pid(p, last_cpupid);
		if (!priv && !(flags & TNF_NO_GROUP))
			task_numa_group(p, last_cpupid, flags, &priv);
	}

	/*
	 * If a workload spans multiple NUMA nodes, a shared fault that
	 * occurs wholly within the set of nodes that the workload is
	 * actively using should be counted as local. This allows the
	 * scan rate to slow down when a workload has settled down.
	 */
	ng = deref_curr_numa_group(p);
	if (!priv && !local && ng && ng->active_nodes > 1 &&
				numa_is_active_node(cpu_node, ng) &&
				numa_is_active_node(mem_node, ng))
		local = 1;

	/*
	 * Retry task to preferred node migration periodically, in case it
	 * case it previously failed, or the scheduler moved us.
	 */
	if (time_after(jiffies, p->numa_migrate_retry)) {
		task_numa_placement(p);
		numa_migrate_preferred(p);
	}

	if (migrated)
		p->numa_pages_migrated += pages;
	if (flags & TNF_MIGRATE_FAIL)
		p->numa_faults_locality[2] += pages;

	p->numa_faults[task_faults_idx(NUMA_MEMBUF, mem_node, priv)] += pages;
	p->numa_faults[task_faults_idx(NUMA_CPUBUF, cpu_node, priv)] += pages;
	p->numa_faults_locality[local] += pages;
}

static void reset_ptenuma_scan(struct task_struct *p)
{
	/*
	 * We only did a read acquisition of the mmap sem, so
	 * p->mm->numa_scan_seq is written to without exclusive access
	 * and the update is not guaranteed to be atomic. That's not
	 * much of an issue though, since this is just used for
	 * statistical sampling. Use READ_ONCE/WRITE_ONCE, which are not
	 * expensive, to avoid any form of compiler optimizations:
	 */
	WRITE_ONCE(p->mm->numa_scan_seq, READ_ONCE(p->mm->numa_scan_seq) + 1);
	p->mm->numa_scan_offset = 0;
}

/*
 * The expensive part of numa migration is done from task_work context.
 * Triggered from task_tick_numa().
 */
void task_numa_work(struct callback_head *work)
{
	unsigned long migrate, next_scan, now = jiffies;
	struct task_struct *p = current;
	struct mm_struct *mm = p->mm;
	u64 runtime = p->se.sum_exec_runtime;
	struct vm_area_struct *vma;
	unsigned long start, end;
	unsigned long nr_pte_updates = 0;
	long pages, virtpages;

	SCHED_WARN_ON(p != container_of(work, struct task_struct, numa_work));

	work->next = work; /* protect against double add */
	/*
	 * Who cares about NUMA placement when they're dying.
	 *
	 * NOTE: make sure not to dereference p->mm before this check,
	 * exit_task_work() happens _after_ exit_mm() so we could be called
	 * without p->mm even though we still had it when we enqueued this
	 * work.
	 */
	if (p->flags & PF_EXITING)
		return;

	if (!mm->numa_next_scan) {
		mm->numa_next_scan = now +
			msecs_to_jiffies(sysctl_numa_balancing_scan_delay);
	}

	/*
	 * Enforce maximal scan/migration frequency..
	 */
	migrate = mm->numa_next_scan;
	if (time_before(now, migrate))
		return;

	if (p->numa_scan_period == 0) {
		p->numa_scan_period_max = task_scan_max(p);
		p->numa_scan_period = task_scan_start(p);
	}

	next_scan = now + msecs_to_jiffies(p->numa_scan_period);
	if (cmpxchg(&mm->numa_next_scan, migrate, next_scan) != migrate)
		return;

	/*
	 * Delay this task enough that another task of this mm will likely win
	 * the next time around.
	 */
	p->node_stamp += 2 * TICK_NSEC;

	start = mm->numa_scan_offset;
	pages = sysctl_numa_balancing_scan_size;
	pages <<= 20 - PAGE_SHIFT; /* MB in pages */
	virtpages = pages * 8;	   /* Scan up to this much virtual space */
	if (!pages)
		return;


	if (!down_read_trylock(&mm->mmap_sem))
		return;
	vma = find_vma(mm, start);
	if (!vma) {
		reset_ptenuma_scan(p);
		start = 0;
		vma = mm->mmap;
	}
	for (; vma; vma = vma->vm_next) {
		if (!vma_migratable(vma) || !vma_policy_mof(vma) ||
			is_vm_hugetlb_page(vma) || (vma->vm_flags & VM_MIXEDMAP)) {
			continue;
		}

		/*
		 * Shared library pages mapped by multiple processes are not
		 * migrated as it is expected they are cache replicated. Avoid
		 * hinting faults in read-only file-backed mappings or the vdso
		 * as migrating the pages will be of marginal benefit.
		 */
		if (!vma->vm_mm ||
		    (vma->vm_file && (vma->vm_flags & (VM_READ|VM_WRITE)) == (VM_READ)))
			continue;

		/*
		 * Skip inaccessible VMAs to avoid any confusion between
		 * PROT_NONE and NUMA hinting ptes
		 */
		if (!(vma->vm_flags & (VM_READ | VM_EXEC | VM_WRITE)))
			continue;

		do {
			start = max(start, vma->vm_start);
			end = ALIGN(start + (pages << PAGE_SHIFT), HPAGE_SIZE);
			end = min(end, vma->vm_end);
			nr_pte_updates = change_prot_numa(vma, start, end);

			/*
			 * Try to scan sysctl_numa_balancing_size worth of
			 * hpages that have at least one present PTE that
			 * is not already pte-numa. If the VMA contains
			 * areas that are unused or already full of prot_numa
			 * PTEs, scan up to virtpages, to skip through those
			 * areas faster.
			 */
			if (nr_pte_updates)
				pages -= (end - start) >> PAGE_SHIFT;
			virtpages -= (end - start) >> PAGE_SHIFT;

			start = end;
			if (pages <= 0 || virtpages <= 0)
				goto out;

			cond_resched();
		} while (end != vma->vm_end);
	}

out:
	/*
	 * It is possible to reach the end of the VMA list but the last few
	 * VMAs are not guaranteed to the vma_migratable. If they are not, we
	 * would find the !migratable VMA on the next scan but not reset the
	 * scanner to the start so check it now.
	 */
	if (vma)
		mm->numa_scan_offset = start;
	else
		reset_ptenuma_scan(p);
	up_read(&mm->mmap_sem);

	/*
	 * Make sure tasks use at least 32x as much time to run other code
	 * than they used here, to limit NUMA PTE scanning overhead to 3% max.
	 * Usually update_task_scan_period slows down scanning enough; on an
	 * overloaded system we need to limit overhead on a per task basis.
	 */
	if (unlikely(p->se.sum_exec_runtime != runtime)) {
		u64 diff = p->se.sum_exec_runtime - runtime;
		p->node_stamp += 32 * diff;
	}
}

/*
 * Drive the periodic memory faults..
 */
void task_tick_numa(struct rq *rq, struct task_struct *curr)
{
	struct callback_head *work = &curr->numa_work;
	u64 period, now;

	/*
	 * We don't care about NUMA placement if we don't have memory.
	 */
	if ((curr->flags & (PF_EXITING | PF_KTHREAD)) || work->next != work)
		return;

	/*
	 * Using runtime rather than walltime has the dual advantage that
	 * we (mostly) drive the selection from busy threads and that the
	 * task needs to have done some actual work before we bother with
	 * NUMA placement.
	 */
	now = curr->se.sum_exec_runtime;
	period = (u64)curr->numa_scan_period * NSEC_PER_MSEC;

	if (now > curr->node_stamp + period) {
		if (!curr->node_stamp)
			curr->numa_scan_period = task_scan_start(curr);
		curr->node_stamp += period;

		if (!time_before(jiffies, curr->mm->numa_next_scan)) {
			init_task_work(work, task_numa_work); /* TODO: move this into sched_fork() */
			task_work_add(curr, work, true);
		}
	}
}

static void update_scan_period(struct task_struct *p, int new_cpu)
{
	int src_nid = cpu_to_node(task_cpu(p));
	int dst_nid = cpu_to_node(new_cpu);

	if (!static_branch_likely(&sched_numa_balancing))
		return;

	if (!p->mm || !p->numa_faults || (p->flags & PF_EXITING))
		return;

	if (src_nid == dst_nid)
		return;

	/*
	 * Allow resets if faults have been trapped before one scan
	 * has completed. This is most likely due to a new task that
	 * is pulled cross-node due to wakeups or load balancing.
	 */
	if (p->numa_scan_seq) {
		/*
		 * Avoid scan adjustments if moving to the preferred
		 * node or if the task was not previously running on
		 * the preferred node.
		 */
		if (dst_nid == p->numa_preferred_nid ||
		    (p->numa_preferred_nid != -1 && src_nid != p->numa_preferred_nid))
			return;
	}

	p->numa_scan_period = task_scan_start(p);
}

#else
static void task_tick_numa(struct rq *rq, struct task_struct *curr)
{
}

static inline void account_numa_enqueue(struct rq *rq, struct task_struct *p)
{
}

static inline void account_numa_dequeue(struct rq *rq, struct task_struct *p)
{
}

static inline void update_scan_period(struct task_struct *p, int new_cpu)
{
}

#endif /* CONFIG_NUMA_BALANCING */

static void
account_entity_enqueue(struct cfs_rq *cfs_rq, struct sched_entity *se)
{
	update_load_add(&cfs_rq->load, se->load.weight);
	if (!parent_entity(se))
		update_load_add(&rq_of(cfs_rq)->load, se->load.weight);
#ifdef CONFIG_SMP
	if (entity_is_task(se)) {
		struct rq *rq = rq_of(cfs_rq);

		account_numa_enqueue(rq, task_of(se));
		list_add(&se->group_node, &rq->cfs_tasks);
	}
#endif
	cfs_rq->nr_running++;
}

static void
account_entity_dequeue(struct cfs_rq *cfs_rq, struct sched_entity *se)
{
	update_load_sub(&cfs_rq->load, se->load.weight);
	if (!parent_entity(se))
		update_load_sub(&rq_of(cfs_rq)->load, se->load.weight);
#ifdef CONFIG_SMP
	if (entity_is_task(se)) {
		account_numa_dequeue(rq_of(cfs_rq), task_of(se));
		list_del_init(&se->group_node);
	}
#endif
	cfs_rq->nr_running--;
}

/*
 * Signed add and clamp on underflow.
 *
 * Explicitly do a load-store to ensure the intermediate value never hits
 * memory. This allows lockless observations without ever seeing the negative
 * values.
 */
#define add_positive(_ptr, _val) do {                           \
	typeof(_ptr) ptr = (_ptr);                              \
	typeof(_val) val = (_val);                              \
	typeof(*ptr) res, var = READ_ONCE(*ptr);                \
								\
	res = var + val;                                        \
								\
	if (val < 0 && res > var)                               \
		res = 0;                                        \
								\
	WRITE_ONCE(*ptr, res);                                  \
} while (0)

/*
 * Unsigned subtract and clamp on underflow.
 *
 * Explicitly do a load-store to ensure the intermediate value never hits
 * memory. This allows lockless observations without ever seeing the negative
 * values.
 */
#define sub_positive(_ptr, _val) do {				\
	typeof(_ptr) ptr = (_ptr);				\
	typeof(*ptr) val = (_val);				\
	typeof(*ptr) res, var = READ_ONCE(*ptr);		\
	res = var - val;					\
	if (res > var)						\
		res = 0;					\
	WRITE_ONCE(*ptr, res);					\
} while (0)

#ifdef CONFIG_SMP
static inline void
enqueue_runnable_load_avg(struct cfs_rq *cfs_rq, struct sched_entity *se)
{
	cfs_rq->runnable_weight += se->runnable_weight;

	cfs_rq->avg.runnable_load_avg += se->avg.runnable_load_avg;
	cfs_rq->avg.runnable_load_sum += se_runnable(se) * se->avg.runnable_load_sum;
}

static inline void
dequeue_runnable_load_avg(struct cfs_rq *cfs_rq, struct sched_entity *se)
{
	cfs_rq->runnable_weight -= se->runnable_weight;

	sub_positive(&cfs_rq->avg.runnable_load_avg, se->avg.runnable_load_avg);
	sub_positive(&cfs_rq->avg.runnable_load_sum,
		     se_runnable(se) * se->avg.runnable_load_sum);
}

static inline void
enqueue_load_avg(struct cfs_rq *cfs_rq, struct sched_entity *se)
{
	cfs_rq->avg.load_avg += se->avg.load_avg;
	cfs_rq->avg.load_sum += se_weight(se) * se->avg.load_sum;
}

static inline void
dequeue_load_avg(struct cfs_rq *cfs_rq, struct sched_entity *se)
{
	sub_positive(&cfs_rq->avg.load_avg, se->avg.load_avg);
	sub_positive(&cfs_rq->avg.load_sum, se_weight(se) * se->avg.load_sum);
}
#else
static inline void
enqueue_runnable_load_avg(struct cfs_rq *cfs_rq, struct sched_entity *se) { }
static inline void
dequeue_runnable_load_avg(struct cfs_rq *cfs_rq, struct sched_entity *se) { }
static inline void
enqueue_load_avg(struct cfs_rq *cfs_rq, struct sched_entity *se) { }
static inline void
dequeue_load_avg(struct cfs_rq *cfs_rq, struct sched_entity *se) { }
#endif

static void reweight_entity(struct cfs_rq *cfs_rq, struct sched_entity *se,
			    unsigned long weight, unsigned long runnable)
{
	if (se->on_rq) {
		/* commit outstanding execution time */
		if (cfs_rq->curr == se)
			update_curr(cfs_rq);
		account_entity_dequeue(cfs_rq, se);
		dequeue_runnable_load_avg(cfs_rq, se);
	}
	dequeue_load_avg(cfs_rq, se);

	se->runnable_weight = runnable;
	update_load_set(&se->load, weight);

#ifdef CONFIG_SMP
	do {
		u32 divider = LOAD_AVG_MAX - 1024 + se->avg.period_contrib;

		se->avg.load_avg = div_u64(se_weight(se) * se->avg.load_sum, divider);
		se->avg.runnable_load_avg =
			div_u64(se_runnable(se) * se->avg.runnable_load_sum, divider);
	} while (0);
#endif

	enqueue_load_avg(cfs_rq, se);
	if (se->on_rq) {
		account_entity_enqueue(cfs_rq, se);
		enqueue_runnable_load_avg(cfs_rq, se);
	}
}

void reweight_task(struct task_struct *p, int prio)
{
	struct sched_entity *se = &p->se;
	struct cfs_rq *cfs_rq = cfs_rq_of(se);
	struct load_weight *load = &se->load;
	unsigned long weight = scale_load(sched_prio_to_weight[prio]);

	reweight_entity(cfs_rq, se, weight, weight);
	load->inv_weight = sched_prio_to_wmult[prio];
}

#ifdef CONFIG_FAIR_GROUP_SCHED
#ifdef CONFIG_SMP
/*
 * All this does is approximate the hierarchical proportion which includes that
 * global sum we all love to hate.
 *
 * That is, the weight of a group entity, is the proportional share of the
 * group weight based on the group runqueue weights. That is:
 *
 *                     tg->weight * grq->load.weight
 *   ge->load.weight = -----------------------------               (1)
 *                       \Sum grq->load.weight
 *
 * Now, because computing that sum is prohibitively expensive to compute (been
 * there, done that) we approximate it with this average stuff. The average
 * moves slower and therefore the approximation is cheaper and more stable.
 *
 * So instead of the above, we substitute:
 *
 *   grq->load.weight -> grq->avg.load_avg                         (2)
 *
 * which yields the following:
 *
 *                     tg->weight * grq->avg.load_avg
 *   ge->load.weight = ------------------------------              (3)
 *                             tg->load_avg
 *
 * Where: tg->load_avg ~= \Sum grq->avg.load_avg
 *
 * That is shares_avg, and it is right (given the approximation (2)).
 *
 * The problem with it is that because the average is slow -- it was designed
 * to be exactly that of course -- this leads to transients in boundary
 * conditions. In specific, the case where the group was idle and we start the
 * one task. It takes time for our CPU's grq->avg.load_avg to build up,
 * yielding bad latency etc..
 *
 * Now, in that special case (1) reduces to:
 *
 *                     tg->weight * grq->load.weight
 *   ge->load.weight = ----------------------------- = tg->weight   (4)
 *                         grp->load.weight
 *
 * That is, the sum collapses because all other CPUs are idle; the UP scenario.
 *
 * So what we do is modify our approximation (3) to approach (4) in the (near)
 * UP case, like:
 *
 *   ge->load.weight =
 *
 *              tg->weight * grq->load.weight
 *     ---------------------------------------------------         (5)
 *     tg->load_avg - grq->avg.load_avg + grq->load.weight
 *
 * But because grq->load.weight can drop to 0, resulting in a divide by zero,
 * we need to use grq->avg.load_avg as its lower bound, which then gives:
 *
 *
 *                     tg->weight * grq->load.weight
 *   ge->load.weight = -----------------------------		   (6)
 *                             tg_load_avg'
 *
 * Where:
 *
 *   tg_load_avg' = tg->load_avg - grq->avg.load_avg +
 *                  max(grq->load.weight, grq->avg.load_avg)
 *
 * And that is shares_weight and is icky. In the (near) UP case it approaches
 * (4) while in the normal case it approaches (3). It consistently
 * overestimates the ge->load.weight and therefore:
 *
 *   \Sum ge->load.weight >= tg->weight
 *
 * hence icky!
 */
static long calc_group_shares(struct cfs_rq *cfs_rq)
{
	long tg_weight, tg_shares, load, shares;
	struct task_group *tg = cfs_rq->tg;

	tg_shares = READ_ONCE(tg->shares);

	load = max(scale_load_down(cfs_rq->load.weight), cfs_rq->avg.load_avg);

	tg_weight = atomic_long_read(&tg->load_avg);

	/* Ensure tg_weight >= load */
	tg_weight -= cfs_rq->tg_load_avg_contrib;
	tg_weight += load;

	shares = (tg_shares * load);
	if (tg_weight)
		shares /= tg_weight;

	/*
	 * MIN_SHARES has to be unscaled here to support per-CPU partitioning
	 * of a group with small tg->shares value. It is a floor value which is
	 * assigned as a minimum load.weight to the sched_entity representing
	 * the group on a CPU.
	 *
	 * E.g. on 64-bit for a group with tg->shares of scale_load(15)=15*1024
	 * on an 8-core system with 8 tasks each runnable on one CPU shares has
	 * to be 15*1024*1/8=1920 instead of scale_load(MIN_SHARES)=2*1024. In
	 * case no task is runnable on a CPU MIN_SHARES=2 should be returned
	 * instead of 0.
	 */
	return clamp_t(long, shares, MIN_SHARES, tg_shares);
}

/*
 * This calculates the effective runnable weight for a group entity based on
 * the group entity weight calculated above.
 *
 * Because of the above approximation (2), our group entity weight is
 * an load_avg based ratio (3). This means that it includes blocked load and
 * does not represent the runnable weight.
 *
 * Approximate the group entity's runnable weight per ratio from the group
 * runqueue:
 *
 *					     grq->avg.runnable_load_avg
 *   ge->runnable_weight = ge->load.weight * -------------------------- (7)
 *						 grq->avg.load_avg
 *
 * However, analogous to above, since the avg numbers are slow, this leads to
 * transients in the from-idle case. Instead we use:
 *
 *   ge->runnable_weight = ge->load.weight *
 *
 *		max(grq->avg.runnable_load_avg, grq->runnable_weight)
 *		-----------------------------------------------------	(8)
 *		      max(grq->avg.load_avg, grq->load.weight)
 *
 * Where these max() serve both to use the 'instant' values to fix the slow
 * from-idle and avoid the /0 on to-idle, similar to (6).
 */
static long calc_group_runnable(struct cfs_rq *cfs_rq, long shares)
{
	long runnable, load_avg;

	load_avg = max(cfs_rq->avg.load_avg,
		       scale_load_down(cfs_rq->load.weight));

	runnable = max(cfs_rq->avg.runnable_load_avg,
		       scale_load_down(cfs_rq->runnable_weight));

	runnable *= shares;
	if (load_avg)
		runnable /= load_avg;

	return clamp_t(long, runnable, MIN_SHARES, shares);
}
#endif /* CONFIG_SMP */

static inline int throttled_hierarchy(struct cfs_rq *cfs_rq);

/*
 * Recomputes the group entity based on the current state of its group
 * runqueue.
 */
static void update_cfs_group(struct sched_entity *se)
{
	struct cfs_rq *gcfs_rq = group_cfs_rq(se);
	long shares, runnable;

	if (!gcfs_rq)
		return;

	if (throttled_hierarchy(gcfs_rq))
		return;

#ifndef CONFIG_SMP
	runnable = shares = READ_ONCE(gcfs_rq->tg->shares);

	if (likely(se->load.weight == shares))
		return;
#else
	shares   = calc_group_shares(gcfs_rq);
	runnable = calc_group_runnable(gcfs_rq, shares);
#endif

	reweight_entity(cfs_rq_of(se), se, shares, runnable);
}

#else /* CONFIG_FAIR_GROUP_SCHED */
static inline void update_cfs_group(struct sched_entity *se)
{
}
#endif /* CONFIG_FAIR_GROUP_SCHED */

static inline void cfs_rq_util_change(struct cfs_rq *cfs_rq, int flags)
{
	struct rq *rq = rq_of(cfs_rq);

	if (&rq->cfs == cfs_rq || (flags & SCHED_CPUFREQ_MIGRATION)) {
		/*
		 * There are a few boundary cases this might miss but it should
		 * get called often enough that that should (hopefully) not be
		 * a real problem.
		 *
		 * It will not get called when we go idle, because the idle
		 * thread is a different class (!fair), nor will the utilization
		 * number include things like RT tasks.
		 *
		 * As is, the util number is not freq-invariant (we'd have to
		 * implement arch_scale_freq_capacity() for that).
		 *
		 * See cpu_util().
		 */
		cpufreq_update_util(rq, flags);
	}
}

static inline int per_task_boost(struct task_struct *p)
{
	if (p->boost_period) {
		if (sched_clock() > p->boost_expires) {
			p->boost_period = 0;
			p->boost_expires = 0;
			p->boost = 0;
		}
	}
	return p->boost;
}

#ifdef CONFIG_SMP
#ifdef CONFIG_FAIR_GROUP_SCHED
/**
 * update_tg_load_avg - update the tg's load avg
 * @cfs_rq: the cfs_rq whose avg changed
 * @force: update regardless of how small the difference
 *
 * This function 'ensures': tg->load_avg := \Sum tg->cfs_rq[]->avg.load.
 * However, because tg->load_avg is a global value there are performance
 * considerations.
 *
 * In order to avoid having to look at the other cfs_rq's, we use a
 * differential update where we store the last value we propagated. This in
 * turn allows skipping updates if the differential is 'small'.
 *
 * Updating tg's load_avg is necessary before update_cfs_share().
 */
static inline void update_tg_load_avg(struct cfs_rq *cfs_rq, int force)
{
	long delta = cfs_rq->avg.load_avg - cfs_rq->tg_load_avg_contrib;

	/*
	 * No need to update load_avg for root_task_group as it is not used.
	 */
	if (cfs_rq->tg == &root_task_group)
		return;

	if (force || abs(delta) > cfs_rq->tg_load_avg_contrib / 64) {
		atomic_long_add(delta, &cfs_rq->tg->load_avg);
		cfs_rq->tg_load_avg_contrib = cfs_rq->avg.load_avg;

		trace_sched_load_tg(cfs_rq);
	}
}

/*
 * Called within set_task_rq() right before setting a task's CPU. The
 * caller only guarantees p->pi_lock is held; no other assumptions,
 * including the state of rq->lock, should be made.
 */
void set_task_rq_fair(struct sched_entity *se,
		      struct cfs_rq *prev, struct cfs_rq *next)
{
	u64 p_last_update_time;
	u64 n_last_update_time;

	if (!sched_feat(ATTACH_AGE_LOAD))
		return;

	/*
	 * We are supposed to update the task to "current" time, then its up to
	 * date and ready to go to new CPU/cfs_rq. But we have difficulty in
	 * getting what current time is, so simply throw away the out-of-date
	 * time. This will result in the wakee task is less decayed, but giving
	 * the wakee more load sounds not bad.
	 */
	if (!(se->avg.last_update_time && prev))
		return;

#ifndef CONFIG_64BIT
	{
		u64 p_last_update_time_copy;
		u64 n_last_update_time_copy;

		do {
			p_last_update_time_copy = prev->load_last_update_time_copy;
			n_last_update_time_copy = next->load_last_update_time_copy;

			smp_rmb();

			p_last_update_time = prev->avg.last_update_time;
			n_last_update_time = next->avg.last_update_time;

		} while (p_last_update_time != p_last_update_time_copy ||
			 n_last_update_time != n_last_update_time_copy);
	}
#else
	p_last_update_time = prev->avg.last_update_time;
	n_last_update_time = next->avg.last_update_time;
#endif
	__update_load_avg_blocked_se(p_last_update_time, se);
	se->avg.last_update_time = n_last_update_time;
}


/*
 * When on migration a sched_entity joins/leaves the PELT hierarchy, we need to
 * propagate its contribution. The key to this propagation is the invariant
 * that for each group:
 *
 *   ge->avg == grq->avg						(1)
 *
 * _IFF_ we look at the pure running and runnable sums. Because they
 * represent the very same entity, just at different points in the hierarchy.
 *
 * Per the above update_tg_cfs_util() is trivial and simply copies the running
 * sum over (but still wrong, because the group entity and group rq do not have
 * their PELT windows aligned).
 *
 * However, update_tg_cfs_runnable() is more complex. So we have:
 *
 *   ge->avg.load_avg = ge->load.weight * ge->avg.runnable_avg		(2)
 *
 * And since, like util, the runnable part should be directly transferable,
 * the following would _appear_ to be the straight forward approach:
 *
 *   grq->avg.load_avg = grq->load.weight * grq->avg.runnable_avg	(3)
 *
 * And per (1) we have:
 *
 *   ge->avg.runnable_avg == grq->avg.runnable_avg
 *
 * Which gives:
 *
 *                      ge->load.weight * grq->avg.load_avg
 *   ge->avg.load_avg = -----------------------------------		(4)
 *                               grq->load.weight
 *
 * Except that is wrong!
 *
 * Because while for entities historical weight is not important and we
 * really only care about our future and therefore can consider a pure
 * runnable sum, runqueues can NOT do this.
 *
 * We specifically want runqueues to have a load_avg that includes
 * historical weights. Those represent the blocked load, the load we expect
 * to (shortly) return to us. This only works by keeping the weights as
 * integral part of the sum. We therefore cannot decompose as per (3).
 *
 * Another reason this doesn't work is that runnable isn't a 0-sum entity.
 * Imagine a rq with 2 tasks that each are runnable 2/3 of the time. Then the
 * rq itself is runnable anywhere between 2/3 and 1 depending on how the
 * runnable section of these tasks overlap (or not). If they were to perfectly
 * align the rq as a whole would be runnable 2/3 of the time. If however we
 * always have at least 1 runnable task, the rq as a whole is always runnable.
 *
 * So we'll have to approximate.. :/
 *
 * Given the constraint:
 *
 *   ge->avg.running_sum <= ge->avg.runnable_sum <= LOAD_AVG_MAX
 *
 * We can construct a rule that adds runnable to a rq by assuming minimal
 * overlap.
 *
 * On removal, we'll assume each task is equally runnable; which yields:
 *
 *   grq->avg.runnable_sum = grq->avg.load_sum / grq->load.weight
 *
 * XXX: only do this for the part of runnable > running ?
 *
 */

static inline void
update_tg_cfs_util(struct cfs_rq *cfs_rq, struct sched_entity *se, struct cfs_rq *gcfs_rq)
{
	long delta = gcfs_rq->avg.util_avg - se->avg.util_avg;

	/* Nothing to update */
	if (!delta)
		return;

	/*
	 * The relation between sum and avg is:
	 *
	 *   LOAD_AVG_MAX - 1024 + sa->period_contrib
	 *
	 * however, the PELT windows are not aligned between grq and gse.
	 */

	/* Set new sched_entity's utilization */
	se->avg.util_avg = gcfs_rq->avg.util_avg;
	se->avg.util_sum = se->avg.util_avg * LOAD_AVG_MAX;

	/* Update parent cfs_rq utilization */
	add_positive(&cfs_rq->avg.util_avg, delta);
	cfs_rq->avg.util_sum = cfs_rq->avg.util_avg * LOAD_AVG_MAX;
}

static inline void
update_tg_cfs_runnable(struct cfs_rq *cfs_rq, struct sched_entity *se, struct cfs_rq *gcfs_rq)
{
	long delta_avg, running_sum, runnable_sum = gcfs_rq->prop_runnable_sum;
	unsigned long runnable_load_avg, load_avg;
	u64 runnable_load_sum, load_sum = 0;
	s64 delta_sum;

	if (!runnable_sum)
		return;

	gcfs_rq->prop_runnable_sum = 0;

	if (runnable_sum >= 0) {
		/*
		 * Add runnable; clip at LOAD_AVG_MAX. Reflects that until
		 * the CPU is saturated running == runnable.
		 */
		runnable_sum += se->avg.load_sum;
		runnable_sum = min(runnable_sum, (long)LOAD_AVG_MAX);
	} else {
		/*
		 * Estimate the new unweighted runnable_sum of the gcfs_rq by
		 * assuming all tasks are equally runnable.
		 */
		if (scale_load_down(gcfs_rq->load.weight)) {
			load_sum = div_s64(gcfs_rq->avg.load_sum,
				scale_load_down(gcfs_rq->load.weight));
		}

		/* But make sure to not inflate se's runnable */
		runnable_sum = min(se->avg.load_sum, load_sum);
	}

	/*
	 * runnable_sum can't be lower than running_sum
	 * Rescale running sum to be in the same range as runnable sum
	 * running_sum is in [0 : LOAD_AVG_MAX <<  SCHED_CAPACITY_SHIFT]
	 * runnable_sum is in [0 : LOAD_AVG_MAX]
	 */
	running_sum = se->avg.util_sum >> SCHED_CAPACITY_SHIFT;
	runnable_sum = max(runnable_sum, running_sum);

	load_sum = (s64)se_weight(se) * runnable_sum;
	load_avg = div_s64(load_sum, LOAD_AVG_MAX);

	delta_sum = load_sum - (s64)se_weight(se) * se->avg.load_sum;
	delta_avg = load_avg - se->avg.load_avg;

	se->avg.load_sum = runnable_sum;
	se->avg.load_avg = load_avg;
	add_positive(&cfs_rq->avg.load_avg, delta_avg);
	add_positive(&cfs_rq->avg.load_sum, delta_sum);

	runnable_load_sum = (s64)se_runnable(se) * runnable_sum;
	runnable_load_avg = div_s64(runnable_load_sum, LOAD_AVG_MAX);
	delta_sum = runnable_load_sum - se_weight(se) * se->avg.runnable_load_sum;
	delta_avg = runnable_load_avg - se->avg.runnable_load_avg;

	se->avg.runnable_load_sum = runnable_sum;
	se->avg.runnable_load_avg = runnable_load_avg;

	if (se->on_rq) {
		add_positive(&cfs_rq->avg.runnable_load_avg, delta_avg);
		add_positive(&cfs_rq->avg.runnable_load_sum, delta_sum);
	}
}

static inline void add_tg_cfs_propagate(struct cfs_rq *cfs_rq, long runnable_sum)
{
	cfs_rq->propagate = 1;
	cfs_rq->prop_runnable_sum += runnable_sum;
}

/* Update task and its cfs_rq load average */
static inline int propagate_entity_load_avg(struct sched_entity *se)
{
	struct cfs_rq *cfs_rq, *gcfs_rq;

	if (entity_is_task(se))
		return 0;

	gcfs_rq = group_cfs_rq(se);
	if (!gcfs_rq->propagate)
		return 0;

	gcfs_rq->propagate = 0;

	cfs_rq = cfs_rq_of(se);

	add_tg_cfs_propagate(cfs_rq, gcfs_rq->prop_runnable_sum);

	update_tg_cfs_util(cfs_rq, se, gcfs_rq);
	update_tg_cfs_runnable(cfs_rq, se, gcfs_rq);

	trace_sched_load_cfs_rq(cfs_rq);
	trace_sched_load_se(se);

	return 1;
}

/*
 * Check if we need to update the load and the utilization of a blocked
 * group_entity:
 */
static inline bool skip_blocked_update(struct sched_entity *se)
{
	struct cfs_rq *gcfs_rq = group_cfs_rq(se);

	/*
	 * If sched_entity still have not zero load or utilization, we have to
	 * decay it:
	 */
	if (se->avg.load_avg || se->avg.util_avg)
		return false;

	/*
	 * If there is a pending propagation, we have to update the load and
	 * the utilization of the sched_entity:
	 */
	if (gcfs_rq->propagate)
		return false;

	/*
	 * Otherwise, the load and the utilization of the sched_entity is
	 * already zero and there is no pending propagation, so it will be a
	 * waste of time to try to decay it:
	 */
	return true;
}

#else /* CONFIG_FAIR_GROUP_SCHED */

static inline void update_tg_load_avg(struct cfs_rq *cfs_rq, int force) {}

static inline int propagate_entity_load_avg(struct sched_entity *se)
{
	return 0;
}

static inline void add_tg_cfs_propagate(struct cfs_rq *cfs_rq, long runnable_sum) {}

#endif /* CONFIG_FAIR_GROUP_SCHED */

/**
 * update_cfs_rq_load_avg - update the cfs_rq's load/util averages
 * @now: current time, as per cfs_rq_clock_pelt()
 * @cfs_rq: cfs_rq to update
 *
 * The cfs_rq avg is the direct sum of all its entities (blocked and runnable)
 * avg. The immediate corollary is that all (fair) tasks must be attached, see
 * post_init_entity_util_avg().
 *
 * cfs_rq->avg is used for task_h_load() and update_cfs_share() for example.
 *
 * Returns true if the load decayed or we removed load.
 *
 * Since both these conditions indicate a changed cfs_rq->avg.load we should
 * call update_tg_load_avg() when this function returns true.
 */
static inline int
update_cfs_rq_load_avg(u64 now, struct cfs_rq *cfs_rq)
{
	unsigned long removed_load = 0, removed_util = 0, removed_runnable_sum = 0;
	struct sched_avg *sa = &cfs_rq->avg;
	int decayed = 0;

	if (cfs_rq->removed.nr) {
		unsigned long r;
		u32 divider = LOAD_AVG_MAX - 1024 + sa->period_contrib;

		raw_spin_lock(&cfs_rq->removed.lock);
		swap(cfs_rq->removed.util_avg, removed_util);
		swap(cfs_rq->removed.load_avg, removed_load);
		swap(cfs_rq->removed.runnable_sum, removed_runnable_sum);
		cfs_rq->removed.nr = 0;
		raw_spin_unlock(&cfs_rq->removed.lock);

		r = removed_load;
		sub_positive(&sa->load_avg, r);
		sub_positive(&sa->load_sum, r * divider);

		r = removed_util;
		sub_positive(&sa->util_avg, r);
		sub_positive(&sa->util_sum, r * divider);

		add_tg_cfs_propagate(cfs_rq, -(long)removed_runnable_sum);

		decayed = 1;
	}

	decayed |= __update_load_avg_cfs_rq(now, cfs_rq);

#ifndef CONFIG_64BIT
	smp_wmb();
	cfs_rq->load_last_update_time_copy = sa->last_update_time;
#endif

	if (decayed)
		cfs_rq_util_change(cfs_rq, 0);

	return decayed;
}

/**
 * attach_entity_load_avg - attach this entity to its cfs_rq load avg
 * @cfs_rq: cfs_rq to attach to
 * @se: sched_entity to attach
 * @flags: migration hints
 *
 * Must call update_cfs_rq_load_avg() before this, since we rely on
 * cfs_rq->avg.last_update_time being current.
 */
static void attach_entity_load_avg(struct cfs_rq *cfs_rq, struct sched_entity *se, int flags)
{
	u32 divider = LOAD_AVG_MAX - 1024 + cfs_rq->avg.period_contrib;

	/*
	 * When we attach the @se to the @cfs_rq, we must align the decay
	 * window because without that, really weird and wonderful things can
	 * happen.
	 *
	 * XXX illustrate
	 */
	se->avg.last_update_time = cfs_rq->avg.last_update_time;
	se->avg.period_contrib = cfs_rq->avg.period_contrib;

	/*
	 * Hell(o) Nasty stuff.. we need to recompute _sum based on the new
	 * period_contrib. This isn't strictly correct, but since we're
	 * entirely outside of the PELT hierarchy, nobody cares if we truncate
	 * _sum a little.
	 */
	se->avg.util_sum = se->avg.util_avg * divider;

	se->avg.load_sum = divider;
	if (se_weight(se)) {
		se->avg.load_sum =
			div_u64(se->avg.load_avg * se->avg.load_sum, se_weight(se));
	}

	se->avg.runnable_load_sum = se->avg.load_sum;

	enqueue_load_avg(cfs_rq, se);
	cfs_rq->avg.util_avg += se->avg.util_avg;
	cfs_rq->avg.util_sum += se->avg.util_sum;

	add_tg_cfs_propagate(cfs_rq, se->avg.load_sum);

	cfs_rq_util_change(cfs_rq, flags);

	trace_sched_load_cfs_rq(cfs_rq);
}

/**
 * detach_entity_load_avg - detach this entity from its cfs_rq load avg
 * @cfs_rq: cfs_rq to detach from
 * @se: sched_entity to detach
 *
 * Must call update_cfs_rq_load_avg() before this, since we rely on
 * cfs_rq->avg.last_update_time being current.
 */
static void detach_entity_load_avg(struct cfs_rq *cfs_rq, struct sched_entity *se)
{
	dequeue_load_avg(cfs_rq, se);
	sub_positive(&cfs_rq->avg.util_avg, se->avg.util_avg);
	sub_positive(&cfs_rq->avg.util_sum, se->avg.util_sum);

	add_tg_cfs_propagate(cfs_rq, -se->avg.load_sum);

	cfs_rq_util_change(cfs_rq, 0);

	trace_sched_load_cfs_rq(cfs_rq);
}

/*
 * Optional action to be done while updating the load average
 */
#define UPDATE_TG	0x1
#define SKIP_AGE_LOAD	0x2
#define DO_ATTACH	0x4

/* Update task and its cfs_rq load average */
static inline void update_load_avg(struct cfs_rq *cfs_rq, struct sched_entity *se, int flags)
{
	u64 now = cfs_rq_clock_pelt(cfs_rq);
	int decayed;

	/*
	 * Track task load average for carrying it to new CPU after migrated, and
	 * track group sched_entity load average for task_h_load calc in migration
	 */
	if (se->avg.last_update_time && !(flags & SKIP_AGE_LOAD))
		__update_load_avg_se(now, cfs_rq, se);

	decayed  = update_cfs_rq_load_avg(now, cfs_rq);
	decayed |= propagate_entity_load_avg(se);

	if (!se->avg.last_update_time && (flags & DO_ATTACH)) {

		/*
		 * DO_ATTACH means we're here from enqueue_entity().
		 * !last_update_time means we've passed through
		 * migrate_task_rq_fair() indicating we migrated.
		 *
		 * IOW we're enqueueing a task on a new CPU.
		 */
		attach_entity_load_avg(cfs_rq, se, SCHED_CPUFREQ_MIGRATION);
		update_tg_load_avg(cfs_rq, 0);

	} else if (decayed && (flags & UPDATE_TG))
		update_tg_load_avg(cfs_rq, 0);
}

#ifndef CONFIG_64BIT
static inline u64 cfs_rq_last_update_time(struct cfs_rq *cfs_rq)
{
	u64 last_update_time_copy;
	u64 last_update_time;

	do {
		last_update_time_copy = cfs_rq->load_last_update_time_copy;
		smp_rmb();
		last_update_time = cfs_rq->avg.last_update_time;
	} while (last_update_time != last_update_time_copy);

	return last_update_time;
}
#else
static inline u64 cfs_rq_last_update_time(struct cfs_rq *cfs_rq)
{
	return cfs_rq->avg.last_update_time;
}
#endif

/*
 * Synchronize entity load avg of dequeued entity without locking
 * the previous rq.
 */
void sync_entity_load_avg(struct sched_entity *se)
{
	struct cfs_rq *cfs_rq = cfs_rq_of(se);
	u64 last_update_time;

	last_update_time = cfs_rq_last_update_time(cfs_rq);
	__update_load_avg_blocked_se(last_update_time, se);
}

/*
 * Task first catches up with cfs_rq, and then subtract
 * itself from the cfs_rq (task must be off the queue now).
 */
void remove_entity_load_avg(struct sched_entity *se)
{
	struct cfs_rq *cfs_rq = cfs_rq_of(se);
	unsigned long flags;

	/*
	 * tasks cannot exit without having gone through wake_up_new_task() ->
	 * post_init_entity_util_avg() which will have added things to the
	 * cfs_rq, so we can remove unconditionally.
	 *
	 * Similarly for groups, they will have passed through
	 * post_init_entity_util_avg() before unregister_sched_fair_group()
	 * calls this.
	 */

	sync_entity_load_avg(se);

	raw_spin_lock_irqsave(&cfs_rq->removed.lock, flags);
	++cfs_rq->removed.nr;
	cfs_rq->removed.util_avg	+= se->avg.util_avg;
	cfs_rq->removed.load_avg	+= se->avg.load_avg;
	cfs_rq->removed.runnable_sum	+= se->avg.load_sum; /* == runnable_sum */
	raw_spin_unlock_irqrestore(&cfs_rq->removed.lock, flags);
}

static inline unsigned long cfs_rq_runnable_load_avg(struct cfs_rq *cfs_rq)
{
	return cfs_rq->avg.runnable_load_avg;
}

static inline unsigned long cfs_rq_load_avg(struct cfs_rq *cfs_rq)
{
	return cfs_rq->avg.load_avg;
}

static int idle_balance(struct rq *this_rq, struct rq_flags *rf);

static inline unsigned long _task_util_est(struct task_struct *p)
{
	struct util_est ue = READ_ONCE(p->se.avg.util_est);

	return max(ue.ewma, ue.enqueued);
}

unsigned long task_util_est(struct task_struct *p)
{
#ifdef CONFIG_SCHED_WALT
	return p->ravg.demand_scaled;
#endif
	return max(task_util(p), _task_util_est(p));
}

#ifdef CONFIG_UCLAMP_TASK
static inline unsigned long uclamp_task_util(struct task_struct *p)
{
	return clamp(task_util_est(p),
		     uclamp_eff_value(p, UCLAMP_MIN),
		     uclamp_eff_value(p, UCLAMP_MAX));
}
#else
static inline unsigned long uclamp_task_util(struct task_struct *p)
{
	return task_util_est(p);
}
#endif

static inline void util_est_enqueue(struct cfs_rq *cfs_rq,
				    struct task_struct *p)
{
	unsigned int enqueued;

	if (!sched_feat(UTIL_EST))
		return;

	/* Update root cfs_rq's estimated utilization */
	enqueued  = cfs_rq->avg.util_est.enqueued;
	enqueued += (_task_util_est(p) | UTIL_AVG_UNCHANGED);
	WRITE_ONCE(cfs_rq->avg.util_est.enqueued, enqueued);

	/* Update plots for Task and CPU estimated utilization */
	trace_sched_util_est_task(p, &p->se.avg);
	trace_sched_util_est_cpu(cpu_of(rq_of(cfs_rq)), cfs_rq);
}

/*
 * Check if a (signed) value is within a specified (unsigned) margin,
 * based on the observation that:
 *
 *     abs(x) < y := (unsigned)(x + y - 1) < (2 * y - 1)
 *
 * NOTE: this only works when value + maring < INT_MAX.
 */
static inline bool within_margin(int value, int margin)
{
	return ((unsigned int)(value + margin - 1) < (2 * margin - 1));
}

static void
util_est_dequeue(struct cfs_rq *cfs_rq, struct task_struct *p, bool task_sleep)
{
	long last_ewma_diff;
	struct util_est ue;
	int cpu;

	if (!sched_feat(UTIL_EST))
		return;

	/* Update root cfs_rq's estimated utilization */
	ue.enqueued  = cfs_rq->avg.util_est.enqueued;
	ue.enqueued -= min_t(unsigned int, ue.enqueued,
			     (_task_util_est(p) | UTIL_AVG_UNCHANGED));
	WRITE_ONCE(cfs_rq->avg.util_est.enqueued, ue.enqueued);

	/* Update plots for CPU's estimated utilization */
	trace_sched_util_est_cpu(cpu_of(rq_of(cfs_rq)), cfs_rq);

	/*
	 * Skip update of task's estimated utilization when the task has not
	 * yet completed an activation, e.g. being migrated.
	 */
	if (!task_sleep)
		return;

	/*
	 * If the PELT values haven't changed since enqueue time,
	 * skip the util_est update.
	 */
	ue = p->se.avg.util_est;
	if (ue.enqueued & UTIL_AVG_UNCHANGED)
		return;

	/*
	 * Reset EWMA on utilization increases, the moving average is used only
	 * to smooth utilization decreases.
	 */
	ue.enqueued = (task_util(p) | UTIL_AVG_UNCHANGED);
	if (sched_feat(UTIL_EST_FASTUP)) {
		if (ue.ewma < ue.enqueued) {
			ue.ewma = ue.enqueued;
			goto done;
		}
	}

	/*
	 * Skip update of task's estimated utilization when its EWMA is
	 * already ~1% close to its last activation value.
	 */
	last_ewma_diff = ue.enqueued - ue.ewma;
	if (within_margin(last_ewma_diff, (SCHED_CAPACITY_SCALE / 100)))
		return;

	/*
	 * To avoid overestimation of actual task utilization, skip updates if
	 * we cannot grant there is idle time in this CPU.
	 */
	cpu = cpu_of(rq_of(cfs_rq));
	if (task_util(p) > capacity_orig_of(cpu))
		return;

	/*
	 * Update Task's estimated utilization
	 *
	 * When *p completes an activation we can consolidate another sample
	 * of the task size. This is done by storing the current PELT value
	 * as ue.enqueued and by using this value to update the Exponential
	 * Weighted Moving Average (EWMA):
	 *
	 *  ewma(t) = w *  task_util(p) + (1-w) * ewma(t-1)
	 *          = w *  task_util(p) +         ewma(t-1)  - w * ewma(t-1)
	 *          = w * (task_util(p) -         ewma(t-1)) +     ewma(t-1)
	 *          = w * (      last_ewma_diff            ) +     ewma(t-1)
	 *          = w * (last_ewma_diff  +  ewma(t-1) / w)
	 *
	 * Where 'w' is the weight of new samples, which is configured to be
	 * 0.25, thus making w=1/4 ( >>= UTIL_EST_WEIGHT_SHIFT)
	 */
	ue.ewma <<= UTIL_EST_WEIGHT_SHIFT;
	ue.ewma  += last_ewma_diff;
	ue.ewma >>= UTIL_EST_WEIGHT_SHIFT;
done:
	WRITE_ONCE(p->se.avg.util_est, ue);

	/* Update plots for Task's estimated utilization */
	trace_sched_util_est_task(p, &p->se.avg);
}

static inline bool
bias_to_this_cpu(struct task_struct *p, int cpu, int start_cpu)
{
	bool base_test = cpumask_test_cpu(cpu, &p->cpus_allowed) &&
			cpu_active(cpu);
	bool start_cap_test = (capacity_orig_of(cpu) >=
					capacity_orig_of(start_cpu));

	return base_test && start_cap_test;
}

static inline bool task_fits_capacity(struct task_struct *p,
					long capacity,
					int cpu)
{
	unsigned int margin;

	/*
	 * Derive upmigration/downmigrate margin wrt the src/dest
	 * CPU.
	 */
	if (capacity_orig_of(task_cpu(p)) > capacity_orig_of(cpu))
		margin = sched_capacity_margin_down[cpu];
	else
		margin = sched_capacity_margin_up[task_cpu(p)];

	return capacity * 1024 > uclamp_task_util(p) * margin;
}

static inline bool task_fits_max(struct task_struct *p, int cpu)
{
	unsigned long capacity = capacity_orig_of(cpu);
	unsigned long max_capacity = cpu_rq(cpu)->rd->max_cpu_capacity.val;
	unsigned long task_boost = per_task_boost(p);

	if (capacity == max_capacity)
		return true;

	if (is_min_capacity_cpu(cpu)) {
		if (task_boost_policy(p) == SCHED_BOOST_ON_BIG ||
			task_boost > 0 ||
			schedtune_task_boost(p) > 0 ||
			walt_should_kick_upmigrate(p, cpu))
			return false;
	} else { /* mid cap cpu */
		if (task_boost > TASK_BOOST_ON_MID)
			return false;
	}

	return task_fits_capacity(p, capacity, cpu);
}

static inline bool task_demand_fits(struct task_struct *p, int cpu)
{
	unsigned long capacity = capacity_orig_of(cpu);
	unsigned long max_capacity = cpu_rq(cpu)->rd->max_cpu_capacity.val;

	if (capacity == max_capacity)
		return true;

	return task_fits_capacity(p, capacity, cpu);
}

struct find_best_target_env {
	int placement_boost;
	int need_idle;
	int fastpath;
	int start_cpu;
	int skip_cpu;
	bool is_rtg;
	bool boosted;
	bool strict_max;
};

static inline void adjust_cpus_for_packing(struct task_struct *p,
			int *target_cpu, int *best_idle_cpu,
			int shallowest_idle_cstate,
			struct find_best_target_env *fbt_env,
			bool boosted)
{
	unsigned long tutil, estimated_capacity;

	if (*best_idle_cpu == -1 || *target_cpu == -1)
		return;

	if (prefer_spread_on_idle(*best_idle_cpu, false))
		fbt_env->need_idle |= 2;

	if (task_rtg_high_prio(p) && walt_nr_rtg_high_prio(*target_cpu) > 0) {
		*target_cpu = -1;
		return;
	}

	if (fbt_env->need_idle || task_placement_boost_enabled(p) || boosted ||
		shallowest_idle_cstate <= 0) {
		*target_cpu = -1;
		return;
	}

	if (task_in_cum_window_demand(cpu_rq(*target_cpu), p))
		tutil = 0;
	else
		tutil = task_util(p);

	estimated_capacity = cpu_util_cum(*target_cpu, tutil);
	estimated_capacity = add_capacity_margin(estimated_capacity,
							*target_cpu);

	/*
	 * If there is only one active CPU and it is already above its current
	 * capacity, avoid placing additional task on the CPU.
	 */
	if (estimated_capacity > capacity_curr_of(*target_cpu)) {
		*target_cpu = -1;
		return;
	}

	if (fbt_env->is_rtg)
		*best_idle_cpu = -1;
}

static inline void update_misfit_status(struct task_struct *p, struct rq *rq)
{
	if (!static_branch_unlikely(&sched_asym_cpucapacity))
		return;

	if (!p) {
		rq->misfit_task_load = 0;
		return;
	}

	if (task_fits_max(p, cpu_of(rq))) {
		rq->misfit_task_load = 0;
		return;
	}

	rq->misfit_task_load = task_h_load(p);
}

#else /* CONFIG_SMP */

#define UPDATE_TG	0x0
#define SKIP_AGE_LOAD	0x0
#define DO_ATTACH	0x0

static inline void update_load_avg(struct cfs_rq *cfs_rq, struct sched_entity *se, int not_used1)
{
	cfs_rq_util_change(cfs_rq, 0);
}

static inline void remove_entity_load_avg(struct sched_entity *se) {}

static inline void
attach_entity_load_avg(struct cfs_rq *cfs_rq, struct sched_entity *se, int flags) {}
static inline void
detach_entity_load_avg(struct cfs_rq *cfs_rq, struct sched_entity *se) {}

static inline int idle_balance(struct rq *rq, struct rq_flags *rf)
{
	return 0;
}

static inline void
util_est_enqueue(struct cfs_rq *cfs_rq, struct task_struct *p) {}

static inline void
util_est_dequeue(struct cfs_rq *cfs_rq, struct task_struct *p,
		 bool task_sleep) {}
static inline void update_misfit_status(struct task_struct *p, struct rq *rq) {}

#endif /* CONFIG_SMP */

static void check_spread(struct cfs_rq *cfs_rq, struct sched_entity *se)
{
#ifdef CONFIG_SCHED_DEBUG
	s64 d = se->vruntime - cfs_rq->min_vruntime;

	if (d < 0)
		d = -d;

	if (d > 3*sysctl_sched_latency)
		schedstat_inc(cfs_rq->nr_spread_over);
#endif
}

static void
place_entity(struct cfs_rq *cfs_rq, struct sched_entity *se, int initial)
{
	u64 vruntime = cfs_rq->min_vruntime;

	/*
	 * The 'current' period is already promised to the current tasks,
	 * however the extra weight of the new task will slow them down a
	 * little, place the new task so that it fits in the slot that
	 * stays open at the end.
	 */
	if (initial && sched_feat(START_DEBIT))
		vruntime += sched_vslice(cfs_rq, se);

	/* sleeps up to a single latency don't count. */
	if (!initial) {
		unsigned long thresh = sysctl_sched_latency;

		/*
		 * Halve their sleep time's effect, to allow
		 * for a gentler effect of sleepers:
		 */
		if (sched_feat(GENTLE_FAIR_SLEEPERS))
			thresh >>= 1;

		vruntime -= thresh;
#ifdef CONFIG_SCHED_WALT
		if (entity_is_task(se)) {
			if ((per_task_boost(task_of(se)) ==
					TASK_BOOST_STRICT_MAX) ||
					walt_low_latency_task(task_of(se)) ||
					task_rtg_high_prio(task_of(se))) {
				vruntime -= sysctl_sched_latency;
				vruntime -= thresh;
				se->vruntime = vruntime;
				return;
			}
		}
#endif
	}

	/* ensure we never gain time by being placed backwards. */
	se->vruntime = max_vruntime(se->vruntime, vruntime);
}

static void check_enqueue_throttle(struct cfs_rq *cfs_rq);

static inline void check_schedstat_required(void)
{
#ifdef CONFIG_SCHEDSTATS
	if (schedstat_enabled())
		return;

	/* Force schedstat enabled if a dependent tracepoint is active */
	if (trace_sched_stat_wait_enabled()    ||
			trace_sched_stat_sleep_enabled()   ||
			trace_sched_stat_iowait_enabled()  ||
			trace_sched_stat_blocked_enabled() ||
			trace_sched_stat_runtime_enabled())  {
		printk_deferred_once("Scheduler tracepoints stat_sleep, stat_iowait, "
			     "stat_blocked and stat_runtime require the "
			     "kernel parameter schedstats=enable or "
			     "kernel.sched_schedstats=1\n");
	}
#endif
}


/*
 * MIGRATION
 *
 *	dequeue
 *	  update_curr()
 *	    update_min_vruntime()
 *	  vruntime -= min_vruntime
 *
 *	enqueue
 *	  update_curr()
 *	    update_min_vruntime()
 *	  vruntime += min_vruntime
 *
 * this way the vruntime transition between RQs is done when both
 * min_vruntime are up-to-date.
 *
 * WAKEUP (remote)
 *
 *	->migrate_task_rq_fair() (p->state == TASK_WAKING)
 *	  vruntime -= min_vruntime
 *
 *	enqueue
 *	  update_curr()
 *	    update_min_vruntime()
 *	  vruntime += min_vruntime
 *
 * this way we don't have the most up-to-date min_vruntime on the originating
 * CPU and an up-to-date min_vruntime on the destination CPU.
 */

static void
enqueue_entity(struct cfs_rq *cfs_rq, struct sched_entity *se, int flags)
{
	bool renorm = !(flags & ENQUEUE_WAKEUP) || (flags & ENQUEUE_MIGRATED);
	bool curr = cfs_rq->curr == se;

	/*
	 * If we're the current task, we must renormalise before calling
	 * update_curr().
	 */
	if (renorm && curr)
		se->vruntime += cfs_rq->min_vruntime;

	update_curr(cfs_rq);

	/*
	 * Otherwise, renormalise after, such that we're placed at the current
	 * moment in time, instead of some random moment in the past. Being
	 * placed in the past could significantly boost this task to the
	 * fairness detriment of existing tasks.
	 */
	if (renorm && !curr)
		se->vruntime += cfs_rq->min_vruntime;

	/*
	 * When enqueuing a sched_entity, we must:
	 *   - Update loads to have both entity and cfs_rq synced with now.
	 *   - Add its load to cfs_rq->runnable_avg
	 *   - For group_entity, update its weight to reflect the new share of
	 *     its group cfs_rq
	 *   - Add its new weight to cfs_rq->load.weight
	 */
	update_load_avg(cfs_rq, se, UPDATE_TG | DO_ATTACH);
	update_cfs_group(se);
	enqueue_runnable_load_avg(cfs_rq, se);
	account_entity_enqueue(cfs_rq, se);

	if (flags & ENQUEUE_WAKEUP)
		place_entity(cfs_rq, se, 0);

	check_schedstat_required();
	update_stats_enqueue(cfs_rq, se, flags);
	check_spread(cfs_rq, se);
	if (!curr)
		__enqueue_entity(cfs_rq, se);
	se->on_rq = 1;

	if (cfs_rq->nr_running == 1) {
		list_add_leaf_cfs_rq(cfs_rq);
		check_enqueue_throttle(cfs_rq);
	}
}

static void __clear_buddies_last(struct sched_entity *se)
{
	for_each_sched_entity(se) {
		struct cfs_rq *cfs_rq = cfs_rq_of(se);
		if (cfs_rq->last != se)
			break;

		cfs_rq->last = NULL;
	}
}

static void __clear_buddies_next(struct sched_entity *se)
{
	for_each_sched_entity(se) {
		struct cfs_rq *cfs_rq = cfs_rq_of(se);
		if (cfs_rq->next != se)
			break;

		cfs_rq->next = NULL;
	}
}

static void __clear_buddies_skip(struct sched_entity *se)
{
	for_each_sched_entity(se) {
		struct cfs_rq *cfs_rq = cfs_rq_of(se);
		if (cfs_rq->skip != se)
			break;

		cfs_rq->skip = NULL;
	}
}

static void clear_buddies(struct cfs_rq *cfs_rq, struct sched_entity *se)
{
	if (cfs_rq->last == se)
		__clear_buddies_last(se);

	if (cfs_rq->next == se)
		__clear_buddies_next(se);

	if (cfs_rq->skip == se)
		__clear_buddies_skip(se);
}

static __always_inline void return_cfs_rq_runtime(struct cfs_rq *cfs_rq);

static void
dequeue_entity(struct cfs_rq *cfs_rq, struct sched_entity *se, int flags)
{
	/*
	 * Update run-time statistics of the 'current'.
	 */
	update_curr(cfs_rq);

	/*
	 * When dequeuing a sched_entity, we must:
	 *   - Update loads to have both entity and cfs_rq synced with now.
	 *   - Substract its load from the cfs_rq->runnable_avg.
	 *   - Substract its previous weight from cfs_rq->load.weight.
	 *   - For group entity, update its weight to reflect the new share
	 *     of its group cfs_rq.
	 */
	update_load_avg(cfs_rq, se, UPDATE_TG);
	dequeue_runnable_load_avg(cfs_rq, se);

	update_stats_dequeue(cfs_rq, se, flags);

	clear_buddies(cfs_rq, se);

	if (se != cfs_rq->curr)
		__dequeue_entity(cfs_rq, se);
	se->on_rq = 0;
	account_entity_dequeue(cfs_rq, se);

	/*
	 * Normalize after update_curr(); which will also have moved
	 * min_vruntime if @se is the one holding it back. But before doing
	 * update_min_vruntime() again, which will discount @se's position and
	 * can move min_vruntime forward still more.
	 */
	if (!(flags & DEQUEUE_SLEEP))
		se->vruntime -= cfs_rq->min_vruntime;

	/* return excess runtime on last dequeue */
	return_cfs_rq_runtime(cfs_rq);

	update_cfs_group(se);

	/*
	 * Now advance min_vruntime if @se was the entity holding it back,
	 * except when: DEQUEUE_SAVE && !DEQUEUE_MOVE, in this case we'll be
	 * put back on, and if we advance min_vruntime, we'll be placed back
	 * further than we started -- ie. we'll be penalized.
	 */
	if ((flags & (DEQUEUE_SAVE | DEQUEUE_MOVE)) != DEQUEUE_SAVE)
		update_min_vruntime(cfs_rq);
}

/*
 * Preempt the current task with a newly woken task if needed:
 */
static void
check_preempt_tick(struct cfs_rq *cfs_rq, struct sched_entity *curr)
{
	unsigned long ideal_runtime, delta_exec;
	struct sched_entity *se;
	s64 delta;

	ideal_runtime = sched_slice(cfs_rq, curr);
	delta_exec = curr->sum_exec_runtime - curr->prev_sum_exec_runtime;
	if (delta_exec > ideal_runtime) {
		resched_curr(rq_of(cfs_rq));
		/*
		 * The current task ran long enough, ensure it doesn't get
		 * re-elected due to buddy favours.
		 */
		clear_buddies(cfs_rq, curr);
		return;
	}

	/*
	 * Ensure that a task that missed wakeup preemption by a
	 * narrow margin doesn't have to wait for a full slice.
	 * This also mitigates buddy induced latencies under load.
	 */
	if (delta_exec < sysctl_sched_min_granularity)
		return;

	se = __pick_first_entity(cfs_rq);
	delta = curr->vruntime - se->vruntime;

	if (delta < 0)
		return;

	if (delta > ideal_runtime)
		resched_curr(rq_of(cfs_rq));
}

static void
set_next_entity(struct cfs_rq *cfs_rq, struct sched_entity *se)
{
	/* 'current' is not kept within the tree. */
	if (se->on_rq) {
		/*
		 * Any task has to be enqueued before it get to execute on
		 * a CPU. So account for the time it spent waiting on the
		 * runqueue.
		 */
		update_stats_wait_end(cfs_rq, se);
		__dequeue_entity(cfs_rq, se);
		update_load_avg(cfs_rq, se, UPDATE_TG);
	}

	update_stats_curr_start(cfs_rq, se);
	cfs_rq->curr = se;

	/*
	 * Track our maximum slice length, if the CPU's load is at
	 * least twice that of our own weight (i.e. dont track it
	 * when there are only lesser-weight tasks around):
	 */
	if (schedstat_enabled() && rq_of(cfs_rq)->load.weight >= 2*se->load.weight) {
		schedstat_set(se->statistics.slice_max,
			max((u64)schedstat_val(se->statistics.slice_max),
			    se->sum_exec_runtime - se->prev_sum_exec_runtime));
	}

	se->prev_sum_exec_runtime = se->sum_exec_runtime;
}

static int
wakeup_preempt_entity(struct sched_entity *curr, struct sched_entity *se);

/*
 * Pick the next process, keeping these things in mind, in this order:
 * 1) keep things fair between processes/task groups
 * 2) pick the "next" process, since someone really wants that to run
 * 3) pick the "last" process, for cache locality
 * 4) do not run the "skip" process, if something else is available
 */
static struct sched_entity *
pick_next_entity(struct cfs_rq *cfs_rq, struct sched_entity *curr)
{
	struct sched_entity *left = __pick_first_entity(cfs_rq);
	struct sched_entity *se;

	/*
	 * If curr is set we have to see if its left of the leftmost entity
	 * still in the tree, provided there was anything in the tree at all.
	 */
	if (!left || (curr && entity_before(curr, left)))
		left = curr;

	se = left; /* ideally we run the leftmost entity */

	/*
	 * Avoid running the skip buddy, if running something else can
	 * be done without getting too unfair.
	 */
	if (cfs_rq->skip == se) {
		struct sched_entity *second;

		if (se == curr) {
			second = __pick_first_entity(cfs_rq);
		} else {
			second = __pick_next_entity(se);
			if (!second || (curr && entity_before(curr, second)))
				second = curr;
		}

		if (second && wakeup_preempt_entity(second, left) < 1)
			se = second;
	}

	/*
	 * Prefer last buddy, try to return the CPU to a preempted task.
	 */
	if (cfs_rq->last && wakeup_preempt_entity(cfs_rq->last, left) < 1)
		se = cfs_rq->last;

	/*
	 * Someone really wants this to run. If it's not unfair, run it.
	 */
	if (cfs_rq->next && wakeup_preempt_entity(cfs_rq->next, left) < 1)
		se = cfs_rq->next;

	clear_buddies(cfs_rq, se);

	return se;
}

static bool check_cfs_rq_runtime(struct cfs_rq *cfs_rq);

static void put_prev_entity(struct cfs_rq *cfs_rq, struct sched_entity *prev)
{
	/*
	 * If still on the runqueue then deactivate_task()
	 * was not called and update_curr() has to be done:
	 */
	if (prev->on_rq)
		update_curr(cfs_rq);

	/* throttle cfs_rqs exceeding runtime */
	check_cfs_rq_runtime(cfs_rq);

	check_spread(cfs_rq, prev);

	if (prev->on_rq) {
		update_stats_wait_start(cfs_rq, prev);
		/* Put 'current' back into the tree. */
		__enqueue_entity(cfs_rq, prev);
		/* in !on_rq case, update occurred at dequeue */
		update_load_avg(cfs_rq, prev, 0);
	}
	cfs_rq->curr = NULL;
}

static void
entity_tick(struct cfs_rq *cfs_rq, struct sched_entity *curr, int queued)
{
	/*
	 * Update run-time statistics of the 'current'.
	 */
	update_curr(cfs_rq);

	/*
	 * Ensure that runnable average is periodically updated.
	 */
	update_load_avg(cfs_rq, curr, UPDATE_TG);
	update_cfs_group(curr);

#ifdef CONFIG_SCHED_HRTICK
	/*
	 * queued ticks are scheduled to match the slice, so don't bother
	 * validating it and just reschedule.
	 */
	if (queued) {
		resched_curr(rq_of(cfs_rq));
		return;
	}
	/*
	 * don't let the period tick interfere with the hrtick preemption
	 */
	if (!sched_feat(DOUBLE_TICK) &&
			hrtimer_active(&rq_of(cfs_rq)->hrtick_timer))
		return;
#endif

	if (cfs_rq->nr_running > 1)
		check_preempt_tick(cfs_rq, curr);
}


/**************************************************
 * CFS bandwidth control machinery
 */

#ifdef CONFIG_CFS_BANDWIDTH

#ifdef CONFIG_JUMP_LABEL
static struct static_key __cfs_bandwidth_used;

static inline bool cfs_bandwidth_used(void)
{
	return static_key_false(&__cfs_bandwidth_used);
}

void cfs_bandwidth_usage_inc(void)
{
	static_key_slow_inc_cpuslocked(&__cfs_bandwidth_used);
}

void cfs_bandwidth_usage_dec(void)
{
	static_key_slow_dec_cpuslocked(&__cfs_bandwidth_used);
}
#else /* CONFIG_JUMP_LABEL */
static bool cfs_bandwidth_used(void)
{
	return true;
}

void cfs_bandwidth_usage_inc(void) {}
void cfs_bandwidth_usage_dec(void) {}
#endif /* CONFIG_JUMP_LABEL */

/*
 * default period for cfs group bandwidth.
 * default: 0.1s, units: nanoseconds
 */
static inline u64 default_cfs_period(void)
{
	return 100000000ULL;
}

static inline u64 sched_cfs_bandwidth_slice(void)
{
	return (u64)sysctl_sched_cfs_bandwidth_slice * NSEC_PER_USEC;
}

/*
 * Replenish runtime according to assigned quota. We use sched_clock_cpu
 * directly instead of rq->clock to avoid adding additional synchronization
 * around rq->lock.
 *
 * requires cfs_b->lock
 */
void __refill_cfs_bandwidth_runtime(struct cfs_bandwidth *cfs_b)
{
	if (cfs_b->quota != RUNTIME_INF)
		cfs_b->runtime = cfs_b->quota;
}

static inline struct cfs_bandwidth *tg_cfs_bandwidth(struct task_group *tg)
{
	return &tg->cfs_bandwidth;
}

/* rq->task_clock normalized against any time this cfs_rq has spent throttled */
static inline u64 cfs_rq_clock_task(struct cfs_rq *cfs_rq)
{
	if (unlikely(cfs_rq->throttle_count))
		return cfs_rq->throttled_clock_task - cfs_rq->throttled_clock_task_time;

	return rq_clock_task(rq_of(cfs_rq)) - cfs_rq->throttled_clock_task_time;
}

/* returns 0 on failure to allocate runtime */
static int assign_cfs_rq_runtime(struct cfs_rq *cfs_rq)
{
	struct task_group *tg = cfs_rq->tg;
	struct cfs_bandwidth *cfs_b = tg_cfs_bandwidth(tg);
	u64 amount = 0, min_amount;

	/* note: this is a positive sum as runtime_remaining <= 0 */
	min_amount = sched_cfs_bandwidth_slice() - cfs_rq->runtime_remaining;

	raw_spin_lock(&cfs_b->lock);
	if (cfs_b->quota == RUNTIME_INF)
		amount = min_amount;
	else {
		start_cfs_bandwidth(cfs_b);

		if (cfs_b->runtime > 0) {
			amount = min(cfs_b->runtime, min_amount);
			cfs_b->runtime -= amount;
			cfs_b->idle = 0;
		}
	}
	raw_spin_unlock(&cfs_b->lock);

	cfs_rq->runtime_remaining += amount;

	return cfs_rq->runtime_remaining > 0;
}

static void __account_cfs_rq_runtime(struct cfs_rq *cfs_rq, u64 delta_exec)
{
	/* dock delta_exec before expiring quota (as it could span periods) */
	cfs_rq->runtime_remaining -= delta_exec;

	if (likely(cfs_rq->runtime_remaining > 0))
		return;

	if (cfs_rq->throttled)
		return;
	/*
	 * if we're unable to extend our runtime we resched so that the active
	 * hierarchy can be throttled
	 */
	if (!assign_cfs_rq_runtime(cfs_rq) && likely(cfs_rq->curr))
		resched_curr(rq_of(cfs_rq));
}

static __always_inline
void account_cfs_rq_runtime(struct cfs_rq *cfs_rq, u64 delta_exec)
{
	if (!cfs_bandwidth_used() || !cfs_rq->runtime_enabled)
		return;

	__account_cfs_rq_runtime(cfs_rq, delta_exec);
}

static inline int cfs_rq_throttled(struct cfs_rq *cfs_rq)
{
	return cfs_bandwidth_used() && cfs_rq->throttled;
}

/* check whether cfs_rq, or any parent, is throttled */
static inline int throttled_hierarchy(struct cfs_rq *cfs_rq)
{
	return cfs_bandwidth_used() && cfs_rq->throttle_count;
}

/*
 * Ensure that neither of the group entities corresponding to src_cpu or
 * dest_cpu are members of a throttled hierarchy when performing group
 * load-balance operations.
 */
static inline int throttled_lb_pair(struct task_group *tg,
				    int src_cpu, int dest_cpu)
{
	struct cfs_rq *src_cfs_rq, *dest_cfs_rq;

	src_cfs_rq = tg->cfs_rq[src_cpu];
	dest_cfs_rq = tg->cfs_rq[dest_cpu];

	return throttled_hierarchy(src_cfs_rq) ||
	       throttled_hierarchy(dest_cfs_rq);
}

static int tg_unthrottle_up(struct task_group *tg, void *data)
{
	struct rq *rq = data;
	struct cfs_rq *cfs_rq = tg->cfs_rq[cpu_of(rq)];

	cfs_rq->throttle_count--;
	if (!cfs_rq->throttle_count) {
		/* adjust cfs_rq_clock_task() */
		cfs_rq->throttled_clock_task_time += rq_clock_task(rq) -
					     cfs_rq->throttled_clock_task;

		/* Add cfs_rq with already running entity in the list */
		if (cfs_rq->nr_running >= 1)
			list_add_leaf_cfs_rq(cfs_rq);
	}

	return 0;
}

static int tg_throttle_down(struct task_group *tg, void *data)
{
	struct rq *rq = data;
	struct cfs_rq *cfs_rq = tg->cfs_rq[cpu_of(rq)];

	/* group is entering throttled state, stop time */
	if (!cfs_rq->throttle_count) {
		cfs_rq->throttled_clock_task = rq_clock_task(rq);
		list_del_leaf_cfs_rq(cfs_rq);
	}
	cfs_rq->throttle_count++;

	return 0;
}

static void throttle_cfs_rq(struct cfs_rq *cfs_rq)
{
	struct rq *rq = rq_of(cfs_rq);
	struct cfs_bandwidth *cfs_b = tg_cfs_bandwidth(cfs_rq->tg);
	struct sched_entity *se;
	long task_delta, dequeue = 1;
	bool empty;

	se = cfs_rq->tg->se[cpu_of(rq_of(cfs_rq))];

	/* freeze hierarchy runnable averages while throttled */
	rcu_read_lock();
	walk_tg_tree_from(cfs_rq->tg, tg_throttle_down, tg_nop, (void *)rq);
	rcu_read_unlock();

	task_delta = cfs_rq->h_nr_running;
	for_each_sched_entity(se) {
		struct cfs_rq *qcfs_rq = cfs_rq_of(se);
		/* throttled entity or throttle-on-deactivate */
		if (!se->on_rq)
			break;

		if (dequeue)
			dequeue_entity(qcfs_rq, se, DEQUEUE_SLEEP);
		qcfs_rq->h_nr_running -= task_delta;
		walt_dec_throttled_cfs_rq_stats(&qcfs_rq->walt_stats, cfs_rq);

		if (qcfs_rq->load.weight)
			dequeue = 0;
	}

	if (!se) {
		sub_nr_running(rq, task_delta);
		walt_dec_throttled_cfs_rq_stats(&rq->walt_stats, cfs_rq);
	}

	cfs_rq->throttled = 1;
	cfs_rq->throttled_clock = rq_clock(rq);
	raw_spin_lock(&cfs_b->lock);
	empty = list_empty(&cfs_b->throttled_cfs_rq);

	/*
	 * Add to the _head_ of the list, so that an already-started
	 * distribute_cfs_runtime will not see us. If disribute_cfs_runtime is
	 * not running add to the tail so that later runqueues don't get starved.
	 */
	if (cfs_b->distribute_running)
		list_add_rcu(&cfs_rq->throttled_list, &cfs_b->throttled_cfs_rq);
	else
		list_add_tail_rcu(&cfs_rq->throttled_list, &cfs_b->throttled_cfs_rq);

	/*
	 * If we're the first throttled task, make sure the bandwidth
	 * timer is running.
	 */
	if (empty)
		start_cfs_bandwidth(cfs_b);

	raw_spin_unlock(&cfs_b->lock);
}

void unthrottle_cfs_rq(struct cfs_rq *cfs_rq)
{
	struct rq *rq = rq_of(cfs_rq);
	struct cfs_bandwidth *cfs_b = tg_cfs_bandwidth(cfs_rq->tg);
	struct sched_entity *se;
	int enqueue = 1;
	long task_delta;
	struct cfs_rq *tcfs_rq __maybe_unused = cfs_rq;

	se = cfs_rq->tg->se[cpu_of(rq)];

	cfs_rq->throttled = 0;

	update_rq_clock(rq);

	raw_spin_lock(&cfs_b->lock);
	cfs_b->throttled_time += rq_clock(rq) - cfs_rq->throttled_clock;
	list_del_rcu(&cfs_rq->throttled_list);
	raw_spin_unlock(&cfs_b->lock);

	/* update hierarchical throttle state */
	walk_tg_tree_from(cfs_rq->tg, tg_nop, tg_unthrottle_up, (void *)rq);

	if (!cfs_rq->load.weight)
		return;

	task_delta = cfs_rq->h_nr_running;
	for_each_sched_entity(se) {
		if (se->on_rq)
			enqueue = 0;

		cfs_rq = cfs_rq_of(se);
		if (enqueue)
			enqueue_entity(cfs_rq, se, ENQUEUE_WAKEUP);
		cfs_rq->h_nr_running += task_delta;
		walt_inc_throttled_cfs_rq_stats(&cfs_rq->walt_stats, tcfs_rq);

		if (cfs_rq_throttled(cfs_rq))
			break;
	}

	assert_list_leaf_cfs_rq(rq);

	if (!se) {
		add_nr_running(rq, task_delta);
		walt_inc_throttled_cfs_rq_stats(&rq->walt_stats, tcfs_rq);
	}

	/* Determine whether we need to wake up potentially idle CPU: */
	if (rq->curr == rq->idle && rq->cfs.nr_running)
		resched_curr(rq);
}

static u64 distribute_cfs_runtime(struct cfs_bandwidth *cfs_b, u64 remaining)
{
	struct cfs_rq *cfs_rq;
	u64 runtime;
	u64 starting_runtime = remaining;

	rcu_read_lock();
	list_for_each_entry_rcu(cfs_rq, &cfs_b->throttled_cfs_rq,
				throttled_list) {
		struct rq *rq = rq_of(cfs_rq);
		struct rq_flags rf;

		rq_lock(rq, &rf);
		if (!cfs_rq_throttled(cfs_rq))
			goto next;

		/* By the above check, this should never be true */
		SCHED_WARN_ON(cfs_rq->runtime_remaining > 0);

		runtime = -cfs_rq->runtime_remaining + 1;
		if (runtime > remaining)
			runtime = remaining;
		remaining -= runtime;

		cfs_rq->runtime_remaining += runtime;

		/* we check whether we're throttled above */
		if (cfs_rq->runtime_remaining > 0)
			unthrottle_cfs_rq(cfs_rq);

next:
		rq_unlock(rq, &rf);

		if (!remaining)
			break;
	}
	rcu_read_unlock();

	return starting_runtime - remaining;
}

/*
 * Responsible for refilling a task_group's bandwidth and unthrottling its
 * cfs_rqs as appropriate. If there has been no activity within the last
 * period the timer is deactivated until scheduling resumes; cfs_b->idle is
 * used to track this state.
 */
static int do_sched_cfs_period_timer(struct cfs_bandwidth *cfs_b, int overrun)
{
	u64 runtime;
	int throttled;

	/* no need to continue the timer with no bandwidth constraint */
	if (cfs_b->quota == RUNTIME_INF)
		goto out_deactivate;

	throttled = !list_empty(&cfs_b->throttled_cfs_rq);
	cfs_b->nr_periods += overrun;

	/*
	 * idle depends on !throttled (for the case of a large deficit), and if
	 * we're going inactive then everything else can be deferred
	 */
	if (cfs_b->idle && !throttled)
		goto out_deactivate;

	__refill_cfs_bandwidth_runtime(cfs_b);

	if (!throttled) {
		/* mark as potentially idle for the upcoming period */
		cfs_b->idle = 1;
		return 0;
	}

	/* account preceding periods in which throttling occurred */
	cfs_b->nr_throttled += overrun;

	/*
	 * This check is repeated as we are holding onto the new bandwidth while
	 * we unthrottle. This can potentially race with an unthrottled group
	 * trying to acquire new bandwidth from the global pool. This can result
	 * in us over-using our runtime if it is all used during this loop, but
	 * only by limited amounts in that extreme case.
	 */
	while (throttled && cfs_b->runtime > 0 && !cfs_b->distribute_running) {
		runtime = cfs_b->runtime;
		cfs_b->distribute_running = 1;
		raw_spin_unlock(&cfs_b->lock);
		/* we can't nest cfs_b->lock while distributing bandwidth */
		runtime = distribute_cfs_runtime(cfs_b, runtime);
		raw_spin_lock(&cfs_b->lock);

		cfs_b->distribute_running = 0;
		throttled = !list_empty(&cfs_b->throttled_cfs_rq);

		cfs_b->runtime -= min(runtime, cfs_b->runtime);
	}

	/*
	 * While we are ensured activity in the period following an
	 * unthrottle, this also covers the case in which the new bandwidth is
	 * insufficient to cover the existing bandwidth deficit.  (Forcing the
	 * timer to remain active while there are any throttled entities.)
	 */
	cfs_b->idle = 0;

	return 0;

out_deactivate:
	return 1;
}

/* a cfs_rq won't donate quota below this amount */
static const u64 min_cfs_rq_runtime = 1 * NSEC_PER_MSEC;
/* minimum remaining period time to redistribute slack quota */
static const u64 min_bandwidth_expiration = 2 * NSEC_PER_MSEC;
/* how long we wait to gather additional slack before distributing */
static const u64 cfs_bandwidth_slack_period = 5 * NSEC_PER_MSEC;

/*
 * Are we near the end of the current quota period?
 *
 * Requires cfs_b->lock for hrtimer_expires_remaining to be safe against the
 * hrtimer base being cleared by hrtimer_start. In the case of
 * migrate_hrtimers, base is never cleared, so we are fine.
 */
static int runtime_refresh_within(struct cfs_bandwidth *cfs_b, u64 min_expire)
{
	struct hrtimer *refresh_timer = &cfs_b->period_timer;
	s64 remaining;

	/* if the call-back is running a quota refresh is already occurring */
	if (hrtimer_callback_running(refresh_timer))
		return 1;

	/* is a quota refresh about to occur? */
	remaining = ktime_to_ns(hrtimer_expires_remaining(refresh_timer));
	if (remaining < (s64)min_expire)
		return 1;

	return 0;
}

static void start_cfs_slack_bandwidth(struct cfs_bandwidth *cfs_b)
{
	u64 min_left = cfs_bandwidth_slack_period + min_bandwidth_expiration;

	/* if there's a quota refresh soon don't bother with slack */
	if (runtime_refresh_within(cfs_b, min_left))
		return;

	hrtimer_start(&cfs_b->slack_timer,
			ns_to_ktime(cfs_bandwidth_slack_period),
			HRTIMER_MODE_REL);
}

/* we know any runtime found here is valid as update_curr() precedes return */
static void __return_cfs_rq_runtime(struct cfs_rq *cfs_rq)
{
	struct cfs_bandwidth *cfs_b = tg_cfs_bandwidth(cfs_rq->tg);
	s64 slack_runtime = cfs_rq->runtime_remaining - min_cfs_rq_runtime;

	if (slack_runtime <= 0)
		return;

	raw_spin_lock(&cfs_b->lock);
	if (cfs_b->quota != RUNTIME_INF) {
		cfs_b->runtime += slack_runtime;

		/* we are under rq->lock, defer unthrottling using a timer */
		if (cfs_b->runtime > sched_cfs_bandwidth_slice() &&
		    !list_empty(&cfs_b->throttled_cfs_rq))
			start_cfs_slack_bandwidth(cfs_b);
	}
	raw_spin_unlock(&cfs_b->lock);

	/* even if it's not valid for return we don't want to try again */
	cfs_rq->runtime_remaining -= slack_runtime;
}

static __always_inline void return_cfs_rq_runtime(struct cfs_rq *cfs_rq)
{
	if (!cfs_bandwidth_used())
		return;

	if (!cfs_rq->runtime_enabled || cfs_rq->nr_running)
		return;

	__return_cfs_rq_runtime(cfs_rq);
}

/*
 * This is done with a timer (instead of inline with bandwidth return) since
 * it's necessary to juggle rq->locks to unthrottle their respective cfs_rqs.
 */
static void do_sched_cfs_slack_timer(struct cfs_bandwidth *cfs_b)
{
	u64 runtime = 0, slice = sched_cfs_bandwidth_slice();

	/* confirm we're still not at a refresh boundary */
	raw_spin_lock(&cfs_b->lock);
	if (cfs_b->distribute_running) {
		raw_spin_unlock(&cfs_b->lock);
		return;
	}

	if (runtime_refresh_within(cfs_b, min_bandwidth_expiration)) {
		raw_spin_unlock(&cfs_b->lock);
		return;
	}

	if (cfs_b->quota != RUNTIME_INF && cfs_b->runtime > slice)
		runtime = cfs_b->runtime;

	if (runtime)
		cfs_b->distribute_running = 1;

	raw_spin_unlock(&cfs_b->lock);

	if (!runtime)
		return;

	runtime = distribute_cfs_runtime(cfs_b, runtime);

	raw_spin_lock(&cfs_b->lock);
	cfs_b->runtime -= min(runtime, cfs_b->runtime);
	cfs_b->distribute_running = 0;
	raw_spin_unlock(&cfs_b->lock);
}

/*
 * When a group wakes up we want to make sure that its quota is not already
 * expired/exceeded, otherwise it may be allowed to steal additional ticks of
 * runtime as update_curr() throttling can not not trigger until it's on-rq.
 */
static void check_enqueue_throttle(struct cfs_rq *cfs_rq)
{
	if (!cfs_bandwidth_used())
		return;

	/* an active group must be handled by the update_curr()->put() path */
	if (!cfs_rq->runtime_enabled || cfs_rq->curr)
		return;

	/* ensure the group is not already throttled */
	if (cfs_rq_throttled(cfs_rq))
		return;

	/* update runtime allocation */
	account_cfs_rq_runtime(cfs_rq, 0);
	if (cfs_rq->runtime_remaining <= 0)
		throttle_cfs_rq(cfs_rq);
}

static void sync_throttle(struct task_group *tg, int cpu)
{
	struct cfs_rq *pcfs_rq, *cfs_rq;

	if (!cfs_bandwidth_used())
		return;

	if (!tg->parent)
		return;

	cfs_rq = tg->cfs_rq[cpu];
	pcfs_rq = tg->parent->cfs_rq[cpu];

	cfs_rq->throttle_count = pcfs_rq->throttle_count;
	cfs_rq->throttled_clock_task = rq_clock_task(cpu_rq(cpu));
}

/* conditionally throttle active cfs_rq's from put_prev_entity() */
static bool check_cfs_rq_runtime(struct cfs_rq *cfs_rq)
{
	if (!cfs_bandwidth_used())
		return false;

	if (likely(!cfs_rq->runtime_enabled || cfs_rq->runtime_remaining > 0))
		return false;

	/*
	 * it's possible for a throttled entity to be forced into a running
	 * state (e.g. set_curr_task), in this case we're finished.
	 */
	if (cfs_rq_throttled(cfs_rq))
		return true;

	throttle_cfs_rq(cfs_rq);
	return true;
}

static enum hrtimer_restart sched_cfs_slack_timer(struct hrtimer *timer)
{
	struct cfs_bandwidth *cfs_b =
		container_of(timer, struct cfs_bandwidth, slack_timer);

	do_sched_cfs_slack_timer(cfs_b);

	return HRTIMER_NORESTART;
}

extern const u64 max_cfs_quota_period;

static enum hrtimer_restart sched_cfs_period_timer(struct hrtimer *timer)
{
	struct cfs_bandwidth *cfs_b =
		container_of(timer, struct cfs_bandwidth, period_timer);
	int overrun;
	int idle = 0;
	int count = 0;

	raw_spin_lock(&cfs_b->lock);
	for (;;) {
		overrun = hrtimer_forward_now(timer, cfs_b->period);
		if (!overrun)
			break;

		if (++count > 3) {
			u64 new, old = ktime_to_ns(cfs_b->period);

			/*
			 * Grow period by a factor of 2 to avoid losing precision.
			 * Precision loss in the quota/period ratio can cause __cfs_schedulable
			 * to fail.
			 */
			new = old * 2;
			if (new < max_cfs_quota_period) {
				cfs_b->period = ns_to_ktime(new);
				cfs_b->quota *= 2;

				pr_warn_ratelimited(
	"cfs_period_timer[cpu%d]: period too short, scaling up (new cfs_period_us = %lld, cfs_quota_us = %lld)\n",
					smp_processor_id(),
					div_u64(new, NSEC_PER_USEC),
					div_u64(cfs_b->quota, NSEC_PER_USEC));
			} else {
				pr_warn_ratelimited(
	"cfs_period_timer[cpu%d]: period too short, but cannot scale up without losing precision (cfs_period_us = %lld, cfs_quota_us = %lld)\n",
					smp_processor_id(),
					div_u64(old, NSEC_PER_USEC),
					div_u64(cfs_b->quota, NSEC_PER_USEC));
			}

			/* reset count so we don't come right back in here */
			count = 0;
		}

		idle = do_sched_cfs_period_timer(cfs_b, overrun);
	}
	if (idle)
		cfs_b->period_active = 0;
	raw_spin_unlock(&cfs_b->lock);

	return idle ? HRTIMER_NORESTART : HRTIMER_RESTART;
}

void init_cfs_bandwidth(struct cfs_bandwidth *cfs_b)
{
	raw_spin_lock_init(&cfs_b->lock);
	cfs_b->runtime = 0;
	cfs_b->quota = RUNTIME_INF;
	cfs_b->period = ns_to_ktime(default_cfs_period());

	INIT_LIST_HEAD(&cfs_b->throttled_cfs_rq);
	hrtimer_init(&cfs_b->period_timer, CLOCK_MONOTONIC, HRTIMER_MODE_ABS_PINNED);
	cfs_b->period_timer.function = sched_cfs_period_timer;
	hrtimer_init(&cfs_b->slack_timer, CLOCK_MONOTONIC, HRTIMER_MODE_REL);
	cfs_b->slack_timer.function = sched_cfs_slack_timer;
	cfs_b->distribute_running = 0;
}

static void init_cfs_rq_runtime(struct cfs_rq *cfs_rq)
{
	cfs_rq->runtime_enabled = 0;
	INIT_LIST_HEAD(&cfs_rq->throttled_list);
	walt_init_cfs_rq_stats(cfs_rq);
}

void start_cfs_bandwidth(struct cfs_bandwidth *cfs_b)
{
	lockdep_assert_held(&cfs_b->lock);

	if (cfs_b->period_active)
		return;

	cfs_b->period_active = 1;
	hrtimer_forward_now(&cfs_b->period_timer, cfs_b->period);
	hrtimer_start_expires(&cfs_b->period_timer, HRTIMER_MODE_ABS_PINNED);
}

static void destroy_cfs_bandwidth(struct cfs_bandwidth *cfs_b)
{
	/* init_cfs_bandwidth() was not called */
	if (!cfs_b->throttled_cfs_rq.next)
		return;

	hrtimer_cancel(&cfs_b->period_timer);
	hrtimer_cancel(&cfs_b->slack_timer);
}

/*
 * Both these CPU hotplug callbacks race against unregister_fair_sched_group()
 *
 * The race is harmless, since modifying bandwidth settings of unhooked group
 * bits doesn't do much.
 */

/* cpu online calback */
static void __maybe_unused update_runtime_enabled(struct rq *rq)
{
	struct task_group *tg;

	lockdep_assert_held(&rq->lock);

	rcu_read_lock();
	list_for_each_entry_rcu(tg, &task_groups, list) {
		struct cfs_bandwidth *cfs_b = &tg->cfs_bandwidth;
		struct cfs_rq *cfs_rq = tg->cfs_rq[cpu_of(rq)];

		raw_spin_lock(&cfs_b->lock);
		cfs_rq->runtime_enabled = cfs_b->quota != RUNTIME_INF;
		raw_spin_unlock(&cfs_b->lock);
	}
	rcu_read_unlock();
}

/* cpu offline callback */
static void __maybe_unused unthrottle_offline_cfs_rqs(struct rq *rq)
{
	struct task_group *tg;

	lockdep_assert_held(&rq->lock);

	rcu_read_lock();
	list_for_each_entry_rcu(tg, &task_groups, list) {
		struct cfs_rq *cfs_rq = tg->cfs_rq[cpu_of(rq)];

		if (!cfs_rq->runtime_enabled)
			continue;

		/*
		 * clock_task is not advancing so we just need to make sure
		 * there's some valid quota amount
		 */
		cfs_rq->runtime_remaining = 1;
		/*
		 * Offline rq is schedulable till CPU is completely disabled
		 * in take_cpu_down(), so we prevent new cfs throttling here.
		 */
		cfs_rq->runtime_enabled = 0;

		if (cfs_rq_throttled(cfs_rq))
			unthrottle_cfs_rq(cfs_rq);
	}
	rcu_read_unlock();
}

#else /* CONFIG_CFS_BANDWIDTH */

static inline bool cfs_bandwidth_used(void)
{
	return false;
}

static inline u64 cfs_rq_clock_task(struct cfs_rq *cfs_rq)
{
	return rq_clock_task(rq_of(cfs_rq));
}

static void account_cfs_rq_runtime(struct cfs_rq *cfs_rq, u64 delta_exec) {}
static bool check_cfs_rq_runtime(struct cfs_rq *cfs_rq) { return false; }
static void check_enqueue_throttle(struct cfs_rq *cfs_rq) {}
static inline void sync_throttle(struct task_group *tg, int cpu) {}
static __always_inline void return_cfs_rq_runtime(struct cfs_rq *cfs_rq) {}

static inline int cfs_rq_throttled(struct cfs_rq *cfs_rq)
{
	return 0;
}

static inline int throttled_hierarchy(struct cfs_rq *cfs_rq)
{
	return 0;
}

static inline int throttled_lb_pair(struct task_group *tg,
				    int src_cpu, int dest_cpu)
{
	return 0;
}

void init_cfs_bandwidth(struct cfs_bandwidth *cfs_b) {}

#ifdef CONFIG_FAIR_GROUP_SCHED
static void init_cfs_rq_runtime(struct cfs_rq *cfs_rq) {}
#endif

static inline struct cfs_bandwidth *tg_cfs_bandwidth(struct task_group *tg)
{
	return NULL;
}
static inline void destroy_cfs_bandwidth(struct cfs_bandwidth *cfs_b) {}
static inline void update_runtime_enabled(struct rq *rq) {}
static inline void unthrottle_offline_cfs_rqs(struct rq *rq) {}

#endif /* CONFIG_CFS_BANDWIDTH */

/**************************************************
 * CFS operations on tasks:
 */

#ifdef CONFIG_SCHED_HRTICK
static void hrtick_start_fair(struct rq *rq, struct task_struct *p)
{
	struct sched_entity *se = &p->se;
	struct cfs_rq *cfs_rq = cfs_rq_of(se);

	SCHED_WARN_ON(task_rq(p) != rq);

	if (rq->cfs.h_nr_running > 1) {
		u64 slice = sched_slice(cfs_rq, se);
		u64 ran = se->sum_exec_runtime - se->prev_sum_exec_runtime;
		s64 delta = slice - ran;

		if (delta < 0) {
			if (rq->curr == p)
				resched_curr(rq);
			return;
		}
		hrtick_start(rq, delta);
	}
}

/*
 * called from enqueue/dequeue and updates the hrtick when the
 * current task is from our class and nr_running is low enough
 * to matter.
 */
static void hrtick_update(struct rq *rq)
{
	struct task_struct *curr = rq->curr;

	if (!hrtick_enabled(rq) || curr->sched_class != &fair_sched_class)
		return;

	if (cfs_rq_of(&curr->se)->nr_running < sched_nr_latency)
		hrtick_start_fair(rq, curr);
}
#else /* !CONFIG_SCHED_HRTICK */
static inline void
hrtick_start_fair(struct rq *rq, struct task_struct *p)
{
}

static inline void hrtick_update(struct rq *rq)
{
}
#endif

#ifdef CONFIG_SMP
static unsigned long capacity_of(int cpu);

bool __cpu_overutilized(int cpu, int delta)
{
	return (capacity_orig_of(cpu) * 1024) <
		((cpu_util(cpu) + delta) * sched_capacity_margin_up[cpu]);
}

bool cpu_overutilized(int cpu)
{
	return __cpu_overutilized(cpu, 0);
}

static bool sd_overutilized(struct sched_domain *sd)
{
	return sd->shared->overutilized;
}

static void set_sd_overutilized(struct sched_domain *sd)
{
	trace_sched_overutilized(sd, sd->shared->overutilized, true);
	sd->shared->overutilized = true;
}

static void clear_sd_overutilized(struct sched_domain *sd)
{
	trace_sched_overutilized(sd, sd->shared->overutilized, false);
	sd->shared->overutilized = false;
}

static inline void update_overutilized_status(struct rq *rq)
{
	struct sched_domain *sd;

	rcu_read_lock();
	sd = rcu_dereference(rq->sd);
	if (sd && !sd_overutilized(sd) &&
	    cpu_overutilized(rq->cpu))
		set_sd_overutilized(sd);
	rcu_read_unlock();
}
#else
static inline void update_overutilized_status(struct rq *rq) { }
#endif

/*
 * The enqueue_task method is called before nr_running is
 * increased. Here we update the fair scheduling stats and
 * then put the task into the rbtree:
 */
static void
enqueue_task_fair(struct rq *rq, struct task_struct *p, int flags)
{
	struct cfs_rq *cfs_rq;
	struct sched_entity *se = &p->se;
	int task_new = !(flags & ENQUEUE_WAKEUP);

	/*
	 * The code below (indirectly) updates schedutil which looks at
	 * the cfs_rq utilization to select a frequency.
	 * Let's add the task's estimated utilization to the cfs_rq's
	 * estimated utilization, before we update schedutil.
	 */
	util_est_enqueue(&rq->cfs, p);

	/*
	 * The code below (indirectly) updates schedutil which looks at
	 * the cfs_rq utilization to select a frequency.
	 * Let's update schedtune here to ensure the boost value of the
	 * current task is accounted for in the selection of the OPP.
	 *
	 * We do it also in the case where we enqueue a throttled task;
	 * we could argue that a throttled task should not boost a CPU,
	 * however:
	 * a) properly implementing CPU boosting considering throttled
	 *    tasks will increase a lot the complexity of the solution
	 * b) it's not easy to quantify the benefits introduced by
	 *    such a more complex solution.
	 * Thus, for the time being we go for the simple solution and boost
	 * also for throttled RQs.
	 */
	schedtune_enqueue_task(p, cpu_of(rq));

#ifdef CONFIG_SCHED_WALT
	p->misfit = !task_fits_max(p, rq->cpu);
#endif
	/*
	 * If in_iowait is set, the code below may not trigger any cpufreq
	 * utilization updates, so do it here explicitly with the IOWAIT flag
	 * passed.
	 */
	if (p->in_iowait)
		cpufreq_update_util(rq, SCHED_CPUFREQ_IOWAIT);

	for_each_sched_entity(se) {
		if (se->on_rq)
			break;
		cfs_rq = cfs_rq_of(se);
		enqueue_entity(cfs_rq, se, flags);

		/*
		 * end evaluation on encountering a throttled cfs_rq
		 *
		 * note: in the case of encountering a throttled cfs_rq we will
		 * post the final h_nr_running increment below.
		 */
		if (cfs_rq_throttled(cfs_rq))
			break;
		cfs_rq->h_nr_running++;
		walt_inc_cfs_rq_stats(cfs_rq, p);

		flags = ENQUEUE_WAKEUP;
	}

	for_each_sched_entity(se) {
		cfs_rq = cfs_rq_of(se);
		cfs_rq->h_nr_running++;
		walt_inc_cfs_rq_stats(cfs_rq, p);

		if (cfs_rq_throttled(cfs_rq))
			break;

		update_load_avg(cfs_rq, se, UPDATE_TG);
		update_cfs_group(se);
	}

	if (!se) {
		add_nr_running(rq, 1);
		inc_rq_walt_stats(rq, p);
		/*
		 * Since new tasks are assigned an initial util_avg equal to
		 * half of the spare capacity of their CPU, tiny tasks have the
		 * ability to cross the overutilized threshold, which will
		 * result in the load balancer ruining all the task placement
		 * done by EAS. As a way to mitigate that effect, do not account
		 * for the first enqueue operation of new tasks during the
		 * overutilized flag detection.
		 *
		 * A better way of solving this problem would be to wait for
		 * the PELT signals of tasks to converge before taking them
		 * into account, but that is not straightforward to implement,
		 * and the following generally works well enough in practice.
		 */
		if (!task_new)
			update_overutilized_status(rq);
	}

	if (cfs_bandwidth_used()) {
		/*
		 * When bandwidth control is enabled; the cfs_rq_throttled()
		 * breaks in the above iteration can result in incomplete
		 * leaf list maintenance, resulting in triggering the assertion
		 * below.
		 */
		for_each_sched_entity(se) {
			cfs_rq = cfs_rq_of(se);

			if (list_add_leaf_cfs_rq(cfs_rq))
				break;
		}
	}

	assert_list_leaf_cfs_rq(rq);

	hrtick_update(rq);
}

static void set_next_buddy(struct sched_entity *se);

/*
 * The dequeue_task method is called before nr_running is
 * decreased. We remove the task from the rbtree and
 * update the fair scheduling stats:
 */
static void dequeue_task_fair(struct rq *rq, struct task_struct *p, int flags)
{
	struct cfs_rq *cfs_rq;
	struct sched_entity *se = &p->se;
	int task_sleep = flags & DEQUEUE_SLEEP;

	/*
	 * The code below (indirectly) updates schedutil which looks at
	 * the cfs_rq utilization to select a frequency.
	 * Let's update schedtune here to ensure the boost value of the
	 * current task is not more accounted for in the selection of the OPP.
	 */
	schedtune_dequeue_task(p, cpu_of(rq));

	for_each_sched_entity(se) {
		cfs_rq = cfs_rq_of(se);
		dequeue_entity(cfs_rq, se, flags);

		/*
		 * end evaluation on encountering a throttled cfs_rq
		 *
		 * note: in the case of encountering a throttled cfs_rq we will
		 * post the final h_nr_running decrement below.
		*/
		if (cfs_rq_throttled(cfs_rq))
			break;
		cfs_rq->h_nr_running--;
		walt_dec_cfs_rq_stats(cfs_rq, p);

		/* Don't dequeue parent if it has other entities besides us */
		if (cfs_rq->load.weight) {
			/* Avoid re-evaluating load for this entity: */
			se = parent_entity(se);
			/*
			 * Bias pick_next to pick a task from this cfs_rq, as
			 * p is sleeping when it is within its sched_slice.
			 */
			if (task_sleep && se && !throttled_hierarchy(cfs_rq))
				set_next_buddy(se);
			break;
		}
		flags |= DEQUEUE_SLEEP;
	}

	for_each_sched_entity(se) {
		cfs_rq = cfs_rq_of(se);
		cfs_rq->h_nr_running--;
		walt_dec_cfs_rq_stats(cfs_rq, p);

		if (cfs_rq_throttled(cfs_rq))
			break;

		update_load_avg(cfs_rq, se, UPDATE_TG);
		update_cfs_group(se);
	}

	if (!se) {
		sub_nr_running(rq, 1);
		dec_rq_walt_stats(rq, p);
	}

	util_est_dequeue(&rq->cfs, p, task_sleep);
	hrtick_update(rq);
}

#ifdef CONFIG_SMP

/* Working cpumask for: load_balance, load_balance_newidle. */
DEFINE_PER_CPU(cpumask_var_t, load_balance_mask);
DEFINE_PER_CPU(cpumask_var_t, select_idle_mask);

#ifdef CONFIG_NO_HZ_COMMON
/*
 * per rq 'load' arrray crap; XXX kill this.
 */

/*
 * The exact cpuload calculated at every tick would be:
 *
 *   load' = (1 - 1/2^i) * load + (1/2^i) * cur_load
 *
 * If a CPU misses updates for n ticks (as it was idle) and update gets
 * called on the n+1-th tick when CPU may be busy, then we have:
 *
 *   load_n   = (1 - 1/2^i)^n * load_0
 *   load_n+1 = (1 - 1/2^i)   * load_n + (1/2^i) * cur_load
 *
 * decay_load_missed() below does efficient calculation of
 *
 *   load' = (1 - 1/2^i)^n * load
 *
 * Because x^(n+m) := x^n * x^m we can decompose any x^n in power-of-2 factors.
 * This allows us to precompute the above in said factors, thereby allowing the
 * reduction of an arbitrary n in O(log_2 n) steps. (See also
 * fixed_power_int())
 *
 * The calculation is approximated on a 128 point scale.
 */
#define DEGRADE_SHIFT		7

static const u8 degrade_zero_ticks[CPU_LOAD_IDX_MAX] = {0, 8, 32, 64, 128};
static const u8 degrade_factor[CPU_LOAD_IDX_MAX][DEGRADE_SHIFT + 1] = {
	{   0,   0,  0,  0,  0,  0, 0, 0 },
	{  64,  32,  8,  0,  0,  0, 0, 0 },
	{  96,  72, 40, 12,  1,  0, 0, 0 },
	{ 112,  98, 75, 43, 15,  1, 0, 0 },
	{ 120, 112, 98, 76, 45, 16, 2, 0 }
};

/*
 * Update cpu_load for any missed ticks, due to tickless idle. The backlog
 * would be when CPU is idle and so we just decay the old load without
 * adding any new load.
 */
static unsigned long
decay_load_missed(unsigned long load, unsigned long missed_updates, int idx)
{
	int j = 0;

	if (!missed_updates)
		return load;

	if (missed_updates >= degrade_zero_ticks[idx])
		return 0;

	if (idx == 1)
		return load >> missed_updates;

	while (missed_updates) {
		if (missed_updates % 2)
			load = (load * degrade_factor[idx][j]) >> DEGRADE_SHIFT;

		missed_updates >>= 1;
		j++;
	}
	return load;
}

static struct {
	cpumask_var_t idle_cpus_mask;
	atomic_t nr_cpus;
	int has_blocked;		/* Idle CPUS has blocked load */
	unsigned long next_balance;     /* in jiffy units */
	unsigned long next_blocked;	/* Next update of blocked load in jiffies */
} nohz ____cacheline_aligned;

#endif /* CONFIG_NO_HZ_COMMON */

/**
 * __cpu_load_update - update the rq->cpu_load[] statistics
 * @this_rq: The rq to update statistics for
 * @this_load: The current load
 * @pending_updates: The number of missed updates
 *
 * Update rq->cpu_load[] statistics. This function is usually called every
 * scheduler tick (TICK_NSEC).
 *
 * This function computes a decaying average:
 *
 *   load[i]' = (1 - 1/2^i) * load[i] + (1/2^i) * load
 *
 * Because of NOHZ it might not get called on every tick which gives need for
 * the @pending_updates argument.
 *
 *   load[i]_n = (1 - 1/2^i) * load[i]_n-1 + (1/2^i) * load_n-1
 *             = A * load[i]_n-1 + B ; A := (1 - 1/2^i), B := (1/2^i) * load
 *             = A * (A * load[i]_n-2 + B) + B
 *             = A * (A * (A * load[i]_n-3 + B) + B) + B
 *             = A^3 * load[i]_n-3 + (A^2 + A + 1) * B
 *             = A^n * load[i]_0 + (A^(n-1) + A^(n-2) + ... + 1) * B
 *             = A^n * load[i]_0 + ((1 - A^n) / (1 - A)) * B
 *             = (1 - 1/2^i)^n * (load[i]_0 - load) + load
 *
 * In the above we've assumed load_n := load, which is true for NOHZ_FULL as
 * any change in load would have resulted in the tick being turned back on.
 *
 * For regular NOHZ, this reduces to:
 *
 *   load[i]_n = (1 - 1/2^i)^n * load[i]_0
 *
 * see decay_load_misses(). For NOHZ_FULL we get to subtract and add the extra
 * term.
 */
static void cpu_load_update(struct rq *this_rq, unsigned long this_load,
			    unsigned long pending_updates)
{
	unsigned long __maybe_unused tickless_load = this_rq->cpu_load[0];
	int i, scale;

	this_rq->nr_load_updates++;

	/* Update our load: */
	this_rq->cpu_load[0] = this_load; /* Fasttrack for idx 0 */
	for (i = 1, scale = 2; i < CPU_LOAD_IDX_MAX; i++, scale += scale) {
		unsigned long old_load, new_load;

		/* scale is effectively 1 << i now, and >> i divides by scale */

		old_load = this_rq->cpu_load[i];
#ifdef CONFIG_NO_HZ_COMMON
		old_load = decay_load_missed(old_load, pending_updates - 1, i);
		if (tickless_load) {
			old_load -= decay_load_missed(tickless_load, pending_updates - 1, i);
			/*
			 * old_load can never be a negative value because a
			 * decayed tickless_load cannot be greater than the
			 * original tickless_load.
			 */
			old_load += tickless_load;
		}
#endif
		new_load = this_load;
		/*
		 * Round up the averaging division if load is increasing. This
		 * prevents us from getting stuck on 9 if the load is 10, for
		 * example.
		 */
		if (new_load > old_load)
			new_load += scale - 1;

		this_rq->cpu_load[i] = (old_load * (scale - 1) + new_load) >> i;
	}
}

/* Used instead of source_load when we know the type == 0 */
static unsigned long weighted_cpuload(struct rq *rq)
{
	return cfs_rq_runnable_load_avg(&rq->cfs);
}

#ifdef CONFIG_NO_HZ_COMMON
/*
 * There is no sane way to deal with nohz on smp when using jiffies because the
 * CPU doing the jiffies update might drift wrt the CPU doing the jiffy reading
 * causing off-by-one errors in observed deltas; {0,2} instead of {1,1}.
 *
 * Therefore we need to avoid the delta approach from the regular tick when
 * possible since that would seriously skew the load calculation. This is why we
 * use cpu_load_update_periodic() for CPUs out of nohz. However we'll rely on
 * jiffies deltas for updates happening while in nohz mode (idle ticks, idle
 * loop exit, nohz_idle_balance, nohz full exit...)
 *
 * This means we might still be one tick off for nohz periods.
 */

static void cpu_load_update_nohz(struct rq *this_rq,
				 unsigned long curr_jiffies,
				 unsigned long load)
{
	unsigned long pending_updates;

	pending_updates = curr_jiffies - this_rq->last_load_update_tick;
	if (pending_updates) {
		this_rq->last_load_update_tick = curr_jiffies;
		/*
		 * In the regular NOHZ case, we were idle, this means load 0.
		 * In the NOHZ_FULL case, we were non-idle, we should consider
		 * its weighted load.
		 */
		cpu_load_update(this_rq, load, pending_updates);
	}
}

/*
 * Called from nohz_idle_balance() to update the load ratings before doing the
 * idle balance.
 */
static void cpu_load_update_idle(struct rq *this_rq)
{
	/*
	 * bail if there's load or we're actually up-to-date.
	 */
	if (weighted_cpuload(this_rq))
		return;

	cpu_load_update_nohz(this_rq, READ_ONCE(jiffies), 0);
}

/*
 * Record CPU load on nohz entry so we know the tickless load to account
 * on nohz exit. cpu_load[0] happens then to be updated more frequently
 * than other cpu_load[idx] but it should be fine as cpu_load readers
 * shouldn't rely into synchronized cpu_load[*] updates.
 */
void cpu_load_update_nohz_start(void)
{
	struct rq *this_rq = this_rq();

	/*
	 * This is all lockless but should be fine. If weighted_cpuload changes
	 * concurrently we'll exit nohz. And cpu_load write can race with
	 * cpu_load_update_idle() but both updater would be writing the same.
	 */
	this_rq->cpu_load[0] = weighted_cpuload(this_rq);
}

/*
 * Account the tickless load in the end of a nohz frame.
 */
void cpu_load_update_nohz_stop(void)
{
	unsigned long curr_jiffies = READ_ONCE(jiffies);
	struct rq *this_rq = this_rq();
	unsigned long load;
	struct rq_flags rf;

	if (curr_jiffies == this_rq->last_load_update_tick)
		return;

	load = weighted_cpuload(this_rq);
	rq_lock(this_rq, &rf);
	update_rq_clock(this_rq);
	cpu_load_update_nohz(this_rq, curr_jiffies, load);
	rq_unlock(this_rq, &rf);
}
#else /* !CONFIG_NO_HZ_COMMON */
static inline void cpu_load_update_nohz(struct rq *this_rq,
					unsigned long curr_jiffies,
					unsigned long load) { }
#endif /* CONFIG_NO_HZ_COMMON */

static void cpu_load_update_periodic(struct rq *this_rq, unsigned long load)
{
#ifdef CONFIG_NO_HZ_COMMON
	/* See the mess around cpu_load_update_nohz(). */
	this_rq->last_load_update_tick = READ_ONCE(jiffies);
#endif
	cpu_load_update(this_rq, load, 1);
}

/*
 * Called from scheduler_tick()
 */
void cpu_load_update_active(struct rq *this_rq)
{
	unsigned long load = weighted_cpuload(this_rq);

	if (tick_nohz_tick_stopped())
		cpu_load_update_nohz(this_rq, READ_ONCE(jiffies), load);
	else
		cpu_load_update_periodic(this_rq, load);
}

/*
 * Return a low guess at the load of a migration-source CPU weighted
 * according to the scheduling class and "nice" value.
 *
 * We want to under-estimate the load of migration sources, to
 * balance conservatively.
 */
static unsigned long source_load(int cpu, int type)
{
	struct rq *rq = cpu_rq(cpu);
	unsigned long total = weighted_cpuload(rq);

	if (type == 0 || !sched_feat(LB_BIAS))
		return total;

	return min(rq->cpu_load[type-1], total);
}

/*
 * Return a high guess at the load of a migration-target CPU weighted
 * according to the scheduling class and "nice" value.
 */
static unsigned long target_load(int cpu, int type)
{
	struct rq *rq = cpu_rq(cpu);
	unsigned long total = weighted_cpuload(rq);

	if (type == 0 || !sched_feat(LB_BIAS))
		return total;

	return max(rq->cpu_load[type-1], total);
}

static unsigned long cpu_avg_load_per_task(int cpu)
{
	struct rq *rq = cpu_rq(cpu);
	unsigned long nr_running = READ_ONCE(rq->cfs.h_nr_running);
	unsigned long load_avg = weighted_cpuload(rq);

	if (nr_running)
		return load_avg / nr_running;

	return 0;
}

static void record_wakee(struct task_struct *p)
{
	/*
	 * Only decay a single time; tasks that have less then 1 wakeup per
	 * jiffy will not have built up many flips.
	 */
	if (time_after(jiffies, current->wakee_flip_decay_ts + HZ)) {
		current->wakee_flips >>= 1;
		current->wakee_flip_decay_ts = jiffies;
	}

	if (current->last_wakee != p) {
		current->last_wakee = p;
		current->wakee_flips++;
	}
}

/*
 * Detect M:N waker/wakee relationships via a switching-frequency heuristic.
 *
 * A waker of many should wake a different task than the one last awakened
 * at a frequency roughly N times higher than one of its wakees.
 *
 * In order to determine whether we should let the load spread vs consolidating
 * to shared cache, we look for a minimum 'flip' frequency of llc_size in one
 * partner, and a factor of lls_size higher frequency in the other.
 *
 * With both conditions met, we can be relatively sure that the relationship is
 * non-monogamous, with partner count exceeding socket size.
 *
 * Waker/wakee being client/server, worker/dispatcher, interrupt source or
 * whatever is irrelevant, spread criteria is apparent partner count exceeds
 * socket size.
 */
static int wake_wide(struct task_struct *p, int sibling_count_hint)
{
	unsigned int master = current->wakee_flips;
	unsigned int slave = p->wakee_flips;
	int llc_size = this_cpu_read(sd_llc_size);

	if (sibling_count_hint >= llc_size)
		return 1;

	if (master < slave)
		swap(master, slave);
	if (slave < llc_size || master < slave * llc_size)
		return 0;
	return 1;
}

/*
 * The purpose of wake_affine() is to quickly determine on which CPU we can run
 * soonest. For the purpose of speed we only consider the waking and previous
 * CPU.
 *
 * wake_affine_idle() - only considers 'now', it check if the waking CPU is
 *			cache-affine and is (or	will be) idle.
 *
 * wake_affine_weight() - considers the weight to reflect the average
 *			  scheduling latency of the CPUs. This seems to work
 *			  for the overloaded case.
 */
static int
wake_affine_idle(int this_cpu, int prev_cpu, int sync)
{
	/*
	 * If this_cpu is idle, it implies the wakeup is from interrupt
	 * context. Only allow the move if cache is shared. Otherwise an
	 * interrupt intensive workload could force all tasks onto one
	 * node depending on the IO topology or IRQ affinity settings.
	 *
	 * If the prev_cpu is idle and cache affine then avoid a migration.
	 * There is no guarantee that the cache hot data from an interrupt
	 * is more important than cache hot data on the prev_cpu and from
	 * a cpufreq perspective, it's better to have higher utilisation
	 * on one CPU.
	 */
	if (available_idle_cpu(this_cpu) && cpus_share_cache(this_cpu, prev_cpu))
		return available_idle_cpu(prev_cpu) ? prev_cpu : this_cpu;

	if (sync && cpu_rq(this_cpu)->nr_running == 1)
		return this_cpu;

	return nr_cpumask_bits;
}

static int
wake_affine_weight(struct sched_domain *sd, struct task_struct *p,
		   int this_cpu, int prev_cpu, int sync)
{
	s64 this_eff_load, prev_eff_load;
	unsigned long task_load;

	this_eff_load = target_load(this_cpu, sd->wake_idx);

	if (sync) {
		unsigned long current_load = task_h_load(current);

		if (current_load > this_eff_load)
			return this_cpu;

		this_eff_load -= current_load;
	}

	task_load = task_h_load(p);

	this_eff_load += task_load;
	if (sched_feat(WA_BIAS))
		this_eff_load *= 100;
	this_eff_load *= capacity_of(prev_cpu);

	prev_eff_load = source_load(prev_cpu, sd->wake_idx);
	prev_eff_load -= task_load;
	if (sched_feat(WA_BIAS))
		prev_eff_load *= 100 + (sd->imbalance_pct - 100) / 2;
	prev_eff_load *= capacity_of(this_cpu);

	/*
	 * If sync, adjust the weight of prev_eff_load such that if
	 * prev_eff == this_eff that select_idle_sibling() will consider
	 * stacking the wakee on top of the waker if no other CPU is
	 * idle.
	 */
	if (sync)
		prev_eff_load += 1;

	return this_eff_load < prev_eff_load ? this_cpu : nr_cpumask_bits;
}

static int wake_affine(struct sched_domain *sd, struct task_struct *p,
		       int this_cpu, int prev_cpu, int sync)
{
	int target = nr_cpumask_bits;

	if (sched_feat(WA_IDLE))
		target = wake_affine_idle(this_cpu, prev_cpu, sync);

	if (sched_feat(WA_WEIGHT) && target == nr_cpumask_bits)
		target = wake_affine_weight(sd, p, this_cpu, prev_cpu, sync);

	schedstat_inc(p->se.statistics.nr_wakeups_affine_attempts);
	if (target == nr_cpumask_bits)
		return prev_cpu;

	schedstat_inc(sd->ttwu_move_affine);
	schedstat_inc(p->se.statistics.nr_wakeups_affine);
	return target;
}

#ifdef CONFIG_SCHED_TUNE
struct reciprocal_value schedtune_spc_rdiv;

static long
schedtune_margin(unsigned long signal, long boost)
{
	long long margin = 0;

	/*
	 * Signal proportional compensation (SPC)
	 *
	 * The Boost (B) value is used to compute a Margin (M) which is
	 * proportional to the complement of the original Signal (S):
	 *   M = B * (SCHED_CAPACITY_SCALE - S)
	 * The obtained M could be used by the caller to "boost" S.
	 */
	if (boost >= 0) {
		margin  = SCHED_CAPACITY_SCALE - signal;
		margin *= boost;
	} else
		margin = -signal * boost;

	margin  = reciprocal_divide(margin, schedtune_spc_rdiv);

	if (boost < 0)
		margin *= -1;
	return margin;
}

inline long
schedtune_cpu_margin_with(unsigned long util, int cpu, struct task_struct *p)
{
	int boost = schedtune_cpu_boost_with(cpu, p);
	long margin;

	if (boost == 0)
		margin = 0;
	else
		margin = schedtune_margin(util, boost);

	trace_sched_boost_cpu(cpu, util, margin);

	return margin;
}

long schedtune_task_margin(struct task_struct *task)
{
	int boost = schedtune_task_boost(task);
	unsigned long util;
	long margin;

	if (boost == 0)
		return 0;

	util = task_util_est(task);
	margin = schedtune_margin(util, boost);

	return margin;
}

unsigned long
stune_util(int cpu, unsigned long other_util,
		 struct sched_walt_cpu_load *walt_load)
{
	unsigned long util = min_t(unsigned long, SCHED_CAPACITY_SCALE,
				   cpu_util_freq(cpu, walt_load) + other_util);
	long margin = schedtune_cpu_margin_with(util, cpu, NULL);

	trace_sched_boost_cpu(cpu, util, margin);

	return util + margin;
}

#else /* CONFIG_SCHED_TUNE */

inline long
schedtune_cpu_margin_with(unsigned long util, int cpu, struct task_struct *p)
{
	return 0;
}

#endif /* CONFIG_SCHED_TUNE */

static unsigned long cpu_util_without(int cpu, struct task_struct *p);

static unsigned long capacity_spare_without(int cpu, struct task_struct *p)
{
	return max_t(long, capacity_of(cpu) - cpu_util_without(cpu, p), 0);
}

/*
 * find_idlest_group finds and returns the least busy CPU group within the
 * domain.
 *
 * Assumes p is allowed on at least one CPU in sd.
 */
static struct sched_group *
find_idlest_group(struct sched_domain *sd, struct task_struct *p,
		  int this_cpu, int sd_flag)
{
	struct sched_group *idlest = NULL, *group = sd->groups;
	struct sched_group *most_spare_sg = NULL;
	unsigned long min_runnable_load = ULONG_MAX;
	unsigned long this_runnable_load = ULONG_MAX;
	unsigned long min_avg_load = ULONG_MAX, this_avg_load = ULONG_MAX;
	unsigned long most_spare = 0, this_spare = 0;
	int load_idx = sd->forkexec_idx;
	int imbalance_scale = 100 + (sd->imbalance_pct-100)/2;
	unsigned long imbalance = scale_load_down(NICE_0_LOAD) *
				(sd->imbalance_pct-100) / 100;

	if (sd_flag & SD_BALANCE_WAKE)
		load_idx = sd->wake_idx;

	do {
		unsigned long load, avg_load, runnable_load;
		unsigned long spare_cap, max_spare_cap;
		int local_group;
		int i;

		/* Skip over this group if it has no CPUs allowed */
		if (!cpumask_intersects(sched_group_span(group),
					&p->cpus_allowed))
			continue;

		local_group = cpumask_test_cpu(this_cpu,
					       sched_group_span(group));

		/*
		 * Tally up the load of all CPUs in the group and find
		 * the group containing the CPU with most spare capacity.
		 */
		avg_load = 0;
		runnable_load = 0;
		max_spare_cap = 0;

		for_each_cpu(i, sched_group_span(group)) {
			/* Bias balancing toward CPUs of our domain */
			if (local_group)
				load = source_load(i, load_idx);
			else
				load = target_load(i, load_idx);

			runnable_load += load;

			avg_load += cfs_rq_load_avg(&cpu_rq(i)->cfs);

			spare_cap = capacity_spare_without(i, p);

			if (spare_cap > max_spare_cap)
				max_spare_cap = spare_cap;
		}

		/* Adjust by relative CPU capacity of the group */
		avg_load = (avg_load * SCHED_CAPACITY_SCALE) /
					group->sgc->capacity;
		runnable_load = (runnable_load * SCHED_CAPACITY_SCALE) /
					group->sgc->capacity;

		if (local_group) {
			this_runnable_load = runnable_load;
			this_avg_load = avg_load;
			this_spare = max_spare_cap;
		} else {
			if (min_runnable_load > (runnable_load + imbalance)) {
				/*
				 * The runnable load is significantly smaller
				 * so we can pick this new CPU:
				 */
				min_runnable_load = runnable_load;
				min_avg_load = avg_load;
				idlest = group;
			} else if ((runnable_load < (min_runnable_load + imbalance)) &&
				   (100*min_avg_load > imbalance_scale*avg_load)) {
				/*
				 * The runnable loads are close so take the
				 * blocked load into account through avg_load:
				 */
				min_avg_load = avg_load;
				idlest = group;
			}

			if (most_spare < max_spare_cap) {
				most_spare = max_spare_cap;
				most_spare_sg = group;
			}
		}
	} while (group = group->next, group != sd->groups);

	/*
	 * The cross-over point between using spare capacity or least load
	 * is too conservative for high utilization tasks on partially
	 * utilized systems if we require spare_capacity > task_util(p),
	 * so we allow for some task stuffing by using
	 * spare_capacity > task_util(p)/2.
	 *
	 * Spare capacity can't be used for fork because the utilization has
	 * not been set yet, we must first select a rq to compute the initial
	 * utilization.
	 */
	if (sd_flag & SD_BALANCE_FORK)
		goto skip_spare;

	if (this_spare > task_util(p) / 2 &&
	    imbalance_scale*this_spare > 100*most_spare)
		return NULL;

	if (most_spare > task_util(p) / 2)
		return most_spare_sg;

skip_spare:
	if (!idlest)
		return NULL;

	/*
	 * When comparing groups across NUMA domains, it's possible for the
	 * local domain to be very lightly loaded relative to the remote
	 * domains but "imbalance" skews the comparison making remote CPUs
	 * look much more favourable. When considering cross-domain, add
	 * imbalance to the runnable load on the remote node and consider
	 * staying local.
	 */
	if ((sd->flags & SD_NUMA) &&
	    min_runnable_load + imbalance >= this_runnable_load)
		return NULL;

	if (min_runnable_load > (this_runnable_load + imbalance))
		return NULL;

	if ((this_runnable_load < (min_runnable_load + imbalance)) &&
	     (100*this_avg_load < imbalance_scale*min_avg_load))
		return NULL;

	return idlest;
}

/*
 * find_idlest_group_cpu - find the idlest CPU among the CPUs in the group.
 */
static int
find_idlest_group_cpu(struct sched_group *group, struct task_struct *p, int this_cpu)
{
	unsigned long load, min_load = ULONG_MAX;
	unsigned int min_exit_latency = UINT_MAX;
	u64 latest_idle_timestamp = 0;
	int least_loaded_cpu = this_cpu;
	int shallowest_idle_cpu = -1;
	int i;

	/* Check if we have any choice: */
	if (group->group_weight == 1)
		return cpumask_first(sched_group_span(group));

	/* Traverse only the allowed CPUs */
	for_each_cpu_and(i, sched_group_span(group), &p->cpus_allowed) {
		if (available_idle_cpu(i)) {
			struct rq *rq = cpu_rq(i);
			struct cpuidle_state *idle = idle_get_state(rq);
			if (idle && idle->exit_latency < min_exit_latency) {
				/*
				 * We give priority to a CPU whose idle state
				 * has the smallest exit latency irrespective
				 * of any idle timestamp.
				 */
				min_exit_latency = idle->exit_latency;
				latest_idle_timestamp = rq->idle_stamp;
				shallowest_idle_cpu = i;
			} else if ((!idle || idle->exit_latency == min_exit_latency) &&
				   rq->idle_stamp > latest_idle_timestamp) {
				/*
				 * If equal or no active idle state, then
				 * the most recently idled CPU might have
				 * a warmer cache.
				 */
				latest_idle_timestamp = rq->idle_stamp;
				shallowest_idle_cpu = i;
			}
		} else if (shallowest_idle_cpu == -1) {
			load = weighted_cpuload(cpu_rq(i));
			if (load < min_load) {
				min_load = load;
				least_loaded_cpu = i;
			}
		}
	}

	return shallowest_idle_cpu != -1 ? shallowest_idle_cpu : least_loaded_cpu;
}

static inline int find_idlest_cpu(struct sched_domain *sd, struct task_struct *p,
				  int cpu, int prev_cpu, int sd_flag)
{
	int new_cpu = cpu;

	if (!cpumask_intersects(sched_domain_span(sd), &p->cpus_allowed))
		return prev_cpu;

	/*
	 * We need task's util for capacity_spare_without, sync it up to
	 * prev_cpu's last_update_time.
	 */
	if (!(sd_flag & SD_BALANCE_FORK))
		sync_entity_load_avg(&p->se);

	while (sd) {
		struct sched_group *group;
		struct sched_domain *tmp;
		int weight;

		if (!(sd->flags & sd_flag)) {
			sd = sd->child;
			continue;
		}

		group = find_idlest_group(sd, p, cpu, sd_flag);
		if (!group) {
			sd = sd->child;
			continue;
		}

		new_cpu = find_idlest_group_cpu(group, p, cpu);
		if (new_cpu == cpu) {
			/* Now try balancing at a lower domain level of 'cpu': */
			sd = sd->child;
			continue;
		}

		/* Now try balancing at a lower domain level of 'new_cpu': */
		cpu = new_cpu;
		weight = sd->span_weight;
		sd = NULL;
		for_each_domain(cpu, tmp) {
			if (weight <= tmp->span_weight)
				break;
			if (tmp->flags & sd_flag)
				sd = tmp;
		}
	}

	return new_cpu;
}

#ifdef CONFIG_SCHED_SMT
DEFINE_STATIC_KEY_FALSE(sched_smt_present);
EXPORT_SYMBOL_GPL(sched_smt_present);

static inline void set_idle_cores(int cpu, int val)
{
	struct sched_domain_shared *sds;

	sds = rcu_dereference(per_cpu(sd_llc_shared, cpu));
	if (sds)
		WRITE_ONCE(sds->has_idle_cores, val);
}

static inline bool test_idle_cores(int cpu, bool def)
{
	struct sched_domain_shared *sds;

	sds = rcu_dereference(per_cpu(sd_llc_shared, cpu));
	if (sds)
		return READ_ONCE(sds->has_idle_cores);

	return def;
}

/*
 * Scans the local SMT mask to see if the entire core is idle, and records this
 * information in sd_llc_shared->has_idle_cores.
 *
 * Since SMT siblings share all cache levels, inspecting this limited remote
 * state should be fairly cheap.
 */
void __update_idle_core(struct rq *rq)
{
	int core = cpu_of(rq);
	int cpu;

	rcu_read_lock();
	if (test_idle_cores(core, true))
		goto unlock;

	for_each_cpu(cpu, cpu_smt_mask(core)) {
		if (cpu == core)
			continue;

		if (!available_idle_cpu(cpu))
			goto unlock;
	}

	set_idle_cores(core, 1);
unlock:
	rcu_read_unlock();
}

/*
 * Scan the entire LLC domain for idle cores; this dynamically switches off if
 * there are no idle cores left in the system; tracked through
 * sd_llc->shared->has_idle_cores and enabled through update_idle_core() above.
 */
static int select_idle_core(struct task_struct *p, struct sched_domain *sd, int target)
{
	struct cpumask *cpus = this_cpu_cpumask_var_ptr(select_idle_mask);
	int core, cpu;

	if (!static_branch_likely(&sched_smt_present))
		return -1;

	if (!test_idle_cores(target, false))
		return -1;

	cpumask_and(cpus, sched_domain_span(sd), &p->cpus_allowed);

	for_each_cpu_wrap(core, cpus, target) {
		bool idle = true;

		for_each_cpu(cpu, cpu_smt_mask(core)) {
			cpumask_clear_cpu(cpu, cpus);
			if (!available_idle_cpu(cpu))
				idle = false;
		}

		if (idle)
			return core;
	}

	/*
	 * Failed to find an idle core; stop looking for one.
	 */
	set_idle_cores(target, 0);

	return -1;
}

/*
 * Scan the local SMT mask for idle CPUs.
 */
static int select_idle_smt(struct task_struct *p, struct sched_domain *sd, int target)
{
	int cpu;

	if (!static_branch_likely(&sched_smt_present))
		return -1;

	for_each_cpu(cpu, cpu_smt_mask(target)) {
		if (!cpumask_test_cpu(cpu, &p->cpus_allowed))
			continue;
		if (available_idle_cpu(cpu))
			return cpu;
	}

	return -1;
}

#else /* CONFIG_SCHED_SMT */

static inline int select_idle_core(struct task_struct *p, struct sched_domain *sd, int target)
{
	return -1;
}

static inline int select_idle_smt(struct task_struct *p, struct sched_domain *sd, int target)
{
	return -1;
}

#endif /* CONFIG_SCHED_SMT */

/*
 * Scan the LLC domain for idle CPUs; this is dynamically regulated by
 * comparing the average scan cost (tracked in sd->avg_scan_cost) against the
 * average idle time for this rq (as found in rq->avg_idle).
 */
static int select_idle_cpu(struct task_struct *p, struct sched_domain *sd, int target)
{
	struct cpumask *cpus = this_cpu_cpumask_var_ptr(select_idle_mask);
	struct sched_domain *this_sd;
	u64 avg_cost, avg_idle;
	u64 time, cost;
	s64 delta;
	int cpu, nr = INT_MAX;

	this_sd = rcu_dereference(*this_cpu_ptr(&sd_llc));
	if (!this_sd)
		return -1;

	/*
	 * Due to large variance we need a large fuzz factor; hackbench in
	 * particularly is sensitive here.
	 */
	avg_idle = this_rq()->avg_idle / 512;
	avg_cost = this_sd->avg_scan_cost + 1;

	if (sched_feat(SIS_AVG_CPU) && avg_idle < avg_cost)
		return -1;

	if (sched_feat(SIS_PROP)) {
		u64 span_avg = sd->span_weight * avg_idle;
		if (span_avg > 4*avg_cost)
			nr = div_u64(span_avg, avg_cost);
		else
			nr = 4;
	}

	time = local_clock();

	cpumask_and(cpus, sched_domain_span(sd), &p->cpus_allowed);

	for_each_cpu_wrap(cpu, cpus, target) {
		if (!--nr)
			return -1;
<<<<<<< HEAD
		if (!cpumask_test_cpu(cpu, &p->cpus_allowed))
			continue;
		if (cpu_isolated(cpu))
			continue;
=======
>>>>>>> 5d2c9fe6
		if (available_idle_cpu(cpu))
			break;
	}

	time = local_clock() - time;
	cost = this_sd->avg_scan_cost;
	delta = (s64)(time - cost) / 8;
	this_sd->avg_scan_cost += delta;

	return cpu;
}

/*
 * Try and locate an idle core/thread in the LLC cache domain.
 */
static int select_idle_sibling(struct task_struct *p, int prev, int target)
{
	struct sched_domain *sd;
	int i, recent_used_cpu;

	if (available_idle_cpu(target) && !cpu_isolated(target))
		return target;

	/*
	 * If the previous CPU is cache affine and idle, don't be stupid:
	 */
	if (prev != target && cpus_share_cache(prev, target) &&
			available_idle_cpu(prev) && !cpu_isolated(prev))
		return prev;

	/* Check a recently used CPU as a potential idle candidate: */
	recent_used_cpu = p->recent_used_cpu;
	if (recent_used_cpu != prev &&
	    recent_used_cpu != target &&
	    cpus_share_cache(recent_used_cpu, target) &&
	    available_idle_cpu(recent_used_cpu) &&
	    cpumask_test_cpu(p->recent_used_cpu, &p->cpus_allowed)) {
		/*
		 * Replace recent_used_cpu with prev as it is a potential
		 * candidate for the next wake:
		 */
		p->recent_used_cpu = prev;
		return recent_used_cpu;
	}

	sd = rcu_dereference(per_cpu(sd_llc, target));
	if (!sd)
		return target;

	i = select_idle_core(p, sd, target);
	if ((unsigned)i < nr_cpumask_bits)
		return i;

	i = select_idle_cpu(p, sd, target);
	if ((unsigned)i < nr_cpumask_bits)
		return i;

	i = select_idle_smt(p, sd, target);
	if ((unsigned)i < nr_cpumask_bits)
		return i;

	return target;
}

/*
 * cpu_util_without: compute cpu utilization without any contributions from *p
 * @cpu: the CPU which utilization is requested
 * @p: the task which utilization should be discounted
 *
 * The utilization of a CPU is defined by the utilization of tasks currently
 * enqueued on that CPU as well as tasks which are currently sleeping after an
 * execution on that CPU.
 *
 * This method returns the utilization of the specified CPU by discounting the
 * utilization of the specified task, whenever the task is currently
 * contributing to the CPU utilization.
 */
static unsigned long cpu_util_without(int cpu, struct task_struct *p)
{
#ifndef CONFIG_SCHED_WALT
	struct cfs_rq *cfs_rq;
#endif
	unsigned int util;

#ifdef CONFIG_SCHED_WALT
	/*
	 * WALT does not decay idle tasks in the same manner
	 * as PELT, so it makes little sense to subtract task
	 * utilization from cpu utilization. Instead just use
	 * cpu_util for this case.
	 */
	if (p->state == TASK_WAKING)
		return cpu_util(cpu);
#endif

	/* Task has no contribution or is new */
	if (cpu != task_cpu(p) || !READ_ONCE(p->se.avg.last_update_time))
		return cpu_util(cpu);

#ifdef CONFIG_SCHED_WALT
	util = max_t(long, cpu_util(cpu) - task_util(p), 0);
#else
	cfs_rq = &cpu_rq(cpu)->cfs;
	util = READ_ONCE(cfs_rq->avg.util_avg);

	/* Discount task's util from CPU's util */
	util -= min_t(unsigned int, util, task_util(p));

	/*
	 * Covered cases:
	 *
	 * a) if *p is the only task sleeping on this CPU, then:
	 *      cpu_util (== task_util) > util_est (== 0)
	 *    and thus we return:
	 *      cpu_util_without = (cpu_util - task_util) = 0
	 *
	 * b) if other tasks are SLEEPING on this CPU, which is now exiting
	 *    IDLE, then:
	 *      cpu_util >= task_util
	 *      cpu_util > util_est (== 0)
	 *    and thus we discount *p's blocked utilization to return:
	 *      cpu_util_without = (cpu_util - task_util) >= 0
	 *
	 * c) if other tasks are RUNNABLE on that CPU and
	 *      util_est > cpu_util
	 *    then we use util_est since it returns a more restrictive
	 *    estimation of the spare capacity on that CPU, by just
	 *    considering the expected utilization of tasks already
	 *    runnable on that CPU.
	 *
	 * Cases a) and b) are covered by the above code, while case c) is
	 * covered by the following code when estimated utilization is
	 * enabled.
	 */
	if (sched_feat(UTIL_EST)) {
		unsigned int estimated =
			READ_ONCE(cfs_rq->avg.util_est.enqueued);

		/*
		 * Despite the following checks we still have a small window
		 * for a possible race, when an execl's select_task_rq_fair()
		 * races with LB's detach_task():
		 *
		 *   detach_task()
		 *     p->on_rq = TASK_ON_RQ_MIGRATING;
		 *     ---------------------------------- A
		 *     deactivate_task()                   \
		 *       dequeue_task()                     + RaceTime
		 *         util_est_dequeue()              /
		 *     ---------------------------------- B
		 *
		 * The additional check on "current == p" it's required to
		 * properly fix the execl regression and it helps in further
		 * reducing the chances for the above race.
		 */
		if (unlikely(task_on_rq_queued(p) || current == p)) {
			estimated -= min_t(unsigned int, estimated,
					   (_task_util_est(p) | UTIL_AVG_UNCHANGED));
		}
		util = max(util, estimated);
	}
#endif

	/*
	 * Utilization (estimated) can exceed the CPU capacity, thus let's
	 * clamp to the maximum CPU capacity to ensure consistency with
	 * the cpu_util call.
	 */
	return min_t(unsigned long, util, capacity_orig_of(cpu));
}

/*
 * Returns the current capacity of cpu after applying both
 * cpu and freq scaling.
 */
unsigned long capacity_curr_of(int cpu)
{
	unsigned long max_cap = cpu_rq(cpu)->cpu_capacity_orig;
	unsigned long scale_freq = arch_scale_freq_capacity(cpu);

	return cap_scale(max_cap, scale_freq);
}

#ifdef CONFIG_SCHED_WALT
static inline bool get_rtg_status(struct task_struct *p)
{
	struct related_thread_group *grp;
	bool ret = false;

	rcu_read_lock();

	grp = task_related_thread_group(p);
	if (grp)
		ret = grp->skip_min;

	rcu_read_unlock();

	return ret;
}

static inline bool task_skip_min_cpu(struct task_struct *p)
{
	return sched_boost() != CONSERVATIVE_BOOST &&
		get_rtg_status(p) && p->unfilter;
}

static inline bool is_many_wakeup(int sibling_count_hint)
{
	return sibling_count_hint >= sysctl_sched_many_wakeup_threshold;
}

#else
static inline bool get_rtg_status(struct task_struct *p)
{
	return false;
}

static inline bool task_skip_min_cpu(struct task_struct *p)
{
	return false;
}

static inline bool is_many_wakeup(int sibling_count_hint)
{
	return false;
}
#endif

static int get_start_cpu(struct task_struct *p)
{
	struct root_domain *rd = cpu_rq(smp_processor_id())->rd;
	int start_cpu = rd->min_cap_orig_cpu;
	int task_boost = per_task_boost(p);
	bool boosted = schedtune_task_boost(p) > 0 ||
			task_boost_policy(p) == SCHED_BOOST_ON_BIG ||
			task_boost == TASK_BOOST_ON_MID;
	bool task_skip_min = task_skip_min_cpu(p);

	/*
	 * note about min/mid/max_cap_orig_cpu - either all of them will be -ve
	 * or just mid will be -1, there never be any other combinations of -1s
	 * beyond these
	 */
	if (task_skip_min || boosted) {
		start_cpu = rd->mid_cap_orig_cpu == -1 ?
			rd->max_cap_orig_cpu : rd->mid_cap_orig_cpu;
	}

	if (task_boost > TASK_BOOST_ON_MID) {
		start_cpu = rd->max_cap_orig_cpu;
		return start_cpu;
	}

	if (start_cpu == -1 || start_cpu == rd->max_cap_orig_cpu)
		return start_cpu;

	if (start_cpu == rd->min_cap_orig_cpu &&
			!task_demand_fits(p, start_cpu)) {
		start_cpu = rd->mid_cap_orig_cpu == -1 ?
			rd->max_cap_orig_cpu : rd->mid_cap_orig_cpu;
	}

	if (start_cpu == rd->mid_cap_orig_cpu &&
			!task_demand_fits(p, start_cpu))
		start_cpu = rd->max_cap_orig_cpu;

	return start_cpu;
}

enum fastpaths {
	NONE = 0,
	SYNC_WAKEUP,
	PREV_CPU_FASTPATH,
};

static void find_best_target(struct sched_domain *sd, cpumask_t *cpus,
					struct task_struct *p,
					struct find_best_target_env *fbt_env)
{
	unsigned long min_util = uclamp_task(p);
	unsigned long target_capacity = ULONG_MAX;
	unsigned long min_wake_util = ULONG_MAX;
	unsigned long target_max_spare_cap = 0;
	unsigned long best_active_util = ULONG_MAX;
	unsigned long best_active_cuml_util = ULONG_MAX;
	unsigned long best_idle_cuml_util = ULONG_MAX;
	bool prefer_idle = schedtune_prefer_idle(p);
	bool boosted;
	/* Initialise with deepest possible cstate (INT_MAX) */
	int shallowest_idle_cstate = INT_MAX;
	struct sched_domain *start_sd;
	struct sched_group *sg;
	int best_active_cpu = -1;
	int best_idle_cpu = -1;
	int target_cpu = -1;
	int backup_cpu = -1;
	int i, start_cpu;
	long spare_wake_cap, most_spare_wake_cap = 0;
	int most_spare_cap_cpu = -1;
	int prev_cpu = task_cpu(p);
	bool next_group_higher_cap = false;
	int isolated_candidate = -1;
	unsigned int target_nr_rtg_high_prio = UINT_MAX;
	bool rtg_high_prio_task = task_rtg_high_prio(p);

	/*
	 * In most cases, target_capacity tracks capacity_orig of the most
	 * energy efficient CPU candidate, thus requiring to minimise
	 * target_capacity. For these cases target_capacity is already
	 * initialized to ULONG_MAX.
	 * However, for prefer_idle and boosted tasks we look for a high
	 * performance CPU, thus requiring to maximise target_capacity. In this
	 * case we initialise target_capacity to 0.
	 */
	prefer_idle = uclamp_latency_sensitive(p);
	boosted = fbt_env->boosted || uclamp_boosted(p);
	if (prefer_idle && boosted)
		target_capacity = 0;

	if (fbt_env->strict_max || p->in_iowait)
		most_spare_wake_cap = LONG_MIN;

	/* Find start CPU based on boost value */
	start_cpu = fbt_env->start_cpu;
	/* Find SD for the start CPU */
	start_sd = rcu_dereference(per_cpu(sd_asym_cpucapacity, start_cpu));
	if (!start_sd)
		goto out;

	/* fast path for prev_cpu */
	if (((capacity_orig_of(prev_cpu) == capacity_orig_of(start_cpu)) ||
		asym_cap_siblings(prev_cpu, start_cpu)) &&
		!cpu_isolated(prev_cpu) && cpu_online(prev_cpu) &&
		idle_cpu(prev_cpu)) {

		if (idle_get_state_idx(cpu_rq(prev_cpu)) <= 1) {
			target_cpu = prev_cpu;

			fbt_env->fastpath = PREV_CPU_FASTPATH;
			goto target;
		}
	}

	/* Scan CPUs in all SDs */
	sg = start_sd->groups;
	do {
		for_each_cpu_and(i, &p->cpus_allowed, sched_group_span(sg)) {
			unsigned long capacity_curr = capacity_curr_of(i);
			unsigned long capacity_orig = capacity_orig_of(i);
			unsigned long wake_util, new_util, new_util_cuml;
			long spare_cap;
			int idle_idx = INT_MAX;

			trace_sched_cpu_util(i);

			if (!cpu_online(i) || cpu_isolated(i))
				continue;

			if (isolated_candidate == -1)
				isolated_candidate = i;

			/*
			 * This CPU is the target of an active migration that's
			 * yet to complete. Avoid placing another task on it.
			 * See check_for_migration()
			 */
			if (is_reserved(i))
				continue;

			if (sched_cpu_high_irqload(i))
				continue;

			if (fbt_env->skip_cpu == i)
				continue;

			/*
			 * p's blocked utilization is still accounted for on prev_cpu
			 * so prev_cpu will receive a negative bias due to the double
			 * accounting. However, the blocked utilization may be zero.
			 */
			wake_util = cpu_util_without(i, p);
			new_util = wake_util + task_util_est(p);
			spare_wake_cap = capacity_orig - wake_util;

			if (spare_wake_cap > most_spare_wake_cap) {
				most_spare_wake_cap = spare_wake_cap;
				most_spare_cap_cpu = i;
			}

			if (per_task_boost(cpu_rq(i)->curr) ==
					TASK_BOOST_STRICT_MAX)
				continue;
			/*
			 * Cumulative demand may already be accounting for the
			 * task. If so, add just the boost-utilization to
			 * the cumulative demand of the cpu.
			 */
			if (task_in_cum_window_demand(cpu_rq(i), p))
				new_util_cuml = cpu_util_cum(i, 0) +
						min_util - task_util(p);
			else
				new_util_cuml = cpu_util_cum(i, 0) + min_util;

			/*
			 * Ensure minimum capacity to grant the required boost.
			 * The target CPU can be already at a capacity level higher
			 * than the one required to boost the task.
			 */
			new_util = max(min_util, new_util);
			if (new_util > capacity_orig)
				continue;

			/*
			 * Pre-compute the maximum possible capacity we expect
			 * to have available on this CPU once the task is
			 * enqueued here.
			 */
			spare_cap = capacity_orig - new_util;

			if (idle_cpu(i))
				idle_idx = idle_get_state_idx(cpu_rq(i));


			/*
			 * Case A) Latency sensitive tasks
			 *
			 * Unconditionally favoring tasks that prefer idle CPU to
			 * improve latency.
			 *
			 * Looking for:
			 * - an idle CPU, whatever its idle_state is, since
			 *   the first CPUs we explore are more likely to be
			 *   reserved for latency sensitive tasks.
			 * - a non idle CPU where the task fits in its current
			 *   capacity and has the maximum spare capacity.
			 * - a non idle CPU with lower contention from other
			 *   tasks and running at the lowest possible OPP.
			 *
			 * The last two goals tries to favor a non idle CPU
			 * where the task can run as if it is "almost alone".
			 * A maximum spare capacity CPU is favoured since
			 * the task already fits into that CPU's capacity
			 * without waiting for an OPP chance.
			 *
			 * The following code path is the only one in the CPUs
			 * exploration loop which is always used by
			 * prefer_idle tasks. It exits the loop with wither a
			 * best_active_cpu or a target_cpu which should
			 * represent an optimal choice for latency sensitive
			 * tasks.
			 */
			if (prefer_idle) {

				/*
				 * Case A.1: IDLE CPU
				 * Return the best IDLE CPU we find:
				 * - for boosted tasks: the CPU with the highest
				 * performance (i.e. biggest capacity_orig)
				 * - for !boosted tasks: the most energy
				 * efficient CPU (i.e. smallest capacity_orig)
				 */
				if (idle_cpu(i)) {
					if (boosted &&
					    capacity_orig < target_capacity)
						continue;
					if (!boosted &&
					    capacity_orig > target_capacity)
						continue;
					/*
					 * Minimise value of idle state: skip
					 * deeper idle states and pick the
					 * shallowest.
					 */
					if (capacity_orig == target_capacity &&
					    sysctl_sched_cstate_aware &&
					    idle_idx >= shallowest_idle_cstate)
						continue;

					target_capacity = capacity_orig;
					shallowest_idle_cstate = idle_idx;
					best_idle_cpu = i;
					continue;
				}
				if (best_idle_cpu != -1)
					continue;

				/*
				 * Case A.2: Target ACTIVE CPU
				 * Favor CPUs with max spare capacity.
				 */
				if (capacity_curr > new_util &&
				    spare_cap > target_max_spare_cap) {
					target_max_spare_cap = spare_cap;
					target_cpu = i;
					continue;
				}
				if (target_cpu != -1)
					continue;


				/*
				 * Case A.3: Backup ACTIVE CPU
				 * Favor CPUs with:
				 * - lower utilization due to other tasks
				 * - lower utilization with the task in
				 */
				if (wake_util > min_wake_util)
					continue;

				/*
				 * If utilization is the same between CPUs,
				 * break the ties with WALT's cumulative
				 * demand
				 */
				if (new_util == best_active_util &&
				    new_util_cuml > best_active_cuml_util)
					continue;
				min_wake_util = wake_util;
				best_active_util = new_util;
				best_active_cuml_util = new_util_cuml;
				best_active_cpu = i;
				continue;
			}

			/*
			 * Skip processing placement further if we are visiting
			 * cpus with lower capacity than start cpu
			 */
			if (capacity_orig < capacity_orig_of(start_cpu))
				continue;

			/*
			 * Case B) Non latency sensitive tasks on IDLE CPUs.
			 *
			 * Find an optimal backup IDLE CPU for non latency
			 * sensitive tasks.
			 *
			 * Looking for:
			 * - minimizing the capacity_orig,
			 *   i.e. preferring LITTLE CPUs
			 * - favoring shallowest idle states
			 *   i.e. avoid to wakeup deep-idle CPUs
			 *
			 * The following code path is used by non latency
			 * sensitive tasks if IDLE CPUs are available. If at
			 * least one of such CPUs are available it sets the
			 * best_idle_cpu to the most suitable idle CPU to be
			 * selected.
			 *
			 * If idle CPUs are available, favour these CPUs to
			 * improve performances by spreading tasks.
			 * Indeed, the energy_diff() computed by the caller
			 * will take care to ensure the minimization of energy
			 * consumptions without affecting performance.
			 */
			if (idle_cpu(i)) {
				/*
				 * Prefer shallowest over deeper idle state cpu,
				 * of same capacity cpus.
				 */
				if (capacity_orig == target_capacity &&
				    sysctl_sched_cstate_aware &&
				    idle_idx > shallowest_idle_cstate)
					continue;

				if (shallowest_idle_cstate == idle_idx &&
					target_capacity == capacity_orig &&
					(best_idle_cpu == prev_cpu ||
					(i != prev_cpu &&
					new_util_cuml > best_idle_cuml_util)))
					continue;

				target_capacity = capacity_orig;
				shallowest_idle_cstate = idle_idx;
				best_idle_cuml_util = new_util_cuml;
				best_idle_cpu = i;
				continue;
			}

			/*
			 * Consider only idle CPUs for active migration.
			 */
			if (p->state == TASK_RUNNING)
				continue;

			/*
			 * Case C) Non latency sensitive tasks on ACTIVE CPUs.
			 *
			 * Pack tasks in the most energy efficient capacities.
			 *
			 * This task packing strategy prefers more energy
			 * efficient CPUs (i.e. pack on smaller maximum
			 * capacity CPUs) while also trying to spread tasks to
			 * run them all at the lower OPP.
			 *
			 * This assumes for example that it's more energy
			 * efficient to run two tasks on two CPUs at a lower
			 * OPP than packing both on a single CPU but running
			 * that CPU at an higher OPP.
			 *
			 * Thus, this case keep track of the CPU with the
			 * smallest maximum capacity and highest spare maximum
			 * capacity.
			 */

			/*
			 * Try to spread the rtg high prio tasks so that they
			 * don't preempt each other. This is a optimisitc
			 * check assuming rtg high prio can actually preempt
			 * the current running task with the given vruntime
			 * boost.
			 */
			if (rtg_high_prio_task)  {
				if (walt_nr_rtg_high_prio(i) > target_nr_rtg_high_prio)
					continue;

				/* Favor CPUs with maximum spare capacity */
				if (walt_nr_rtg_high_prio(i) == target_nr_rtg_high_prio &&
						spare_cap < target_max_spare_cap)
					continue;

			} else {
				/* Favor CPUs with maximum spare capacity */
				if (spare_cap < target_max_spare_cap)
					continue;
			}

			target_max_spare_cap = spare_cap;
			target_capacity = capacity_orig;
			target_nr_rtg_high_prio = walt_nr_rtg_high_prio(i);
			target_cpu = i;
		}

		next_group_higher_cap = (capacity_orig_of(group_first_cpu(sg)) <
			capacity_orig_of(group_first_cpu(sg->next)));

		if (p->in_iowait && !next_group_higher_cap &&
				most_spare_cap_cpu != -1)
			break;

		/*
		 * If we've found a cpu, but the boost is ON_ALL we continue
		 * visiting other clusters. If the boost is ON_BIG we visit
		 * next cluster if they are higher in capacity. If we are
		 * not in any kind of boost, we break.
		 *
		 * And always visit higher capacity group, if solo cpu group
		 * is not in idle.
		 */
		if (!prefer_idle && !boosted &&
			((target_cpu != -1 && (sg->group_weight > 1 ||
			 !next_group_higher_cap)) ||
			 best_idle_cpu != -1) &&
			(fbt_env->placement_boost == SCHED_BOOST_NONE ||
			!is_full_throttle_boost() ||
			(fbt_env->placement_boost == SCHED_BOOST_ON_BIG &&
				!next_group_higher_cap)))
			break;

		/*
		 * if we are in prefer_idle and have found an idle cpu,
		 * break from searching more groups based on the stune.boost and
		 * group cpu capacity. For !prefer_idle && boosted case, don't
		 * iterate lower capacity CPUs unless the task can't be
		 * accommodated in the higher capacity CPUs.
		 */
		if ((prefer_idle && best_idle_cpu != -1) ||
		    (boosted && (best_idle_cpu != -1 || target_cpu != -1 ||
		     (fbt_env->strict_max && most_spare_cap_cpu != -1)))) {
			if (boosted) {
				if (!next_group_higher_cap)
					break;
			} else {
				if (next_group_higher_cap)
					break;
			}
		}

	} while (sg = sg->next, sg != start_sd->groups);

	adjust_cpus_for_packing(p, &target_cpu, &best_idle_cpu,
				shallowest_idle_cstate,
				fbt_env, boosted);

	/*
	 * For non latency sensitive tasks, cases B and C in the previous loop,
	 * we pick the best IDLE CPU only if we was not able to find a target
	 * ACTIVE CPU.
	 *
	 * Policies priorities:
	 *
	 * - prefer_idle tasks:
	 *
	 *   a) IDLE CPU available: best_idle_cpu
	 *   b) ACTIVE CPU where task fits and has the bigger maximum spare
	 *      capacity (i.e. target_cpu)
	 *   c) ACTIVE CPU with less contention due to other tasks
	 *      (i.e. best_active_cpu)
	 *
	 * - NON prefer_idle tasks:
	 *
	 *   a) ACTIVE CPU: target_cpu
	 *   b) IDLE CPU: best_idle_cpu
	 */

	if (prefer_idle && (best_idle_cpu != -1)) {
		target_cpu = best_idle_cpu;
		goto target;
	}

	if (target_cpu == -1)
		target_cpu = prefer_idle
			? best_active_cpu
			: best_idle_cpu;
	else
		backup_cpu = prefer_idle
		? best_active_cpu
		: best_idle_cpu;

	if (target_cpu == -1 && most_spare_cap_cpu != -1 &&
		/* ensure we use active cpu for active migration */
		!(p->state == TASK_RUNNING && !idle_cpu(most_spare_cap_cpu)))
		target_cpu = most_spare_cap_cpu;

	if (target_cpu == -1 && isolated_candidate != -1 &&
					cpu_isolated(prev_cpu))
		target_cpu = isolated_candidate;

	if (backup_cpu >= 0)
		cpumask_set_cpu(backup_cpu, cpus);
	if (target_cpu >= 0) {
target:
		cpumask_set_cpu(target_cpu, cpus);
	}

out:
	trace_sched_find_best_target(p, prefer_idle, min_util, start_cpu,
				     best_idle_cpu, best_active_cpu,
				     most_spare_cap_cpu,
				     target_cpu, backup_cpu);
}

/*
 * Disable WAKE_AFFINE in the case where task @p doesn't fit in the
 * capacity of either the waking CPU @cpu or the previous CPU @prev_cpu.
 *
 * In that case WAKE_AFFINE doesn't make sense and we'll let
 * BALANCE_WAKE sort things out.
 */
static int wake_cap(struct task_struct *p, int cpu, int prev_cpu)
{
	long min_cap, max_cap;

	if (!static_branch_unlikely(&sched_asym_cpucapacity))
		return 0;

	min_cap = min(capacity_orig_of(prev_cpu), capacity_orig_of(cpu));
	max_cap = cpu_rq(cpu)->rd->max_cpu_capacity.val;

	/* Minimum capacity is close to max, no need to abort wake_affine */
	if (max_cap - min_cap < max_cap >> 3)
		return 0;

	/* Bring task utilization in sync with prev_cpu */
	sync_entity_load_avg(&p->se);

	return !task_fits_max(p, cpu);
}

/*
 * Predicts what cpu_util(@cpu) would return if @p was migrated (and enqueued)
 * to @dst_cpu.
 */
static unsigned long cpu_util_next(int cpu, struct task_struct *p, int dst_cpu)
{
	struct cfs_rq *cfs_rq = &cpu_rq(cpu)->cfs;
	unsigned long util_est, util = READ_ONCE(cfs_rq->avg.util_avg);

	/*
	 * If @p migrates from @cpu to another, remove its contribution. Or,
	 * if @p migrates from another CPU to @cpu, add its contribution. In
	 * the other cases, @cpu is not impacted by the migration, so the
	 * util_avg should already be correct.
	 */
	if (task_cpu(p) == cpu && dst_cpu != cpu)
		sub_positive(&util, task_util(p));
	else if (task_cpu(p) != cpu && dst_cpu == cpu)
		util += task_util(p);

	if (sched_feat(UTIL_EST)) {
		util_est = READ_ONCE(cfs_rq->avg.util_est.enqueued);

		/*
		 * During wake-up, the task isn't enqueued yet and doesn't
		 * appear in the cfs_rq->avg.util_est.enqueued of any rq,
		 * so just add it (if needed) to "simulate" what will be
		 * cpu_util() after the task has been enqueued.
		 */
		if (dst_cpu == cpu)
			util_est += _task_util_est(p);

		util = max(util, util_est);
	}

	return min(util, capacity_orig_of(cpu));
}

#ifdef CONFIG_SCHED_WALT
static inline unsigned long
cpu_util_next_walt(int cpu, struct task_struct *p, int dst_cpu)
{
	unsigned long util =
			cpu_rq(cpu)->walt_stats.cumulative_runnable_avg_scaled;
	bool queued = task_on_rq_queued(p);

	/*
	 * When task is queued,
	 * (a) The evaluating CPU (cpu) is task's current CPU. If the
	 * task is migrating, discount the task contribution from the
	 * evaluation cpu.
	 * (b) The evaluating CPU (cpu) is task's current CPU. If the
	 * task is NOT migrating, nothing to do. The contribution is
	 * already present on the evaluation CPU.
	 * (c) The evaluating CPU (cpu) is not task's current CPU. But
	 * the task is migrating to the evaluating CPU. So add the
	 * task contribution to it.
	 * (d) The evaluating CPU (cpu) is neither the current CPU nor
	 * the destination CPU. don't care.
	 *
	 * When task is NOT queued i.e waking. Task contribution is not
	 * present on any CPU.
	 *
	 * (a) If the evaluating CPU is the destination CPU, add the task
	 * contribution.
	 * (b) The evaluation CPU is not the destination CPU, don't care.
	 */
	if (unlikely(queued)) {
		if (task_cpu(p) == cpu) {
			if (dst_cpu != cpu)
				util = max_t(long, util - task_util(p), 0);
		} else if (dst_cpu == cpu) {
			util += task_util(p);
		}
	} else if (dst_cpu == cpu) {
		util += task_util(p);
	}

	return min_t(unsigned long, util, capacity_orig_of(cpu));
}
#endif

/*
 * compute_energy(): Estimates the energy that would be consumed if @p was
 * migrated to @dst_cpu. compute_energy() predicts what will be the utilization
 * landscape of the * CPUs after the task migration, and uses the Energy Model
 * to compute what would be the energy if we decided to actually migrate that
 * task.
 */
static long
compute_energy(struct task_struct *p, int dst_cpu, struct perf_domain *pd)
{
	unsigned int max_util, cpu_util, cpu_cap;
	unsigned long sum_util, energy = 0;
	int cpu;

	for (; pd; pd = pd->next) {
		struct cpumask *pd_mask = perf_domain_span(pd);

		/*
		 * The energy model mandates all the CPUs of a performance
		 * domain have the same capacity.
		 */
		cpu_cap = arch_scale_cpu_capacity(NULL, cpumask_first(pd_mask));
		max_util = sum_util = 0;

		/*
		 * The capacity state of CPUs of the current rd can be driven by
		 * CPUs of another rd if they belong to the same performance
		 * domain. So, account for the utilization of these CPUs too
		 * by masking pd with cpu_online_mask instead of the rd span.
		 *
		 * If an entire performance domain is outside of the current rd,
		 * it will not appear in its pd list and will not be accounted
		 * by compute_energy().
		 */
		for_each_cpu_and(cpu, pd_mask, cpu_online_mask) {
#ifdef CONFIG_SCHED_WALT
			cpu_util = cpu_util_next_walt(cpu, p, dst_cpu);
			sum_util += cpu_util;
#else
			unsigned int util_cfs;
			struct task_struct *tsk;

			util_cfs = cpu_util_next(cpu, p, dst_cpu);

			/*
			 * Busy time computation: utilization clamping is not
			 * required since the ratio (sum_util / cpu_capacity)
			 * is already enough to scale the EM reported power
			 * consumption at the (eventually clamped) cpu_capacity.
			 */
			sum_util += schedutil_cpu_util(cpu, util_cfs, cpu_cap,
						       ENERGY_UTIL, NULL);

			/*
			 * Performance domain frequency: utilization clamping
			 * must be considered since it affects the selection
			 * of the performance domain frequency.
			 * NOTE: in case RT tasks are running, by default the
			 * FREQUENCY_UTIL's utilization can be max OPP.
			 */
			tsk = cpu == dst_cpu ? p : NULL;
			cpu_util = schedutil_cpu_util(cpu, util_cfs, cpu_cap,
						      FREQUENCY_UTIL, tsk);
#endif
			max_util = max(max_util, cpu_util);
		}

		energy += em_pd_energy(pd->em_pd, max_util, sum_util);
	}

	return energy;
}

static void select_cpu_candidates(struct sched_domain *sd, cpumask_t *cpus,
		struct perf_domain *pd, struct task_struct *p, int prev_cpu)
{
	int highest_spare_cap_cpu = prev_cpu, best_idle_cpu = -1;
	unsigned long spare_cap, max_spare_cap, util, cpu_cap;
	bool prefer_idle = uclamp_latency_sensitive(p);
	bool boosted = uclamp_boosted(p);
	unsigned long target_cap = boosted ? 0 : ULONG_MAX;
	unsigned long highest_spare_cap = 0;
	unsigned int min_exit_lat = UINT_MAX;
	int cpu, max_spare_cap_cpu;
	struct cpuidle_state *idle;

	for (; pd; pd = pd->next) {
		max_spare_cap_cpu = -1;
		max_spare_cap = 0;

		for_each_cpu_and(cpu, perf_domain_span(pd), sched_domain_span(sd)) {
			if (!cpumask_test_cpu(cpu, &p->cpus_allowed))
				continue;

			util = cpu_util_next(cpu, p, cpu);
			cpu_cap = capacity_of(cpu);
			spare_cap = cpu_cap - util;

			/*
			 * Skip CPUs that cannot satisfy the capacity request.
			 * IOW, placing the task there would make the CPU
			 * overutilized. Take uclamp into account to see how
			 * much capacity we can get out of the CPU; this is
			 * aligned with schedutil_cpu_util().
			 */
			util = uclamp_rq_util_with(cpu_rq(cpu), util, p);

			if (cpu_cap * 1024 <
					util * sched_capacity_margin_up[cpu])
				continue;

			/*
			 * Find the CPU with the maximum spare capacity in
			 * the performance domain
			 */
			if (spare_cap > max_spare_cap) {
				max_spare_cap = spare_cap;
				max_spare_cap_cpu = cpu;
			}

			if (!prefer_idle)
				continue;

			if (idle_cpu(cpu)) {
				cpu_cap = capacity_orig_of(cpu);
				if (boosted && cpu_cap < target_cap)
					continue;
				if (!boosted && cpu_cap > target_cap)
					continue;
				idle = idle_get_state(cpu_rq(cpu));
				if (idle && idle->exit_latency > min_exit_lat &&
						cpu_cap == target_cap)
					continue;

				if (idle)
					min_exit_lat = idle->exit_latency;
				target_cap = cpu_cap;
				best_idle_cpu = cpu;
			} else if (spare_cap > highest_spare_cap) {
				highest_spare_cap = spare_cap;
				highest_spare_cap_cpu = cpu;
			}
		}

		if (!prefer_idle && max_spare_cap_cpu >= 0)
			cpumask_set_cpu(max_spare_cap_cpu, cpus);
	}

	if (!prefer_idle)
		return;

	if (best_idle_cpu >= 0)
		cpumask_set_cpu(best_idle_cpu, cpus);
	else
		cpumask_set_cpu(highest_spare_cap_cpu, cpus);
}

static inline int wake_to_idle(struct task_struct *p)
{
	return (current->flags & PF_WAKE_UP_IDLE) ||
			(p->flags & PF_WAKE_UP_IDLE);
}

/* return true if cpu should be chosen over best_energy_cpu */
static inline bool select_cpu_same_energy(int cpu, int best_cpu, int prev_cpu)
{
	if (best_cpu == prev_cpu)
		return false;

	if (idle_cpu(best_cpu) && idle_get_state_idx(cpu_rq(best_cpu)) <= 0)
		return false; /* best_cpu is idle wfi or shallower */

	if (idle_cpu(cpu) && idle_get_state_idx(cpu_rq(cpu)) <= 0)
		return true; /* new cpu is idle wfi or shallower */

	/*
	 * If we are this far this must be a tie between a busy and deep idle,
	 * pick the busy.
	 */
	return idle_cpu(best_cpu);
}

static DEFINE_PER_CPU(cpumask_t, energy_cpus);

/*
 * find_energy_efficient_cpu(): Find most energy-efficient target CPU for the
 * waking task. find_energy_efficient_cpu() looks for the CPU with maximum
 * spare capacity in each performance domain and uses it as a potential
 * candidate to execute the task. Then, it uses the Energy Model to figure
 * out which of the CPU candidates is the most energy-efficient.
 *
 * The rationale for this heuristic is as follows. In a performance domain,
 * all the most energy efficient CPU candidates (according to the Energy
 * Model) are those for which we'll request a low frequency. When there are
 * several CPUs for which the frequency request will be the same, we don't
 * have enough data to break the tie between them, because the Energy Model
 * only includes active power costs. With this model, if we assume that
 * frequency requests follow utilization (e.g. using schedutil), the CPU with
 * the maximum spare capacity in a performance domain is guaranteed to be among
 * the best candidates of the performance domain.
 *
 * In practice, it could be preferable from an energy standpoint to pack
 * small tasks on a CPU in order to let other CPUs go in deeper idle states,
 * but that could also hurt our chances to go cluster idle, and we have no
 * ways to tell with the current Energy Model if this is actually a good
 * idea or not. So, find_energy_efficient_cpu() basically favors
 * cluster-packing, and spreading inside a cluster. That should at least be
 * a good thing for latency, and this is consistent with the idea that most
 * of the energy savings of EAS come from the asymmetry of the system, and
 * not so much from breaking the tie between identical CPUs. That's also the
 * reason why EAS is enabled in the topology code only for systems where
 * SD_ASYM_CPUCAPACITY is set.
 *
 * NOTE: Forkees are not accepted in the energy-aware wake-up path because
 * they don't have any useful utilization data yet and it's not possible to
 * forecast their impact on energy consumption. Consequently, they will be
 * placed by find_idlest_cpu() on the least loaded CPU, which might turn out
 * to be energy-inefficient in some use-cases. The alternative would be to
 * bias new tasks towards specific types of CPUs first, or to try to infer
 * their util_avg from the parent task, but those heuristics could hurt
 * other use-cases too. So, until someone finds a better way to solve this,
 * let's keep things simple by re-using the existing slow path.
 */

static int find_energy_efficient_cpu(struct task_struct *p, int prev_cpu,
				     int sync, int sibling_count_hint)
{
	unsigned long prev_energy = ULONG_MAX, best_energy = ULONG_MAX;
	struct root_domain *rd = cpu_rq(smp_processor_id())->rd;
	int weight, cpu = smp_processor_id(), best_energy_cpu = prev_cpu;
	unsigned long cur_energy;
	struct perf_domain *pd;
	struct sched_domain *sd;
	cpumask_t *candidates;
	bool is_rtg, curr_is_rtg;
	struct find_best_target_env fbt_env;
	bool need_idle = wake_to_idle(p);
	int placement_boost = task_boost_policy(p);
	u64 start_t = 0;
	int delta = 0;
	int task_boost = per_task_boost(p);
	int boosted = (schedtune_task_boost(p) > 0) || (task_boost > 0);
	int start_cpu;

	if (is_many_wakeup(sibling_count_hint) && prev_cpu != cpu &&
			cpumask_test_cpu(prev_cpu, &p->cpus_allowed))
		return prev_cpu;

	start_cpu = get_start_cpu(p);
	if (start_cpu < 0)
		goto eas_not_ready;

	is_rtg = task_in_related_thread_group(p);
	curr_is_rtg = task_in_related_thread_group(cpu_rq(cpu)->curr);

	fbt_env.fastpath = 0;
	fbt_env.need_idle = need_idle;

	if (trace_sched_task_util_enabled())
		start_t = sched_clock();

	/* Pre-select a set of candidate CPUs. */
	candidates = this_cpu_ptr(&energy_cpus);
	cpumask_clear(candidates);

	if (sync && (need_idle || (is_rtg && curr_is_rtg)))
		sync = 0;

	if (sysctl_sched_sync_hint_enable && sync &&
				bias_to_this_cpu(p, cpu, start_cpu)) {
		best_energy_cpu = cpu;
		fbt_env.fastpath = SYNC_WAKEUP;
		goto done;
	}

	rcu_read_lock();
	pd = rcu_dereference(rd->pd);
	if (!pd)
		goto fail;

	/*
	 * Energy-aware wake-up happens on the lowest sched_domain starting
	 * from sd_asym_cpucapacity spanning over this_cpu and prev_cpu.
	 */
	sd = rcu_dereference(*this_cpu_ptr(&sd_asym_cpucapacity));
	while (sd && !cpumask_test_cpu(prev_cpu, sched_domain_span(sd)))
		sd = sd->parent;
	if (!sd)
		goto fail;

	sync_entity_load_avg(&p->se);
	if (!task_util_est(p))
		goto unlock;

	if (sched_feat(FIND_BEST_TARGET)) {
		fbt_env.is_rtg = is_rtg;
		fbt_env.placement_boost = placement_boost;
		fbt_env.start_cpu = start_cpu;
		fbt_env.boosted = boosted;
		fbt_env.strict_max = is_rtg &&
			(task_boost == TASK_BOOST_STRICT_MAX);
		fbt_env.skip_cpu = is_many_wakeup(sibling_count_hint) ?
				   cpu : -1;

		find_best_target(NULL, candidates, p, &fbt_env);
	} else {
		select_cpu_candidates(sd, candidates, pd, p, prev_cpu);
	}

	/* Bail out if no candidate was found. */
	weight = cpumask_weight(candidates);
	if (!weight) {
		/*
		 * Don't overload the previous CPU if it had already
		 * more runnable tasks. Fallback to a CPU with lower
		 * number of tasks.
		 */
		if (cpu_rq(prev_cpu)->nr_running > 32) {
			int i;
			unsigned int best_nr = UINT_MAX;

			for_each_cpu(i, cpu_active_mask) {
				if (!cpumask_test_cpu(i, &p->cpus_allowed))
					continue;
				if (cpu_rq(i)->nr_running < best_nr) {
					best_nr = cpu_rq(i)->nr_running;
					best_energy_cpu = i;
				}
			}
		}
		goto unlock;
	}

	/* If there is only one sensible candidate, select it now. */
	cpu = cpumask_first(candidates);
	if (weight == 1 && ((uclamp_latency_sensitive(p) && idle_cpu(cpu)) ||
			    (cpu == prev_cpu))) {
		best_energy_cpu = cpu;
		goto unlock;
	}

#ifdef CONFIG_SCHED_WALT
	if (p->state == TASK_WAKING)
		delta = task_util(p);
#endif
	if (task_placement_boost_enabled(p) || fbt_env.need_idle || boosted ||
	    is_rtg || __cpu_overutilized(prev_cpu, delta) ||
	    !task_fits_max(p, prev_cpu) || cpu_isolated(prev_cpu)) {
		best_energy_cpu = cpu;
		goto unlock;
	}

	if (cpumask_test_cpu(prev_cpu, &p->cpus_allowed))
		prev_energy = best_energy = compute_energy(p, prev_cpu, pd);
	else
		prev_energy = best_energy = ULONG_MAX;

	/* Select the best candidate energy-wise. */
	for_each_cpu(cpu, candidates) {
		if (cpu == prev_cpu)
			continue;
		cur_energy = compute_energy(p, cpu, pd);
		trace_sched_compute_energy(p, cpu, cur_energy, prev_energy,
					   best_energy, best_energy_cpu);
		if (cur_energy < best_energy) {
			best_energy = cur_energy;
			best_energy_cpu = cpu;
		} else if (cur_energy == best_energy) {
			if (select_cpu_same_energy(cpu, best_energy_cpu,
						prev_cpu)) {
				best_energy = cur_energy;
				best_energy_cpu = cpu;
			}
		}
	}
unlock:
	rcu_read_unlock();

	/*
	 * Pick the prev CPU, if best energy CPU can't saves at least 6% of
	 * the energy used by prev_cpu.
	 */
	if (!(idle_cpu(best_energy_cpu) &&
	    idle_get_state_idx(cpu_rq(best_energy_cpu)) <= 0) &&
	    (prev_energy != ULONG_MAX) && (best_energy_cpu != prev_cpu) &&
	    ((prev_energy - best_energy) <= prev_energy >> 4))
		best_energy_cpu = prev_cpu;

done:

	trace_sched_task_util(p, cpumask_bits(candidates)[0], best_energy_cpu,
			sync, fbt_env.need_idle, fbt_env.fastpath,
			placement_boost, start_t, boosted, is_rtg,
			get_rtg_status(p), start_cpu);

	return best_energy_cpu;

fail:
	rcu_read_unlock();
eas_not_ready:
	return -1;
}

/*
 * select_task_rq_fair: Select target runqueue for the waking task in domains
 * that have the 'sd_flag' flag set. In practice, this is SD_BALANCE_WAKE,
 * SD_BALANCE_FORK, or SD_BALANCE_EXEC.
 *
 * Balances load by selecting the idlest CPU in the idlest group, or under
 * certain conditions an idle sibling CPU if the domain has SD_WAKE_AFFINE set.
 *
 * Returns the target CPU number.
 *
 * preempt must be disabled.
 */
static int
select_task_rq_fair(struct task_struct *p, int prev_cpu, int sd_flag, int wake_flags,
		    int sibling_count_hint)
{
	struct sched_domain *tmp, *sd = NULL;
	int cpu = smp_processor_id();
	int new_cpu = prev_cpu;
	int want_affine = 0;
	int sync = (wake_flags & WF_SYNC) && !(current->flags & PF_EXITING);

	if (static_branch_unlikely(&sched_energy_present)) {
		rcu_read_lock();
		new_cpu = find_energy_efficient_cpu(p, prev_cpu, sync,
						    sibling_count_hint);
		if (unlikely(new_cpu < 0))
			new_cpu = prev_cpu;
		rcu_read_unlock();
		return new_cpu;
	}

	if (sd_flag & SD_BALANCE_WAKE) {
		record_wakee(p);

		if (static_branch_unlikely(&sched_energy_present)) {
			if (uclamp_latency_sensitive(p) && !sched_feat(EAS_PREFER_IDLE) && !sync)
				goto sd_loop;

			new_cpu = find_energy_efficient_cpu(p, prev_cpu, sync,
							    sibling_count_hint);
			if (new_cpu >= 0)
				return new_cpu;
			new_cpu = prev_cpu;
		}

		want_affine = !wake_wide(p, sibling_count_hint) &&
			      !wake_cap(p, cpu, prev_cpu) &&
			      cpumask_test_cpu(cpu, &p->cpus_allowed);
	}

sd_loop:
	rcu_read_lock();
	for_each_domain(cpu, tmp) {
		if (!(tmp->flags & SD_LOAD_BALANCE))
			break;

		/*
		 * If both 'cpu' and 'prev_cpu' are part of this domain,
		 * cpu is a valid SD_WAKE_AFFINE target.
		 */
		if (want_affine && (tmp->flags & SD_WAKE_AFFINE) &&
		    cpumask_test_cpu(prev_cpu, sched_domain_span(tmp))) {
			if (cpu != prev_cpu)
				new_cpu = wake_affine(tmp, p, cpu, prev_cpu, sync);

			sd = NULL; /* Prefer wake_affine over balance flags */
			break;
		}

		if (tmp->flags & sd_flag)
			sd = tmp;
		else if (!want_affine)
			break;
	}

	if (unlikely(sd)) {
		/* Slow path */
		new_cpu = find_idlest_cpu(sd, p, cpu, prev_cpu, sd_flag);
	} else if (sd_flag & SD_BALANCE_WAKE) { /* XXX always ? */
		/* Fast path */

		new_cpu = select_idle_sibling(p, prev_cpu, new_cpu);

		if (want_affine)
			current->recent_used_cpu = cpu;
	}
	rcu_read_unlock();

	return new_cpu;
}

static void detach_entity_cfs_rq(struct sched_entity *se);

/*
 * Called immediately before a task is migrated to a new CPU; task_cpu(p) and
 * cfs_rq_of(p) references at time of call are still valid and identify the
 * previous CPU. The caller guarantees p->pi_lock or task_rq(p)->lock is held.
 */
static void migrate_task_rq_fair(struct task_struct *p, int new_cpu)
{
	/*
	 * As blocked tasks retain absolute vruntime the migration needs to
	 * deal with this by subtracting the old and adding the new
	 * min_vruntime -- the latter is done by enqueue_entity() when placing
	 * the task on the new runqueue.
	 */
	if (p->state == TASK_WAKING) {
		struct sched_entity *se = &p->se;
		struct cfs_rq *cfs_rq = cfs_rq_of(se);
		u64 min_vruntime;

#ifndef CONFIG_64BIT
		u64 min_vruntime_copy;

		do {
			min_vruntime_copy = cfs_rq->min_vruntime_copy;
			smp_rmb();
			min_vruntime = cfs_rq->min_vruntime;
		} while (min_vruntime != min_vruntime_copy);
#else
		min_vruntime = cfs_rq->min_vruntime;
#endif

		se->vruntime -= min_vruntime;
	}

	if (p->on_rq == TASK_ON_RQ_MIGRATING) {
		/*
		 * In case of TASK_ON_RQ_MIGRATING we in fact hold the 'old'
		 * rq->lock and can modify state directly.
		 */
		lockdep_assert_held(&task_rq(p)->lock);
		detach_entity_cfs_rq(&p->se);

	} else {
		/*
		 * We are supposed to update the task to "current" time, then
		 * its up to date and ready to go to new CPU/cfs_rq. But we
		 * have difficulty in getting what current time is, so simply
		 * throw away the out-of-date time. This will result in the
		 * wakee task is less decayed, but giving the wakee more load
		 * sounds not bad.
		 */
		remove_entity_load_avg(&p->se);
	}

	/* Tell new CPU we are migrated */
	p->se.avg.last_update_time = 0;

	/* We have migrated, no longer consider this task hot */
	p->se.exec_start = 0;

	update_scan_period(p, new_cpu);
}

static void task_dead_fair(struct task_struct *p)
{
	remove_entity_load_avg(&p->se);
}
#endif /* CONFIG_SMP */

static unsigned long wakeup_gran(struct sched_entity *se)
{
	unsigned long gran = sysctl_sched_wakeup_granularity;

	/*
	 * Since its curr running now, convert the gran from real-time
	 * to virtual-time in his units.
	 *
	 * By using 'se' instead of 'curr' we penalize light tasks, so
	 * they get preempted easier. That is, if 'se' < 'curr' then
	 * the resulting gran will be larger, therefore penalizing the
	 * lighter, if otoh 'se' > 'curr' then the resulting gran will
	 * be smaller, again penalizing the lighter task.
	 *
	 * This is especially important for buddies when the leftmost
	 * task is higher priority than the buddy.
	 */
	return calc_delta_fair(gran, se);
}

/*
 * Should 'se' preempt 'curr'.
 *
 *             |s1
 *        |s2
 *   |s3
 *         g
 *      |<--->|c
 *
 *  w(c, s1) = -1
 *  w(c, s2) =  0
 *  w(c, s3) =  1
 *
 */
static int
wakeup_preempt_entity(struct sched_entity *curr, struct sched_entity *se)
{
	s64 gran, vdiff = curr->vruntime - se->vruntime;

	if (vdiff <= 0)
		return -1;

	gran = wakeup_gran(se);
	if (vdiff > gran)
		return 1;

	return 0;
}

static void set_last_buddy(struct sched_entity *se)
{
	if (entity_is_task(se) && unlikely(task_of(se)->policy == SCHED_IDLE))
		return;

	for_each_sched_entity(se) {
		if (SCHED_WARN_ON(!se->on_rq))
			return;
		cfs_rq_of(se)->last = se;
	}
}

static void set_next_buddy(struct sched_entity *se)
{
	if (entity_is_task(se) && unlikely(task_of(se)->policy == SCHED_IDLE))
		return;

	for_each_sched_entity(se) {
		if (SCHED_WARN_ON(!se->on_rq))
			return;
		cfs_rq_of(se)->next = se;
	}
}

static void set_skip_buddy(struct sched_entity *se)
{
	for_each_sched_entity(se)
		cfs_rq_of(se)->skip = se;
}

/*
 * Preempt the current task with a newly woken task if needed:
 */
static void check_preempt_wakeup(struct rq *rq, struct task_struct *p, int wake_flags)
{
	struct task_struct *curr = rq->curr;
	struct sched_entity *se = &curr->se, *pse = &p->se;
	struct cfs_rq *cfs_rq = task_cfs_rq(curr);
	int scale = cfs_rq->nr_running >= sched_nr_latency;
	int next_buddy_marked = 0;

	if (unlikely(se == pse))
		return;

	/*
	 * This is possible from callers such as attach_tasks(), in which we
	 * unconditionally check_prempt_curr() after an enqueue (which may have
	 * lead to a throttle).  This both saves work and prevents false
	 * next-buddy nomination below.
	 */
	if (unlikely(throttled_hierarchy(cfs_rq_of(pse))))
		return;

	if (sched_feat(NEXT_BUDDY) && scale && !(wake_flags & WF_FORK)) {
		set_next_buddy(pse);
		next_buddy_marked = 1;
	}

	/*
	 * We can come here with TIF_NEED_RESCHED already set from new task
	 * wake up path.
	 *
	 * Note: this also catches the edge-case of curr being in a throttled
	 * group (e.g. via set_curr_task), since update_curr() (in the
	 * enqueue of curr) will have resulted in resched being set.  This
	 * prevents us from potentially nominating it as a false LAST_BUDDY
	 * below.
	 */
	if (test_tsk_need_resched(curr))
		return;

	/* Idle tasks are by definition preempted by non-idle tasks. */
	if (unlikely(curr->policy == SCHED_IDLE) &&
	    likely(p->policy != SCHED_IDLE))
		goto preempt;

	/*
	 * Batch and idle tasks do not preempt non-idle tasks (their preemption
	 * is driven by the tick):
	 */
	if (unlikely(p->policy != SCHED_NORMAL) || !sched_feat(WAKEUP_PREEMPTION))
		return;

	find_matching_se(&se, &pse);
	update_curr(cfs_rq_of(se));
	BUG_ON(!pse);
	if (wakeup_preempt_entity(se, pse) == 1) {
		/*
		 * Bias pick_next to pick the sched entity that is
		 * triggering this preemption.
		 */
		if (!next_buddy_marked)
			set_next_buddy(pse);
		goto preempt;
	}

	return;

preempt:
	resched_curr(rq);
	/*
	 * Only set the backward buddy when the current task is still
	 * on the rq. This can happen when a wakeup gets interleaved
	 * with schedule on the ->pre_schedule() or idle_balance()
	 * point, either of which can * drop the rq lock.
	 *
	 * Also, during early boot the idle thread is in the fair class,
	 * for obvious reasons its a bad idea to schedule back to it.
	 */
	if (unlikely(!se->on_rq || curr == rq->idle))
		return;

	if (sched_feat(LAST_BUDDY) && scale && entity_is_task(se))
		set_last_buddy(se);
}

static struct task_struct *
pick_next_task_fair(struct rq *rq, struct task_struct *prev, struct rq_flags *rf)
{
	struct cfs_rq *cfs_rq = &rq->cfs;
	struct sched_entity *se;
	struct task_struct *p;
	int new_tasks;

again:
	if (!cfs_rq->nr_running)
		goto idle;

#ifdef CONFIG_FAIR_GROUP_SCHED
	if (prev->sched_class != &fair_sched_class)
		goto simple;

	/*
	 * Because of the set_next_buddy() in dequeue_task_fair() it is rather
	 * likely that a next task is from the same cgroup as the current.
	 *
	 * Therefore attempt to avoid putting and setting the entire cgroup
	 * hierarchy, only change the part that actually changes.
	 */

	do {
		struct sched_entity *curr = cfs_rq->curr;

		/*
		 * Since we got here without doing put_prev_entity() we also
		 * have to consider cfs_rq->curr. If it is still a runnable
		 * entity, update_curr() will update its vruntime, otherwise
		 * forget we've ever seen it.
		 */
		if (curr) {
			if (curr->on_rq)
				update_curr(cfs_rq);
			else
				curr = NULL;

			/*
			 * This call to check_cfs_rq_runtime() will do the
			 * throttle and dequeue its entity in the parent(s).
			 * Therefore the nr_running test will indeed
			 * be correct.
			 */
			if (unlikely(check_cfs_rq_runtime(cfs_rq))) {
				cfs_rq = &rq->cfs;

				if (!cfs_rq->nr_running)
					goto idle;

				goto simple;
			}
		}

		se = pick_next_entity(cfs_rq, curr);
		cfs_rq = group_cfs_rq(se);
	} while (cfs_rq);

	p = task_of(se);

	/*
	 * Since we haven't yet done put_prev_entity and if the selected task
	 * is a different task than we started out with, try and touch the
	 * least amount of cfs_rqs.
	 */
	if (prev != p) {
		struct sched_entity *pse = &prev->se;

		while (!(cfs_rq = is_same_group(se, pse))) {
			int se_depth = se->depth;
			int pse_depth = pse->depth;

			if (se_depth <= pse_depth) {
				put_prev_entity(cfs_rq_of(pse), pse);
				pse = parent_entity(pse);
			}
			if (se_depth >= pse_depth) {
				set_next_entity(cfs_rq_of(se), se);
				se = parent_entity(se);
			}
		}

		put_prev_entity(cfs_rq, pse);
		set_next_entity(cfs_rq, se);
	}

	goto done;
simple:
#endif

	put_prev_task(rq, prev);

	do {
		se = pick_next_entity(cfs_rq, NULL);
		set_next_entity(cfs_rq, se);
		cfs_rq = group_cfs_rq(se);
	} while (cfs_rq);

	p = task_of(se);

done: __maybe_unused;
#ifdef CONFIG_SMP
	/*
	 * Move the next running task to the front of
	 * the list, so our cfs_tasks list becomes MRU
	 * one.
	 */
	list_move(&p->se.group_node, &rq->cfs_tasks);
#endif

	if (hrtick_enabled(rq))
		hrtick_start_fair(rq, p);

	update_misfit_status(p, rq);

	return p;

idle:
	update_misfit_status(NULL, rq);
	new_tasks = idle_balance(rq, rf);

	/*
	 * Because idle_balance() releases (and re-acquires) rq->lock, it is
	 * possible for any higher priority task to appear. In that case we
	 * must re-start the pick_next_entity() loop.
	 */
	if (new_tasks < 0)
		return RETRY_TASK;

	if (new_tasks > 0)
		goto again;

	/*
	 * rq is about to be idle, check if we need to update the
	 * lost_idle_time of clock_pelt
	 */
	update_idle_rq_clock_pelt(rq);

	return NULL;
}

/*
 * Account for a descheduled task:
 */
static void put_prev_task_fair(struct rq *rq, struct task_struct *prev)
{
	struct sched_entity *se = &prev->se;
	struct cfs_rq *cfs_rq;

	for_each_sched_entity(se) {
		cfs_rq = cfs_rq_of(se);
		put_prev_entity(cfs_rq, se);
	}
}

/*
 * sched_yield() is very simple
 *
 * The magic of dealing with the ->skip buddy is in pick_next_entity.
 */
static void yield_task_fair(struct rq *rq)
{
	struct task_struct *curr = rq->curr;
	struct cfs_rq *cfs_rq = task_cfs_rq(curr);
	struct sched_entity *se = &curr->se;

	/*
	 * Are we the only task in the tree?
	 */
	if (unlikely(rq->nr_running == 1))
		return;

	clear_buddies(cfs_rq, se);

	if (curr->policy != SCHED_BATCH) {
		update_rq_clock(rq);
		/*
		 * Update run-time statistics of the 'current'.
		 */
		update_curr(cfs_rq);
		/*
		 * Tell update_rq_clock() that we've just updated,
		 * so we don't do microscopic update in schedule()
		 * and double the fastpath cost.
		 */
		rq_clock_skip_update(rq);
	}

	set_skip_buddy(se);
}

static bool yield_to_task_fair(struct rq *rq, struct task_struct *p, bool preempt)
{
	struct sched_entity *se = &p->se;

	/* throttled hierarchies are not runnable */
	if (!se->on_rq || throttled_hierarchy(cfs_rq_of(se)))
		return false;

	/* Tell the scheduler that we'd really like pse to run next. */
	set_next_buddy(se);

	yield_task_fair(rq);

	return true;
}

#ifdef CONFIG_SMP
/**************************************************
 * Fair scheduling class load-balancing methods.
 *
 * BASICS
 *
 * The purpose of load-balancing is to achieve the same basic fairness the
 * per-CPU scheduler provides, namely provide a proportional amount of compute
 * time to each task. This is expressed in the following equation:
 *
 *   W_i,n/P_i == W_j,n/P_j for all i,j                               (1)
 *
 * Where W_i,n is the n-th weight average for CPU i. The instantaneous weight
 * W_i,0 is defined as:
 *
 *   W_i,0 = \Sum_j w_i,j                                             (2)
 *
 * Where w_i,j is the weight of the j-th runnable task on CPU i. This weight
 * is derived from the nice value as per sched_prio_to_weight[].
 *
 * The weight average is an exponential decay average of the instantaneous
 * weight:
 *
 *   W'_i,n = (2^n - 1) / 2^n * W_i,n + 1 / 2^n * W_i,0               (3)
 *
 * C_i is the compute capacity of CPU i, typically it is the
 * fraction of 'recent' time available for SCHED_OTHER task execution. But it
 * can also include other factors [XXX].
 *
 * To achieve this balance we define a measure of imbalance which follows
 * directly from (1):
 *
 *   imb_i,j = max{ avg(W/C), W_i/C_i } - min{ avg(W/C), W_j/C_j }    (4)
 *
 * We them move tasks around to minimize the imbalance. In the continuous
 * function space it is obvious this converges, in the discrete case we get
 * a few fun cases generally called infeasible weight scenarios.
 *
 * [XXX expand on:
 *     - infeasible weights;
 *     - local vs global optima in the discrete case. ]
 *
 *
 * SCHED DOMAINS
 *
 * In order to solve the imbalance equation (4), and avoid the obvious O(n^2)
 * for all i,j solution, we create a tree of CPUs that follows the hardware
 * topology where each level pairs two lower groups (or better). This results
 * in O(log n) layers. Furthermore we reduce the number of CPUs going up the
 * tree to only the first of the previous level and we decrease the frequency
 * of load-balance at each level inv. proportional to the number of CPUs in
 * the groups.
 *
 * This yields:
 *
 *     log_2 n     1     n
 *   \Sum       { --- * --- * 2^i } = O(n)                            (5)
 *     i = 0      2^i   2^i
 *                               `- size of each group
 *         |         |     `- number of CPUs doing load-balance
 *         |         `- freq
 *         `- sum over all levels
 *
 * Coupled with a limit on how many tasks we can migrate every balance pass,
 * this makes (5) the runtime complexity of the balancer.
 *
 * An important property here is that each CPU is still (indirectly) connected
 * to every other CPU in at most O(log n) steps:
 *
 * The adjacency matrix of the resulting graph is given by:
 *
 *             log_2 n
 *   A_i,j = \Union     (i % 2^k == 0) && i / 2^(k+1) == j / 2^(k+1)  (6)
 *             k = 0
 *
 * And you'll find that:
 *
 *   A^(log_2 n)_i,j != 0  for all i,j                                (7)
 *
 * Showing there's indeed a path between every CPU in at most O(log n) steps.
 * The task movement gives a factor of O(m), giving a convergence complexity
 * of:
 *
 *   O(nm log n),  n := nr_cpus, m := nr_tasks                        (8)
 *
 *
 * WORK CONSERVING
 *
 * In order to avoid CPUs going idle while there's still work to do, new idle
 * balancing is more aggressive and has the newly idle CPU iterate up the domain
 * tree itself instead of relying on other CPUs to bring it work.
 *
 * This adds some complexity to both (5) and (8) but it reduces the total idle
 * time.
 *
 * [XXX more?]
 *
 *
 * CGROUPS
 *
 * Cgroups make a horror show out of (2), instead of a simple sum we get:
 *
 *                                s_k,i
 *   W_i,0 = \Sum_j \Prod_k w_k * -----                               (9)
 *                                 S_k
 *
 * Where
 *
 *   s_k,i = \Sum_j w_i,j,k  and  S_k = \Sum_i s_k,i                 (10)
 *
 * w_i,j,k is the weight of the j-th runnable task in the k-th cgroup on CPU i.
 *
 * The big problem is S_k, its a global sum needed to compute a local (W_i)
 * property.
 *
 * [XXX write more on how we solve this.. _after_ merging pjt's patches that
 *      rewrite all of this once again.]
 */

static unsigned long __read_mostly max_load_balance_interval = HZ/10;

enum fbq_type { regular, remote, all };

enum group_type {
	group_other = 0,
	group_misfit_task,
	group_imbalanced,
	group_overloaded,
};

#define LBF_ALL_PINNED	0x01
#define LBF_NEED_BREAK	0x02
#define LBF_DST_PINNED  0x04
#define LBF_SOME_PINNED	0x08
#define LBF_NOHZ_STATS	0x10
#define LBF_NOHZ_AGAIN	0x20
#define LBF_IGNORE_BIG_TASKS 0x100
#define LBF_IGNORE_PREFERRED_CLUSTER_TASKS 0x200

struct lb_env {
	struct sched_domain	*sd;

	struct rq		*src_rq;
	int			src_cpu;

	int			dst_cpu;
	struct rq		*dst_rq;

	struct cpumask		*dst_grpmask;
	int			new_dst_cpu;
	enum cpu_idle_type	idle;
	long			imbalance;
	unsigned int		src_grp_nr_running;
	/* The set of CPUs under consideration for load-balancing */
	struct cpumask		*cpus;

	unsigned int		flags;

	unsigned int		loop;
	unsigned int		loop_break;
	unsigned int		loop_max;
	bool			prefer_spread;

	enum fbq_type		fbq_type;
	enum group_type		src_grp_type;
	struct list_head	tasks;
};

/*
 * Is this task likely cache-hot:
 */
static int task_hot(struct task_struct *p, struct lb_env *env)
{
	s64 delta;

	lockdep_assert_held(&env->src_rq->lock);

	if (p->sched_class != &fair_sched_class)
		return 0;

	if (unlikely(p->policy == SCHED_IDLE))
		return 0;

	/*
	 * Buddy candidates are cache hot:
	 */
	if (sched_feat(CACHE_HOT_BUDDY) && env->dst_rq->nr_running &&
			(&p->se == cfs_rq_of(&p->se)->next ||
			 &p->se == cfs_rq_of(&p->se)->last))
		return 1;

	if (sysctl_sched_migration_cost == -1)
		return 1;
	if (sysctl_sched_migration_cost == 0)
		return 0;

	delta = rq_clock_task(env->src_rq) - p->se.exec_start;

	return delta < (s64)sysctl_sched_migration_cost;
}

#ifdef CONFIG_NUMA_BALANCING
/*
 * Returns 1, if task migration degrades locality
 * Returns 0, if task migration improves locality i.e migration preferred.
 * Returns -1, if task migration is not affected by locality.
 */
static int migrate_degrades_locality(struct task_struct *p, struct lb_env *env)
{
	struct numa_group *numa_group = rcu_dereference(p->numa_group);
	unsigned long src_weight, dst_weight;
	int src_nid, dst_nid, dist;

	if (!static_branch_likely(&sched_numa_balancing))
		return -1;

	if (!p->numa_faults || !(env->sd->flags & SD_NUMA))
		return -1;

	src_nid = cpu_to_node(env->src_cpu);
	dst_nid = cpu_to_node(env->dst_cpu);

	if (src_nid == dst_nid)
		return -1;

	/* Migrating away from the preferred node is always bad. */
	if (src_nid == p->numa_preferred_nid) {
		if (env->src_rq->nr_running > env->src_rq->nr_preferred_running)
			return 1;
		else
			return -1;
	}

	/* Encourage migration to the preferred node. */
	if (dst_nid == p->numa_preferred_nid)
		return 0;

	/* Leaving a core idle is often worse than degrading locality. */
	if (env->idle == CPU_IDLE)
		return -1;

	dist = node_distance(src_nid, dst_nid);
	if (numa_group) {
		src_weight = group_weight(p, src_nid, dist);
		dst_weight = group_weight(p, dst_nid, dist);
	} else {
		src_weight = task_weight(p, src_nid, dist);
		dst_weight = task_weight(p, dst_nid, dist);
	}

	return dst_weight < src_weight;
}

#else
static inline int migrate_degrades_locality(struct task_struct *p,
					     struct lb_env *env)
{
	return -1;
}
#endif

static inline bool can_migrate_boosted_task(struct task_struct *p,
			int src_cpu, int dst_cpu)
{
	if (per_task_boost(p) == TASK_BOOST_STRICT_MAX &&
		task_in_related_thread_group(p) &&
		(capacity_orig_of(dst_cpu) < capacity_orig_of(src_cpu)))
		return false;
	return true;
}

/*
 * can_migrate_task - may task p from runqueue rq be migrated to this_cpu?
 */
static
int can_migrate_task(struct task_struct *p, struct lb_env *env)
{
	int tsk_cache_hot;

	lockdep_assert_held(&env->src_rq->lock);

	/*
	 * We do not migrate tasks that are:
	 * 1) throttled_lb_pair, or
	 * 2) cannot be migrated to this CPU due to cpus_allowed, or
	 * 3) running (obviously), or
	 * 4) are cache-hot on their current CPU.
	 */
	if (throttled_lb_pair(task_group(p), env->src_cpu, env->dst_cpu))
		return 0;

	/*
	 * don't allow pull boost task to smaller cores.
	 */
	if (!can_migrate_boosted_task(p, env->src_cpu, env->dst_cpu))
		return 0;

	if (p->in_iowait && is_min_capacity_cpu(env->dst_cpu) &&
			!is_min_capacity_cpu(env->src_cpu))
		return 0;

	if (!cpumask_test_cpu(env->dst_cpu, &p->cpus_allowed)) {
		int cpu;

		schedstat_inc(p->se.statistics.nr_failed_migrations_affine);

		env->flags |= LBF_SOME_PINNED;

		/*
		 * Remember if this task can be migrated to any other CPU in
		 * our sched_group. We may want to revisit it if we couldn't
		 * meet load balance goals by pulling other tasks on src_cpu.
		 *
		 * Avoid computing new_dst_cpu for NEWLY_IDLE or if we have
		 * already computed one in current iteration.
		 */
		if (env->idle == CPU_NEWLY_IDLE || (env->flags & LBF_DST_PINNED))
			return 0;

		/* Prevent to re-select dst_cpu via env's CPUs: */
		for_each_cpu_and(cpu, env->dst_grpmask, env->cpus) {
			if (cpumask_test_cpu(cpu, &p->cpus_allowed)) {
				env->flags |= LBF_DST_PINNED;
				env->new_dst_cpu = cpu;
				break;
			}
		}

		return 0;
	}

	/* Record that we found atleast one task that could run on dst_cpu */
	env->flags &= ~LBF_ALL_PINNED;

	if (static_branch_unlikely(&sched_energy_present)) {
		struct root_domain *rd = env->dst_rq->rd;

		if ((rcu_dereference(rd->pd) && !sd_overutilized(env->sd)) &&
		    env->idle == CPU_NEWLY_IDLE && !env->prefer_spread &&
		    !task_in_related_thread_group(p)) {
			long util_cum_dst, util_cum_src;
			unsigned long demand;

			demand = task_util(p);
			util_cum_dst = cpu_util_cum(env->dst_cpu, 0) + demand;
			util_cum_src = cpu_util_cum(env->src_cpu, 0) - demand;

			if (util_cum_dst > util_cum_src)
				return 0;
		}
	}

#ifdef CONFIG_SCHED_WALT
	if (env->flags & LBF_IGNORE_PREFERRED_CLUSTER_TASKS &&
			 !preferred_cluster(cpu_rq(env->dst_cpu)->cluster, p))
		return 0;

	/* Don't detach task if it doesn't fit on the destination */
	if (env->flags & LBF_IGNORE_BIG_TASKS &&
		!task_fits_max(p, env->dst_cpu))
		return 0;
#endif

	/* Don't detach task if it is under active migration */
	if (env->src_rq->push_task == p)
		return 0;

	if (task_running(env->src_rq, p)) {
		schedstat_inc(p->se.statistics.nr_failed_migrations_running);
		return 0;
	}

	/*
	 * Aggressive migration if:
	 * 1) IDLE or NEWLY_IDLE balance.
	 * 2) destination numa is preferred
	 * 3) task is cache cold, or
	 * 4) too many balance attempts have failed.
	 */
	tsk_cache_hot = migrate_degrades_locality(p, env);
	if (tsk_cache_hot == -1)
		tsk_cache_hot = task_hot(p, env);

	if (env->idle != CPU_NOT_IDLE || tsk_cache_hot <= 0 ||
	    env->sd->nr_balance_failed > env->sd->cache_nice_tries) {
		if (tsk_cache_hot == 1) {
			schedstat_inc(env->sd->lb_hot_gained[env->idle]);
			schedstat_inc(p->se.statistics.nr_forced_migrations);
		}
		return 1;
	}

	schedstat_inc(p->se.statistics.nr_failed_migrations_hot);
	return 0;
}

/*
 * detach_task() -- detach the task for the migration specified in env
 */
static void detach_task(struct task_struct *p, struct lb_env *env)
{
	lockdep_assert_held(&env->src_rq->lock);

	p->on_rq = TASK_ON_RQ_MIGRATING;
	deactivate_task(env->src_rq, p, DEQUEUE_NOCLOCK);
	lockdep_off();
	double_lock_balance(env->src_rq, env->dst_rq);
	if (!(env->src_rq->clock_update_flags & RQCF_UPDATED))
		update_rq_clock(env->src_rq);
	set_task_cpu(p, env->dst_cpu);
	double_unlock_balance(env->src_rq, env->dst_rq);
	lockdep_on();
}

/*
 * detach_one_task() -- tries to dequeue exactly one task from env->src_rq, as
 * part of active balancing operations within "domain".
 *
 * Returns a task if successful and NULL otherwise.
 */
static struct task_struct *detach_one_task(struct lb_env *env)
{
	struct task_struct *p;

	lockdep_assert_held(&env->src_rq->lock);

	list_for_each_entry_reverse(p,
			&env->src_rq->cfs_tasks, se.group_node) {
		if (!can_migrate_task(p, env))
			continue;

		detach_task(p, env);

		/*
		 * Right now, this is only the second place where
		 * lb_gained[env->idle] is updated (other is detach_tasks)
		 * so we can safely collect stats here rather than
		 * inside detach_tasks().
		 */
		schedstat_inc(env->sd->lb_gained[env->idle]);
		return p;
	}
	return NULL;
}

static const unsigned int sched_nr_migrate_break = 32;

/*
 * detach_tasks() -- tries to detach up to imbalance weighted load from
 * busiest_rq, as part of a balancing operation within domain "sd".
 *
 * Returns number of detached tasks if successful and 0 otherwise.
 */
static int detach_tasks(struct lb_env *env)
{
	struct list_head *tasks = &env->src_rq->cfs_tasks;
	struct task_struct *p;
	unsigned long load = 0;
	int detached = 0;
	int orig_loop = env->loop;
	u64 start_t = rq_clock(env->src_rq);

	lockdep_assert_held(&env->src_rq->lock);

	if (env->imbalance <= 0)
		return 0;

	if (env->src_rq->nr_running < 32) {
		if (!same_cluster(env->dst_cpu, env->src_cpu))
			env->flags |= LBF_IGNORE_PREFERRED_CLUSTER_TASKS;

		if (capacity_orig_of(env->dst_cpu) <
				capacity_orig_of(env->src_cpu))
			env->flags |= LBF_IGNORE_BIG_TASKS;
	}

redo:
	while (!list_empty(tasks)) {
		/*
		 * We don't want to steal all, otherwise we may be treated likewise,
		 * which could at worst lead to a livelock crash.
		 */
		if (env->idle != CPU_NOT_IDLE && env->src_rq->nr_running <= 1)
			break;

		p = list_last_entry(tasks, struct task_struct, se.group_node);

		env->loop++;
		/* We've more or less seen every task there is, call it quits */
		if (env->loop > env->loop_max)
			break;

		/* Abort the loop, if we spent more than 5 msec */
		if (rq_clock(env->src_rq) - start_t > 5000000)
			break;

		/* take a breather every nr_migrate tasks */
		if (env->loop > env->loop_break) {
			env->loop_break += sched_nr_migrate_break;
			env->flags |= LBF_NEED_BREAK;
			break;
		}

		if (!can_migrate_task(p, env))
			goto next;

		/*
		 * Depending of the number of CPUs and tasks and the
		 * cgroup hierarchy, task_h_load() can return a null
		 * value. Make sure that env->imbalance decreases
		 * otherwise detach_tasks() will stop only after
		 * detaching up to loop_max tasks.
		 */
		load = max_t(unsigned long, task_h_load(p), 1);


		if (sched_feat(LB_MIN) && load < 16 && !env->sd->nr_balance_failed)
			goto next;

		/*
		 * p is not running task when we goes until here, so if p is one
		 * of the 2 task in src cpu rq and not the running one,
		 * that means it is the only task that can be balanced.
		 * So only when there is other tasks can be balanced or
		 * there is situation to ignore big task, it is needed
		 * to skip the task load bigger than 2*imbalance.
		 *
		 * And load based checks are skipped for prefer_spread in
		 * finding busiest group, ignore the task's h_load.
		 */

		if (!env->prefer_spread &&
			((cpu_rq(env->src_cpu)->nr_running > 2) ||
			(env->flags & LBF_IGNORE_BIG_TASKS)) &&
			((load / 2) > env->imbalance))
			goto next;

		detach_task(p, env);
		list_add(&p->se.group_node, &env->tasks);

		detached++;
		env->imbalance -= load;

#ifdef CONFIG_PREEMPT
		/*
		 * NEWIDLE balancing is a source of latency, so preemptible
		 * kernels will stop after the first task is detached to minimize
		 * the critical section.
		 */
		if (env->idle == CPU_NEWLY_IDLE)
			break;
#endif

		/*
		 * We only want to steal up to the prescribed amount of
		 * weighted load.
		 */
		if (env->imbalance <= 0)
			break;

		continue;
next:
#ifdef CONFIG_SCHED_WALT
		trace_sched_load_balance_skip_tasks(env->src_cpu, env->dst_cpu,
				env->src_grp_type, p->pid, load, task_util(p),
				cpumask_bits(&p->cpus_allowed)[0]);
#endif
		list_move(&p->se.group_node, tasks);
	}

	if (env->flags & (LBF_IGNORE_BIG_TASKS |
			LBF_IGNORE_PREFERRED_CLUSTER_TASKS) && !detached) {
		tasks = &env->src_rq->cfs_tasks;
		env->flags &= ~(LBF_IGNORE_BIG_TASKS |
				LBF_IGNORE_PREFERRED_CLUSTER_TASKS);
		env->loop = orig_loop;
		goto redo;
	}

	/*
	 * Right now, this is one of only two places we collect this stat
	 * so we can safely collect detach_one_task() stats here rather
	 * than inside detach_one_task().
	 */
	schedstat_add(env->sd->lb_gained[env->idle], detached);

	return detached;
}

/*
 * attach_task() -- attach the task detached by detach_task() to its new rq.
 */
static void attach_task(struct rq *rq, struct task_struct *p)
{
	lockdep_assert_held(&rq->lock);

	BUG_ON(task_rq(p) != rq);
	activate_task(rq, p, ENQUEUE_NOCLOCK);
	p->on_rq = TASK_ON_RQ_QUEUED;
	check_preempt_curr(rq, p, 0);
}

/*
 * attach_one_task() -- attaches the task returned from detach_one_task() to
 * its new rq.
 */
static void attach_one_task(struct rq *rq, struct task_struct *p)
{
	struct rq_flags rf;

	rq_lock(rq, &rf);
	update_rq_clock(rq);
	attach_task(rq, p);
	update_overutilized_status(rq);
	rq_unlock(rq, &rf);
}

/*
 * attach_tasks() -- attaches all tasks detached by detach_tasks() to their
 * new rq.
 */
static void attach_tasks(struct lb_env *env)
{
	struct list_head *tasks = &env->tasks;
	struct task_struct *p;
	struct rq_flags rf;

	rq_lock(env->dst_rq, &rf);
	update_rq_clock(env->dst_rq);

	while (!list_empty(tasks)) {
		p = list_first_entry(tasks, struct task_struct, se.group_node);
		list_del_init(&p->se.group_node);

		attach_task(env->dst_rq, p);
	}

	/*
	 * The enqueue_task_fair only updates the overutilized status
	 * for the waking tasks. Since multiple tasks may get migrated
	 * from load balancer, instead of doing it there, update the
	 * overutilized status here at the end.
	 */
	update_overutilized_status(env->dst_rq);
	rq_unlock(env->dst_rq, &rf);
}

static inline bool cfs_rq_has_blocked(struct cfs_rq *cfs_rq)
{
	if (cfs_rq->avg.load_avg)
		return true;

	if (cfs_rq->avg.util_avg)
		return true;

	return false;
}

static inline bool others_have_blocked(struct rq *rq)
{
	if (READ_ONCE(rq->avg_rt.util_avg))
		return true;

	if (READ_ONCE(rq->avg_dl.util_avg))
		return true;

#ifdef CONFIG_HAVE_SCHED_AVG_IRQ
	if (READ_ONCE(rq->avg_irq.util_avg))
		return true;
#endif

	return false;
}

#ifdef CONFIG_FAIR_GROUP_SCHED

static inline bool cfs_rq_is_decayed(struct cfs_rq *cfs_rq)
{
	if (cfs_rq->load.weight)
		return false;

	if (cfs_rq->avg.load_sum)
		return false;

	if (cfs_rq->avg.util_sum)
		return false;

	if (cfs_rq->avg.runnable_load_sum)
		return false;

	return true;
}

static void update_blocked_averages(int cpu)
{
	struct rq *rq = cpu_rq(cpu);
	struct cfs_rq *cfs_rq, *pos;
	const struct sched_class *curr_class;
	struct rq_flags rf;
	bool done = true;

	rq_lock_irqsave(rq, &rf);
	update_rq_clock(rq);

	/*
	 * Iterates the task_group tree in a bottom up fashion, see
	 * list_add_leaf_cfs_rq() for details.
	 */
	for_each_leaf_cfs_rq_safe(rq, cfs_rq, pos) {
		struct sched_entity *se;

		if (update_cfs_rq_load_avg(cfs_rq_clock_pelt(cfs_rq), cfs_rq))
			update_tg_load_avg(cfs_rq, 0);

		/* Propagate pending load changes to the parent, if any: */
		se = cfs_rq->tg->se[cpu];
		if (se && !skip_blocked_update(se))
			update_load_avg(cfs_rq_of(se), se, UPDATE_TG);

		/*
		 * There can be a lot of idle CPU cgroups.  Don't let fully
		 * decayed cfs_rqs linger on the list.
		 */
		if (cfs_rq_is_decayed(cfs_rq))
			list_del_leaf_cfs_rq(cfs_rq);

		/* Don't need periodic decay once load/util_avg are null */
		if (cfs_rq_has_blocked(cfs_rq))
			done = false;
	}

	curr_class = rq->curr->sched_class;
	update_rt_rq_load_avg(rq_clock_pelt(rq), rq, curr_class == &rt_sched_class);
	update_dl_rq_load_avg(rq_clock_pelt(rq), rq, curr_class == &dl_sched_class);
	update_irq_load_avg(rq, 0);
	/* Don't need periodic decay once load/util_avg are null */
	if (others_have_blocked(rq))
		done = false;

#ifdef CONFIG_NO_HZ_COMMON
	rq->last_blocked_load_update_tick = jiffies;
	if (done)
		rq->has_blocked_load = 0;
#endif
	rq_unlock_irqrestore(rq, &rf);
}

/*
 * Compute the hierarchical load factor for cfs_rq and all its ascendants.
 * This needs to be done in a top-down fashion because the load of a child
 * group is a fraction of its parents load.
 */
static void update_cfs_rq_h_load(struct cfs_rq *cfs_rq)
{
	struct rq *rq = rq_of(cfs_rq);
	struct sched_entity *se = cfs_rq->tg->se[cpu_of(rq)];
	unsigned long now = jiffies;
	unsigned long load;

	if (cfs_rq->last_h_load_update == now)
		return;

	WRITE_ONCE(cfs_rq->h_load_next, NULL);
	for_each_sched_entity(se) {
		cfs_rq = cfs_rq_of(se);
		WRITE_ONCE(cfs_rq->h_load_next, se);
		if (cfs_rq->last_h_load_update == now)
			break;
	}

	if (!se) {
		cfs_rq->h_load = cfs_rq_load_avg(cfs_rq);
		cfs_rq->last_h_load_update = now;
	}

	while ((se = READ_ONCE(cfs_rq->h_load_next)) != NULL) {
		load = cfs_rq->h_load;
		load = div64_ul(load * se->avg.load_avg,
			cfs_rq_load_avg(cfs_rq) + 1);
		cfs_rq = group_cfs_rq(se);
		cfs_rq->h_load = load;
		cfs_rq->last_h_load_update = now;
	}
}

static unsigned long task_h_load(struct task_struct *p)
{
	struct cfs_rq *cfs_rq = task_cfs_rq(p);

	update_cfs_rq_h_load(cfs_rq);
	return div64_ul(p->se.avg.load_avg * cfs_rq->h_load,
			cfs_rq_load_avg(cfs_rq) + 1);
}
#else
static inline void update_blocked_averages(int cpu)
{
	struct rq *rq = cpu_rq(cpu);
	struct cfs_rq *cfs_rq = &rq->cfs;
	const struct sched_class *curr_class;
	struct rq_flags rf;

	rq_lock_irqsave(rq, &rf);
	update_rq_clock(rq);
	update_cfs_rq_load_avg(cfs_rq_clock_pelt(cfs_rq), cfs_rq);

	curr_class = rq->curr->sched_class;
	update_rt_rq_load_avg(rq_clock_pelt(rq), rq, curr_class == &rt_sched_class);
	update_dl_rq_load_avg(rq_clock_pelt(rq), rq, curr_class == &dl_sched_class);
	update_irq_load_avg(rq, 0);
#ifdef CONFIG_NO_HZ_COMMON
	rq->last_blocked_load_update_tick = jiffies;
	if (!cfs_rq_has_blocked(cfs_rq) && !others_have_blocked(rq))
		rq->has_blocked_load = 0;
#endif
	rq_unlock_irqrestore(rq, &rf);
}

static unsigned long task_h_load(struct task_struct *p)
{
	return p->se.avg.load_avg;
}
#endif

/********** Helpers for find_busiest_group ************************/

/*
 * sg_lb_stats - stats of a sched_group required for load_balancing
 */
struct sg_lb_stats {
	unsigned long avg_load; /*Avg load across the CPUs of the group */
	unsigned long group_load; /* Total load over the CPUs of the group */
	unsigned long sum_weighted_load; /* Weighted load of group's tasks */
	unsigned long load_per_task;
	unsigned long group_capacity;
	unsigned long group_util; /* Total utilization of the group */
	unsigned int sum_nr_running; /* Nr tasks running in the group */
	unsigned int idle_cpus;
	unsigned int group_weight;
	enum group_type group_type;
	int group_no_capacity;
	unsigned long group_misfit_task_load; /* A CPU has a task too big for its capacity */
#ifdef CONFIG_NUMA_BALANCING
	unsigned int nr_numa_running;
	unsigned int nr_preferred_running;
#endif
};

/*
 * sd_lb_stats - Structure to store the statistics of a sched_domain
 *		 during load balancing.
 */
struct sd_lb_stats {
	struct sched_group *busiest;	/* Busiest group in this sd */
	struct sched_group *local;	/* Local group in this sd */
	unsigned long total_running;
	unsigned long total_load;	/* Total load of all groups in sd */
	unsigned long total_capacity;	/* Total capacity of all groups in sd */
	unsigned long total_util;	/* Total util of all groups in sd */
	unsigned long avg_load;	/* Average load across all groups in sd */

	struct sg_lb_stats busiest_stat;/* Statistics of the busiest group */
	struct sg_lb_stats local_stat;	/* Statistics of the local group */
};

static inline void init_sd_lb_stats(struct sd_lb_stats *sds)
{
	/*
	 * Skimp on the clearing to avoid duplicate work. We can avoid clearing
	 * local_stat because update_sg_lb_stats() does a full clear/assignment.
	 * We must however clear busiest_stat::avg_load because
	 * update_sd_pick_busiest() reads this before assignment.
	 */
	*sds = (struct sd_lb_stats){
		.busiest = NULL,
		.local = NULL,
		.total_running = 0UL,
		.total_load = 0UL,
		.total_capacity = 0UL,
		.total_util = 0UL,
		.busiest_stat = {
			.avg_load = 0UL,
			.sum_nr_running = 0,
			.group_type = group_other,
		},
	};
}

/**
 * get_sd_load_idx - Obtain the load index for a given sched domain.
 * @sd: The sched_domain whose load_idx is to be obtained.
 * @idle: The idle status of the CPU for whose sd load_idx is obtained.
 *
 * Return: The load index.
 */
static inline int get_sd_load_idx(struct sched_domain *sd,
					enum cpu_idle_type idle)
{
	int load_idx;

	switch (idle) {
	case CPU_NOT_IDLE:
		load_idx = sd->busy_idx;
		break;

	case CPU_NEWLY_IDLE:
		load_idx = sd->newidle_idx;
		break;
	default:
		load_idx = sd->idle_idx;
		break;
	}

	return load_idx;
}

static unsigned long scale_rt_capacity(int cpu, unsigned long max)
{
	struct rq *rq = cpu_rq(cpu);
	unsigned long used, free;
	unsigned long irq;

	irq = cpu_util_irq(rq);

	if (unlikely(irq >= max))
		return 1;

	used = READ_ONCE(rq->avg_rt.util_avg);
	used += READ_ONCE(rq->avg_dl.util_avg);

	if (unlikely(used >= max))
		return 1;

	free = max - used;

	return scale_irq_capacity(free, irq, max);
}

void init_max_cpu_capacity(struct max_cpu_capacity *mcc) {
	raw_spin_lock_init(&mcc->lock);
	mcc->val = 0;
	mcc->cpu = -1;
}

static void update_cpu_capacity(struct sched_domain *sd, int cpu)
{
	unsigned long capacity = arch_scale_cpu_capacity(sd, cpu);
	struct sched_group *sdg = sd->groups;

	capacity *= arch_scale_max_freq_capacity(sd, cpu);
	capacity >>= SCHED_CAPACITY_SHIFT;

	capacity = min(capacity, thermal_cap(cpu));
	cpu_rq(cpu)->cpu_capacity_orig = capacity;

	capacity = scale_rt_capacity(cpu, capacity);

	if (!capacity)
		capacity = 1;

	cpu_rq(cpu)->cpu_capacity = capacity;
	sdg->sgc->capacity = capacity;
	sdg->sgc->min_capacity = capacity;
	sdg->sgc->max_capacity = capacity;
}

void update_group_capacity(struct sched_domain *sd, int cpu)
{
	struct sched_domain *child = sd->child;
	struct sched_group *group, *sdg = sd->groups;
	unsigned long capacity, min_capacity, max_capacity;
	unsigned long interval;

	interval = msecs_to_jiffies(sd->balance_interval);
	interval = clamp(interval, 1UL, max_load_balance_interval);
	sdg->sgc->next_update = jiffies + interval;

	if (!child) {
		update_cpu_capacity(sd, cpu);
		return;
	}

	capacity = 0;
	min_capacity = ULONG_MAX;
	max_capacity = 0;

	if (child->flags & SD_OVERLAP) {
		/*
		 * SD_OVERLAP domains cannot assume that child groups
		 * span the current group.
		 */

		for_each_cpu(cpu, sched_group_span(sdg)) {
			struct sched_group_capacity *sgc;
			struct rq *rq = cpu_rq(cpu);

			if (cpumask_test_cpu(cpu, cpu_isolated_mask))
				continue;
			/*
			 * build_sched_domains() -> init_sched_groups_capacity()
			 * gets here before we've attached the domains to the
			 * runqueues.
			 *
			 * Use capacity_of(), which is set irrespective of domains
			 * in update_cpu_capacity().
			 *
			 * This avoids capacity from being 0 and
			 * causing divide-by-zero issues on boot.
			 */
			if (unlikely(!rq->sd)) {
				capacity += capacity_of(cpu);
			} else {
				sgc = rq->sd->groups->sgc;
				capacity += sgc->capacity;
			}

			min_capacity = min(capacity, min_capacity);
			max_capacity = max(capacity, max_capacity);
		}
	} else  {
		/*
		 * !SD_OVERLAP domains can assume that child groups
		 * span the current group.
		 */

		group = child->groups;
		do {
			struct sched_group_capacity *sgc = group->sgc;
			cpumask_t *cpus = sched_group_span(group);

			if (!cpu_isolated(cpumask_first(cpus))) {
				capacity += sgc->capacity;
				min_capacity = min(sgc->min_capacity,
							min_capacity);
				max_capacity = max(sgc->max_capacity,
							max_capacity);
			}
			group = group->next;
		} while (group != child->groups);
	}

	sdg->sgc->capacity = capacity;
	sdg->sgc->min_capacity = min_capacity;
	sdg->sgc->max_capacity = max_capacity;
}

/*
 * Check whether the capacity of the rq has been noticeably reduced by side
 * activity. The imbalance_pct is used for the threshold.
 * Return true is the capacity is reduced
 */
static inline int
check_cpu_capacity(struct rq *rq, struct sched_domain *sd)
{
	return ((rq->cpu_capacity * sd->imbalance_pct) <
				(rq->cpu_capacity_orig * 100));
}

/*
 * Group imbalance indicates (and tries to solve) the problem where balancing
 * groups is inadequate due to ->cpus_allowed constraints.
 *
 * Imagine a situation of two groups of 4 CPUs each and 4 tasks each with a
 * cpumask covering 1 CPU of the first group and 3 CPUs of the second group.
 * Something like:
 *
 *	{ 0 1 2 3 } { 4 5 6 7 }
 *	        *     * * *
 *
 * If we were to balance group-wise we'd place two tasks in the first group and
 * two tasks in the second group. Clearly this is undesired as it will overload
 * cpu 3 and leave one of the CPUs in the second group unused.
 *
 * The current solution to this issue is detecting the skew in the first group
 * by noticing the lower domain failed to reach balance and had difficulty
 * moving tasks due to affinity constraints.
 *
 * When this is so detected; this group becomes a candidate for busiest; see
 * update_sd_pick_busiest(). And calculate_imbalance() and
 * find_busiest_group() avoid some of the usual balance conditions to allow it
 * to create an effective group imbalance.
 *
 * This is a somewhat tricky proposition since the next run might not find the
 * group imbalance and decide the groups need to be balanced again. A most
 * subtle and fragile situation.
 */

static inline int sg_imbalanced(struct sched_group *group)
{
	return group->sgc->imbalance;
}

/*
 * group_has_capacity returns true if the group has spare capacity that could
 * be used by some tasks.
 * We consider that a group has spare capacity if the  * number of task is
 * smaller than the number of CPUs or if the utilization is lower than the
 * available capacity for CFS tasks.
 * For the latter, we use a threshold to stabilize the state, to take into
 * account the variance of the tasks' load and to return true if the available
 * capacity in meaningful for the load balancer.
 * As an example, an available capacity of 1% can appear but it doesn't make
 * any benefit for the load balance.
 */
static inline bool
group_has_capacity(struct lb_env *env, struct sg_lb_stats *sgs)
{
	if (sgs->sum_nr_running < sgs->group_weight)
		return true;

	if ((sgs->group_capacity * 100) >
			(sgs->group_util * env->sd->imbalance_pct))
		return true;

	return false;
}

/*
 *  group_is_overloaded returns true if the group has more tasks than it can
 *  handle.
 *  group_is_overloaded is not equals to !group_has_capacity because a group
 *  with the exact right number of tasks, has no more spare capacity but is not
 *  overloaded so both group_has_capacity and group_is_overloaded return
 *  false.
 */
static inline bool
group_is_overloaded(struct lb_env *env, struct sg_lb_stats *sgs)
{
	if (sgs->sum_nr_running <= sgs->group_weight)
		return false;

#ifdef CONFIG_SCHED_WALT
	if (env->idle != CPU_NOT_IDLE && walt_rotation_enabled)
		return true;
#endif

	if ((sgs->group_capacity * 100) <
			(sgs->group_util * env->sd->imbalance_pct))
		return true;

	return false;
}

/*
 * group_smaller_min_cpu_capacity: Returns true if sched_group sg has smaller
 * per-CPU capacity than sched_group ref.
 */
static inline bool
group_smaller_min_cpu_capacity(struct sched_group *sg, struct sched_group *ref)
{
	return sg->sgc->min_capacity *
				sched_capacity_margin_up[group_first_cpu(sg)] <
						ref->sgc->min_capacity * 1024;
}

/*
 * group_smaller_max_cpu_capacity: Returns true if sched_group sg has smaller
 * per-CPU capacity_orig than sched_group ref.
 */
static inline bool
group_smaller_max_cpu_capacity(struct sched_group *sg, struct sched_group *ref)
{
	return sg->sgc->max_capacity *
				sched_capacity_margin_up[group_first_cpu(sg)] <
						ref->sgc->max_capacity * 1024;
}

/*
 * group_similar_cpu_capacity: Returns true if the minimum capacity of the
 * compared groups differ by less than 12.5%.
 */
static inline bool
group_similar_cpu_capacity(struct sched_group *sg, struct sched_group *ref)
{
	long diff = sg->sgc->min_capacity - ref->sgc->min_capacity;
	long max = max(sg->sgc->min_capacity, ref->sgc->min_capacity);

	return ((abs(diff) < max >> 3) ||
		asym_cap_siblings(group_first_cpu(sg), group_first_cpu(ref)));
}

static inline enum
group_type group_classify(struct sched_group *group,
			  struct sg_lb_stats *sgs)
{
	if (sgs->group_no_capacity)
		return group_overloaded;

	if (sg_imbalanced(group))
		return group_imbalanced;

	if (sgs->group_misfit_task_load)
		return group_misfit_task;

	return group_other;
}

static bool update_nohz_stats(struct rq *rq, bool force)
{
#ifdef CONFIG_NO_HZ_COMMON
	unsigned int cpu = rq->cpu;

	if (!rq->has_blocked_load)
		return false;

	if (!cpumask_test_cpu(cpu, nohz.idle_cpus_mask))
		return false;

	if (!force && !time_after(jiffies, rq->last_blocked_load_update_tick))
		return true;

	update_blocked_averages(cpu);

	return rq->has_blocked_load;
#else
	return false;
#endif
}

/**
 * update_sg_lb_stats - Update sched_group's statistics for load balancing.
 * @env: The load balancing environment.
 * @group: sched_group whose statistics are to be updated.
 * @sgs: variable to hold the statistics for this group.
 * @sg_status: Holds flag indicating the status of the sched_group
 */
static inline void update_sg_lb_stats(struct lb_env *env,
				      struct sched_group *group,
				      struct sg_lb_stats *sgs,
				      int *sg_status)
{
	int local_group = cpumask_test_cpu(env->dst_cpu, sched_group_span(group));
	int load_idx = get_sd_load_idx(env->sd, env->idle);
	unsigned long load;
	int i, nr_running;

	memset(sgs, 0, sizeof(*sgs));

	for_each_cpu_and(i, sched_group_span(group), env->cpus) {
		struct rq *rq = cpu_rq(i);

		if (cpu_isolated(i))
			continue;

		if ((env->flags & LBF_NOHZ_STATS) && update_nohz_stats(rq, false))
			env->flags |= LBF_NOHZ_AGAIN;

		/* Bias balancing toward CPUs of our domain: */
		if (local_group)
			load = target_load(i, load_idx);
		else
			load = source_load(i, load_idx);

		sgs->group_load += load;
		sgs->group_util += cpu_util(i);
		sgs->sum_nr_running += rq->cfs.h_nr_running;

		nr_running = rq->nr_running;
		if (nr_running > 1)
			*sg_status |= SG_OVERLOAD;

		if (cpu_overutilized(i)) {
			*sg_status |= SG_OVERUTILIZED;

			if (rq->misfit_task_load)
				*sg_status |= SG_HAS_MISFIT_TASK;
		}

#ifdef CONFIG_NUMA_BALANCING
		sgs->nr_numa_running += rq->nr_numa_running;
		sgs->nr_preferred_running += rq->nr_preferred_running;
#endif
		sgs->sum_weighted_load += weighted_cpuload(rq);
		/*
		 * No need to call idle_cpu() if nr_running is not 0
		 */
		if (!nr_running && idle_cpu(i))
			sgs->idle_cpus++;

		if (env->sd->flags & SD_ASYM_CPUCAPACITY &&
		    sgs->group_misfit_task_load < rq->misfit_task_load) {
			sgs->group_misfit_task_load = rq->misfit_task_load;
			*sg_status |= SG_OVERLOAD;
		}
	}

	/* Isolated CPU has no weight */
	if (!group->group_weight) {
		sgs->group_capacity = 0;
		sgs->avg_load = 0;
		sgs->group_no_capacity = 1;
		sgs->group_type = group_other;
		sgs->group_weight = group->group_weight;
	} else {
		/* Adjust by relative CPU capacity of the group */
		sgs->group_capacity = group->sgc->capacity;
		sgs->avg_load = (sgs->group_load*SCHED_CAPACITY_SCALE) /
							sgs->group_capacity;

		sgs->group_weight = group->group_weight;

		sgs->group_no_capacity = group_is_overloaded(env, sgs);
		sgs->group_type = group_classify(group, sgs);
	}

	if (sgs->sum_nr_running)
		sgs->load_per_task = sgs->sum_weighted_load /
						sgs->sum_nr_running;
}

/**
 * update_sd_pick_busiest - return 1 on busiest group
 * @env: The load balancing environment.
 * @sds: sched_domain statistics
 * @sg: sched_group candidate to be checked for being the busiest
 * @sgs: sched_group statistics
 *
 * Determine if @sg is a busier group than the previously selected
 * busiest group.
 *
 * Return: %true if @sg is a busier group than the previously selected
 * busiest group. %false otherwise.
 */
static bool update_sd_pick_busiest(struct lb_env *env,
				   struct sd_lb_stats *sds,
				   struct sched_group *sg,
				   struct sg_lb_stats *sgs)
{
	struct sg_lb_stats *busiest = &sds->busiest_stat;

	/*
	 * Don't try to pull misfit tasks we can't help.
	 * We can use max_capacity here as reduction in capacity on some
	 * CPUs in the group should either be possible to resolve
	 * internally or be covered by avg_load imbalance (eventually).
	 */
	if (sgs->group_type == group_misfit_task &&
	    (!group_smaller_max_cpu_capacity(sg, sds->local) ||
	     !group_has_capacity(env, &sds->local_stat)))
		return false;

	if (sgs->group_type > busiest->group_type)
		return true;

	if (sgs->group_type < busiest->group_type)
		return false;

	/*
	 * This sg and busiest are classified as same. when prefer_spread
	 * is true, we want to maximize the chance of pulling taks, so
	 * prefer to pick sg with more runnable tasks and break the ties
	 * with utilization.
	 */
	if (env->prefer_spread) {
		if (sgs->sum_nr_running < busiest->sum_nr_running)
			return false;
		if (sgs->sum_nr_running > busiest->sum_nr_running)
			return true;
		return sgs->group_util > busiest->group_util;
	}

	if (sgs->avg_load <= busiest->avg_load)
		return false;

	if (!(env->sd->flags & SD_ASYM_CPUCAPACITY))
		goto asym_packing;

	/*
	 * Candidate sg has no more than one task per CPU and
	 * has higher per-CPU capacity. Migrating tasks to less
	 * capable CPUs may harm throughput. Maximize throughput,
	 * power/energy consequences are not considered.
	 */
	if (sgs->sum_nr_running <= sgs->group_weight &&
	    group_smaller_min_cpu_capacity(sds->local, sg))
		return false;

	/*
	 * Candidate sg doesn't face any severe imbalance issues so
	 * don't disturb unless the groups are of similar capacity
	 * where balancing is more harmless.
	 */
	if (sgs->group_type == group_other &&
		!group_similar_cpu_capacity(sds->local, sg))
		return false;

	/*
	 * If we have more than one misfit sg go with the biggest misfit.
	 */
	if (sgs->group_type == group_misfit_task &&
	    sgs->group_misfit_task_load < busiest->group_misfit_task_load)
		return false;

asym_packing:

	/* This is the busiest node in its class. */
	if (!(env->sd->flags & SD_ASYM_PACKING))
		return true;

	/* No ASYM_PACKING if target CPU is already busy */
	if (env->idle == CPU_NOT_IDLE)
		return true;
	/*
	 * ASYM_PACKING needs to move all the work to the highest
	 * prority CPUs in the group, therefore mark all groups
	 * of lower priority than ourself as busy.
	 */
	if (sgs->sum_nr_running &&
	    sched_asym_prefer(env->dst_cpu, sg->asym_prefer_cpu)) {
		if (!sds->busiest)
			return true;

		/* Prefer to move from lowest priority CPU's work */
		if (sched_asym_prefer(sds->busiest->asym_prefer_cpu,
				      sg->asym_prefer_cpu))
			return true;
	}

	return false;
}

#ifdef CONFIG_NUMA_BALANCING
static inline enum fbq_type fbq_classify_group(struct sg_lb_stats *sgs)
{
	if (sgs->sum_nr_running > sgs->nr_numa_running)
		return regular;
	if (sgs->sum_nr_running > sgs->nr_preferred_running)
		return remote;
	return all;
}

static inline enum fbq_type fbq_classify_rq(struct rq *rq)
{
	if (rq->nr_running > rq->nr_numa_running)
		return regular;
	if (rq->nr_running > rq->nr_preferred_running)
		return remote;
	return all;
}
#else
static inline enum fbq_type fbq_classify_group(struct sg_lb_stats *sgs)
{
	return all;
}

static inline enum fbq_type fbq_classify_rq(struct rq *rq)
{
	return regular;
}
#endif /* CONFIG_NUMA_BALANCING */

/**
 * update_sd_lb_stats - Update sched_domain's statistics for load balancing.
 * @env: The load balancing environment.
 * @sds: variable to hold the statistics for this sched_domain.
 */
static inline void update_sd_lb_stats(struct lb_env *env, struct sd_lb_stats *sds)
{
	struct sched_domain *child = env->sd->child;
	struct sched_group *sg = env->sd->groups;
	struct sg_lb_stats *local = &sds->local_stat;
	struct sg_lb_stats tmp_sgs;
	bool prefer_sibling = child && child->flags & SD_PREFER_SIBLING;
	int sg_status = 0;

#ifdef CONFIG_NO_HZ_COMMON
	if (env->idle == CPU_NEWLY_IDLE && READ_ONCE(nohz.has_blocked))
		env->flags |= LBF_NOHZ_STATS;
#endif

	do {
		struct sg_lb_stats *sgs = &tmp_sgs;
		int local_group;

		local_group = cpumask_test_cpu(env->dst_cpu, sched_group_span(sg));
		if (local_group) {
			sds->local = sg;
			sgs = local;

			if (env->idle != CPU_NEWLY_IDLE ||
			    time_after_eq(jiffies, sg->sgc->next_update))
				update_group_capacity(env->sd, env->dst_cpu);
		}

		update_sg_lb_stats(env, sg, sgs, &sg_status);

		if (local_group)
			goto next_group;

		/*
		 * In case the child domain prefers tasks go to siblings
		 * first, lower the sg capacity so that we'll try
		 * and move all the excess tasks away. We lower the capacity
		 * of a group only if the local group has the capacity to fit
		 * these excess tasks. The extra check prevents the case where
		 * you always pull from the heaviest group when it is already
		 * under-utilized (possible with a large weight task outweighs
		 * the tasks on the system).
		 */
		if (prefer_sibling && sds->local &&
		    group_has_capacity(env, local) &&
		    (sgs->sum_nr_running > local->sum_nr_running + 1)) {
			sgs->group_no_capacity = 1;
			sgs->group_type = group_classify(sg, sgs);
		}

		/*
		 * Disallow moving tasks from asym cap sibling CPUs to other
		 * CPUs (lower capacity) unless the asym cap sibling group has
		 * no capacity to manage the current load.
		 */
		if ((env->sd->flags & SD_ASYM_CPUCAPACITY) &&
			sgs->group_no_capacity &&
			asym_cap_sibling_group_has_capacity(env->dst_cpu,
						env->sd->imbalance_pct)) {
			sgs->group_no_capacity = 0;
			sgs->group_type = group_classify(sg, sgs);
		}

		if (update_sd_pick_busiest(env, sds, sg, sgs)) {
			sds->busiest = sg;
			sds->busiest_stat = *sgs;
		}

next_group:
		/* Now, start updating sd_lb_stats */
		sds->total_running += sgs->sum_nr_running;
		sds->total_load += sgs->group_load;
		sds->total_capacity += sgs->group_capacity;
		sds->total_util += sgs->group_util;

		trace_sched_load_balance_sg_stats(sg->cpumask[0],
				sgs->group_type, sgs->idle_cpus,
				sgs->sum_nr_running, sgs->group_load,
				sgs->group_capacity, sgs->group_util,
				sgs->group_no_capacity,	sgs->load_per_task,
				sgs->group_misfit_task_load,
				sds->busiest ? sds->busiest->cpumask[0] : 0);

		sg = sg->next;
	} while (sg != env->sd->groups);

#ifdef CONFIG_NO_HZ_COMMON
	if ((env->flags & LBF_NOHZ_AGAIN) &&
	    cpumask_subset(nohz.idle_cpus_mask, sched_domain_span(env->sd))) {

		WRITE_ONCE(nohz.next_blocked,
			   jiffies + msecs_to_jiffies(LOAD_AVG_PERIOD));
	}
#endif

	if (env->sd->flags & SD_NUMA)
		env->fbq_type = fbq_classify_group(&sds->busiest_stat);

	env->src_grp_nr_running = sds->busiest_stat.sum_nr_running;

	if (!env->sd->parent) {
		struct root_domain *rd = env->dst_rq->rd;

		/* update overload indicator if we are at root domain */
		WRITE_ONCE(rd->overload, sg_status & SG_OVERLOAD);
	}

	if (sg_status & SG_OVERUTILIZED)
		set_sd_overutilized(env->sd);
	else
		clear_sd_overutilized(env->sd);

	/*
	 * If there is a misfit task in one cpu in this sched_domain
	 * it is likely that the imbalance cannot be sorted out among
	 * the cpu's in this sched_domain. In this case set the
	 * overutilized flag at the parent sched_domain.
	 */
	if (sg_status & SG_HAS_MISFIT_TASK) {
		struct sched_domain *sd = env->sd->parent;

		/*
		 * In case of a misfit task, load balance at the parent
		 * sched domain level will make sense only if the the cpus
		 * have a different capacity. If cpus at a domain level have
		 * the same capacity, the misfit task cannot be well
		 * accomodated	in any of the cpus and there in no point in
		 * trying a load balance at this level
		 */
		while (sd) {
			if (sd->flags & SD_ASYM_CPUCAPACITY) {
				set_sd_overutilized(sd);
				break;
			}
			sd = sd->parent;
		}
	}

	/*
	 * If the domain util is greater that domain capacity, load balancing
	 * needs to be done at the next sched domain level as well.
	 */
	if (env->sd->parent &&
	    sds->total_capacity * 1024 < sds->total_util *
			 sched_capacity_margin_up[group_first_cpu(sds->local)])
		set_sd_overutilized(env->sd->parent);

}

/**
 * check_asym_packing - Check to see if the group is packed into the
 *			sched domain.
 *
 * This is primarily intended to used at the sibling level.  Some
 * cores like POWER7 prefer to use lower numbered SMT threads.  In the
 * case of POWER7, it can move to lower SMT modes only when higher
 * threads are idle.  When in lower SMT modes, the threads will
 * perform better since they share less core resources.  Hence when we
 * have idle threads, we want them to be the higher ones.
 *
 * This packing function is run on idle threads.  It checks to see if
 * the busiest CPU in this domain (core in the P7 case) has a higher
 * CPU number than the packing function is being run on.  Here we are
 * assuming lower CPU number will be equivalent to lower a SMT thread
 * number.
 *
 * Return: 1 when packing is required and a task should be moved to
 * this CPU.  The amount of the imbalance is returned in env->imbalance.
 *
 * @env: The load balancing environment.
 * @sds: Statistics of the sched_domain which is to be packed
 */
static int check_asym_packing(struct lb_env *env, struct sd_lb_stats *sds)
{
	int busiest_cpu;

	if (!(env->sd->flags & SD_ASYM_PACKING))
		return 0;

	if (env->idle == CPU_NOT_IDLE)
		return 0;

	if (!sds->busiest)
		return 0;

	busiest_cpu = sds->busiest->asym_prefer_cpu;
	if (sched_asym_prefer(busiest_cpu, env->dst_cpu))
		return 0;

	env->imbalance = DIV_ROUND_CLOSEST(
		sds->busiest_stat.avg_load * sds->busiest_stat.group_capacity,
		SCHED_CAPACITY_SCALE);

	return 1;
}

/**
 * fix_small_imbalance - Calculate the minor imbalance that exists
 *			amongst the groups of a sched_domain, during
 *			load balancing.
 * @env: The load balancing environment.
 * @sds: Statistics of the sched_domain whose imbalance is to be calculated.
 */
static inline
void fix_small_imbalance(struct lb_env *env, struct sd_lb_stats *sds)
{
	unsigned long tmp, capa_now = 0, capa_move = 0;
	unsigned int imbn = 2;
	unsigned long scaled_busy_load_per_task;
	struct sg_lb_stats *local, *busiest;

	local = &sds->local_stat;
	busiest = &sds->busiest_stat;

	if (!local->sum_nr_running)
		local->load_per_task = cpu_avg_load_per_task(env->dst_cpu);
	else if (busiest->load_per_task > local->load_per_task)
		imbn = 1;

	scaled_busy_load_per_task =
		(busiest->load_per_task * SCHED_CAPACITY_SCALE) /
		busiest->group_capacity;

	if (busiest->avg_load + scaled_busy_load_per_task >=
	    local->avg_load + (scaled_busy_load_per_task * imbn)) {
		env->imbalance = busiest->load_per_task;
		return;
	}

	/*
	 * OK, we don't have enough imbalance to justify moving tasks,
	 * however we may be able to increase total CPU capacity used by
	 * moving them.
	 */

	capa_now += busiest->group_capacity *
			min(busiest->load_per_task, busiest->avg_load);
	capa_now += local->group_capacity *
			min(local->load_per_task, local->avg_load);
	capa_now /= SCHED_CAPACITY_SCALE;

	/* Amount of load we'd subtract */
	if (busiest->avg_load > scaled_busy_load_per_task) {
		capa_move += busiest->group_capacity *
			    min(busiest->load_per_task,
				busiest->avg_load - scaled_busy_load_per_task);
	}

	/* Amount of load we'd add */
	if (busiest->avg_load * busiest->group_capacity <
	    busiest->load_per_task * SCHED_CAPACITY_SCALE) {
		tmp = (busiest->avg_load * busiest->group_capacity) /
		      local->group_capacity;
	} else {
		tmp = (busiest->load_per_task * SCHED_CAPACITY_SCALE) /
		      local->group_capacity;
	}
	capa_move += local->group_capacity *
		    min(local->load_per_task, local->avg_load + tmp);
	capa_move /= SCHED_CAPACITY_SCALE;

	/* Move if we gain throughput */
	if (capa_move > capa_now) {
		env->imbalance = busiest->load_per_task;
		return;
	}

	/* We can't see throughput improvement with the load-based
	 * method, but it is possible depending upon group size and
	 * capacity range that there might still be an underutilized
	 * cpu available in an asymmetric capacity system. Do one last
	 * check just in case.
	 */
	if (env->sd->flags & SD_ASYM_CPUCAPACITY &&
		busiest->group_type == group_overloaded &&
		busiest->sum_nr_running > busiest->group_weight &&
		local->sum_nr_running < local->group_weight &&
		local->group_capacity < busiest->group_capacity)
		env->imbalance = busiest->load_per_task;
}

/**
 * calculate_imbalance - Calculate the amount of imbalance present within the
 *			 groups of a given sched_domain during load balance.
 * @env: load balance environment
 * @sds: statistics of the sched_domain whose imbalance is to be calculated.
 */
static inline void calculate_imbalance(struct lb_env *env, struct sd_lb_stats *sds)
{
	unsigned long max_pull, load_above_capacity = ~0UL;
	struct sg_lb_stats *local, *busiest;
	bool no_imbalance = false;

	local = &sds->local_stat;
	busiest = &sds->busiest_stat;

	if (busiest->group_type == group_imbalanced) {
		/*
		 * In the group_imb case we cannot rely on group-wide averages
		 * to ensure CPU-load equilibrium, look at wider averages. XXX
		 */
		busiest->load_per_task =
			min(busiest->load_per_task, sds->avg_load);
	}

	/*
	 * Avg load of busiest sg can be less and avg load of local sg can
	 * be greater than avg load across all sgs of sd because avg load
	 * factors in sg capacity and sgs with smaller group_type are
	 * skipped when updating the busiest sg:
	 */
	if (busiest->avg_load <= sds->avg_load ||
	    local->avg_load >= sds->avg_load)
		no_imbalance = true;

	if (busiest->group_type != group_misfit_task && no_imbalance) {
		env->imbalance = 0;
		if (busiest->group_type == group_overloaded &&
				local->group_type <= group_misfit_task) {
			env->imbalance = busiest->load_per_task;
			return;
		}
		return fix_small_imbalance(env, sds);
	}

	/*
	 * If there aren't any idle CPUs, avoid creating some.
	 */
	if (busiest->group_type == group_overloaded &&
	    local->group_type   == group_overloaded) {
		load_above_capacity = busiest->sum_nr_running * SCHED_CAPACITY_SCALE;
		if (load_above_capacity > busiest->group_capacity) {
			load_above_capacity -= busiest->group_capacity;
			load_above_capacity *= scale_load_down(NICE_0_LOAD);
			load_above_capacity /= busiest->group_capacity;
		} else
			load_above_capacity = ~0UL;
	}

	/*
	 * In case of a misfit task, independent of avg loads we do load balance
	 * at the parent sched domain level for B.L systems, so it is possible
	 * that busiest group avg load can be less than sd avg load.
	 * So skip calculating load based imbalance between groups.
	 */
	if (!no_imbalance) {
		/*
		 * We're trying to get all the cpus to the average_load,
		 * so we don't want to push ourselves above the average load,
		 * nor do we wish to reduce the max loaded cpu below the average
		 * load. At the same time, we also don't want to reduce the
		 * group load below the group capacity.
		 * Thus we look for the minimum possible imbalance.
		 */
		max_pull = min(busiest->avg_load - sds->avg_load,
				load_above_capacity);

		/* How much load to actually move to equalise the imbalance */
		env->imbalance = min(max_pull * busiest->group_capacity,
				     (sds->avg_load - local->avg_load) *
				     local->group_capacity) /
				     SCHED_CAPACITY_SCALE;
	} else {
		/*
		 * Skipped load based imbalance calculations, but let's find
		 * imbalance based on busiest group type or fix small imbalance.
		 */
		env->imbalance = 0;
	}

	/* Boost imbalance to allow misfit task to be balanced.
	 * Always do this if we are doing a NEWLY_IDLE balance
	 * on the assumption that any tasks we have must not be
	 * long-running (and hence we cannot rely upon load).
	 * However if we are not idle, we should assume the tasks
	 * we have are longer running and not override load-based
	 * calculations above unless we are sure that the local
	 * group is underutilized.
	 */
	if (busiest->group_type == group_misfit_task &&
		(env->idle == CPU_NEWLY_IDLE ||
		local->sum_nr_running < local->group_weight)) {
		env->imbalance = max_t(long, env->imbalance,
				       busiest->group_misfit_task_load);
	}

	/*
	 * if *imbalance is less than the average load per runnable task
	 * there is no guarantee that any tasks will be moved so we'll have
	 * a think about bumping its value to force at least one task to be
	 * moved
	 */
	if (env->imbalance < busiest->load_per_task) {
		/*
		 * The busiest group is overloaded so it could use help
		 * from the other groups. If the local group has idle CPUs
		 * and it is not overloaded and has no imbalance with in
		 * the group, allow the load balance by bumping the
		 * imbalance.
		 */
		if (busiest->group_type == group_overloaded &&
			local->group_type <= group_misfit_task &&
			env->idle != CPU_NOT_IDLE) {
			env->imbalance = busiest->load_per_task;
			return;
		}

		return fix_small_imbalance(env, sds);
	}
}

/******* find_busiest_group() helpers end here *********************/

/**
 * find_busiest_group - Returns the busiest group within the sched_domain
 * if there is an imbalance.
 *
 * Also calculates the amount of weighted load which should be moved
 * to restore balance.
 *
 * @env: The load balancing environment.
 *
 * Return:	- The busiest group if imbalance exists.
 */
static struct sched_group *find_busiest_group(struct lb_env *env)
{
	struct sg_lb_stats *local, *busiest;
	struct sd_lb_stats sds;

	init_sd_lb_stats(&sds);

	/*
	 * Compute the various statistics relavent for load balancing at
	 * this level.
	 */
	update_sd_lb_stats(env, &sds);

	if (static_branch_unlikely(&sched_energy_present)) {
		struct root_domain *rd = env->dst_rq->rd;

		if (rcu_dereference(rd->pd) && !sd_overutilized(env->sd)) {
			int cpu_local, cpu_busiest;
			unsigned long capacity_local, capacity_busiest;

			if (env->idle != CPU_NEWLY_IDLE && !env->prefer_spread)
				goto out_balanced;

			if (!sds.local || !sds.busiest)
				goto out_balanced;

			cpu_local = group_first_cpu(sds.local);
			cpu_busiest = group_first_cpu(sds.busiest);

			/* TODO:don't assume same cap cpus are in same domain */
			capacity_local = capacity_orig_of(cpu_local);
			capacity_busiest = capacity_orig_of(cpu_busiest);
			if ((sds.busiest->group_weight > 1) &&
				capacity_local > capacity_busiest) {
				goto out_balanced;
			} else if (capacity_local == capacity_busiest ||
				   asym_cap_siblings(cpu_local, cpu_busiest)) {
				if (cpu_rq(cpu_busiest)->nr_running < 2)
					goto out_balanced;
			}
		}
	}

	local = &sds.local_stat;
	busiest = &sds.busiest_stat;

	/* ASYM feature bypasses nice load balance check */
	if (check_asym_packing(env, &sds))
		return sds.busiest;

	/* There is no busy sibling group to pull tasks from */
	if (!sds.busiest || busiest->sum_nr_running == 0)
		goto out_balanced;

	/* XXX broken for overlapping NUMA groups */
	sds.avg_load = (SCHED_CAPACITY_SCALE * sds.total_load)
						/ sds.total_capacity;

	/*
	 * If the busiest group is imbalanced the below checks don't
	 * work because they assume all things are equal, which typically
	 * isn't true due to cpus_allowed constraints and the like.
	 */
	if (busiest->group_type == group_imbalanced)
		goto force_balance;

	/*
	 * When dst_cpu is idle, prevent SMP nice and/or asymmetric group
	 * capacities from resulting in underutilization due to avg_load.
	 *
	 * When prefer_spread is enabled, force the balance even when
	 * busiest group has some capacity but loaded with more than 1
	 * task.
	 */
	if (env->idle != CPU_NOT_IDLE && group_has_capacity(env, local) &&
	    (busiest->group_no_capacity || env->prefer_spread))
		goto force_balance;

	/* Misfit tasks should be dealt with regardless of the avg load */
	if (busiest->group_type == group_misfit_task)
		goto force_balance;

	/*
	 * If the local group is busier than the selected busiest group
	 * don't try and pull any tasks.
	 */
	if (local->avg_load >= busiest->avg_load)
		goto out_balanced;

	/*
	 * Don't pull any tasks if this group is already above the domain
	 * average load.
	 */
	if (local->avg_load >= sds.avg_load)
		goto out_balanced;

	if (env->idle == CPU_IDLE) {
		/*
		 * This CPU is idle. If the busiest group is not overloaded
		 * and there is no imbalance between this and busiest group
		 * wrt idle CPUs, it is balanced. The imbalance becomes
		 * significant if the diff is greater than 1 otherwise we
		 * might end up to just move the imbalance on another group
		 */
		if ((busiest->group_type != group_overloaded) &&
				(local->idle_cpus <= (busiest->idle_cpus + 1)))
			goto out_balanced;
	} else {
		/*
		 * In the CPU_NEWLY_IDLE, CPU_NOT_IDLE cases, use
		 * imbalance_pct to be conservative.
		 */
		if (100 * busiest->avg_load <=
				env->sd->imbalance_pct * local->avg_load)
			goto out_balanced;
	}

force_balance:
	/* Looks like there is an imbalance. Compute it */
	env->src_grp_type = busiest->group_type;
	calculate_imbalance(env, &sds);

	/*
	 * If we couldn't find any imbalance, then boost the imbalance
	 * based on the group util.
	 */
	if (!env->imbalance && env->prefer_spread)
		env->imbalance = (busiest->group_util >> 1);

	trace_sched_load_balance_stats(sds.busiest->cpumask[0],
				busiest->group_type, busiest->avg_load,
				busiest->load_per_task,	sds.local->cpumask[0],
				local->group_type, local->avg_load,
				local->load_per_task,
				sds.avg_load, env->imbalance);
	return env->imbalance ? sds.busiest : NULL;

out_balanced:
	env->imbalance = 0;
	return NULL;
}

/*
 * find_busiest_queue - find the busiest runqueue among the CPUs in the group.
 */
static struct rq *find_busiest_queue(struct lb_env *env,
				     struct sched_group *group)
{
	struct rq *busiest = NULL, *rq;
	unsigned long busiest_load = 0, busiest_capacity = 1;
	int i;

	for_each_cpu_and(i, sched_group_span(group), env->cpus) {
		unsigned long capacity, wl;
		enum fbq_type rt;

		rq = cpu_rq(i);
		rt = fbq_classify_rq(rq);

		/*
		 * We classify groups/runqueues into three groups:
		 *  - regular: there are !numa tasks
		 *  - remote:  there are numa tasks that run on the 'wrong' node
		 *  - all:     there is no distinction
		 *
		 * In order to avoid migrating ideally placed numa tasks,
		 * ignore those when there's better options.
		 *
		 * If we ignore the actual busiest queue to migrate another
		 * task, the next balance pass can still reduce the busiest
		 * queue by moving tasks around inside the node.
		 *
		 * If we cannot move enough load due to this classification
		 * the next pass will adjust the group classification and
		 * allow migration of more tasks.
		 *
		 * Both cases only affect the total convergence complexity.
		 */
		if (rt > env->fbq_type)
			continue;

		/*
		 * For ASYM_CPUCAPACITY domains with misfit tasks we simply
		 * seek the "biggest" misfit task.
		 */
		if (env->src_grp_type == group_misfit_task) {
			if (rq->misfit_task_load > busiest_load) {
				busiest_load = rq->misfit_task_load;
				busiest = rq;
			}

			continue;
		}

		/*
		 * Ignore cpu, which is undergoing active_balance and doesn't
		 * have more than 2 tasks.
		 */
		if (rq->active_balance && rq->nr_running <= 2)
			continue;

		capacity = capacity_of(i);

		/*
		 * For ASYM_CPUCAPACITY domains, don't pick a CPU that could
		 * eventually lead to active_balancing high->low capacity.
		 * Higher per-CPU capacity is considered better than balancing
		 * average load.
		 */
		if (env->sd->flags & SD_ASYM_CPUCAPACITY &&
		    capacity_of(env->dst_cpu) < capacity &&
		    (rq->nr_running == 1 ||
			 (rq->nr_running == 2 && task_util(rq->curr) <
			  sched_small_task_threshold)))
			continue;

		wl = weighted_cpuload(rq);

		/*
		 * When comparing with imbalance, use weighted_cpuload()
		 * which is not scaled with the CPU capacity.
		 */

		if (rq->nr_running == 1 && wl > env->imbalance &&
		    !check_cpu_capacity(rq, env->sd))
			continue;

		/*
		 * For the load comparisons with the other CPU's, consider
		 * the weighted_cpuload() scaled with the CPU capacity, so
		 * that the load can be moved away from the CPU that is
		 * potentially running at a lower capacity.
		 *
		 * Thus we're looking for max(wl_i / capacity_i), crosswise
		 * multiplication to rid ourselves of the division works out
		 * to: wl_i * capacity_j > wl_j * capacity_i;  where j is
		 * our previous maximum.
		 */
		if (wl * busiest_capacity >= busiest_load * capacity) {
			busiest_load = wl;
			busiest_capacity = capacity;
			busiest = rq;
		}
	}

	return busiest;
}

/*
 * Max backoff if we encounter pinned tasks. Pretty arbitrary value, but
 * so long as it is large enough.
 */
#define MAX_PINNED_INTERVAL	512
#define NEED_ACTIVE_BALANCE_THRESHOLD 10

static int need_active_balance(struct lb_env *env)
{
	struct sched_domain *sd = env->sd;

	if (env->idle == CPU_NEWLY_IDLE) {

		/*
		 * ASYM_PACKING needs to force migrate tasks from busy but
		 * lower priority CPUs in order to pack all tasks in the
		 * highest priority CPUs.
		 */
		if ((sd->flags & SD_ASYM_PACKING) &&
		    sched_asym_prefer(env->dst_cpu, env->src_cpu))
			return 1;
	}

	/*
	 * The dst_cpu is idle and the src_cpu CPU has only 1 CFS task.
	 * It's worth migrating the task if the src_cpu's capacity is reduced
	 * because of other sched_class or IRQs if more capacity stays
	 * available on dst_cpu.
	 */
	if ((env->idle != CPU_NOT_IDLE) &&
	    (env->src_rq->cfs.h_nr_running == 1)) {
		if ((check_cpu_capacity(env->src_rq, sd)) &&
		    (capacity_of(env->src_cpu)*sd->imbalance_pct < capacity_of(env->dst_cpu)*100))
			return 1;
	}

	if (env->idle != CPU_NOT_IDLE &&
			env->src_grp_type == group_misfit_task)
		return 1;

	if ((env->idle != CPU_NOT_IDLE) &&
		(capacity_of(env->src_cpu) < capacity_of(env->dst_cpu)) &&
		((capacity_orig_of(env->src_cpu) <
				capacity_orig_of(env->dst_cpu))) &&
				env->src_rq->cfs.h_nr_running == 1 &&
				cpu_overutilized(env->src_cpu) &&
				!cpu_overutilized(env->dst_cpu)) {
		return 1;
	}

	if (env->src_grp_type == group_overloaded && env->src_rq->misfit_task_load)
		return 1;


	return unlikely(sd->nr_balance_failed > sd->cache_nice_tries+2);
}

static int group_balance_cpu_not_isolated(struct sched_group *sg)
{
	cpumask_t cpus;

	cpumask_and(&cpus, sched_group_span(sg), group_balance_mask(sg));
	cpumask_andnot(&cpus, &cpus, cpu_isolated_mask);
	return cpumask_first(&cpus);
}

static int active_load_balance_cpu_stop(void *data);

static int should_we_balance(struct lb_env *env)
{
	struct sched_group *sg = env->sd->groups;
	int cpu, balance_cpu = -1;

	/*
	 * Ensure the balancing environment is consistent; can happen
	 * when the softirq triggers 'during' hotplug.
	 */
	if (!cpumask_test_cpu(env->dst_cpu, env->cpus))
		return 0;

	/*
	 * In the newly idle case, we will allow all the CPUs
	 * to do the newly idle load balance.
	 */
	if (env->idle == CPU_NEWLY_IDLE)
		return 1;

	/* Try to find first idle CPU */
	for_each_cpu_and(cpu, group_balance_mask(sg), env->cpus) {
		if (!idle_cpu(cpu) || cpu_isolated(cpu))
			continue;

		balance_cpu = cpu;
		break;
	}

	if (balance_cpu == -1)
		balance_cpu = group_balance_cpu_not_isolated(sg);

	/*
	 * First idle CPU or the first CPU(busiest) in this sched group
	 * is eligible for doing load balancing at this and above domains.
	 */
	return balance_cpu == env->dst_cpu;
}

/*
 * Check this_cpu to ensure it is balanced within domain. Attempt to move
 * tasks if there is an imbalance.
 */
static int load_balance(int this_cpu, struct rq *this_rq,
			struct sched_domain *sd, enum cpu_idle_type idle,
			int *continue_balancing)
{
	int ld_moved = 0, cur_ld_moved, active_balance = 0;
	struct sched_domain *sd_parent = sd->parent;
	struct sched_group *group = NULL;
	struct rq *busiest = NULL;
	struct rq_flags rf;
	struct cpumask *cpus = this_cpu_cpumask_var_ptr(load_balance_mask);

	struct lb_env env = {
		.sd		= sd,
		.dst_cpu	= this_cpu,
		.dst_rq		= this_rq,
		.dst_grpmask    = sched_group_span(sd->groups),
		.idle		= idle,
		.loop_break	= sched_nr_migrate_break,
		.cpus		= cpus,
		.fbq_type	= all,
		.tasks		= LIST_HEAD_INIT(env.tasks),
		.imbalance	= 0,
		.flags		= 0,
		.loop		= 0,
	};

	env.prefer_spread = (idle != CPU_NOT_IDLE &&
				prefer_spread_on_idle(this_cpu,
				idle == CPU_NEWLY_IDLE) &&
				!((sd->flags & SD_ASYM_CPUCAPACITY) &&
				 !is_asym_cap_cpu(this_cpu)));

	cpumask_and(cpus, sched_domain_span(sd), cpu_active_mask);

	schedstat_inc(sd->lb_count[idle]);

redo:
	if (!should_we_balance(&env)) {
		*continue_balancing = 0;
		goto out_balanced;
	}

	group = find_busiest_group(&env);
	if (!group) {
		schedstat_inc(sd->lb_nobusyg[idle]);
		goto out_balanced;
	}

	busiest = find_busiest_queue(&env, group);
	if (!busiest) {
		schedstat_inc(sd->lb_nobusyq[idle]);
		goto out_balanced;
	}

	BUG_ON(busiest == env.dst_rq);

	schedstat_add(sd->lb_imbalance[idle], env.imbalance);

	env.src_cpu = busiest->cpu;
	env.src_rq = busiest;

	ld_moved = 0;
	if (busiest->nr_running > 1) {
		/*
		 * Attempt to move tasks. If find_busiest_group has found
		 * an imbalance but busiest->nr_running <= 1, the group is
		 * still unbalanced. ld_moved simply stays zero, so it is
		 * correctly treated as an imbalance.
		 */
		env.flags |= LBF_ALL_PINNED;
		env.loop_max  = min(sysctl_sched_nr_migrate, busiest->nr_running);

more_balance:
		rq_lock_irqsave(busiest, &rf);

		/*
		 * The world might have changed. Validate assumptions.
		 * And also, if the busiest cpu is undergoing active_balance,
		 * it doesn't need help if it has less than 2 tasks on it.
		 */

		if (busiest->nr_running <= 1 ||
		    (busiest->active_balance && busiest->nr_running <= 2)) {
			rq_unlock_irqrestore(busiest, &rf);
			env.flags &= ~LBF_ALL_PINNED;
			goto no_move;
		}

		update_rq_clock(busiest);

		/*
		 * cur_ld_moved - load moved in current iteration
		 * ld_moved     - cumulative load moved across iterations
		 */
		cur_ld_moved = detach_tasks(&env);

		/*
		 * We've detached some tasks from busiest_rq. Every
		 * task is masked "TASK_ON_RQ_MIGRATING", so we can safely
		 * unlock busiest->lock, and we are able to be sure
		 * that nobody can manipulate the tasks in parallel.
		 * See task_rq_lock() family for the details.
		 */

		rq_unlock(busiest, &rf);

		if (cur_ld_moved) {
			attach_tasks(&env);
			ld_moved += cur_ld_moved;
		}

		local_irq_restore(rf.flags);

		if (env.flags & LBF_NEED_BREAK) {
			env.flags &= ~LBF_NEED_BREAK;
			goto more_balance;
		}

		/*
		 * Revisit (affine) tasks on src_cpu that couldn't be moved to
		 * us and move them to an alternate dst_cpu in our sched_group
		 * where they can run. The upper limit on how many times we
		 * iterate on same src_cpu is dependent on number of CPUs in our
		 * sched_group.
		 *
		 * This changes load balance semantics a bit on who can move
		 * load to a given_cpu. In addition to the given_cpu itself
		 * (or a ilb_cpu acting on its behalf where given_cpu is
		 * nohz-idle), we now have balance_cpu in a position to move
		 * load to given_cpu. In rare situations, this may cause
		 * conflicts (balance_cpu and given_cpu/ilb_cpu deciding
		 * _independently_ and at _same_ time to move some load to
		 * given_cpu) causing exceess load to be moved to given_cpu.
		 * This however should not happen so much in practice and
		 * moreover subsequent load balance cycles should correct the
		 * excess load moved.
		 */
		if ((env.flags & LBF_DST_PINNED) && env.imbalance > 0) {

			/* Prevent to re-select dst_cpu via env's CPUs */
			cpumask_clear_cpu(env.dst_cpu, env.cpus);

			env.dst_rq	 = cpu_rq(env.new_dst_cpu);
			env.dst_cpu	 = env.new_dst_cpu;
			env.flags	&= ~LBF_DST_PINNED;
			env.loop	 = 0;
			env.loop_break	 = sched_nr_migrate_break;

			/*
			 * Go back to "more_balance" rather than "redo" since we
			 * need to continue with same src_cpu.
			 */
			goto more_balance;
		}

		/*
		 * We failed to reach balance because of affinity.
		 */
		if (sd_parent) {
			int *group_imbalance = &sd_parent->groups->sgc->imbalance;

			if ((env.flags & LBF_SOME_PINNED) && env.imbalance > 0)
				*group_imbalance = 1;
		}

		/* All tasks on this runqueue were pinned by CPU affinity */
		if (unlikely(env.flags & LBF_ALL_PINNED)) {
			cpumask_clear_cpu(cpu_of(busiest), cpus);
			/*
			 * Attempting to continue load balancing at the current
			 * sched_domain level only makes sense if there are
			 * active CPUs remaining as possible busiest CPUs to
			 * pull load from which are not contained within the
			 * destination group that is receiving any migrated
			 * load.
			 */
			if (!cpumask_subset(cpus, env.dst_grpmask)) {
				env.loop = 0;
				env.loop_break = sched_nr_migrate_break;
				goto redo;
			}
			goto out_all_pinned;
		}
	}

no_move:
	if (!ld_moved) {
		/*
		 * Increment the failure counter only on periodic balance.
		 * We do not want newidle balance, which can be very
		 * frequent, pollute the failure counter causing
		 * excessive cache_hot migrations and active balances.
		 */
		if (idle != CPU_NEWLY_IDLE) {
			if (env.src_grp_nr_running > 1)
				sd->nr_balance_failed++;
		}

		if (need_active_balance(&env)) {
			unsigned long flags;

			raw_spin_lock_irqsave(&busiest->lock, flags);

			/*
			 * The CPUs are marked as reserved if tasks
			 * are pushed/pulled from other CPUs. In that case,
			 * bail out from the load balancer.
			 */
			if (is_reserved(this_cpu) ||
					is_reserved(cpu_of(busiest))) {
				raw_spin_unlock_irqrestore(&busiest->lock,
								flags);
				*continue_balancing = 0;
				goto out;
			}

			/*
			 * Don't kick the active_load_balance_cpu_stop,
			 * if the curr task on busiest CPU can't be
			 * moved to this_cpu:
			 */
			if (!cpumask_test_cpu(this_cpu,
						&busiest->curr->cpus_allowed)
				|| !can_migrate_boosted_task(busiest->curr,
						cpu_of(busiest), this_cpu)) {
				raw_spin_unlock_irqrestore(&busiest->lock,
							    flags);
				env.flags |= LBF_ALL_PINNED;
				goto out_one_pinned;
			}

			/*
			 * ->active_balance synchronizes accesses to
			 * ->active_balance_work.  Once set, it's cleared
			 * only after active load balance is finished.
			 */
			if (!busiest->active_balance &&
			    !cpu_isolated(cpu_of(busiest))) {
				busiest->active_balance = 1;
				busiest->push_cpu = this_cpu;
				active_balance = 1;
				mark_reserved(this_cpu);
			}
			raw_spin_unlock_irqrestore(&busiest->lock, flags);

			if (active_balance) {
				stop_one_cpu_nowait(cpu_of(busiest),
					active_load_balance_cpu_stop, busiest,
					&busiest->active_balance_work);
				*continue_balancing = 0;
			}

			/* We've kicked active balancing, force task migration. */
			sd->nr_balance_failed = sd->cache_nice_tries +
					NEED_ACTIVE_BALANCE_THRESHOLD - 1;
		}
	} else
		sd->nr_balance_failed = 0;

	if (likely(!active_balance)) {
		/* We were unbalanced, so reset the balancing interval */
		sd->balance_interval = sd->min_interval;
	} else {
		/*
		 * If we've begun active balancing, start to back off. This
		 * case may not be covered by the all_pinned logic if there
		 * is only 1 task on the busy runqueue (because we don't call
		 * detach_tasks).
		 */
		if (sd->balance_interval < sd->max_interval)
			sd->balance_interval *= 2;
	}

	goto out;

out_balanced:
	/*
	 * We reach balance although we may have faced some affinity
	 * constraints. Clear the imbalance flag only if other tasks got
	 * a chance to move and fix the imbalance.
	 */
	if (sd_parent && !(env.flags & LBF_ALL_PINNED)) {
		int *group_imbalance = &sd_parent->groups->sgc->imbalance;

		if (*group_imbalance)
			*group_imbalance = 0;
	}

out_all_pinned:
	/*
	 * We reach balance because all tasks are pinned at this level so
	 * we can't migrate them. Let the imbalance flag set so parent level
	 * can try to migrate them.
	 */
	schedstat_inc(sd->lb_balanced[idle]);

	sd->nr_balance_failed = 0;

out_one_pinned:
	ld_moved = 0;

	/*
	 * idle_balance() disregards balance intervals, so we could repeatedly
	 * reach this code, which would lead to balance_interval skyrocketting
	 * in a short amount of time. Skip the balance_interval increase logic
	 * to avoid that.
	 */
	if (env.idle == CPU_NEWLY_IDLE)
		goto out;

	/* tune up the balancing interval */
	if (((env.flags & LBF_ALL_PINNED) &&
			sd->balance_interval < MAX_PINNED_INTERVAL) ||
			(sd->balance_interval < sd->max_interval))
		sd->balance_interval *= 2;
out:
	trace_sched_load_balance(this_cpu, idle, *continue_balancing,
				 group ? group->cpumask[0] : 0,
				 busiest ? busiest->nr_running : 0,
				 env.imbalance, env.flags, ld_moved,
				 sd->balance_interval, active_balance,
				 sd_overutilized(sd), env.prefer_spread);
	return ld_moved;
}

static inline unsigned long
get_sd_balance_interval(struct sched_domain *sd, int cpu_busy)
{
	unsigned long interval = sd->balance_interval;
	unsigned int cpu;

	if (cpu_busy)
		interval *= sd->busy_factor;

	/* scale ms to jiffies */
	interval = msecs_to_jiffies(interval);
	interval = clamp(interval, 1UL, max_load_balance_interval);

	/*
	 * check if sched domain is marked as overutilized
	 * we ought to only do this on systems which have SD_ASYMCAPACITY
	 * but we want to do it for all sched domains in those systems
	 * So for now, just check if overutilized as a proxy.
	 */
	/*
	 * If we are overutilized and we have a misfit task, then
	 * we want to balance as soon as practically possible, so
	 * we return an interval of zero, except for busy balance.
	 */
	if (sd_overutilized(sd) && !cpu_busy) {
		/* we know the root is overutilized, let's check for a misfit task */
		for_each_cpu(cpu, sched_domain_span(sd)) {
			if (cpu_rq(cpu)->misfit_task_load)
				return 1;
		}
	}
	return interval;
}

static inline void
update_next_balance(struct sched_domain *sd, unsigned long *next_balance)
{
	unsigned long interval, next;

	/* used by idle balance, so cpu_busy = 0 */
	interval = get_sd_balance_interval(sd, 0);
	next = sd->last_balance + interval;

	if (time_after(*next_balance, next))
		*next_balance = next;
}

/*
 * active_load_balance_cpu_stop is run by the CPU stopper. It pushes
 * running tasks off the busiest CPU onto idle CPUs. It requires at
 * least 1 task to be running on each physical CPU where possible, and
 * avoids physical / logical imbalances.
 */
static int active_load_balance_cpu_stop(void *data)
{
	struct rq *busiest_rq = data;
	int busiest_cpu = cpu_of(busiest_rq);
	int target_cpu = busiest_rq->push_cpu;
	struct rq *target_rq = cpu_rq(target_cpu);
	struct sched_domain *sd = NULL;
	struct task_struct *p = NULL;
	struct rq_flags rf;
	struct task_struct *push_task;
	int push_task_detached = 0;
	struct lb_env env = {
		.sd                     = sd,
		.dst_cpu                = target_cpu,
		.dst_rq                 = target_rq,
		.src_cpu                = busiest_rq->cpu,
		.src_rq                 = busiest_rq,
		.idle                   = CPU_IDLE,
		.flags                  = 0,
		.loop                   = 0,
	};
	bool moved = false;

	rq_lock_irq(busiest_rq, &rf);
	/*
	 * Between queueing the stop-work and running it is a hole in which
	 * CPUs can become inactive. We should not move tasks from or to
	 * inactive CPUs.
	 */
	if (!cpu_active(busiest_cpu) || !cpu_active(target_cpu))
		goto out_unlock;

	/* Make sure the requested CPU hasn't gone down in the meantime: */
	if (unlikely(busiest_cpu != smp_processor_id() ||
		     !busiest_rq->active_balance))
		goto out_unlock;

	/* Is there any task to move? */
	if (busiest_rq->nr_running <= 1)
		goto out_unlock;

	/*
	 * This condition is "impossible", if it occurs
	 * we need to fix it. Originally reported by
	 * Bjorn Helgaas on a 128-CPU setup.
	 */
	BUG_ON(busiest_rq == target_rq);

	push_task = busiest_rq->push_task;
	target_cpu = busiest_rq->push_cpu;
	if (push_task) {
		if (task_on_rq_queued(push_task) &&
			push_task->state == TASK_RUNNING &&
			task_cpu(push_task) == busiest_cpu &&
					cpu_online(target_cpu)) {
			update_rq_clock(busiest_rq);
			detach_task(push_task, &env);
			push_task_detached = 1;
			moved = true;
		}
		goto out_unlock;
	}

	/* Search for an sd spanning us and the target CPU. */
	rcu_read_lock();
	for_each_domain(target_cpu, sd) {
		if ((sd->flags & SD_LOAD_BALANCE) &&
		    cpumask_test_cpu(busiest_cpu, sched_domain_span(sd)))
				break;
	}

	if (likely(sd)) {
		struct lb_env env = {
			.sd		= sd,
			.dst_cpu	= target_cpu,
			.dst_rq		= target_rq,
			.src_cpu	= busiest_rq->cpu,
			.src_rq		= busiest_rq,
			.idle		= CPU_IDLE,
			/*
			 * can_migrate_task() doesn't need to compute new_dst_cpu
			 * for active balancing. Since we have CPU_IDLE, but no
			 * @dst_grpmask we need to make that test go away with lying
			 * about DST_PINNED.
			 */
			.flags		= LBF_DST_PINNED,
		};

		schedstat_inc(sd->alb_count);
		update_rq_clock(busiest_rq);

		p = detach_one_task(&env);
		if (p) {
			schedstat_inc(sd->alb_pushed);
			/* Active balancing done, reset the failure counter. */
			sd->nr_balance_failed = 0;
			moved = true;
		} else {
			schedstat_inc(sd->alb_failed);
		}
	}
	rcu_read_unlock();
out_unlock:
	busiest_rq->active_balance = 0;
	push_task = busiest_rq->push_task;
	target_cpu = busiest_rq->push_cpu;
	clear_reserved(target_cpu);

	if (push_task)
		busiest_rq->push_task = NULL;

	rq_unlock(busiest_rq, &rf);

	if (push_task) {
		if (push_task_detached)
			attach_one_task(target_rq, push_task);
		put_task_struct(push_task);
	}

	if (p)
		attach_one_task(target_rq, p);

	local_irq_enable();

	return 0;
}

static DEFINE_SPINLOCK(balancing);

/*
 * Scale the max load_balance interval with the number of CPUs in the system.
 * This trades load-balance latency on larger machines for less cross talk.
 */
void update_max_interval(void)
{
	cpumask_t avail_mask;
	unsigned int available_cpus;

	cpumask_andnot(&avail_mask, cpu_online_mask, cpu_isolated_mask);
	available_cpus = cpumask_weight(&avail_mask);

	max_load_balance_interval = HZ*available_cpus/10;
}

/*
 * It checks each scheduling domain to see if it is due to be balanced,
 * and initiates a balancing operation if so.
 *
 * Balancing parameters are set up in init_sched_domains.
 */
static void rebalance_domains(struct rq *rq, enum cpu_idle_type idle)
{
	int continue_balancing = 1;
	int cpu = rq->cpu;
	unsigned long interval;
	struct sched_domain *sd;
	/* Earliest time when we have to do rebalance again */
	unsigned long next_balance = jiffies + 60*HZ;
	int update_next_balance = 0;
	int need_serialize, need_decay = 0;
	u64 max_cost = 0;

	rcu_read_lock();
	for_each_domain(cpu, sd) {
		/*
		 * Decay the newidle max times here because this is a regular
		 * visit to all the domains. Decay ~1% per second.
		 */
		if (time_after(jiffies, sd->next_decay_max_lb_cost)) {
			sd->max_newidle_lb_cost =
				(sd->max_newidle_lb_cost * 253) / 256;
			sd->next_decay_max_lb_cost = jiffies + HZ;
			need_decay = 1;
		}
		max_cost += sd->max_newidle_lb_cost;

		if (!sd_overutilized(sd) && !prefer_spread_on_idle(cpu,
					idle == CPU_NEWLY_IDLE))
			continue;

		if (!(sd->flags & SD_LOAD_BALANCE))
			continue;

		/*
		 * Stop the load balance at this level. There is another
		 * CPU in our sched group which is doing load balancing more
		 * actively.
		 */
		if (!continue_balancing) {
			if (need_decay)
				continue;
			break;
		}

		interval = get_sd_balance_interval(sd, idle != CPU_IDLE);

		need_serialize = sd->flags & SD_SERIALIZE;
		if (need_serialize) {
			if (!spin_trylock(&balancing))
				goto out;
		}

		if (time_after_eq(jiffies, sd->last_balance + interval)) {
			if (load_balance(cpu, rq, sd, idle, &continue_balancing)) {
				/*
				 * The LBF_DST_PINNED logic could have changed
				 * env->dst_cpu, so we can't know our idle
				 * state even if we migrated tasks. Update it.
				 */
				idle = idle_cpu(cpu) ? CPU_IDLE : CPU_NOT_IDLE;
			}
			sd->last_balance = jiffies;
			interval = get_sd_balance_interval(sd, idle != CPU_IDLE);
		}
		if (need_serialize)
			spin_unlock(&balancing);
out:
		if (time_after(next_balance, sd->last_balance + interval)) {
			next_balance = sd->last_balance + interval;
			update_next_balance = 1;
		}
	}
	if (need_decay) {
		/*
		 * Ensure the rq-wide value also decays but keep it at a
		 * reasonable floor to avoid funnies with rq->avg_idle.
		 */
		rq->max_idle_balance_cost =
			max((u64)sysctl_sched_migration_cost, max_cost);
	}
	rcu_read_unlock();

	/*
	 * next_balance will be updated only when there is a need.
	 * When the cpu is attached to null domain for ex, it will not be
	 * updated.
	 */
	if (likely(update_next_balance)) {
		rq->next_balance = next_balance;

#ifdef CONFIG_NO_HZ_COMMON
		/*
		 * If this CPU has been elected to perform the nohz idle
		 * balance. Other idle CPUs have already rebalanced with
		 * nohz_idle_balance() and nohz.next_balance has been
		 * updated accordingly. This CPU is now running the idle load
		 * balance for itself and we need to update the
		 * nohz.next_balance accordingly.
		 */
		if ((idle == CPU_IDLE) && time_after(nohz.next_balance, rq->next_balance))
			nohz.next_balance = rq->next_balance;
#endif
	}
}

static inline int on_null_domain(struct rq *rq)
{
	return unlikely(!rcu_dereference_sched(rq->sd));
}

#ifdef CONFIG_NO_HZ_COMMON
static inline int find_energy_aware_new_ilb(void)
{
	int ilb = nr_cpu_ids;
	struct sched_domain *sd;
	int cpu = raw_smp_processor_id();
	cpumask_t idle_cpus, tmp_cpus;
	struct sched_group *sg;
	unsigned long ref_cap = capacity_orig_of(cpu);
	unsigned long best_cap = 0, best_cap_cpu = -1;

	rcu_read_lock();
	sd = rcu_dereference(per_cpu(sd_asym_cpucapacity, cpu));
	if (!sd)
		goto out;

	cpumask_and(&idle_cpus, nohz.idle_cpus_mask,
			housekeeping_cpumask(HK_FLAG_MISC));
	cpumask_andnot(&idle_cpus, &idle_cpus, cpu_isolated_mask);

	sg = sd->groups;
	do {
		int i;
		unsigned long cap;

		cpumask_and(&tmp_cpus, &idle_cpus, sched_group_span(sg));
		i = cpumask_first(&tmp_cpus);

		/* This sg did not have any idle CPUs */
		if (i >= nr_cpu_ids)
			continue;

		cap = capacity_orig_of(i);

		/* The first preference is for the same capacity CPU */
		if (cap == ref_cap) {
			ilb = i;
			break;
		}

		/*
		 * When there are no idle CPUs in the same capacity group,
		 * we find the next best capacity CPU.
		 */
		if (best_cap > ref_cap) {
			if (cap > ref_cap && cap < best_cap) {
				best_cap = cap;
				best_cap_cpu = i;
			}
			continue;
		}

		if (cap > best_cap) {
			best_cap = cap;
			best_cap_cpu = i;
		}

	} while (sg = sg->next, sg != sd->groups);

	if (best_cap_cpu != -1)
		ilb = best_cap_cpu;
out:
	rcu_read_unlock();
	return ilb;
}

/*
 * idle load balancing details
 * - When one of the busy CPUs notice that there may be an idle rebalancing
 *   needed, they will kick the idle load balancer, which then does idle
 *   load balancing for all the idle CPUs.
 * - HK_FLAG_MISC CPUs are used for this task, because HK_FLAG_SCHED not set
 *   anywhere yet.
 */

static inline int find_new_ilb(void)
{
	int ilb;

	if (static_branch_likely(&sched_energy_present))
		return find_energy_aware_new_ilb();

	for_each_cpu_and(ilb, nohz.idle_cpus_mask,
			      housekeeping_cpumask(HK_FLAG_MISC)) {
		if (idle_cpu(ilb))
			return ilb;
	}

	return nr_cpu_ids;
}

/*
 * Kick a CPU to do the nohz balancing, if it is time for it. We pick any
 * idle CPU in the HK_FLAG_MISC housekeeping set (if there is one).
 */
static void kick_ilb(unsigned int flags)
{
	int ilb_cpu;

	/*
	 * Increase nohz.next_balance only when if full ilb is triggered but
	 * not if we only update stats.
	 */
	if (flags & NOHZ_BALANCE_KICK)
		nohz.next_balance = jiffies+1;

	ilb_cpu = find_new_ilb();

	if (ilb_cpu >= nr_cpu_ids)
		return;

	flags = atomic_fetch_or(flags, nohz_flags(ilb_cpu));
	if (flags & NOHZ_KICK_MASK)
		return;

	/*
	 * Use smp_send_reschedule() instead of resched_cpu().
	 * This way we generate a sched IPI on the target CPU which
	 * is idle. And the softirq performing nohz idle load balance
	 * will be run before returning from the IPI.
	 */
	trace_sched_load_balance_nohz_kick(smp_processor_id(), ilb_cpu);
	smp_send_reschedule(ilb_cpu);
}

/*
 * Current heuristic for kicking the idle load balancer in the presence
 * of an idle cpu in the system.
 *   - This rq has more than one task.
 *   - This rq has at least one CFS task and the capacity of the CPU is
 *     significantly reduced because of RT tasks or IRQs.
 *   - At parent of LLC scheduler domain level, this cpu's scheduler group has
 *     multiple busy cpu.
 *   - For SD_ASYM_PACKING, if the lower numbered cpu's in the scheduler
 *     domain span are idle.
 */
static void nohz_balancer_kick(struct rq *rq)
{
	unsigned long now = jiffies;
	struct sched_domain_shared *sds;
	struct sched_domain *sd;
	int nr_busy, i, cpu = rq->cpu;
	unsigned int flags = 0;
	cpumask_t cpumask;

	if (unlikely(rq->idle_balance))
		return;

	/*
	 * We may be recently in ticked or tickless idle mode. At the first
	 * busy tick after returning from idle, we will update the busy stats.
	 */
	nohz_balance_exit_idle(rq);

	/*
	 * None are in tickless mode and hence no need for NOHZ idle load
	 * balancing.
	 */
	cpumask_andnot(&cpumask, nohz.idle_cpus_mask, cpu_isolated_mask);
	if (cpumask_empty(&cpumask))
		return;

	if (READ_ONCE(nohz.has_blocked) &&
	    time_after(now, READ_ONCE(nohz.next_blocked)))
		flags = NOHZ_STATS_KICK;

	if (time_before(now, nohz.next_balance))
		goto out;

	/*
	 * With EAS, no-hz idle balance is allowed only when the CPU
	 * is overutilized and has 2 tasks. The misfit task migration
	 * happens from the tickpath.
	 */
	if (static_branch_likely(&sched_energy_present)) {
		if (rq->nr_running >= 2 && (cpu_overutilized(cpu) ||
			prefer_spread_on_idle(cpu, false)))
			flags = NOHZ_KICK_MASK;
		goto out;
	}

	if (rq->nr_running >= 2) {
		flags = NOHZ_KICK_MASK;
		goto out;
	}

	rcu_read_lock();
	sds = rcu_dereference(per_cpu(sd_llc_shared, cpu));
	if (sds) {
		/*
		 * XXX: write a coherent comment on why we do this.
		 * See also: http://lkml.kernel.org/r/20111202010832.602203411@sbsiddha-desk.sc.intel.com
		 */
		nr_busy = atomic_read(&sds->nr_busy_cpus);
		if (nr_busy > 1) {
			flags = NOHZ_KICK_MASK;
			goto unlock;
		}

	}

	sd = rcu_dereference(rq->sd);
	if (sd) {
		if ((rq->cfs.h_nr_running >= 1) &&
				check_cpu_capacity(rq, sd)) {
			flags = NOHZ_KICK_MASK;
			goto unlock;
		}
	}

	sd = rcu_dereference(per_cpu(sd_asym_packing, cpu));
	if (sd) {
		for_each_cpu(i, sched_domain_span(sd)) {
			if (i == cpu ||
			    !cpumask_test_cpu(i, &cpumask))
				continue;

			if (sched_asym_prefer(i, cpu)) {
				flags = NOHZ_KICK_MASK;
				goto unlock;
			}
		}
	}
unlock:
	rcu_read_unlock();
out:
	if (flags)
		kick_ilb(flags);
}

static void set_cpu_sd_state_busy(int cpu)
{
	struct sched_domain *sd;

	rcu_read_lock();
	sd = rcu_dereference(per_cpu(sd_llc, cpu));

	if (!sd || !sd->nohz_idle)
		goto unlock;
	sd->nohz_idle = 0;

	atomic_inc(&sd->shared->nr_busy_cpus);
unlock:
	rcu_read_unlock();
}

void nohz_balance_exit_idle(struct rq *rq)
{
	SCHED_WARN_ON(rq != this_rq());

	if (likely(!rq->nohz_tick_stopped))
		return;

	rq->nohz_tick_stopped = 0;
	cpumask_clear_cpu(rq->cpu, nohz.idle_cpus_mask);
	atomic_dec(&nohz.nr_cpus);

	set_cpu_sd_state_busy(rq->cpu);
}

static void set_cpu_sd_state_idle(int cpu)
{
	struct sched_domain *sd;

	rcu_read_lock();
	sd = rcu_dereference(per_cpu(sd_llc, cpu));

	if (!sd || sd->nohz_idle)
		goto unlock;
	sd->nohz_idle = 1;

	atomic_dec(&sd->shared->nr_busy_cpus);
unlock:
	rcu_read_unlock();
}

/*
 * This routine will record that the CPU is going idle with tick stopped.
 * This info will be used in performing idle load balancing in the future.
 */
void nohz_balance_enter_idle(int cpu)
{
	struct rq *rq = cpu_rq(cpu);

	SCHED_WARN_ON(cpu != smp_processor_id());

	/* If this CPU is going down, then nothing needs to be done: */
	if (!cpu_active(cpu))
		return;

	/* Spare idle load balancing on CPUs that don't want to be disturbed: */
	if (!housekeeping_cpu(cpu, HK_FLAG_SCHED))
		return;

	/*
	 * Can be set safely without rq->lock held
	 * If a clear happens, it will have evaluated last additions because
	 * rq->lock is held during the check and the clear
	 */
	rq->has_blocked_load = 1;

	/*
	 * The tick is still stopped but load could have been added in the
	 * meantime. We set the nohz.has_blocked flag to trig a check of the
	 * *_avg. The CPU is already part of nohz.idle_cpus_mask so the clear
	 * of nohz.has_blocked can only happen after checking the new load
	 */
	if (rq->nohz_tick_stopped)
		goto out;

	/* If we're a completely isolated CPU, we don't play: */
	if (on_null_domain(rq))
		return;

	rq->nohz_tick_stopped = 1;

	cpumask_set_cpu(cpu, nohz.idle_cpus_mask);
	atomic_inc(&nohz.nr_cpus);

	/*
	 * Ensures that if nohz_idle_balance() fails to observe our
	 * @idle_cpus_mask store, it must observe the @has_blocked
	 * store.
	 */
	smp_mb__after_atomic();

	set_cpu_sd_state_idle(cpu);

out:
	/*
	 * Each time a cpu enter idle, we assume that it has blocked load and
	 * enable the periodic update of the load of idle cpus
	 */
	WRITE_ONCE(nohz.has_blocked, 1);
}

/*
 * Internal function that runs load balance for all idle cpus. The load balance
 * can be a simple update of blocked load or a complete load balance with
 * tasks movement depending of flags.
 * The function returns false if the loop has stopped before running
 * through all idle CPUs.
 */
static bool _nohz_idle_balance(struct rq *this_rq, unsigned int flags,
			       enum cpu_idle_type idle)
{
	/* Earliest time when we have to do rebalance again */
	unsigned long now = jiffies;
	unsigned long next_balance = now + 60*HZ;
	bool has_blocked_load = false;
	int update_next_balance = 0;
	int this_cpu = this_rq->cpu;
	int balance_cpu;
	int ret = false;
	struct rq *rq;
	cpumask_t cpus;

	SCHED_WARN_ON((flags & NOHZ_KICK_MASK) == NOHZ_BALANCE_KICK);

	/*
	 * We assume there will be no idle load after this update and clear
	 * the has_blocked flag. If a cpu enters idle in the mean time, it will
	 * set the has_blocked flag and trig another update of idle load.
	 * Because a cpu that becomes idle, is added to idle_cpus_mask before
	 * setting the flag, we are sure to not clear the state and not
	 * check the load of an idle cpu.
	 */
	WRITE_ONCE(nohz.has_blocked, 0);

	/*
	 * Ensures that if we miss the CPU, we must see the has_blocked
	 * store from nohz_balance_enter_idle().
	 */
	smp_mb();

	cpumask_andnot(&cpus, nohz.idle_cpus_mask, cpu_isolated_mask);

	for_each_cpu(balance_cpu, &cpus) {
		if (balance_cpu == this_cpu || !idle_cpu(balance_cpu))
			continue;

		/*
		 * If this CPU gets work to do, stop the load balancing
		 * work being done for other CPUs. Next load
		 * balancing owner will pick it up.
		 */
		if (need_resched()) {
			has_blocked_load = true;
			goto abort;
		}

		rq = cpu_rq(balance_cpu);

		has_blocked_load |= update_nohz_stats(rq, true);

		/*
		 * If time for next balance is due,
		 * do the balance.
		 */
		if (time_after_eq(jiffies, rq->next_balance)) {
			struct rq_flags rf;

			rq_lock_irqsave(rq, &rf);
			update_rq_clock(rq);
			cpu_load_update_idle(rq);
			rq_unlock_irqrestore(rq, &rf);

			if (flags & NOHZ_BALANCE_KICK)
				rebalance_domains(rq, CPU_IDLE);
		}

		if (time_after(next_balance, rq->next_balance)) {
			next_balance = rq->next_balance;
			update_next_balance = 1;
		}
	}

	/*
	 * next_balance will be updated only when there is a need.
	 * When the CPU is attached to null domain for ex, it will not be
	 * updated.
	 */
	if (likely(update_next_balance))
		nohz.next_balance = next_balance;

	/* Newly idle CPU doesn't need an update */
	if (idle != CPU_NEWLY_IDLE) {
		update_blocked_averages(this_cpu);
		has_blocked_load |= this_rq->has_blocked_load;
	}

	if (flags & NOHZ_BALANCE_KICK)
		rebalance_domains(this_rq, CPU_IDLE);

	WRITE_ONCE(nohz.next_blocked,
		now + msecs_to_jiffies(LOAD_AVG_PERIOD));

	/* The full idle balance loop has been done */
	ret = true;

abort:
	/* There is still blocked load, enable periodic update */
	if (has_blocked_load)
		WRITE_ONCE(nohz.has_blocked, 1);

	return ret;
}

/*
 * In CONFIG_NO_HZ_COMMON case, the idle balance kickee will do the
 * rebalancing for all the cpus for whom scheduler ticks are stopped.
 */
static bool nohz_idle_balance(struct rq *this_rq, enum cpu_idle_type idle)
{
	int this_cpu = this_rq->cpu;
	unsigned int flags;

	if (!(atomic_read(nohz_flags(this_cpu)) & NOHZ_KICK_MASK))
		return false;

	if (idle != CPU_IDLE) {
		atomic_andnot(NOHZ_KICK_MASK, nohz_flags(this_cpu));
		return false;
	}

	/*
	 * barrier, pairs with nohz_balance_enter_idle(), ensures ...
	 */
	flags = atomic_fetch_andnot(NOHZ_KICK_MASK, nohz_flags(this_cpu));
	if (!(flags & NOHZ_KICK_MASK))
		return false;

	_nohz_idle_balance(this_rq, flags, idle);

	return true;
}

static void nohz_newidle_balance(struct rq *this_rq)
{
	int this_cpu = this_rq->cpu;

	/*
	 * This CPU doesn't want to be disturbed by scheduler
	 * housekeeping
	 */
	if (!housekeeping_cpu(this_cpu, HK_FLAG_SCHED))
		return;

	/* Will wake up very soon. No time for doing anything else*/
	if (this_rq->avg_idle < sysctl_sched_migration_cost)
		return;

	/* Don't need to update blocked load of idle CPUs*/
	if (!READ_ONCE(nohz.has_blocked) ||
	    time_before(jiffies, READ_ONCE(nohz.next_blocked)))
		return;

	raw_spin_unlock(&this_rq->lock);
	/*
	 * This CPU is going to be idle and blocked load of idle CPUs
	 * need to be updated. Run the ilb locally as it is a good
	 * candidate for ilb instead of waking up another idle CPU.
	 * Kick an normal ilb if we failed to do the update.
	 */
	if (!_nohz_idle_balance(this_rq, NOHZ_STATS_KICK, CPU_NEWLY_IDLE))
		kick_ilb(NOHZ_STATS_KICK);
	raw_spin_lock(&this_rq->lock);
}

#else /* !CONFIG_NO_HZ_COMMON */
static inline void nohz_balancer_kick(struct rq *rq) { }

static inline bool nohz_idle_balance(struct rq *this_rq, enum cpu_idle_type idle)
{
	return false;
}

static inline void nohz_newidle_balance(struct rq *this_rq) { }
#endif /* CONFIG_NO_HZ_COMMON */

static bool silver_has_big_tasks(void)
{
	int cpu;

	for_each_possible_cpu(cpu) {
		if (!is_min_capacity_cpu(cpu))
			break;

		if (walt_big_tasks(cpu))
			return true;
	}

	return false;
}

/*
 * idle_balance is called by schedule() if this_cpu is about to become
 * idle. Attempts to pull tasks from other CPUs.
 */
static int idle_balance(struct rq *this_rq, struct rq_flags *rf)
{
	unsigned long next_balance = jiffies + HZ;
	int this_cpu = this_rq->cpu;
	struct sched_domain *sd;
	int pulled_task = 0;
	u64 curr_cost = 0;
	u64 avg_idle = this_rq->avg_idle;
	bool prefer_spread = prefer_spread_on_idle(this_cpu, true);
	bool force_lb = (!is_min_capacity_cpu(this_cpu) &&
				silver_has_big_tasks() &&
				sysctl_sched_force_lb_enable &&
				(atomic_read(&this_rq->nr_iowait) == 0));


	if (cpu_isolated(this_cpu))
		return 0;

	/*
	 * We must set idle_stamp _before_ calling idle_balance(), such that we
	 * measure the duration of idle_balance() as idle time.
	 */
	this_rq->idle_stamp = rq_clock(this_rq);

	/*
	 * Do not pull tasks towards !active CPUs...
	 */
	if (!cpu_active(this_cpu))
		return 0;

	if (force_lb || prefer_spread)
		avg_idle = ULLONG_MAX;
	/*
	 * This is OK, because current is on_cpu, which avoids it being picked
	 * for load-balance and preemption/IRQs are still disabled avoiding
	 * further scheduler activity on it and we're being very careful to
	 * re-start the picking loop.
	 */
	rq_unpin_lock(this_rq, rf);

	if (avg_idle < sysctl_sched_migration_cost ||
	    !READ_ONCE(this_rq->rd->overload)) {

		rcu_read_lock();
		sd = rcu_dereference_check_sched_domain(this_rq->sd);
		if (sd)
			update_next_balance(sd, &next_balance);
		rcu_read_unlock();

		nohz_newidle_balance(this_rq);

		goto out;
	}

	raw_spin_unlock(&this_rq->lock);

	update_blocked_averages(this_cpu);
	rcu_read_lock();
	for_each_domain(this_cpu, sd) {
		int continue_balancing = 1;
		u64 t0, domain_cost;

		if (!(sd->flags & SD_LOAD_BALANCE))
			continue;

		if (prefer_spread && !force_lb &&
			(sd->flags & SD_ASYM_CPUCAPACITY) &&
			!is_asym_cap_cpu(this_cpu))
			avg_idle = this_rq->avg_idle;

		if (avg_idle < curr_cost + sd->max_newidle_lb_cost) {
			update_next_balance(sd, &next_balance);
			break;
		}

		if (sd->flags & SD_BALANCE_NEWIDLE) {
			t0 = sched_clock_cpu(this_cpu);

			pulled_task = load_balance(this_cpu, this_rq,
						   sd, CPU_NEWLY_IDLE,
						   &continue_balancing);

			domain_cost = sched_clock_cpu(this_cpu) - t0;
			if (domain_cost > sd->max_newidle_lb_cost)
				sd->max_newidle_lb_cost = domain_cost;

			curr_cost += domain_cost;
		}

		update_next_balance(sd, &next_balance);

		/*
		 * Stop searching for tasks to pull if there are now runnable
		 * tasks on this rq or if active migration kicked in.
		 */
		if (pulled_task || this_rq->nr_running > 0 ||
		    !continue_balancing)
			break;
	}
	rcu_read_unlock();

	raw_spin_lock(&this_rq->lock);

	if (curr_cost > this_rq->max_idle_balance_cost)
		this_rq->max_idle_balance_cost = curr_cost;

out:
	/*
	 * While browsing the domains, we released the rq lock, a task could
	 * have been enqueued in the meantime. Since we're not going idle,
	 * pretend we pulled a task.
	 */
	if (this_rq->cfs.h_nr_running && !pulled_task)
		pulled_task = 1;

	/* Move the next balance forward */
	if (time_after(this_rq->next_balance, next_balance))
		this_rq->next_balance = next_balance;

	/* Is there a task of a high priority class? */
	if (this_rq->nr_running != this_rq->cfs.h_nr_running)
		pulled_task = -1;

	if (pulled_task)
		this_rq->idle_stamp = 0;

	rq_repin_lock(this_rq, rf);

	return pulled_task;
}

/*
 * run_rebalance_domains is triggered when needed from the scheduler tick.
 * Also triggered for nohz idle balancing (with nohz_balancing_kick set).
 */
static __latent_entropy void run_rebalance_domains(struct softirq_action *h)
{
	struct rq *this_rq = this_rq();
	enum cpu_idle_type idle = this_rq->idle_balance ?
						CPU_IDLE : CPU_NOT_IDLE;

	/*
	 * Since core isolation doesn't update nohz.idle_cpus_mask, there
	 * is a possibility this nohz kicked cpu could be isolated. Hence
	 * return if the cpu is isolated.
	 */
	if (cpu_isolated(this_rq->cpu))
		return;

	/*
	 * If this CPU has a pending nohz_balance_kick, then do the
	 * balancing on behalf of the other idle CPUs whose ticks are
	 * stopped. Do nohz_idle_balance *before* rebalance_domains to
	 * give the idle CPUs a chance to load balance. Else we may
	 * load balance only within the local sched_domain hierarchy
	 * and abort nohz_idle_balance altogether if we pull some load.
	 */
	if (nohz_idle_balance(this_rq, idle))
		return;

	/* normal load balance */
	update_blocked_averages(this_rq->cpu);
	rebalance_domains(this_rq, idle);
}

/*
 * Trigger the SCHED_SOFTIRQ if it is time to do periodic load balancing.
 */
void trigger_load_balance(struct rq *rq)
{
	/* Don't need to rebalance while attached to NULL domain or
	 * cpu is isolated.
	 */
	if (unlikely(on_null_domain(rq)) || cpu_isolated(cpu_of(rq)))
		return;

	if (time_after_eq(jiffies, rq->next_balance))
		raise_softirq(SCHED_SOFTIRQ);

	nohz_balancer_kick(rq);
}

static void rq_online_fair(struct rq *rq)
{
	update_sysctl();

	update_runtime_enabled(rq);
}

static void rq_offline_fair(struct rq *rq)
{
	update_sysctl();

	/* Ensure any throttled groups are reachable by pick_next_task */
	unthrottle_offline_cfs_rqs(rq);
}

#endif /* CONFIG_SMP */

/*
 * scheduler tick hitting a task of our scheduling class.
 *
 * NOTE: This function can be called remotely by the tick offload that
 * goes along full dynticks. Therefore no local assumption can be made
 * and everything must be accessed through the @rq and @curr passed in
 * parameters.
 */
static void task_tick_fair(struct rq *rq, struct task_struct *curr, int queued)
{
	struct cfs_rq *cfs_rq;
	struct sched_entity *se = &curr->se;
#ifdef CONFIG_SCHED_WALT
	bool old_misfit = curr->misfit;
	bool misfit;
#endif

	for_each_sched_entity(se) {
		cfs_rq = cfs_rq_of(se);
		entity_tick(cfs_rq, se, queued);
	}

	if (static_branch_unlikely(&sched_numa_balancing))
		task_tick_numa(rq, curr);

	update_misfit_status(curr, rq);

#ifdef CONFIG_SCHED_WALT
	misfit = rq->misfit_task_load;

	if (old_misfit != misfit) {
		walt_fixup_nr_big_tasks(rq, curr, 1, misfit);
		curr->misfit = misfit;
	}
#endif

	update_overutilized_status(task_rq(curr));
}

/*
 * called on fork with the child task as argument from the parent's context
 *  - child not yet on the tasklist
 *  - preemption disabled
 */
static void task_fork_fair(struct task_struct *p)
{
	struct cfs_rq *cfs_rq;
	struct sched_entity *se = &p->se, *curr;
	struct rq *rq = this_rq();
	struct rq_flags rf;

	rq_lock(rq, &rf);
	update_rq_clock(rq);

	cfs_rq = task_cfs_rq(current);
	curr = cfs_rq->curr;
	if (curr) {
		update_curr(cfs_rq);
		se->vruntime = curr->vruntime;
	}
	place_entity(cfs_rq, se, 1);

	if (sysctl_sched_child_runs_first && curr && entity_before(curr, se)) {
		/*
		 * Upon rescheduling, sched_class::put_prev_task() will place
		 * 'current' within the tree based on its new key value.
		 */
		swap(curr->vruntime, se->vruntime);
		resched_curr(rq);
	}

	se->vruntime -= cfs_rq->min_vruntime;
	rq_unlock(rq, &rf);
}

/*
 * Priority of the task has changed. Check to see if we preempt
 * the current task.
 */
static void
prio_changed_fair(struct rq *rq, struct task_struct *p, int oldprio)
{
	if (!task_on_rq_queued(p))
		return;

	/*
	 * Reschedule if we are currently running on this runqueue and
	 * our priority decreased, or if we are not currently running on
	 * this runqueue and our priority is higher than the current's
	 */
	if (rq->curr == p) {
		if (p->prio > oldprio)
			resched_curr(rq);
	} else
		check_preempt_curr(rq, p, 0);
}

static inline bool vruntime_normalized(struct task_struct *p)
{
	struct sched_entity *se = &p->se;

	/*
	 * In both the TASK_ON_RQ_QUEUED and TASK_ON_RQ_MIGRATING cases,
	 * the dequeue_entity(.flags=0) will already have normalized the
	 * vruntime.
	 */
	if (p->on_rq)
		return true;

	/*
	 * When !on_rq, vruntime of the task has usually NOT been normalized.
	 * But there are some cases where it has already been normalized:
	 *
	 * - A forked child which is waiting for being woken up by
	 *   wake_up_new_task().
	 * - A task which has been woken up by try_to_wake_up() and
	 *   waiting for actually being woken up by sched_ttwu_pending().
	 */
	if (!se->sum_exec_runtime ||
	    (p->state == TASK_WAKING && p->sched_remote_wakeup))
		return true;

	return false;
}

#ifdef CONFIG_FAIR_GROUP_SCHED
/*
 * Propagate the changes of the sched_entity across the tg tree to make it
 * visible to the root
 */
static void propagate_entity_cfs_rq(struct sched_entity *se)
{
	struct cfs_rq *cfs_rq;

	list_add_leaf_cfs_rq(cfs_rq_of(se));

	/* Start to propagate at parent */
	se = se->parent;

	for_each_sched_entity(se) {
		cfs_rq = cfs_rq_of(se);

		if (!cfs_rq_throttled(cfs_rq)){
			update_load_avg(cfs_rq, se, UPDATE_TG);
			list_add_leaf_cfs_rq(cfs_rq);
			continue;
		}

		if (list_add_leaf_cfs_rq(cfs_rq))
			break;
	}
}
#else
static void propagate_entity_cfs_rq(struct sched_entity *se) { }
#endif

static void detach_entity_cfs_rq(struct sched_entity *se)
{
	struct cfs_rq *cfs_rq = cfs_rq_of(se);

	/* Catch up with the cfs_rq and remove our load when we leave */
	update_load_avg(cfs_rq, se, 0);
	detach_entity_load_avg(cfs_rq, se);
	update_tg_load_avg(cfs_rq, false);
	propagate_entity_cfs_rq(se);
}

static void attach_entity_cfs_rq(struct sched_entity *se)
{
	struct cfs_rq *cfs_rq = cfs_rq_of(se);

#ifdef CONFIG_FAIR_GROUP_SCHED
	/*
	 * Since the real-depth could have been changed (only FAIR
	 * class maintain depth value), reset depth properly.
	 */
	se->depth = se->parent ? se->parent->depth + 1 : 0;
#endif

	/* Synchronize entity with its cfs_rq */
	update_load_avg(cfs_rq, se, sched_feat(ATTACH_AGE_LOAD) ? 0 : SKIP_AGE_LOAD);
	attach_entity_load_avg(cfs_rq, se, 0);
	update_tg_load_avg(cfs_rq, false);
	propagate_entity_cfs_rq(se);
}

static void detach_task_cfs_rq(struct task_struct *p)
{
	struct sched_entity *se = &p->se;
	struct cfs_rq *cfs_rq = cfs_rq_of(se);

	if (!vruntime_normalized(p)) {
		/*
		 * Fix up our vruntime so that the current sleep doesn't
		 * cause 'unlimited' sleep bonus.
		 */
		place_entity(cfs_rq, se, 0);
		se->vruntime -= cfs_rq->min_vruntime;
	}

	detach_entity_cfs_rq(se);
}

static void attach_task_cfs_rq(struct task_struct *p)
{
	struct sched_entity *se = &p->se;
	struct cfs_rq *cfs_rq = cfs_rq_of(se);

	attach_entity_cfs_rq(se);

	if (!vruntime_normalized(p))
		se->vruntime += cfs_rq->min_vruntime;
}

static void switched_from_fair(struct rq *rq, struct task_struct *p)
{
	detach_task_cfs_rq(p);
}

static void switched_to_fair(struct rq *rq, struct task_struct *p)
{
	attach_task_cfs_rq(p);

	if (task_on_rq_queued(p)) {
		/*
		 * We were most likely switched from sched_rt, so
		 * kick off the schedule if running, otherwise just see
		 * if we can still preempt the current task.
		 */
		if (rq->curr == p)
			resched_curr(rq);
		else
			check_preempt_curr(rq, p, 0);
	}
}

/* Account for a task changing its policy or group.
 *
 * This routine is mostly called to set cfs_rq->curr field when a task
 * migrates between groups/classes.
 */
static void set_curr_task_fair(struct rq *rq)
{
	struct sched_entity *se = &rq->curr->se;

	for_each_sched_entity(se) {
		struct cfs_rq *cfs_rq = cfs_rq_of(se);

		set_next_entity(cfs_rq, se);
		/* ensure bandwidth has been allocated on our new cfs_rq */
		account_cfs_rq_runtime(cfs_rq, 0);
	}
}

void init_cfs_rq(struct cfs_rq *cfs_rq)
{
	cfs_rq->tasks_timeline = RB_ROOT_CACHED;
	cfs_rq->min_vruntime = (u64)(-(1LL << 20));
#ifndef CONFIG_64BIT
	cfs_rq->min_vruntime_copy = cfs_rq->min_vruntime;
#endif
#ifdef CONFIG_SMP
	raw_spin_lock_init(&cfs_rq->removed.lock);
#endif
}

#ifdef CONFIG_FAIR_GROUP_SCHED
static void task_set_group_fair(struct task_struct *p)
{
	struct sched_entity *se = &p->se;

	set_task_rq(p, task_cpu(p));
	se->depth = se->parent ? se->parent->depth + 1 : 0;
}

static void task_move_group_fair(struct task_struct *p)
{
	detach_task_cfs_rq(p);
	set_task_rq(p, task_cpu(p));

#ifdef CONFIG_SMP
	/* Tell se's cfs_rq has been changed -- migrated */
	p->se.avg.last_update_time = 0;
#endif
	attach_task_cfs_rq(p);
}

static void task_change_group_fair(struct task_struct *p, int type)
{
	switch (type) {
	case TASK_SET_GROUP:
		task_set_group_fair(p);
		break;

	case TASK_MOVE_GROUP:
		task_move_group_fair(p);
		break;
	}
}

void free_fair_sched_group(struct task_group *tg)
{
	int i;

	destroy_cfs_bandwidth(tg_cfs_bandwidth(tg));

	for_each_possible_cpu(i) {
		if (tg->cfs_rq)
			kfree(tg->cfs_rq[i]);
		if (tg->se)
			kfree(tg->se[i]);
	}

	kfree(tg->cfs_rq);
	kfree(tg->se);
}

int alloc_fair_sched_group(struct task_group *tg, struct task_group *parent)
{
	struct sched_entity *se;
	struct cfs_rq *cfs_rq;
	int i;

	tg->cfs_rq = kcalloc(nr_cpu_ids, sizeof(cfs_rq), GFP_KERNEL);
	if (!tg->cfs_rq)
		goto err;
	tg->se = kcalloc(nr_cpu_ids, sizeof(se), GFP_KERNEL);
	if (!tg->se)
		goto err;

	tg->shares = NICE_0_LOAD;

	init_cfs_bandwidth(tg_cfs_bandwidth(tg));

	for_each_possible_cpu(i) {
		cfs_rq = kzalloc_node(sizeof(struct cfs_rq),
				      GFP_KERNEL, cpu_to_node(i));
		if (!cfs_rq)
			goto err;

		se = kzalloc_node(sizeof(struct sched_entity),
				  GFP_KERNEL, cpu_to_node(i));
		if (!se)
			goto err_free_rq;

		init_cfs_rq(cfs_rq);
		init_tg_cfs_entry(tg, cfs_rq, se, i, parent->se[i]);
		init_entity_runnable_average(se);
	}

	return 1;

err_free_rq:
	kfree(cfs_rq);
err:
	return 0;
}

void online_fair_sched_group(struct task_group *tg)
{
	struct sched_entity *se;
	struct rq_flags rf;
	struct rq *rq;
	int i;

	for_each_possible_cpu(i) {
		rq = cpu_rq(i);
		se = tg->se[i];
		rq_lock_irq(rq, &rf);
		update_rq_clock(rq);
		attach_entity_cfs_rq(se);
		sync_throttle(tg, i);
		rq_unlock_irq(rq, &rf);
	}
}

void unregister_fair_sched_group(struct task_group *tg)
{
	unsigned long flags;
	struct rq *rq;
	int cpu;

	for_each_possible_cpu(cpu) {
		if (tg->se[cpu])
			remove_entity_load_avg(tg->se[cpu]);

		/*
		 * Only empty task groups can be destroyed; so we can speculatively
		 * check on_list without danger of it being re-added.
		 */
		if (!tg->cfs_rq[cpu]->on_list)
			continue;

		rq = cpu_rq(cpu);

		raw_spin_lock_irqsave(&rq->lock, flags);
		list_del_leaf_cfs_rq(tg->cfs_rq[cpu]);
		raw_spin_unlock_irqrestore(&rq->lock, flags);
	}
}

void init_tg_cfs_entry(struct task_group *tg, struct cfs_rq *cfs_rq,
			struct sched_entity *se, int cpu,
			struct sched_entity *parent)
{
	struct rq *rq = cpu_rq(cpu);

	cfs_rq->tg = tg;
	cfs_rq->rq = rq;
	init_cfs_rq_runtime(cfs_rq);

	tg->cfs_rq[cpu] = cfs_rq;
	tg->se[cpu] = se;

	/* se could be NULL for root_task_group */
	if (!se)
		return;

	if (!parent) {
		se->cfs_rq = &rq->cfs;
		se->depth = 0;
	} else {
		se->cfs_rq = parent->my_q;
		se->depth = parent->depth + 1;
	}

	se->my_q = cfs_rq;
	/* guarantee group entities always have weight */
	update_load_set(&se->load, NICE_0_LOAD);
	se->parent = parent;
}

static DEFINE_MUTEX(shares_mutex);

int sched_group_set_shares(struct task_group *tg, unsigned long shares)
{
	int i;

	/*
	 * We can't change the weight of the root cgroup.
	 */
	if (!tg->se[0])
		return -EINVAL;

	shares = clamp(shares, scale_load(MIN_SHARES), scale_load(MAX_SHARES));

	mutex_lock(&shares_mutex);
	if (tg->shares == shares)
		goto done;

	tg->shares = shares;
	for_each_possible_cpu(i) {
		struct rq *rq = cpu_rq(i);
		struct sched_entity *se = tg->se[i];
		struct rq_flags rf;

		/* Propagate contribution to hierarchy */
		rq_lock_irqsave(rq, &rf);
		update_rq_clock(rq);
		for_each_sched_entity(se) {
			update_load_avg(cfs_rq_of(se), se, UPDATE_TG);
			update_cfs_group(se);
		}
		rq_unlock_irqrestore(rq, &rf);
	}

done:
	mutex_unlock(&shares_mutex);
	return 0;
}
#else /* CONFIG_FAIR_GROUP_SCHED */

void free_fair_sched_group(struct task_group *tg) { }

int alloc_fair_sched_group(struct task_group *tg, struct task_group *parent)
{
	return 1;
}

void online_fair_sched_group(struct task_group *tg) { }

void unregister_fair_sched_group(struct task_group *tg) { }

#endif /* CONFIG_FAIR_GROUP_SCHED */


static unsigned int get_rr_interval_fair(struct rq *rq, struct task_struct *task)
{
	struct sched_entity *se = &task->se;
	unsigned int rr_interval = 0;

	/*
	 * Time slice is 0 for SCHED_OTHER tasks that are on an otherwise
	 * idle runqueue:
	 */
	if (rq->cfs.load.weight)
		rr_interval = NS_TO_JIFFIES(sched_slice(cfs_rq_of(se), se));

	return rr_interval;
}

/*
 * All the scheduling class methods:
 */
const struct sched_class fair_sched_class = {
	.next			= &idle_sched_class,
	.enqueue_task		= enqueue_task_fair,
	.dequeue_task		= dequeue_task_fair,
	.yield_task		= yield_task_fair,
	.yield_to_task		= yield_to_task_fair,

	.check_preempt_curr	= check_preempt_wakeup,

	.pick_next_task		= pick_next_task_fair,
	.put_prev_task		= put_prev_task_fair,

#ifdef CONFIG_SMP
	.select_task_rq		= select_task_rq_fair,
	.migrate_task_rq	= migrate_task_rq_fair,

	.rq_online		= rq_online_fair,
	.rq_offline		= rq_offline_fair,

	.task_dead		= task_dead_fair,
	.set_cpus_allowed	= set_cpus_allowed_common,
#endif

	.set_curr_task          = set_curr_task_fair,
	.task_tick		= task_tick_fair,
	.task_fork		= task_fork_fair,

	.prio_changed		= prio_changed_fair,
	.switched_from		= switched_from_fair,
	.switched_to		= switched_to_fair,

	.get_rr_interval	= get_rr_interval_fair,

	.update_curr		= update_curr_fair,

#ifdef CONFIG_FAIR_GROUP_SCHED
	.task_change_group	= task_change_group_fair,
#endif

#ifdef CONFIG_SCHED_WALT
	.fixup_walt_sched_stats	= walt_fixup_sched_stats_fair,
#endif

#ifdef CONFIG_UCLAMP_TASK
	.uclamp_enabled		= 1,
#endif
};

#ifdef CONFIG_SCHED_DEBUG
void print_cfs_stats(struct seq_file *m, int cpu)
{
	struct cfs_rq *cfs_rq, *pos;

	rcu_read_lock();
	for_each_leaf_cfs_rq_safe(cpu_rq(cpu), cfs_rq, pos)
		print_cfs_rq(m, cpu, cfs_rq);
	rcu_read_unlock();
}

#ifdef CONFIG_NUMA_BALANCING
void show_numa_stats(struct task_struct *p, struct seq_file *m)
{
	int node;
	unsigned long tsf = 0, tpf = 0, gsf = 0, gpf = 0;
	struct numa_group *ng;

	rcu_read_lock();
	ng = rcu_dereference(p->numa_group);
	for_each_online_node(node) {
		if (p->numa_faults) {
			tsf = p->numa_faults[task_faults_idx(NUMA_MEM, node, 0)];
			tpf = p->numa_faults[task_faults_idx(NUMA_MEM, node, 1)];
		}
		if (ng) {
			gsf = ng->faults[task_faults_idx(NUMA_MEM, node, 0)],
			gpf = ng->faults[task_faults_idx(NUMA_MEM, node, 1)];
		}
		print_numa_stats(m, node, tsf, tpf, gsf, gpf);
	}
	rcu_read_unlock();
}
#endif /* CONFIG_NUMA_BALANCING */
#endif /* CONFIG_SCHED_DEBUG */

__init void init_sched_fair_class(void)
{
#ifdef CONFIG_SMP
	open_softirq(SCHED_SOFTIRQ, run_rebalance_domains);

#ifdef CONFIG_NO_HZ_COMMON
	nohz.next_balance = jiffies;
	nohz.next_blocked = jiffies;
	zalloc_cpumask_var(&nohz.idle_cpus_mask, GFP_NOWAIT);
#endif
#endif /* SMP */

}

/* WALT sched implementation begins here */
#ifdef CONFIG_SCHED_WALT

#ifdef CONFIG_CFS_BANDWIDTH

static void walt_init_cfs_rq_stats(struct cfs_rq *cfs_rq)
{
	cfs_rq->walt_stats.nr_big_tasks = 0;
	cfs_rq->walt_stats.cumulative_runnable_avg_scaled = 0;
	cfs_rq->walt_stats.pred_demands_sum_scaled = 0;
}

static void walt_inc_cfs_rq_stats(struct cfs_rq *cfs_rq, struct task_struct *p)
{
	inc_nr_big_task(&cfs_rq->walt_stats, p);
	fixup_cumulative_runnable_avg(&cfs_rq->walt_stats,
				      p->ravg.demand_scaled,
				      p->ravg.pred_demand_scaled);
}

static void walt_dec_cfs_rq_stats(struct cfs_rq *cfs_rq, struct task_struct *p)
{
	dec_nr_big_task(&cfs_rq->walt_stats, p);
	fixup_cumulative_runnable_avg(&cfs_rq->walt_stats,
				      -(s64)p->ravg.demand_scaled,
				      -(s64)p->ravg.pred_demand_scaled);
}

static void walt_inc_throttled_cfs_rq_stats(struct walt_sched_stats *stats,
					    struct cfs_rq *tcfs_rq)
{
	struct rq *rq = rq_of(tcfs_rq);

	stats->nr_big_tasks += tcfs_rq->walt_stats.nr_big_tasks;
	fixup_cumulative_runnable_avg(stats,
			tcfs_rq->walt_stats.cumulative_runnable_avg_scaled,
			tcfs_rq->walt_stats.pred_demands_sum_scaled);

	if (stats == &rq->walt_stats)
		walt_fixup_cum_window_demand(rq,
			tcfs_rq->walt_stats.cumulative_runnable_avg_scaled);

}

static void walt_dec_throttled_cfs_rq_stats(struct walt_sched_stats *stats,
					    struct cfs_rq *tcfs_rq)
{
	struct rq *rq = rq_of(tcfs_rq);

	stats->nr_big_tasks -= tcfs_rq->walt_stats.nr_big_tasks;
	fixup_cumulative_runnable_avg(stats,
			-tcfs_rq->walt_stats.cumulative_runnable_avg_scaled,
			-tcfs_rq->walt_stats.pred_demands_sum_scaled);

	/*
	 * We remove the throttled cfs_rq's tasks's contribution from the
	 * cumulative window demand so that the same can be added
	 * unconditionally when the cfs_rq is unthrottled.
	 */
	if (stats == &rq->walt_stats)
		walt_fixup_cum_window_demand(rq,
			-tcfs_rq->walt_stats.cumulative_runnable_avg_scaled);
}

static void walt_fixup_sched_stats_fair(struct rq *rq, struct task_struct *p,
					u16 updated_demand_scaled,
					u16 updated_pred_demand_scaled)
{
	struct cfs_rq *cfs_rq;
	struct sched_entity *se = &p->se;
	s64 task_load_delta = (s64)updated_demand_scaled -
					p->ravg.demand_scaled;
	s64 pred_demand_delta = (s64)updated_pred_demand_scaled -
					p->ravg.pred_demand_scaled;

	for_each_sched_entity(se) {
		cfs_rq = cfs_rq_of(se);

		fixup_cumulative_runnable_avg(&cfs_rq->walt_stats,
						task_load_delta,
						pred_demand_delta);
		if (cfs_rq_throttled(cfs_rq))
			break;
	}

	/* Fix up rq->walt_stats only if we didn't find any throttled cfs_rq */
	if (!se) {
		fixup_cumulative_runnable_avg(&rq->walt_stats,
						task_load_delta,
						pred_demand_delta);
		walt_fixup_cum_window_demand(rq, task_load_delta);
	}
}

static void walt_fixup_nr_big_tasks(struct rq *rq, struct task_struct *p,
							int delta, bool inc)
{
	struct cfs_rq *cfs_rq;
	struct sched_entity *se = &p->se;

	for_each_sched_entity(se) {
		cfs_rq = cfs_rq_of(se);

		cfs_rq->walt_stats.nr_big_tasks += inc ? delta : -delta;
		BUG_ON(cfs_rq->walt_stats.nr_big_tasks < 0);

		if (cfs_rq_throttled(cfs_rq))
			break;
	}

	/* Fix up rq->walt_stats only if we didn't find any throttled cfs_rq */
	if (!se)
		walt_adjust_nr_big_tasks(rq, delta, inc);
}

/*
 * Check if task is part of a hierarchy where some cfs_rq does not have any
 * runtime left.
 *
 * We can't rely on throttled_hierarchy() to do this test, as
 * cfs_rq->throttle_count will not be updated yet when this function is called
 * from scheduler_tick()
 */
static int task_will_be_throttled(struct task_struct *p)
{
	struct sched_entity *se = &p->se;
	struct cfs_rq *cfs_rq;

	if (!cfs_bandwidth_used())
		return 0;

	for_each_sched_entity(se) {
		cfs_rq = cfs_rq_of(se);
		if (!cfs_rq->runtime_enabled)
			continue;
		if (cfs_rq->runtime_remaining <= 0)
			return 1;
	}

	return 0;
}

#else /* CONFIG_CFS_BANDWIDTH */

static void walt_fixup_sched_stats_fair(struct rq *rq, struct task_struct *p,
					u16 updated_demand_scaled,
					u16 updated_pred_demand_scaled)
{
	fixup_walt_sched_stats_common(rq, p, updated_demand_scaled,
					updated_pred_demand_scaled);
}

static void walt_fixup_nr_big_tasks(struct rq *rq, struct task_struct *p,
							int delta, bool inc)
{
	walt_adjust_nr_big_tasks(rq, delta, inc);
}

static int task_will_be_throttled(struct task_struct *p)
{
	return false;
}

#endif /* CONFIG_CFS_BANDWIDTH */

static inline int
kick_active_balance(struct rq *rq, struct task_struct *p, int new_cpu)
{
	unsigned long flags;
	int rc = 0;

	/* Invoke active balance to force migrate currently running task */
	raw_spin_lock_irqsave(&rq->lock, flags);
	if (!rq->active_balance) {
		rq->active_balance = 1;
		rq->push_cpu = new_cpu;
		get_task_struct(p);
		rq->push_task = p;
		rc = 1;
	}
	raw_spin_unlock_irqrestore(&rq->lock, flags);

	return rc;
}

#ifdef CONFIG_SCHED_WALT
struct walt_rotate_work {
	struct work_struct w;
	struct task_struct *src_task;
	struct task_struct *dst_task;
	int src_cpu;
	int dst_cpu;
};

static DEFINE_PER_CPU(struct walt_rotate_work, walt_rotate_works);

static void walt_rotate_work_func(struct work_struct *work)
{
	struct walt_rotate_work *wr = container_of(work,
					struct walt_rotate_work, w);
	struct rq *src_rq = cpu_rq(wr->src_cpu), *dst_rq = cpu_rq(wr->dst_cpu);
	unsigned long flags;

	migrate_swap(wr->src_task, wr->dst_task, wr->dst_cpu, wr->src_cpu);

	put_task_struct(wr->src_task);
	put_task_struct(wr->dst_task);

	local_irq_save(flags);
	double_rq_lock(src_rq, dst_rq);

	dst_rq->active_balance = 0;
	src_rq->active_balance = 0;

	double_rq_unlock(src_rq, dst_rq);
	local_irq_restore(flags);

	clear_reserved(wr->src_cpu);
	clear_reserved(wr->dst_cpu);
}

void walt_rotate_work_init(void)
{
	int i;

	for_each_possible_cpu(i) {
		struct walt_rotate_work *wr = &per_cpu(walt_rotate_works, i);

		INIT_WORK(&wr->w, walt_rotate_work_func);
	}
}

#define WALT_ROTATION_THRESHOLD_NS      16000000
static void walt_check_for_rotation(struct rq *src_rq)
{
	u64 wc, wait, max_wait = 0, run, max_run = 0;
	int deserved_cpu = nr_cpu_ids, dst_cpu = nr_cpu_ids;
	int i, src_cpu = cpu_of(src_rq);
	struct rq *dst_rq;
	struct walt_rotate_work *wr = NULL;

	if (!walt_rotation_enabled)
		return;

	if (!is_min_capacity_cpu(src_cpu))
		return;

	wc = sched_ktime_clock();
	for_each_possible_cpu(i) {
		struct rq *rq = cpu_rq(i);

		if (!is_min_capacity_cpu(i))
			break;

		if (is_reserved(i))
			continue;

		if (!rq->misfit_task_load || rq->curr->sched_class !=
							&fair_sched_class)
			continue;

		wait = wc - rq->curr->last_enqueued_ts;
		if (wait > max_wait) {
			max_wait = wait;
			deserved_cpu = i;
		}
	}

	if (deserved_cpu != src_cpu)
		return;

	for_each_possible_cpu(i) {
		struct rq *rq = cpu_rq(i);

		if (is_min_capacity_cpu(i))
			continue;

		if (is_reserved(i))
			continue;

		if (rq->curr->sched_class != &fair_sched_class)
			continue;

		if (rq->nr_running > 1)
			continue;

		run = wc - rq->curr->last_enqueued_ts;

		if (run < WALT_ROTATION_THRESHOLD_NS)
			continue;

		if (run > max_run) {
			max_run = run;
			dst_cpu = i;
		}
	}

	if (dst_cpu == nr_cpu_ids)
		return;

	dst_rq = cpu_rq(dst_cpu);

	double_rq_lock(src_rq, dst_rq);
	if (dst_rq->curr->sched_class == &fair_sched_class &&
		!src_rq->active_balance && !dst_rq->active_balance) {
		get_task_struct(src_rq->curr);
		get_task_struct(dst_rq->curr);

		mark_reserved(src_cpu);
		mark_reserved(dst_cpu);
		wr = &per_cpu(walt_rotate_works, src_cpu);

		wr->src_task = src_rq->curr;
		wr->dst_task = dst_rq->curr;

		wr->src_cpu = src_cpu;
		wr->dst_cpu = dst_cpu;
		dst_rq->active_balance = 1;
		src_rq->active_balance = 1;
	}

	double_rq_unlock(src_rq, dst_rq);

	if (wr)
		queue_work_on(src_cpu, system_highpri_wq, &wr->w);
}
#else
static inline void walt_check_for_rotation(struct rq *rq)
{
}
#endif

static DEFINE_RAW_SPINLOCK(migration_lock);
void check_for_migration(struct rq *rq, struct task_struct *p)
{
	int active_balance;
	int new_cpu = -1;
	int prev_cpu = task_cpu(p);
	int ret;

	if (rq->misfit_task_load) {
		if (rq->curr->state != TASK_RUNNING ||
		    rq->curr->nr_cpus_allowed == 1)
			return;

		if (task_will_be_throttled(p))
			return;

		raw_spin_lock(&migration_lock);
		rcu_read_lock();
		new_cpu = find_energy_efficient_cpu(p, prev_cpu, 0, 1);
		rcu_read_unlock();
		if ((new_cpu != -1) && (new_cpu != prev_cpu) &&
		    (capacity_orig_of(new_cpu) > capacity_orig_of(prev_cpu))) {
			active_balance = kick_active_balance(rq, p, new_cpu);
			if (active_balance) {
				mark_reserved(new_cpu);
				raw_spin_unlock(&migration_lock);
				ret = stop_one_cpu_nowait(prev_cpu,
					active_load_balance_cpu_stop, rq,
					&rq->active_balance_work);
				if (!ret)
					clear_reserved(new_cpu);
				else
					wake_up_if_idle(new_cpu);
				return;
			}
		} else {
			walt_check_for_rotation(rq);
		}
		raw_spin_unlock(&migration_lock);
	}
}

#endif /* CONFIG_SCHED_WALT */<|MERGE_RESOLUTION|>--- conflicted
+++ resolved
@@ -6640,13 +6640,8 @@
 	for_each_cpu_wrap(cpu, cpus, target) {
 		if (!--nr)
 			return -1;
-<<<<<<< HEAD
-		if (!cpumask_test_cpu(cpu, &p->cpus_allowed))
-			continue;
 		if (cpu_isolated(cpu))
 			continue;
-=======
->>>>>>> 5d2c9fe6
 		if (available_idle_cpu(cpu))
 			break;
 	}
