--- conflicted
+++ resolved
@@ -611,7 +611,6 @@
 
 	sg_cpu->util = util = sugov_get_util(sg_cpu);
 	max = sg_cpu->max;
-<<<<<<< HEAD
 	sg_cpu->flags = flags;
 
 	if (sg_policy->max != max) {
@@ -622,7 +621,7 @@
 		sg_policy->hispeed_util = hs_util;
 	}
 
-	sugov_iowait_apply(sg_cpu, time, &util, &max);
+	util = sugov_iowait_apply(sg_cpu, time, util, max);
 	sugov_calc_avg_cap(sg_policy, sg_cpu->walt_load.ws,
 			   sg_policy->policy->cur);
 
@@ -631,9 +630,6 @@
 				sg_cpu->walt_load.pl, flags);
 
 	sugov_walt_adjust(sg_cpu, &util, &max);
-=======
-	util = sugov_iowait_apply(sg_cpu, time, util, max);
->>>>>>> 10f41ccf
 	next_f = get_next_freq(sg_policy, util, max);
 	/*
 	 * Do not reduce the frequency if the CPU has not been idle
