--- conflicted
+++ resolved
@@ -2712,20 +2712,14 @@
 #if defined(CONFIG_SCHED_TUNE) && defined(CONFIG_CGROUP_SCHEDTUNE)
 extern bool task_sched_boost(struct task_struct *p);
 extern int sync_cgroup_colocation(struct task_struct *p, bool insert);
-<<<<<<< HEAD
-extern bool same_schedtune(struct task_struct *tsk1, struct task_struct *tsk2);
-=======
 extern bool schedtune_task_colocated(struct task_struct *p);
->>>>>>> 1e5bd855
 extern void update_cgroup_boost_settings(void);
 extern void restore_cgroup_boost_settings(void);
 
 #else
-<<<<<<< HEAD
-static inline bool
-same_schedtune(struct task_struct *tsk1, struct task_struct *tsk2)
-{
-	return true;
+static inline bool schedtune_task_colocated(struct task_struct *p)
+{
+	return false;
 }
 
 static inline bool task_sched_boost(struct task_struct *p)
@@ -2934,219 +2928,6 @@
 }
 #endif
 
-=======
-static inline bool schedtune_task_colocated(struct task_struct *p)
-{
-	return false;
-}
-
-static inline bool task_sched_boost(struct task_struct *p)
-{
-	return true;
-}
-
-static inline void update_cgroup_boost_settings(void) { }
-static inline void restore_cgroup_boost_settings(void) { }
-#endif
-
-extern int alloc_related_thread_groups(void);
-
-extern unsigned long all_cluster_ids[];
-
-extern void check_for_migration(struct rq *rq, struct task_struct *p);
-
-static inline int is_reserved(int cpu)
-{
-	struct rq *rq = cpu_rq(cpu);
-
-	return test_bit(CPU_RESERVED, &rq->walt_flags);
-}
-
-static inline int mark_reserved(int cpu)
-{
-	struct rq *rq = cpu_rq(cpu);
-
-	return test_and_set_bit(CPU_RESERVED, &rq->walt_flags);
-}
-
-static inline void clear_reserved(int cpu)
-{
-	struct rq *rq = cpu_rq(cpu);
-
-	clear_bit(CPU_RESERVED, &rq->walt_flags);
-}
-
-static inline bool
-task_in_cum_window_demand(struct rq *rq, struct task_struct *p)
-{
-	return cpu_of(rq) == task_cpu(p) && (p->on_rq || p->last_sleep_ts >=
-							 rq->window_start);
-}
-
-static inline void walt_fixup_cum_window_demand(struct rq *rq, s64 delta)
-{
-	rq->cum_window_demand += delta;
-	if (unlikely((s64)rq->cum_window_demand < 0))
-		rq->cum_window_demand = 0;
-}
-
-extern void update_cpu_cluster_capacity(const cpumask_t *cpus);
-
-extern unsigned long thermal_cap(int cpu);
-
-extern void clear_walt_request(int cpu);
-
-extern int got_boost_kick(void);
-extern void clear_boost_kick(int cpu);
-extern enum sched_boost_policy sched_boost_policy(void);
-extern void sched_boost_parse_dt(void);
-extern void clear_ed_task(struct task_struct *p, struct rq *rq);
-extern bool early_detection_notify(struct rq *rq, u64 wallclock);
-
-static inline unsigned int power_cost(int cpu, bool max)
-{
-	struct sched_group_energy *sge = sge_array[cpu][SD_LEVEL1];
-
-	if (!sge || !sge->nr_cap_states)
-		return cpu_max_possible_capacity(cpu);
-
-	if (max)
-		return sge->cap_states[sge->nr_cap_states - 1].power;
-	else
-		return sge->cap_states[0].power;
-}
-
-extern void walt_sched_energy_populated_callback(void);
-extern void walt_update_min_max_capacity(void);
-
-static inline enum sched_boost_policy task_boost_policy(struct task_struct *p)
-{
-	enum sched_boost_policy boost_on_big = task_sched_boost(p) ?
-				sched_boost_policy() : SCHED_BOOST_NONE;
-
-	if (boost_on_big) {
-		/*
-		 * Filter out tasks less than min task util threshold
-		 * under conservative boost.
-		 */
-		if (sysctl_sched_boost == CONSERVATIVE_BOOST &&
-				task_util(p) <=
-				sysctl_sched_min_task_util_for_boost_colocation)
-			boost_on_big = SCHED_BOOST_NONE;
-	}
-
-	return boost_on_big;
-}
-
-extern void walt_map_freq_to_load(void);
-
-static inline bool is_min_capacity_cluster(struct sched_cluster *cluster)
-{
-	return is_min_capacity_cpu(cluster_first_cpu(cluster));
-}
-
-#else	/* CONFIG_SCHED_WALT */
-
-struct walt_sched_stats;
-struct related_thread_group;
-struct sched_cluster;
-
-static inline bool task_sched_boost(struct task_struct *p)
-{
-	return true;
-}
-static inline enum sched_boost_policy task_boost_policy(struct task_struct *p)
-{
-	return SCHED_BOOST_NONE;
-}
-static inline void check_for_migration(struct rq *rq, struct task_struct *p) { }
-
-static inline int sched_boost(void)
-{
-	return 0;
-}
-
-static inline bool hmp_capable(void) { return false; }
-static inline bool is_max_capacity_cpu(int cpu) { return true; }
-static inline bool is_min_capacity_cpu(int cpu) { return true; }
-
-static inline int
-preferred_cluster(struct sched_cluster *cluster, struct task_struct *p)
-{
-	return 1;
-}
-
-static inline struct sched_cluster *rq_cluster(struct rq *rq)
-{
-	return NULL;
-}
-
-static inline u64 scale_load_to_cpu(u64 load, int cpu)
-{
-	return load;
-}
-
-static inline int cpu_capacity(int cpu)
-{
-	return SCHED_CAPACITY_SCALE;
-}
-
-static inline void set_preferred_cluster(struct related_thread_group *grp) { }
-
-static inline bool task_in_related_thread_group(struct task_struct *p)
-{
-	return false;
-}
-
-static inline
-struct related_thread_group *task_related_thread_group(struct task_struct *p)
-{
-	return NULL;
-}
-
-static inline u32 task_load(struct task_struct *p) { return 0; }
-static inline u32 task_pl(struct task_struct *p) { return 0; }
-
-static inline int update_preferred_cluster(struct related_thread_group *grp,
-			 struct task_struct *p, u32 old_load)
-{
-	return 0;
-}
-
-static inline void add_new_task_to_grp(struct task_struct *new) {}
-
-#define PRED_DEMAND_DELTA (0)
-
-static inline int same_freq_domain(int src_cpu, int dst_cpu)
-{
-	return 1;
-}
-
-static inline void clear_reserved(int cpu) { }
-static inline int alloc_related_thread_groups(void) { return 0; }
-
-#define trace_sched_cpu_load(...)
-#define trace_sched_cpu_load_lb(...)
-#define trace_sched_cpu_load_cgroup(...)
-#define trace_sched_cpu_load_wakeup(...)
-
-static inline void walt_fixup_cum_window_demand(struct rq *rq, s64 delta) { }
-
-static inline void update_cpu_cluster_capacity(const cpumask_t *cpus) { }
-
-#ifdef CONFIG_SMP
-static inline unsigned long thermal_cap(int cpu)
-{
-	return cpu_rq(cpu)->cpu_capacity_orig;
-}
-
-static inline int cpu_max_power_cost(int cpu)
-{
-	return capacity_orig_of(cpu);
-}
-#endif
-
->>>>>>> 1e5bd855
 static inline void clear_walt_request(int cpu) { }
 
 static inline int is_reserved(int cpu)
