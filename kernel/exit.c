--- conflicted
+++ resolved
@@ -69,7 +69,6 @@
 #include <asm/pgtable.h>
 #include <asm/mmu_context.h>
 
-<<<<<<< HEAD
 #ifdef OPLUS_BUG_STABILITY
 #include <soc/oplus/system/oplus_process.h>
 #endif
@@ -84,7 +83,8 @@
 
 #ifdef CONFIG_OPLUS_FEATURE_UID_PERF
 extern void uid_check_out_pevent(struct task_struct *task);
-=======
+#endif
+
 /*
  * The default value should be high enough to not crash a system that randomly
  * crashes its kernel from time to time, but low enough to at least not permit
@@ -129,7 +129,6 @@
 	return 0;
 }
 late_initcall(kernel_exit_sysfs_init);
->>>>>>> ad51bd9f
 #endif
 
 static void __unhash_process(struct task_struct *p, bool group_dead)
