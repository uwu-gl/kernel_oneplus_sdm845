--- conflicted
+++ resolved
@@ -820,7 +820,6 @@
 		panic("Recursive fault!\n");
 #else
 		pr_alert("Fixing recursive fault but reboot is needed!\n");
-<<<<<<< HEAD
 #endif
 		/*
 		 * We can do this unlocked here. The futex code uses
@@ -832,15 +831,12 @@
 		 * task into the wait for ever nirwana as well.
 		 */
 		tsk->flags |= PF_EXITPIDONE;
-=======
 		futex_exit_recursive(tsk);
->>>>>>> 823c1fe9
 		set_current_state(TASK_UNINTERRUPTIBLE);
 		schedule();
 	}
 
 	exit_signals(tsk);  /* sets PF_EXITING */
-<<<<<<< HEAD
 
 	sched_exit(tsk);
 	schedtune_exit_task(tsk);
@@ -855,8 +851,6 @@
 	 * mm_release() -> exit_pi_state_list().
 	 */
 	raw_spin_unlock_wait(&tsk->pi_lock);
-=======
->>>>>>> 823c1fe9
 
 	/* sync mm's RSS info before statistics gathering */
 	if (tsk->mm)
