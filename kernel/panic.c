/*
 *  linux/kernel/panic.c
 *
 *  Copyright (C) 1991, 1992  Linus Torvalds
 */

/*
 * This function is used through-out the kernel (including mm and fs)
 * to indicate a major problem.
 */
#include <linux/debug_locks.h>
#include <linux/sched/debug.h>
#include <linux/interrupt.h>
#include <linux/kmsg_dump.h>
#include <linux/kallsyms.h>
#include <linux/notifier.h>
#include <linux/vt_kern.h>
#include <linux/module.h>
#include <linux/random.h>
#include <linux/ftrace.h>
#include <linux/reboot.h>
#include <linux/delay.h>
#include <linux/kexec.h>
#include <linux/sched.h>
#include <linux/sysrq.h>
#include <linux/init.h>
#include <linux/nmi.h>
#include <linux/console.h>
#include <linux/bug.h>
#include <linux/ratelimit.h>
#include <linux/debugfs.h>
#include <linux/sysfs.h>
#include <asm/sections.h>
#include <soc/qcom/minidump.h>
#ifdef OPLUS_FEATURE_AGINGTEST
#include <linux/soc/qcom/smem.h>
#endif /*OPLUS_FEATURE_AGINGTEST*/

#define PANIC_TIMER_STEP 100
#define PANIC_BLINK_SPD 18

int panic_on_oops = CONFIG_PANIC_ON_OOPS_VALUE;
static unsigned long tainted_mask =
	IS_ENABLED(CONFIG_GCC_PLUGIN_RANDSTRUCT) ? (1 << TAINT_RANDSTRUCT) : 0;
static int pause_on_oops;
static int pause_on_oops_flag;
static DEFINE_SPINLOCK(pause_on_oops_lock);
bool crash_kexec_post_notifiers;
int panic_on_warn __read_mostly;
static unsigned int warn_limit __read_mostly;

int panic_timeout = CONFIG_PANIC_TIMEOUT;
EXPORT_SYMBOL_GPL(panic_timeout);

ATOMIC_NOTIFIER_HEAD(panic_notifier_list);
EXPORT_SYMBOL(panic_notifier_list);

void (*vendor_panic_cb)(u64 sp);
EXPORT_SYMBOL_GPL(vendor_panic_cb);

#ifdef CONFIG_SYSCTL
static struct ctl_table kern_panic_table[] = {
	{
		.procname       = "warn_limit",
		.data           = &warn_limit,
		.maxlen         = sizeof(warn_limit),
		.mode           = 0644,
		.proc_handler   = proc_douintvec,
	},
	{ }
};

static __init int kernel_panic_sysctls_init(void)
{
	register_sysctl_init("kernel", kern_panic_table);
	return 0;
}
late_initcall(kernel_panic_sysctls_init);
#endif

static atomic_t warn_count = ATOMIC_INIT(0);

#ifdef CONFIG_SYSFS
static ssize_t warn_count_show(struct kobject *kobj, struct kobj_attribute *attr,
			       char *page)
{
	return sysfs_emit(page, "%d\n", atomic_read(&warn_count));
}

static struct kobj_attribute warn_count_attr = __ATTR_RO(warn_count);

static __init int kernel_panic_sysfs_init(void)
{
	sysfs_add_file_to_group(kernel_kobj, &warn_count_attr.attr, NULL);
	return 0;
}
late_initcall(kernel_panic_sysfs_init);
#endif

static long no_blink(int state)
{
	return 0;
}

/* Returns how long it waited in ms */
long (*panic_blink)(int state);
EXPORT_SYMBOL(panic_blink);

/*
 * Stop ourself in panic -- architecture code may override this
 */
void __weak panic_smp_self_stop(void)
{
	while (1)
		cpu_relax();
}

/*
 * Stop ourselves in NMI context if another CPU has already panicked. Arch code
 * may override this to prepare for crash dumping, e.g. save regs info.
 */
void __weak nmi_panic_self_stop(struct pt_regs *regs)
{
	panic_smp_self_stop();
}

/*
 * Stop other CPUs in panic.  Architecture dependent code may override this
 * with more suitable version.  For example, if the architecture supports
 * crash dump, it should save registers of each stopped CPU and disable
 * per-CPU features such as virtualization extensions.
 */
void __weak crash_smp_send_stop(void)
{
	static int cpus_stopped;

	/*
	 * This function can be called twice in panic path, but obviously
	 * we execute this only once.
	 */
	if (cpus_stopped)
		return;

	/*
	 * Note smp_send_stop is the usual smp shutdown function, which
	 * unfortunately means it may not be hardened to work in a panic
	 * situation.
	 */
	smp_send_stop();
	cpus_stopped = 1;
}

atomic_t panic_cpu = ATOMIC_INIT(PANIC_CPU_INVALID);

/*
 * A variant of panic() called from NMI context. We return if we've already
 * panicked on this CPU. If another CPU already panicked, loop in
 * nmi_panic_self_stop() which can provide architecture dependent code such
 * as saving register state for crash dump.
 */
void nmi_panic(struct pt_regs *regs, const char *msg)
{
	int old_cpu, cpu;

	cpu = raw_smp_processor_id();
	old_cpu = atomic_cmpxchg(&panic_cpu, PANIC_CPU_INVALID, cpu);

	if (old_cpu == PANIC_CPU_INVALID)
		panic("%s", msg);
	else if (old_cpu != cpu)
		nmi_panic_self_stop(regs);
}
EXPORT_SYMBOL(nmi_panic);

<<<<<<< HEAD
#ifdef CONFIG_OPLUS_FEATURE_PANIC_FLUSH
extern int panic_flush_device_cache(int timeout);
#endif
=======
void check_panic_on_warn(const char *origin)
{
	unsigned int limit;

	if (panic_on_warn)
		panic("%s: panic_on_warn set ...\n", origin);

	limit = READ_ONCE(warn_limit);
	if (atomic_inc_return(&warn_count) >= limit && limit)
		panic("%s: system warned too often (kernel.warn_limit is %d)",
		      origin, limit);
}
>>>>>>> ad51bd9f

/**
 *	panic - halt the system
 *	@fmt: The text string to print
 *
 *	Display a message, then perform cleanups.
 *
 *	This function never returns.
 */
void panic(const char *fmt, ...)
{
	static char buf[1024];
	va_list args;
	long i, i_next = 0;
	int state = 0;
	int old_cpu, this_cpu;
	bool _crash_kexec_post_notifiers = crash_kexec_post_notifiers;
<<<<<<< HEAD
#ifdef OPLUS_FEATURE_AGINGTEST
	char *function_name;
#endif /*OPLUS_FEATURE_AGINGTEST*/
=======

	if (panic_on_warn) {
		/*
		 * This thread may hit another WARN() in the panic path.
		 * Resetting this prevents additional WARN() from panicking the
		 * system on this thread.  Other threads are blocked by the
		 * panic_mutex in panic().
		 */
		panic_on_warn = 0;
	}

>>>>>>> ad51bd9f
	/*
	 * Disable local interrupts. This will prevent panic_smp_self_stop
	 * from deadlocking the first cpu that invokes the panic, since
	 * there is nothing to prevent an interrupt handler (that runs
	 * after setting panic_cpu) from invoking panic() again.
	 */
	local_irq_disable();
	preempt_disable_notrace();

	/*
	 * It's possible to come here directly from a panic-assertion and
	 * not have preempt disabled. Some functions called from here want
	 * preempt to be disabled. No point enabling it later though...
	 *
	 * Only one CPU is allowed to execute the panic code from here. For
	 * multiple parallel invocations of panic, all other CPUs either
	 * stop themself or will wait until they are stopped by the 1st CPU
	 * with smp_send_stop().
	 *
	 * `old_cpu == PANIC_CPU_INVALID' means this is the 1st CPU which
	 * comes here, so go ahead.
	 * `old_cpu == this_cpu' means we came from nmi_panic() which sets
	 * panic_cpu to this CPU.  In this case, this is also the 1st CPU.
	 */
	this_cpu = raw_smp_processor_id();
	old_cpu  = atomic_cmpxchg(&panic_cpu, PANIC_CPU_INVALID, this_cpu);

	if (old_cpu != PANIC_CPU_INVALID && old_cpu != this_cpu)
		panic_smp_self_stop();

	console_verbose();
	bust_spinlocks(1);
	va_start(args, fmt);
	vsnprintf(buf, sizeof(buf), fmt, args);
	va_end(args);
	dump_stack_minidump(0);
#ifdef CONFIG_OPLUS_FEATURE_PANIC_FLUSH
	panic_flush_device_cache(2000);
#endif
	if (vendor_panic_cb)
		vendor_panic_cb(0);
	pr_emerg("Kernel panic - not syncing: %s\n", buf);
#ifdef OPLUS_FEATURE_AGINGTEST
	function_name = parse_function_builtin_return_address((unsigned long)__builtin_return_address(0));
	save_dump_reason_to_smem(buf, function_name);
#endif /*OPLUS_FEATURE_AGINGTEST*/

#ifdef CONFIG_DEBUG_BUGVERBOSE
	/*
	 * Avoid nested stack-dumping if a panic occurs during oops processing
	 */
	if (!test_taint(TAINT_DIE) && oops_in_progress <= 1)
		dump_stack();
#endif

	/*
	 * If we have crashed and we have a crash kernel loaded let it handle
	 * everything else.
	 * If we want to run this after calling panic_notifiers, pass
	 * the "crash_kexec_post_notifiers" option to the kernel.
	 *
	 * Bypass the panic_cpu check and call __crash_kexec directly.
	 */
	if (!_crash_kexec_post_notifiers) {
		printk_safe_flush_on_panic();
		__crash_kexec(NULL);

		/*
		 * Note smp_send_stop is the usual smp shutdown function, which
		 * unfortunately means it may not be hardened to work in a
		 * panic situation.
		 */
		smp_send_stop();
	} else {
		/*
		 * If we want to do crash dump after notifier calls and
		 * kmsg_dump, we will need architecture dependent extra
		 * works in addition to stopping other CPUs.
		 */
		crash_smp_send_stop();
	}

	/*
	 * Run any panic handlers, including those that might need to
	 * add information to the kmsg dump output.
	 */
	atomic_notifier_call_chain(&panic_notifier_list, 0, buf);

	/* Call flush even twice. It tries harder with a single online CPU */
	printk_safe_flush_on_panic();
	kmsg_dump(KMSG_DUMP_PANIC);

	/*
	 * If you doubt kdump always works fine in any situation,
	 * "crash_kexec_post_notifiers" offers you a chance to run
	 * panic_notifiers and dumping kmsg before kdump.
	 * Note: since some panic_notifiers can make crashed kernel
	 * more unstable, it can increase risks of the kdump failure too.
	 *
	 * Bypass the panic_cpu check and call __crash_kexec directly.
	 */
	if (_crash_kexec_post_notifiers)
		__crash_kexec(NULL);

#ifdef CONFIG_VT
	unblank_screen();
#endif
	console_unblank();

	/*
	 * We may have ended up stopping the CPU holding the lock (in
	 * smp_send_stop()) while still having some valuable data in the console
	 * buffer.  Try to acquire the lock then release it regardless of the
	 * result.  The release will also print the buffers out.  Locks debug
	 * should be disabled to avoid reporting bad unlock balance when
	 * panic() is not being callled from OOPS.
	 */
	debug_locks_off();
	console_flush_on_panic();

	if (!panic_blink)
		panic_blink = no_blink;

	if (panic_timeout > 0) {
		/*
		 * Delay timeout seconds before rebooting the machine.
		 * We can't use the "normal" timers since we just panicked.
		 */
		pr_emerg("Rebooting in %d seconds..\n", panic_timeout);

		for (i = 0; i < panic_timeout * 1000; i += PANIC_TIMER_STEP) {
			touch_nmi_watchdog();
			if (i >= i_next) {
				i += panic_blink(state ^= 1);
				i_next = i + 3600 / PANIC_BLINK_SPD;
			}
			mdelay(PANIC_TIMER_STEP);
		}
	}
	if (panic_timeout != 0) {
		/*
		 * This will not be a clean reboot, with everything
		 * shutting down.  But if there is a chance of
		 * rebooting the system it will be rebooted.
		 */
		if (panic_reboot_mode != REBOOT_UNDEFINED)
			reboot_mode = panic_reboot_mode;
		emergency_restart();
	}
#ifdef __sparc__
	{
		extern int stop_a_enabled;
		/* Make sure the user can actually press Stop-A (L1-A) */
		stop_a_enabled = 1;
		pr_emerg("Press Stop-A (L1-A) from sun keyboard or send break\n"
			 "twice on console to return to the boot prom\n");
	}
#endif
#if defined(CONFIG_S390)
	{
		unsigned long caller;

		caller = (unsigned long)__builtin_return_address(0);
		disabled_wait(caller);
	}
#endif
	pr_emerg("---[ end Kernel panic - not syncing: %s ]---\n", buf);
	local_irq_enable();
	for (i = 0; ; i += PANIC_TIMER_STEP) {
		touch_softlockup_watchdog();
		if (i >= i_next) {
			i += panic_blink(state ^= 1);
			i_next = i + 3600 / PANIC_BLINK_SPD;
		}
		mdelay(PANIC_TIMER_STEP);
	}
}

EXPORT_SYMBOL(panic);

/*
 * TAINT_FORCED_RMMOD could be a per-module flag but the module
 * is being removed anyway.
 */
const struct taint_flag taint_flags[TAINT_FLAGS_COUNT] = {
	[ TAINT_PROPRIETARY_MODULE ]	= { 'P', 'G', true },
	[ TAINT_FORCED_MODULE ]		= { 'F', ' ', true },
	[ TAINT_CPU_OUT_OF_SPEC ]	= { 'S', ' ', false },
	[ TAINT_FORCED_RMMOD ]		= { 'R', ' ', false },
	[ TAINT_MACHINE_CHECK ]		= { 'M', ' ', false },
	[ TAINT_BAD_PAGE ]		= { 'B', ' ', false },
	[ TAINT_USER ]			= { 'U', ' ', false },
	[ TAINT_DIE ]			= { 'D', ' ', false },
	[ TAINT_OVERRIDDEN_ACPI_TABLE ]	= { 'A', ' ', false },
	[ TAINT_WARN ]			= { 'W', ' ', false },
	[ TAINT_CRAP ]			= { 'C', ' ', true },
	[ TAINT_FIRMWARE_WORKAROUND ]	= { 'I', ' ', false },
	[ TAINT_OOT_MODULE ]		= { 'O', ' ', true },
	[ TAINT_UNSIGNED_MODULE ]	= { 'E', ' ', true },
	[ TAINT_SOFTLOCKUP ]		= { 'L', ' ', false },
	[ TAINT_LIVEPATCH ]		= { 'K', ' ', true },
	[ TAINT_AUX ]			= { 'X', ' ', true },
	[ TAINT_RANDSTRUCT ]		= { 'T', ' ', true },
};

/**
 * print_tainted - return a string to represent the kernel taint state.
 *
 * For individual taint flag meanings, see Documentation/sysctl/kernel.txt
 *
 * The string is overwritten by the next call to print_tainted(),
 * but is always NULL terminated.
 */
const char *print_tainted(void)
{
	static char buf[TAINT_FLAGS_COUNT + sizeof("Tainted: ")];

	BUILD_BUG_ON(ARRAY_SIZE(taint_flags) != TAINT_FLAGS_COUNT);

	if (tainted_mask) {
		char *s;
		int i;

		s = buf + sprintf(buf, "Tainted: ");
		for (i = 0; i < TAINT_FLAGS_COUNT; i++) {
			const struct taint_flag *t = &taint_flags[i];
			*s++ = test_bit(i, &tainted_mask) ?
					t->c_true : t->c_false;
		}
		*s = 0;
	} else
		snprintf(buf, sizeof(buf), "Not tainted");

	return buf;
}

int test_taint(unsigned flag)
{
	return test_bit(flag, &tainted_mask);
}
EXPORT_SYMBOL(test_taint);

unsigned long get_taint(void)
{
	return tainted_mask;
}

/**
 * add_taint: add a taint flag if not already set.
 * @flag: one of the TAINT_* constants.
 * @lockdep_ok: whether lock debugging is still OK.
 *
 * If something bad has gone wrong, you'll want @lockdebug_ok = false, but for
 * some notewortht-but-not-corrupting cases, it can be set to true.
 */
void add_taint(unsigned flag, enum lockdep_ok lockdep_ok)
{
	if (lockdep_ok == LOCKDEP_NOW_UNRELIABLE && __debug_locks_off())
		pr_warn("Disabling lock debugging due to kernel taint\n");

	set_bit(flag, &tainted_mask);
}
EXPORT_SYMBOL(add_taint);

static void spin_msec(int msecs)
{
	int i;

	for (i = 0; i < msecs; i++) {
		touch_nmi_watchdog();
		mdelay(1);
	}
}

/*
 * It just happens that oops_enter() and oops_exit() are identically
 * implemented...
 */
static void do_oops_enter_exit(void)
{
	unsigned long flags;
	static int spin_counter;

	if (!pause_on_oops)
		return;

	spin_lock_irqsave(&pause_on_oops_lock, flags);
	if (pause_on_oops_flag == 0) {
		/* This CPU may now print the oops message */
		pause_on_oops_flag = 1;
	} else {
		/* We need to stall this CPU */
		if (!spin_counter) {
			/* This CPU gets to do the counting */
			spin_counter = pause_on_oops;
			do {
				spin_unlock(&pause_on_oops_lock);
				spin_msec(MSEC_PER_SEC);
				spin_lock(&pause_on_oops_lock);
			} while (--spin_counter);
			pause_on_oops_flag = 0;
		} else {
			/* This CPU waits for a different one */
			while (spin_counter) {
				spin_unlock(&pause_on_oops_lock);
				spin_msec(1);
				spin_lock(&pause_on_oops_lock);
			}
		}
	}
	spin_unlock_irqrestore(&pause_on_oops_lock, flags);
}

/*
 * Return true if the calling CPU is allowed to print oops-related info.
 * This is a bit racy..
 */
int oops_may_print(void)
{
	return pause_on_oops_flag == 0;
}

/*
 * Called when the architecture enters its oops handler, before it prints
 * anything.  If this is the first CPU to oops, and it's oopsing the first
 * time then let it proceed.
 *
 * This is all enabled by the pause_on_oops kernel boot option.  We do all
 * this to ensure that oopses don't scroll off the screen.  It has the
 * side-effect of preventing later-oopsing CPUs from mucking up the display,
 * too.
 *
 * It turns out that the CPU which is allowed to print ends up pausing for
 * the right duration, whereas all the other CPUs pause for twice as long:
 * once in oops_enter(), once in oops_exit().
 */
void oops_enter(void)
{
	tracing_off();
	/* can't trust the integrity of the kernel anymore: */
	debug_locks_off();
	do_oops_enter_exit();
}

/*
 * 64-bit random ID for oopses:
 */
static u64 oops_id;

static int init_oops_id(void)
{
	if (!oops_id)
		get_random_bytes(&oops_id, sizeof(oops_id));
	else
		oops_id++;

	return 0;
}
late_initcall(init_oops_id);

void print_oops_end_marker(void)
{
	init_oops_id();
	pr_warn("---[ end trace %016llx ]---\n", (unsigned long long)oops_id);
}

/*
 * Called when the architecture exits its oops handler, after printing
 * everything.
 */
void oops_exit(void)
{
	do_oops_enter_exit();
	print_oops_end_marker();
	kmsg_dump(KMSG_DUMP_OOPS);
}

struct warn_args {
	const char *fmt;
	va_list args;
};

void __warn(const char *file, int line, void *caller, unsigned taint,
	    struct pt_regs *regs, struct warn_args *args)
{
	disable_trace_on_warning();

	if (args)
		pr_warn(CUT_HERE);

	if (file)
		pr_warn("WARNING: CPU: %d PID: %d at %s:%d %pS\n",
			raw_smp_processor_id(), current->pid, file, line,
			caller);
	else
		pr_warn("WARNING: CPU: %d PID: %d at %pS\n",
			raw_smp_processor_id(), current->pid, caller);

	if (args)
		vprintk(args->fmt, args->args);

	check_panic_on_warn("kernel");

	print_modules();

	if (regs)
		show_regs(regs);
	else
		dump_stack();

	print_irqtrace_events(current);

	print_oops_end_marker();

	/* Just a warning, don't kill lockdep. */
	add_taint(taint, LOCKDEP_STILL_OK);
}

#ifdef WANT_WARN_ON_SLOWPATH
void warn_slowpath_fmt(const char *file, int line, const char *fmt, ...)
{
	struct warn_args args;

	args.fmt = fmt;
	va_start(args.args, fmt);
	__warn(file, line, __builtin_return_address(0), TAINT_WARN, NULL,
	       &args);
	va_end(args.args);
}
EXPORT_SYMBOL(warn_slowpath_fmt);

void warn_slowpath_fmt_taint(const char *file, int line,
			     unsigned taint, const char *fmt, ...)
{
	struct warn_args args;

	args.fmt = fmt;
	va_start(args.args, fmt);
	__warn(file, line, __builtin_return_address(0), taint, NULL, &args);
	va_end(args.args);
}
EXPORT_SYMBOL(warn_slowpath_fmt_taint);

void warn_slowpath_null(const char *file, int line)
{
	pr_warn(CUT_HERE);
	__warn(file, line, __builtin_return_address(0), TAINT_WARN, NULL, NULL);
}
EXPORT_SYMBOL(warn_slowpath_null);
#else
void __warn_printk(const char *fmt, ...)
{
	va_list args;

	pr_warn(CUT_HERE);

	va_start(args, fmt);
	vprintk(fmt, args);
	va_end(args);
}
EXPORT_SYMBOL(__warn_printk);
#endif

#ifdef CONFIG_BUG

/* Support resetting WARN*_ONCE state */

static int clear_warn_once_set(void *data, u64 val)
{
	generic_bug_clear_once();
	memset(__start_once, 0, __end_once - __start_once);
	return 0;
}

DEFINE_SIMPLE_ATTRIBUTE(clear_warn_once_fops,
			NULL,
			clear_warn_once_set,
			"%lld\n");

static __init int register_warn_debugfs(void)
{
	/* Don't care about failure */
	debugfs_create_file("clear_warn_once", 0200, NULL,
			    NULL, &clear_warn_once_fops);
	return 0;
}

device_initcall(register_warn_debugfs);
#endif

#ifdef CONFIG_STACKPROTECTOR

/*
 * Called when gcc's -fstack-protector feature is used, and
 * gcc detects corruption of the on-stack canary value
 */
__visible void __stack_chk_fail(void)
{
	panic("stack-protector: Kernel stack is corrupted in: %pB",
		__builtin_return_address(0));
}
EXPORT_SYMBOL(__stack_chk_fail);

#endif

#ifdef CONFIG_ARCH_HAS_REFCOUNT
void refcount_error_report(struct pt_regs *regs, const char *err)
{
	WARN_RATELIMIT(1, "refcount_t %s at %pB in %s[%d], uid/euid: %u/%u\n",
		err, (void *)instruction_pointer(regs),
		current->comm, task_pid_nr(current),
		from_kuid_munged(&init_user_ns, current_uid()),
		from_kuid_munged(&init_user_ns, current_euid()));
}
#endif

core_param(panic, panic_timeout, int, 0644);
core_param(pause_on_oops, pause_on_oops, int, 0644);
core_param(panic_on_warn, panic_on_warn, int, 0644);
core_param(crash_kexec_post_notifiers, crash_kexec_post_notifiers, bool, 0644);

static int __init oops_setup(char *s)
{
	if (!s)
		return -EINVAL;
	if (!strcmp(s, "panic"))
		panic_on_oops = 1;
	return 0;
}
early_param("oops", oops_setup);<|MERGE_RESOLUTION|>--- conflicted
+++ resolved
@@ -172,11 +172,6 @@
 }
 EXPORT_SYMBOL(nmi_panic);
 
-<<<<<<< HEAD
-#ifdef CONFIG_OPLUS_FEATURE_PANIC_FLUSH
-extern int panic_flush_device_cache(int timeout);
-#endif
-=======
 void check_panic_on_warn(const char *origin)
 {
 	unsigned int limit;
@@ -189,7 +184,10 @@
 		panic("%s: system warned too often (kernel.warn_limit is %d)",
 		      origin, limit);
 }
->>>>>>> ad51bd9f
+
+#ifdef CONFIG_OPLUS_FEATURE_PANIC_FLUSH
+extern int panic_flush_device_cache(int timeout);
+#endif
 
 /**
  *	panic - halt the system
@@ -207,11 +205,9 @@
 	int state = 0;
 	int old_cpu, this_cpu;
 	bool _crash_kexec_post_notifiers = crash_kexec_post_notifiers;
-<<<<<<< HEAD
 #ifdef OPLUS_FEATURE_AGINGTEST
 	char *function_name;
 #endif /*OPLUS_FEATURE_AGINGTEST*/
-=======
 
 	if (panic_on_warn) {
 		/*
@@ -223,7 +219,6 @@
 		panic_on_warn = 0;
 	}
 
->>>>>>> ad51bd9f
 	/*
 	 * Disable local interrupts. This will prevent panic_smp_self_stop
 	 * from deadlocking the first cpu that invokes the panic, since
