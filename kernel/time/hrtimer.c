--- conflicted
+++ resolved
@@ -865,18 +865,9 @@
 			     u8 newstate, int reprogram)
 {
 	struct hrtimer_cpu_base *cpu_base = base->cpu_base;
-<<<<<<< HEAD
-	unsigned int state = timer->state;
-
-	if (!(state & HRTIMER_STATE_ENQUEUED))
-		goto out;
-	/* Pairs with the lockless read in hrtimer_is_queued() */
-	WRITE_ONCE(timer->state, newstate);
-=======
 
 	if (!(timer->state & HRTIMER_STATE_ENQUEUED))
 		goto out;
->>>>>>> 1e5bd855
 
 	if (!timerqueue_del(&base->active, &timer->node))
 		cpu_base->active_bases &= ~(1 << base->index);
@@ -899,13 +890,9 @@
 	* We need to preserve PINNED state here, otherwise we may end up
 	* migrating pinned hrtimers as well.
 	*/
-<<<<<<< HEAD
-	timer->state = newstate | (timer->state & HRTIMER_STATE_PINNED);
-=======
 	/* Pairs with the lockless read in hrtimer_is_queued() */
 	WRITE_ONCE(timer->state,
 		   newstate | (timer->state & HRTIMER_STATE_PINNED));
->>>>>>> 1e5bd855
 }
 
 /*
