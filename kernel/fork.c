/*
 *  linux/kernel/fork.c
 *
 *  Copyright (C) 1991, 1992  Linus Torvalds
 */

/*
 *  'fork.c' contains the help-routines for the 'fork' system call
 * (see also entry.S and others).
 * Fork is rather simple, once you get the hang of it, but the memory
 * management can be a bitch. See 'mm/memory.c': 'copy_page_range()'
 */

#include <linux/anon_inodes.h>
#include <linux/slab.h>
#include <linux/sched/autogroup.h>
#include <linux/sched/mm.h>
#include <linux/sched/coredump.h>
#include <linux/sched/user.h>
#include <linux/sched/numa_balancing.h>
#include <linux/sched/stat.h>
#include <linux/sched/task.h>
#include <linux/sched/task_stack.h>
#include <linux/sched/cputime.h>
#include <linux/seq_file.h>
#include <linux/rtmutex.h>
#include <linux/init.h>
#include <linux/unistd.h>
#include <linux/module.h>
#include <linux/vmalloc.h>
#include <linux/completion.h>
#include <linux/personality.h>
#include <linux/mempolicy.h>
#include <linux/sem.h>
#include <linux/file.h>
#include <linux/fdtable.h>
#include <linux/iocontext.h>
#include <linux/key.h>
#include <linux/binfmts.h>
#include <linux/mman.h>
#include <linux/mmu_notifier.h>
#include <linux/hmm.h>
#include <linux/fs.h>
#include <linux/mm.h>
#include <linux/vmacache.h>
#include <linux/nsproxy.h>
#include <linux/capability.h>
#include <linux/cpu.h>
#include <linux/cgroup.h>
#include <linux/security.h>
#include <linux/hugetlb.h>
#include <linux/seccomp.h>
#include <linux/swap.h>
#include <linux/syscalls.h>
#include <linux/jiffies.h>
#include <linux/futex.h>
#include <linux/compat.h>
#include <linux/kthread.h>
#include <linux/task_io_accounting_ops.h>
#include <linux/rcupdate.h>
#include <linux/ptrace.h>
#include <linux/mount.h>
#include <linux/audit.h>
#include <linux/memcontrol.h>
#include <linux/ftrace.h>
#include <linux/proc_fs.h>
#include <linux/profile.h>
#include <linux/rmap.h>
#include <linux/ksm.h>
#include <linux/acct.h>
#include <linux/userfaultfd_k.h>
#include <linux/tsacct_kern.h>
#include <linux/cn_proc.h>
#include <linux/freezer.h>
#include <linux/delayacct.h>
#include <linux/taskstats_kern.h>
#include <linux/random.h>
#include <linux/tty.h>
#include <linux/blkdev.h>
#include <linux/fs_struct.h>
#include <linux/magic.h>
#include <linux/sched/mm.h>
#include <linux/perf_event.h>
#include <linux/posix-timers.h>
#include <linux/user-return-notifier.h>
#include <linux/oom.h>
#include <linux/khugepaged.h>
#include <linux/signalfd.h>
#include <linux/uprobes.h>
#include <linux/aio.h>
#include <linux/compiler.h>
#include <linux/sysctl.h>
#include <linux/kcov.h>
#include <linux/livepatch.h>
#include <linux/thread_info.h>
#include <linux/cpufreq_times.h>
#include <linux/scs.h>

#include <asm/pgtable.h>
#include <asm/pgalloc.h>
#include <linux/uaccess.h>
#include <asm/mmu_context.h>
#include <asm/cacheflush.h>
#include <asm/tlbflush.h>

#include <trace/events/sched.h>

#define CREATE_TRACE_POINTS
#include <trace/events/task.h>
#ifdef OPLUS_FEATURE_SCHED_ASSIST
#include <linux/sched_assist/sched_assist_fork.h>
#endif /* OPLUS_FEATURE_SCHED_ASSIST */
#ifdef OPLUS_FEATURE_HEALTHINFO
#ifdef CONFIG_OPLUS_JANK_INFO
#include <linux/healthinfo/jank_monitor.h>
#endif
#endif /* OPLUS_FEATURE_HEALTHINFO */
#ifdef CONFIG_OPLUS_FEATURE_IM
#include <linux/im/im.h>
#endif

#ifdef CONFIG_OPLUS_FEATURE_INPUT_BOOST_V4
#include <linux/tuning/frame_init.h>
#endif /* CONFIG_OPLUS_FEATURE_INPUT_BOOST_V4 */

/*
 * Minimum number of threads to boot the kernel
 */
#define MIN_THREADS 20

/*
 * Maximum number of threads
 */
#define MAX_THREADS FUTEX_TID_MASK

#if defined(OPLUS_FEATURE_MEMLEAK_DETECT) && defined(CONFIG_ION) && defined(CONFIG_DUMP_TASKS_MEM)
/* update user tasklist */
extern void update_user_tasklist(struct task_struct *tsk);
#endif
/*
 * Protected counters by write_lock_irq(&tasklist_lock)
 */
unsigned long total_forks;	/* Handle normal Linux uptimes. */
int nr_threads;			/* The idle threads do not count.. */

int max_threads;		/* tunable limit on nr_threads */

DEFINE_PER_CPU(unsigned long, process_counts) = 0;

__cacheline_aligned DEFINE_RWLOCK(tasklist_lock);  /* outer */

#ifdef CONFIG_PROVE_RCU
int lockdep_tasklist_lock_is_held(void)
{
	return lockdep_is_held(&tasklist_lock);
}
EXPORT_SYMBOL_GPL(lockdep_tasklist_lock_is_held);
#endif /* #ifdef CONFIG_PROVE_RCU */

int nr_processes(void)
{
	int cpu;
	int total = 0;

	for_each_possible_cpu(cpu)
		total += per_cpu(process_counts, cpu);

	return total;
}

void __weak arch_release_task_struct(struct task_struct *tsk)
{
}

#ifndef CONFIG_ARCH_TASK_STRUCT_ALLOCATOR
static struct kmem_cache *task_struct_cachep;

static inline struct task_struct *alloc_task_struct_node(int node)
{
	return kmem_cache_alloc_node(task_struct_cachep, GFP_KERNEL, node);
}

static inline void free_task_struct(struct task_struct *tsk)
{
	kmem_cache_free(task_struct_cachep, tsk);
}
#endif

#ifndef CONFIG_ARCH_THREAD_STACK_ALLOCATOR

#ifdef CONFIG_OPLUS_FEATURE_UID_PERF
extern void uid_perf_work_add(struct task_struct *task, bool force);
#endif

/*
 * Allocate pages if THREAD_SIZE is >= PAGE_SIZE, otherwise use a
 * kmemcache based allocator.
 */
# if THREAD_SIZE >= PAGE_SIZE || defined(CONFIG_VMAP_STACK)

#ifdef CONFIG_VMAP_STACK
/*
 * vmalloc() is a bit slow, and calling vfree() enough times will force a TLB
 * flush.  Try to minimize the number of calls by caching stacks.
 */
#define NR_CACHED_STACKS 2
static DEFINE_PER_CPU(struct vm_struct *, cached_stacks[NR_CACHED_STACKS]);

static int free_vm_stack_cache(unsigned int cpu)
{
	struct vm_struct **cached_vm_stacks = per_cpu_ptr(cached_stacks, cpu);
	int i;

	for (i = 0; i < NR_CACHED_STACKS; i++) {
		struct vm_struct *vm_stack = cached_vm_stacks[i];

		if (!vm_stack)
			continue;

		vfree(vm_stack->addr);
		cached_vm_stacks[i] = NULL;
	}

	return 0;
}
#endif

static unsigned long *alloc_thread_stack_node(struct task_struct *tsk, int node)
{
#ifdef CONFIG_VMAP_STACK
	void *stack;
	int i;

	for (i = 0; i < NR_CACHED_STACKS; i++) {
		struct vm_struct *s;

		s = this_cpu_xchg(cached_stacks[i], NULL);

		if (!s)
			continue;

		/* Clear stale pointers from reused stack. */
		memset(s->addr, 0, THREAD_SIZE);

		tsk->stack_vm_area = s;
		tsk->stack = s->addr;
		return s->addr;
	}

	stack = __vmalloc_node_range(THREAD_SIZE, THREAD_ALIGN,
				     VMALLOC_START, VMALLOC_END,
				     THREADINFO_GFP,
				     PAGE_KERNEL,
				     0, node, __builtin_return_address(0));

	/*
	 * We can't call find_vm_area() in interrupt context, and
	 * free_thread_stack() can be called in interrupt context,
	 * so cache the vm_struct.
	 */
	if (stack) {
		tsk->stack_vm_area = find_vm_area(stack);
		tsk->stack = stack;
	}
	return stack;
#else
	struct page *page = alloc_pages_node(node, THREADINFO_GFP,
					     THREAD_SIZE_ORDER);

	if (likely(page)) {
		tsk->stack = page_address(page);
		return tsk->stack;
	}
	return NULL;
#endif
}

static inline void free_thread_stack(struct task_struct *tsk)
{
#ifdef CONFIG_VMAP_STACK
	if (task_stack_vm_area(tsk)) {
		int i;

		for (i = 0; i < NR_CACHED_STACKS; i++) {
			if (this_cpu_cmpxchg(cached_stacks[i],
					NULL, tsk->stack_vm_area) != NULL)
				continue;

			return;
		}

		vfree_atomic(tsk->stack);
		return;
	}
#endif

	__free_pages(virt_to_page(tsk->stack), THREAD_SIZE_ORDER);
}
# else
static struct kmem_cache *thread_stack_cache;

static unsigned long *alloc_thread_stack_node(struct task_struct *tsk,
						  int node)
{
	unsigned long *stack;
	stack = kmem_cache_alloc_node(thread_stack_cache, THREADINFO_GFP, node);
	tsk->stack = stack;
	return stack;
}

static void free_thread_stack(struct task_struct *tsk)
{
	kmem_cache_free(thread_stack_cache, tsk->stack);
}

void thread_stack_cache_init(void)
{
	thread_stack_cache = kmem_cache_create_usercopy("thread_stack",
					THREAD_SIZE, THREAD_SIZE, 0, 0,
					THREAD_SIZE, NULL);
	BUG_ON(thread_stack_cache == NULL);
}
# endif
#endif

/* SLAB cache for signal_struct structures (tsk->signal) */
static struct kmem_cache *signal_cachep;

/* SLAB cache for sighand_struct structures (tsk->sighand) */
struct kmem_cache *sighand_cachep;

/* SLAB cache for files_struct structures (tsk->files) */
struct kmem_cache *files_cachep;

/* SLAB cache for fs_struct structures (tsk->fs) */
struct kmem_cache *fs_cachep;

/* SLAB cache for vm_area_struct structures */
static struct kmem_cache *vm_area_cachep;

/* SLAB cache for mm_struct structures (tsk->mm) */
static struct kmem_cache *mm_cachep;

struct vm_area_struct *vm_area_alloc(struct mm_struct *mm)
{
	struct vm_area_struct *vma;

	vma = kmem_cache_alloc(vm_area_cachep, GFP_KERNEL);
	if (vma)
		vma_init(vma, mm);
	return vma;
}

struct vm_area_struct *vm_area_dup(struct vm_area_struct *orig)
{
	struct vm_area_struct *new = kmem_cache_alloc(vm_area_cachep, GFP_KERNEL);

	if (new) {
		*new = *orig;
		INIT_VMA(new);
	}
	return new;
}

void vm_area_free(struct vm_area_struct *vma)
{
	kmem_cache_free(vm_area_cachep, vma);
}

static void account_kernel_stack(struct task_struct *tsk, int account)
{
	void *stack = task_stack_page(tsk);
	struct vm_struct *vm = task_stack_vm_area(tsk);

	BUILD_BUG_ON(IS_ENABLED(CONFIG_VMAP_STACK) && PAGE_SIZE % 1024 != 0);

	if (vm) {
		int i;

		BUG_ON(vm->nr_pages != THREAD_SIZE / PAGE_SIZE);

		for (i = 0; i < THREAD_SIZE / PAGE_SIZE; i++) {
			mod_zone_page_state(page_zone(vm->pages[i]),
					    NR_KERNEL_STACK_KB,
					    PAGE_SIZE / 1024 * account);
		}

		/* All stack pages belong to the same memcg. */
		mod_memcg_page_state(vm->pages[0], MEMCG_KERNEL_STACK_KB,
				     account * (THREAD_SIZE / 1024));
	} else {
		/*
		 * All stack pages are in the same zone and belong to the
		 * same memcg.
		 */
		struct page *first_page = virt_to_page(stack);

		mod_zone_page_state(page_zone(first_page), NR_KERNEL_STACK_KB,
				    THREAD_SIZE / 1024 * account);

		mod_memcg_page_state(first_page, MEMCG_KERNEL_STACK_KB,
				     account * (THREAD_SIZE / 1024));
	}
}

static void release_task_stack(struct task_struct *tsk)
{
	if (WARN_ON(tsk->state != TASK_DEAD))
		return;  /* Better to leak the stack than to free prematurely */

	account_kernel_stack(tsk, -1);
	free_thread_stack(tsk);
	tsk->stack = NULL;
#ifdef CONFIG_VMAP_STACK
	tsk->stack_vm_area = NULL;
#endif
}

#ifdef CONFIG_THREAD_INFO_IN_TASK
void put_task_stack(struct task_struct *tsk)
{
	if (atomic_dec_and_test(&tsk->stack_refcount))
		release_task_stack(tsk);
}
#endif

void free_task(struct task_struct *tsk)
{
	cpufreq_task_times_exit(tsk);
	scs_release(tsk);

#ifndef CONFIG_THREAD_INFO_IN_TASK
	/*
	 * The task is finally done with both the stack and thread_info,
	 * so free both.
	 */
	release_task_stack(tsk);
#else
	/*
	 * If the task had a separate stack allocation, it should be gone
	 * by now.
	 */
	WARN_ON_ONCE(atomic_read(&tsk->stack_refcount) != 0);
#endif
	rt_mutex_debug_task_free(tsk);
	ftrace_graph_exit_task(tsk);
	put_seccomp_filter(tsk);
	arch_release_task_struct(tsk);
	if (tsk->flags & PF_KTHREAD)
		free_kthread_struct(tsk);
	free_task_struct(tsk);
}
EXPORT_SYMBOL(free_task);

#ifdef CONFIG_MMU
static __latent_entropy int dup_mmap(struct mm_struct *mm,
					struct mm_struct *oldmm)
{
	struct vm_area_struct *mpnt, *tmp, *prev, **pprev, *last = NULL;
	struct rb_node **rb_link, *rb_parent;
	int retval;
	unsigned long charge;
	LIST_HEAD(uf);

	uprobe_start_dup_mmap();
	if (down_write_killable(&oldmm->mmap_sem)) {
		retval = -EINTR;
		goto fail_uprobe_end;
	}
	flush_cache_dup_mm(oldmm);
	uprobe_dup_mmap(oldmm, mm);
	/*
	 * Not linked in yet - no deadlock potential:
	 */
	down_write_nested(&mm->mmap_sem, SINGLE_DEPTH_NESTING);

	/* No ordering required: file already has been exposed. */
	RCU_INIT_POINTER(mm->exe_file, get_mm_exe_file(oldmm));

	mm->total_vm = oldmm->total_vm;
	mm->data_vm = oldmm->data_vm;
	mm->exec_vm = oldmm->exec_vm;
	mm->stack_vm = oldmm->stack_vm;

	rb_link = &mm->mm_rb.rb_node;
	rb_parent = NULL;
	pprev = &mm->mmap;
	retval = ksm_fork(mm, oldmm);
	if (retval)
		goto out;
	retval = khugepaged_fork(mm, oldmm);
	if (retval)
		goto out;

	prev = NULL;
	for (mpnt = oldmm->mmap; mpnt; mpnt = mpnt->vm_next) {
		struct file *file;

		if (mpnt->vm_flags & VM_DONTCOPY) {
			vm_stat_account(mm, mpnt->vm_flags, -vma_pages(mpnt));
			continue;
		}
		charge = 0;
		/*
		 * Don't duplicate many vmas if we've been oom-killed (for
		 * example)
		 */
		if (fatal_signal_pending(current)) {
			retval = -EINTR;
			goto out;
		}
		if (mpnt->vm_flags & VM_ACCOUNT) {
			unsigned long len = vma_pages(mpnt);

			if (security_vm_enough_memory_mm(oldmm, len)) /* sic */
				goto fail_nomem;
			charge = len;
		}
		tmp = vm_area_dup(mpnt);
		if (!tmp)
			goto fail_nomem;
		retval = vma_dup_policy(mpnt, tmp);
		if (retval)
			goto fail_nomem_policy;
		tmp->vm_mm = mm;
		retval = dup_userfaultfd(tmp, &uf);
		if (retval)
			goto fail_nomem_anon_vma_fork;
		if (tmp->vm_flags & VM_WIPEONFORK) {
			/* VM_WIPEONFORK gets a clean slate in the child. */
			tmp->anon_vma = NULL;
			if (anon_vma_prepare(tmp))
				goto fail_nomem_anon_vma_fork;
		} else if (anon_vma_fork(tmp, mpnt))
			goto fail_nomem_anon_vma_fork;
		tmp->vm_flags &= ~(VM_LOCKED | VM_LOCKONFAULT);
		tmp->vm_next = tmp->vm_prev = NULL;
		file = tmp->vm_file;
		if (file) {
			struct inode *inode = file_inode(file);
			struct address_space *mapping = file->f_mapping;

			get_file(file);
			if (tmp->vm_flags & VM_DENYWRITE)
				atomic_dec(&inode->i_writecount);
			i_mmap_lock_write(mapping);
			if (tmp->vm_flags & VM_SHARED)
				atomic_inc(&mapping->i_mmap_writable);
			flush_dcache_mmap_lock(mapping);
			/* insert tmp into the share list, just after mpnt */
			vma_interval_tree_insert_after(tmp, mpnt,
					&mapping->i_mmap);
			flush_dcache_mmap_unlock(mapping);
			i_mmap_unlock_write(mapping);
		}

		/*
		 * Clear hugetlb-related page reserves for children. This only
		 * affects MAP_PRIVATE mappings. Faults generated by the child
		 * are not guaranteed to succeed, even if read-only
		 */
		if (is_vm_hugetlb_page(tmp))
			reset_vma_resv_huge_pages(tmp);

		/*
		 * Link in the new vma and copy the page table entries.
		 */
		*pprev = tmp;
		pprev = &tmp->vm_next;
		tmp->vm_prev = prev;
		prev = tmp;

		__vma_link_rb(mm, tmp, rb_link, rb_parent);
		rb_link = &tmp->vm_rb.rb_right;
		rb_parent = &tmp->vm_rb;

		mm->map_count++;
		if (!(tmp->vm_flags & VM_WIPEONFORK)) {
			if (IS_ENABLED(CONFIG_SPECULATIVE_PAGE_FAULT)) {
				/*
				 * Mark this VMA as changing to prevent the
				 * speculative page fault hanlder to process
				 * it until the TLB are flushed below.
				 */
				last = mpnt;
				vm_write_begin(mpnt);
			}
			retval = copy_page_range(mm, oldmm, mpnt);
		}

		if (tmp->vm_ops && tmp->vm_ops->open)
			tmp->vm_ops->open(tmp);

		if (retval)
			goto out;
	}

	/* a new mm has just been created */
	retval = arch_dup_mmap(oldmm, mm);
out:
	up_write(&mm->mmap_sem);
	flush_tlb_mm(oldmm);

	if (IS_ENABLED(CONFIG_SPECULATIVE_PAGE_FAULT)) {
		/*
		 * Since the TLB has been flush, we can safely unmark the
		 * copied VMAs and allows the speculative page fault handler to
		 * process them again.
		 * Walk back the VMA list from the last marked VMA.
		 */
		for (; last; last = last->vm_prev) {
			if (last->vm_flags & VM_DONTCOPY)
				continue;
			if (!(last->vm_flags & VM_WIPEONFORK))
				vm_write_end(last);
		}
	}

	up_write(&oldmm->mmap_sem);
	dup_userfaultfd_complete(&uf);
fail_uprobe_end:
	uprobe_end_dup_mmap();
	return retval;
fail_nomem_anon_vma_fork:
	mpol_put(vma_policy(tmp));
fail_nomem_policy:
	vm_area_free(tmp);
fail_nomem:
	retval = -ENOMEM;
	vm_unacct_memory(charge);
	goto out;
}

static inline int mm_alloc_pgd(struct mm_struct *mm)
{
	mm->pgd = pgd_alloc(mm);
	if (unlikely(!mm->pgd))
		return -ENOMEM;
	return 0;
}

static inline void mm_free_pgd(struct mm_struct *mm)
{
	pgd_free(mm, mm->pgd);
}
#else
static int dup_mmap(struct mm_struct *mm, struct mm_struct *oldmm)
{
	down_write(&oldmm->mmap_sem);
	RCU_INIT_POINTER(mm->exe_file, get_mm_exe_file(oldmm));
	up_write(&oldmm->mmap_sem);
	return 0;
}
#define mm_alloc_pgd(mm)	(0)
#define mm_free_pgd(mm)
#endif /* CONFIG_MMU */

static void check_mm(struct mm_struct *mm)
{
	int i;

	for (i = 0; i < NR_MM_COUNTERS; i++) {
		long x;

		/* MM_UNRECLAIMABLE could be freed later in exit_files */
		if (i == MM_UNRECLAIMABLE)
			continue;

		x = atomic_long_read(&mm->rss_stat.count[i]);

		if (unlikely(x))
			printk(KERN_ALERT "BUG: Bad rss-counter state "
					  "mm:%p idx:%d val:%ld\n", mm, i, x);
	}

	if (mm_pgtables_bytes(mm))
		pr_alert("BUG: non-zero pgtables_bytes on freeing mm: %ld\n",
				mm_pgtables_bytes(mm));

#if defined(CONFIG_TRANSPARENT_HUGEPAGE) && !USE_SPLIT_PMD_PTLOCKS
	VM_BUG_ON_MM(mm->pmd_huge_pte, mm);
#endif
}

#define allocate_mm()	(kmem_cache_alloc(mm_cachep, GFP_KERNEL))
#define free_mm(mm)	(kmem_cache_free(mm_cachep, (mm)))

/*
 * Called when the last reference to the mm
 * is dropped: either by a lazy thread or by
 * mmput. Free the page directory and the mm.
 */
void __mmdrop(struct mm_struct *mm)
{
	BUG_ON(mm == &init_mm);
	WARN_ON_ONCE(mm == current->mm);
	WARN_ON_ONCE(mm == current->active_mm);
	mm_free_pgd(mm);
	destroy_context(mm);
	hmm_mm_destroy(mm);
	mmu_notifier_mm_destroy(mm);
	check_mm(mm);
	put_user_ns(mm->user_ns);
	free_mm(mm);
}
EXPORT_SYMBOL_GPL(__mmdrop);

static void mmdrop_async_fn(struct work_struct *work)
{
	struct mm_struct *mm;

	mm = container_of(work, struct mm_struct, async_put_work);
	__mmdrop(mm);
}

static void mmdrop_async(struct mm_struct *mm)
{
	if (unlikely(atomic_dec_and_test(&mm->mm_count))) {
		INIT_WORK(&mm->async_put_work, mmdrop_async_fn);
		schedule_work(&mm->async_put_work);
	}
}

static inline void free_signal_struct(struct signal_struct *sig)
{
	taskstats_tgid_free(sig);
	sched_autogroup_exit(sig);
	/*
	 * __mmdrop is not safe to call from softirq context on x86 due to
	 * pgd_dtor so postpone it to the async context
	 */
	if (sig->oom_mm)
		mmdrop_async(sig->oom_mm);
	kmem_cache_free(signal_cachep, sig);
}

static inline void put_signal_struct(struct signal_struct *sig)
{
	if (atomic_dec_and_test(&sig->sigcnt))
		free_signal_struct(sig);
}

void __put_task_struct(struct task_struct *tsk)
{
	WARN_ON(!tsk->exit_state);
	WARN_ON(atomic_read(&tsk->usage));
	WARN_ON(tsk == current);

	cgroup_free(tsk);
	task_numa_free(tsk, true);
	security_task_free(tsk);
	exit_creds(tsk);
	delayacct_tsk_free(tsk);
	put_signal_struct(tsk->signal);

	if (!profile_handoff_task(tsk))
		free_task(tsk);
}
EXPORT_SYMBOL_GPL(__put_task_struct);

void __init __weak arch_task_cache_init(void) { }

/*
 * set_max_threads
 */
static void set_max_threads(unsigned int max_threads_suggested)
{
	u64 threads;

	/*
	 * The number of threads shall be limited such that the thread
	 * structures may only consume a small part of the available memory.
	 */
	if (fls64(totalram_pages) + fls64(PAGE_SIZE) > 64)
		threads = MAX_THREADS;
	else
		threads = div64_u64((u64) totalram_pages * (u64) PAGE_SIZE,
				    (u64) THREAD_SIZE * 8UL);

	if (threads > max_threads_suggested)
		threads = max_threads_suggested;

	max_threads = clamp_t(u64, threads, MIN_THREADS, MAX_THREADS);
}

#ifdef CONFIG_ARCH_WANTS_DYNAMIC_TASK_STRUCT
/* Initialized by the architecture: */
int arch_task_struct_size __read_mostly;
#endif

static void task_struct_whitelist(unsigned long *offset, unsigned long *size)
{
	/* Fetch thread_struct whitelist for the architecture. */
	arch_thread_struct_whitelist(offset, size);

	/*
	 * Handle zero-sized whitelist or empty thread_struct, otherwise
	 * adjust offset to position of thread_struct in task_struct.
	 */
	if (unlikely(*size == 0))
		*offset = 0;
	else
		*offset += offsetof(struct task_struct, thread);
}

void __init fork_init(void)
{
	int i;
#ifndef CONFIG_ARCH_TASK_STRUCT_ALLOCATOR
#ifndef ARCH_MIN_TASKALIGN
#define ARCH_MIN_TASKALIGN	0
#endif
	int align = max_t(int, L1_CACHE_BYTES, ARCH_MIN_TASKALIGN);
	unsigned long useroffset, usersize;

	/* create a slab on which task_structs can be allocated */
	task_struct_whitelist(&useroffset, &usersize);
	task_struct_cachep = kmem_cache_create_usercopy("task_struct",
			arch_task_struct_size, align,
			SLAB_PANIC|SLAB_ACCOUNT,
			useroffset, usersize, NULL);
#endif

	/* do the arch specific task caches init */
	arch_task_cache_init();

	set_max_threads(MAX_THREADS);

	init_task.signal->rlim[RLIMIT_NPROC].rlim_cur = max_threads/2;
	init_task.signal->rlim[RLIMIT_NPROC].rlim_max = max_threads/2;
	init_task.signal->rlim[RLIMIT_SIGPENDING] =
		init_task.signal->rlim[RLIMIT_NPROC];

	for (i = 0; i < UCOUNT_COUNTS; i++) {
		init_user_ns.ucount_max[i] = max_threads/2;
	}

#ifdef CONFIG_VMAP_STACK
	cpuhp_setup_state(CPUHP_BP_PREPARE_DYN, "fork:vm_stack_cache",
			  NULL, free_vm_stack_cache);
#endif

	scs_init();

	lockdep_init_task(&init_task);
}

int __weak arch_dup_task_struct(struct task_struct *dst,
					       struct task_struct *src)
{
	*dst = *src;
	return 0;
}

void set_task_stack_end_magic(struct task_struct *tsk)
{
	unsigned long *stackend;

	stackend = end_of_stack(tsk);
	*stackend = STACK_END_MAGIC;	/* for overflow detection */
}

static struct task_struct *dup_task_struct(struct task_struct *orig, int node)
{
	struct task_struct *tsk;
	unsigned long *stack;
	struct vm_struct *stack_vm_area;
	int err;

	if (node == NUMA_NO_NODE)
		node = tsk_fork_get_node(orig);
	tsk = alloc_task_struct_node(node);
	if (!tsk)
		return NULL;

	stack = alloc_thread_stack_node(tsk, node);
	if (!stack)
		goto free_tsk;

	stack_vm_area = task_stack_vm_area(tsk);

	err = arch_dup_task_struct(tsk, orig);

	/*
	 * arch_dup_task_struct() clobbers the stack-related fields.  Make
	 * sure they're properly initialized before using any stack-related
	 * functions again.
	 */
	tsk->stack = stack;
#ifdef CONFIG_VMAP_STACK
	tsk->stack_vm_area = stack_vm_area;
#endif
#ifdef CONFIG_THREAD_INFO_IN_TASK
	atomic_set(&tsk->stack_refcount, 1);
#endif

	if (err)
		goto free_stack;

	err = scs_prepare(tsk, node);
	if (err)
		goto free_stack;

#ifdef CONFIG_SECCOMP
	/*
	 * We must handle setting up seccomp filters once we're under
	 * the sighand lock in case orig has changed between now and
	 * then. Until then, filter must be NULL to avoid messing up
	 * the usage counts on the error path calling free_task.
	 */
	tsk->seccomp.filter = NULL;
#endif

	setup_thread_stack(tsk, orig);
	clear_user_return_notifier(tsk);
	clear_tsk_need_resched(tsk);
	set_task_stack_end_magic(tsk);

#ifdef CONFIG_STACKPROTECTOR
	tsk->stack_canary = get_random_canary();
#endif

	/*
	 * One for the user space visible state that goes away when reaped.
	 * One for the scheduler.
	 */
	refcount_set(&tsk->rcu_users, 2);
	/* One for the rcu users */
	atomic_set(&tsk->usage, 1);
#ifdef CONFIG_BLK_DEV_IO_TRACE
	tsk->btrace_seq = 0;
#endif
	tsk->splice_pipe = NULL;
	tsk->task_frag.page = NULL;
	tsk->wake_q.next = NULL;

	account_kernel_stack(tsk, 1);

	kcov_task_init(tsk);

#ifdef CONFIG_FAULT_INJECTION
	tsk->fail_nth = 0;
#endif

#ifdef CONFIG_BLK_CGROUP
	tsk->throttle_queue = NULL;
	tsk->use_memdelay = 0;
#endif

#ifdef CONFIG_MEMCG
	tsk->active_memcg = NULL;
#endif

#ifdef CONFIG_OPLUS_FEATURE_TPD
	tsk->tpd = 0;
	tsk->dtpd = 0;
	tsk->dtpdg = -1;
	tsk->tpd_st = 0; /* for system thread affinity */
#endif
	return tsk;

free_stack:
	free_thread_stack(tsk);
free_tsk:
	free_task_struct(tsk);
	return NULL;
}

__cacheline_aligned_in_smp DEFINE_SPINLOCK(mmlist_lock);

static unsigned long default_dump_filter = MMF_DUMP_FILTER_DEFAULT;

static int __init coredump_filter_setup(char *s)
{
	default_dump_filter =
		(simple_strtoul(s, NULL, 0) << MMF_DUMP_FILTER_SHIFT) &
		MMF_DUMP_FILTER_MASK;
	return 1;
}

__setup("coredump_filter=", coredump_filter_setup);

#include <linux/init_task.h>

static void mm_init_aio(struct mm_struct *mm)
{
#ifdef CONFIG_AIO
	spin_lock_init(&mm->ioctx_lock);
	mm->ioctx_table = NULL;
#endif
}

static __always_inline void mm_clear_owner(struct mm_struct *mm,
					   struct task_struct *p)
{
#ifdef CONFIG_MEMCG
	if (mm->owner == p)
		WRITE_ONCE(mm->owner, NULL);
#endif
}

static void mm_init_owner(struct mm_struct *mm, struct task_struct *p)
{
#ifdef CONFIG_MEMCG
	mm->owner = p;
#endif
}

static void mm_init_uprobes_state(struct mm_struct *mm)
{
#ifdef CONFIG_UPROBES
	mm->uprobes_state.xol_area = NULL;
#endif
}

static struct mm_struct *mm_init(struct mm_struct *mm, struct task_struct *p,
	struct user_namespace *user_ns)
{
	mm->mmap = NULL;
	mm->mm_rb = RB_ROOT;
	mm->vmacache_seqnum = 0;
#if defined(OPLUS_FEATURE_VIRTUAL_RESERVE_MEMORY) && defined(CONFIG_VIRTUAL_RESERVE_MEMORY)
	mm->va_feature = 0;
	mm->va_feature_rnd = 0;
	mm->zygoteheap_in_MB = 0;
#endif
#ifdef CONFIG_SPECULATIVE_PAGE_FAULT
	rwlock_init(&mm->mm_rb_lock);
#endif
	atomic_set(&mm->mm_users, 1);
	atomic_set(&mm->mm_count, 1);
	init_rwsem(&mm->mmap_sem);
	INIT_LIST_HEAD(&mm->mmlist);
	mm->core_state = NULL;
	mm_pgtables_bytes_init(mm);
	mm->map_count = 0;
	mm->locked_vm = 0;
	mm->pinned_vm = 0;
	memset(&mm->rss_stat, 0, sizeof(mm->rss_stat));
	spin_lock_init(&mm->page_table_lock);
	spin_lock_init(&mm->arg_lock);
	mm_init_cpumask(mm);
	mm_init_aio(mm);
	mm_init_owner(mm, p);
	RCU_INIT_POINTER(mm->exe_file, NULL);
	mmu_notifier_mm_init(mm);
	hmm_mm_init(mm);
	init_tlb_flush_pending(mm);
#if defined(CONFIG_TRANSPARENT_HUGEPAGE) && !USE_SPLIT_PMD_PTLOCKS
	mm->pmd_huge_pte = NULL;
#endif
	mm_init_uprobes_state(mm);
	hugetlb_count_init(mm);

	if (current->mm) {
		mm->flags = current->mm->flags & MMF_INIT_MASK;
		mm->def_flags = current->mm->def_flags & VM_INIT_DEF_MASK;
	} else {
		mm->flags = default_dump_filter;
		mm->def_flags = 0;
	}

	if (mm_alloc_pgd(mm))
		goto fail_nopgd;

	if (init_new_context(p, mm))
		goto fail_nocontext;

	mm->user_ns = get_user_ns(user_ns);
	lru_gen_init_mm(mm);
	return mm;

fail_nocontext:
	mm_free_pgd(mm);
fail_nopgd:
	free_mm(mm);
	return NULL;
}

/*
 * Allocate and initialize an mm_struct.
 */
struct mm_struct *mm_alloc(void)
{
	struct mm_struct *mm;

	mm = allocate_mm();
	if (!mm)
		return NULL;

	memset(mm, 0, sizeof(*mm));
	return mm_init(mm, current, current_user_ns());
}

static inline void __mmput(struct mm_struct *mm)
{
	VM_BUG_ON(atomic_read(&mm->mm_users));

	uprobe_clear_state(mm);
	exit_aio(mm);
	ksm_exit(mm);
	khugepaged_exit(mm); /* must run before exit_mmap */
	exit_mmap(mm);
	mm_put_huge_zero_page(mm);
	set_mm_exe_file(mm, NULL);
	if (!list_empty(&mm->mmlist)) {
		spin_lock(&mmlist_lock);
		list_del(&mm->mmlist);
		spin_unlock(&mmlist_lock);
	}
	if (mm->binfmt)
		module_put(mm->binfmt->module);
	lru_gen_del_mm(mm);
	mmdrop(mm);
}

/*
 * Decrement the use count and release all resources for an mm.
 */
void mmput(struct mm_struct *mm)
{
	might_sleep();

	if (atomic_dec_and_test(&mm->mm_users))
		__mmput(mm);
}
EXPORT_SYMBOL_GPL(mmput);

#ifdef CONFIG_MMU
static void mmput_async_fn(struct work_struct *work)
{
	struct mm_struct *mm = container_of(work, struct mm_struct,
					    async_put_work);

	__mmput(mm);
}

void mmput_async(struct mm_struct *mm)
{
	if (atomic_dec_and_test(&mm->mm_users)) {
		INIT_WORK(&mm->async_put_work, mmput_async_fn);
		schedule_work(&mm->async_put_work);
	}
}
#endif

/**
 * set_mm_exe_file - change a reference to the mm's executable file
 *
 * This changes mm's executable file (shown as symlink /proc/[pid]/exe).
 *
 * Main users are mmput() and sys_execve(). Callers prevent concurrent
 * invocations: in mmput() nobody alive left, in execve task is single
 * threaded. sys_prctl(PR_SET_MM_MAP/EXE_FILE) also needs to set the
 * mm->exe_file, but does so without using set_mm_exe_file() in order
 * to do avoid the need for any locks.
 */
void set_mm_exe_file(struct mm_struct *mm, struct file *new_exe_file)
{
	struct file *old_exe_file;

	/*
	 * It is safe to dereference the exe_file without RCU as
	 * this function is only called if nobody else can access
	 * this mm -- see comment above for justification.
	 */
	old_exe_file = rcu_dereference_raw(mm->exe_file);

	if (new_exe_file)
		get_file(new_exe_file);
	rcu_assign_pointer(mm->exe_file, new_exe_file);
	if (old_exe_file)
		fput(old_exe_file);
}

/**
 * get_mm_exe_file - acquire a reference to the mm's executable file
 *
 * Returns %NULL if mm has no associated executable file.
 * User must release file via fput().
 */
struct file *get_mm_exe_file(struct mm_struct *mm)
{
	struct file *exe_file;

	rcu_read_lock();
	exe_file = rcu_dereference(mm->exe_file);
	if (exe_file && !get_file_rcu(exe_file))
		exe_file = NULL;
	rcu_read_unlock();
	return exe_file;
}
EXPORT_SYMBOL(get_mm_exe_file);

/**
 * get_task_exe_file - acquire a reference to the task's executable file
 *
 * Returns %NULL if task's mm (if any) has no associated executable file or
 * this is a kernel thread with borrowed mm (see the comment above get_task_mm).
 * User must release file via fput().
 */
struct file *get_task_exe_file(struct task_struct *task)
{
	struct file *exe_file = NULL;
	struct mm_struct *mm;

	task_lock(task);
	mm = task->mm;
	if (mm) {
		if (!(task->flags & PF_KTHREAD))
			exe_file = get_mm_exe_file(mm);
	}
	task_unlock(task);
	return exe_file;
}
EXPORT_SYMBOL(get_task_exe_file);

/**
 * get_task_mm - acquire a reference to the task's mm
 *
 * Returns %NULL if the task has no mm.  Checks PF_KTHREAD (meaning
 * this kernel workthread has transiently adopted a user mm with use_mm,
 * to do its AIO) is not set and if so returns a reference to it, after
 * bumping up the use count.  User must release the mm via mmput()
 * after use.  Typically used by /proc and ptrace.
 */
struct mm_struct *get_task_mm(struct task_struct *task)
{
	struct mm_struct *mm;

	task_lock(task);
	mm = task->mm;
	if (mm) {
		if (task->flags & PF_KTHREAD)
			mm = NULL;
		else
			mmget(mm);
	}
	task_unlock(task);
	return mm;
}
EXPORT_SYMBOL_GPL(get_task_mm);

struct mm_struct *mm_access(struct task_struct *task, unsigned int mode)
{
	struct mm_struct *mm;
	int err;

	err =  mutex_lock_killable(&task->signal->cred_guard_mutex);
	if (err)
		return ERR_PTR(err);

	mm = get_task_mm(task);
	if (mm && mm != current->mm &&
			!ptrace_may_access(task, mode)) {
		mmput(mm);
		mm = ERR_PTR(-EACCES);
	}
	mutex_unlock(&task->signal->cred_guard_mutex);

	return mm;
}

static void complete_vfork_done(struct task_struct *tsk)
{
	struct completion *vfork;

	task_lock(tsk);
	vfork = tsk->vfork_done;
	if (likely(vfork)) {
		tsk->vfork_done = NULL;
		complete(vfork);
	}
	task_unlock(tsk);
}

static int wait_for_vfork_done(struct task_struct *child,
				struct completion *vfork)
{
	int killed;

	freezer_do_not_count();
	cgroup_enter_frozen();
	killed = wait_for_completion_killable(vfork);
	cgroup_leave_frozen(false);
	freezer_count();

	if (killed) {
		task_lock(child);
		child->vfork_done = NULL;
		task_unlock(child);
	}

	put_task_struct(child);
	return killed;
}

/* Please note the differences between mmput and mm_release.
 * mmput is called whenever we stop holding onto a mm_struct,
 * error success whatever.
 *
 * mm_release is called after a mm_struct has been removed
 * from the current process.
 *
 * This difference is important for error handling, when we
 * only half set up a mm_struct for a new process and need to restore
 * the old one.  Because we mmput the new mm_struct before
 * restoring the old one. . .
 * Eric Biederman 10 January 1998
 */
static void mm_release(struct task_struct *tsk, struct mm_struct *mm)
{
	uprobe_free_utask(tsk);

	/* Get rid of any cached register state */
	deactivate_mm(tsk, mm);

	/*
	 * Signal userspace if we're not exiting with a core dump
	 * because we want to leave the value intact for debugging
	 * purposes.
	 */
	if (tsk->clear_child_tid) {
		if (!(tsk->signal->flags & SIGNAL_GROUP_COREDUMP) &&
		    atomic_read(&mm->mm_users) > 1) {
			/*
			 * We don't check the error code - if userspace has
			 * not set up a proper pointer then tough luck.
			 */
			put_user(0, tsk->clear_child_tid);
			do_futex(tsk->clear_child_tid, FUTEX_WAKE,
					1, NULL, NULL, 0, 0);
		}
		tsk->clear_child_tid = NULL;
	}

	/*
	 * All done, finally we can wake up parent and return this mm to him.
	 * Also kthread_stop() uses this completion for synchronization.
	 */
	if (tsk->vfork_done)
		complete_vfork_done(tsk);
}

void exit_mm_release(struct task_struct *tsk, struct mm_struct *mm)
{
	futex_exit_release(tsk);
	mm_release(tsk, mm);
}

void exec_mm_release(struct task_struct *tsk, struct mm_struct *mm)
{
	futex_exec_release(tsk);
	mm_release(tsk, mm);
}

/*
 * Allocate a new mm structure and copy contents from the
 * mm structure of the passed in task structure.
 */
static struct mm_struct *dup_mm(struct task_struct *tsk)
{
	struct mm_struct *mm, *oldmm = current->mm;
	int err;

	mm = allocate_mm();
	if (!mm)
		goto fail_nomem;

	memcpy(mm, oldmm, sizeof(*mm));

	if (!mm_init(mm, tsk, mm->user_ns))
		goto fail_nomem;

	err = dup_mmap(mm, oldmm);
	if (err)
		goto free_pt;

	mm->hiwater_rss = get_mm_rss(mm);
	mm->hiwater_vm = mm->total_vm;

	if (mm->binfmt && !try_module_get(mm->binfmt->module))
		goto free_pt;

	return mm;

free_pt:
	/* don't put binfmt in mmput, we haven't got module yet */
	mm->binfmt = NULL;
	mm_init_owner(mm, NULL);
	mmput(mm);

fail_nomem:
	return NULL;
}

static int copy_mm(unsigned long clone_flags, struct task_struct *tsk)
{
	struct mm_struct *mm, *oldmm;
	int retval;

	tsk->min_flt = tsk->maj_flt = 0;
	tsk->nvcsw = tsk->nivcsw = 0;
#ifdef CONFIG_DETECT_HUNG_TASK
	tsk->last_switch_count = tsk->nvcsw + tsk->nivcsw;
	tsk->last_switch_time = 0;
#endif

	tsk->mm = NULL;
	tsk->active_mm = NULL;

	/*
	 * Are we cloning a kernel thread?
	 *
	 * We need to steal a active VM for that..
	 */
	oldmm = current->mm;
	if (!oldmm)
		return 0;

	/* initialize the new vmacache entries */
	vmacache_flush(tsk);

	if (clone_flags & CLONE_VM) {
		mmget(oldmm);
		mm = oldmm;
		goto good_mm;
	}

	retval = -ENOMEM;
	mm = dup_mm(tsk);
	if (!mm)
		goto fail_nomem;

good_mm:
	tsk->mm = mm;
	tsk->active_mm = mm;
	return 0;

fail_nomem:
	return retval;
}

static int copy_fs(unsigned long clone_flags, struct task_struct *tsk)
{
	struct fs_struct *fs = current->fs;
	if (clone_flags & CLONE_FS) {
		/* tsk->fs is already what we want */
		spin_lock(&fs->lock);
		if (fs->in_exec) {
			spin_unlock(&fs->lock);
			return -EAGAIN;
		}
		fs->users++;
		spin_unlock(&fs->lock);
		return 0;
	}
	tsk->fs = copy_fs_struct(fs);
	if (!tsk->fs)
		return -ENOMEM;
	return 0;
}

static int copy_files(unsigned long clone_flags, struct task_struct *tsk)
{
	struct files_struct *oldf, *newf;
	int error = 0;

	/*
	 * A background process may not have any files ...
	 */
	oldf = current->files;
	if (!oldf)
		goto out;

	if (clone_flags & CLONE_FILES) {
		atomic_inc(&oldf->count);
		goto out;
	}

	newf = dup_fd(oldf, &error);
	if (!newf)
		goto out;

	tsk->files = newf;
	error = 0;
out:
	return error;
}

static int copy_io(unsigned long clone_flags, struct task_struct *tsk)
{
#ifdef CONFIG_BLOCK
	struct io_context *ioc = current->io_context;
	struct io_context *new_ioc;

	if (!ioc)
		return 0;
	/*
	 * Share io context with parent, if CLONE_IO is set
	 */
	if (clone_flags & CLONE_IO) {
		ioc_task_link(ioc);
		tsk->io_context = ioc;
	} else if (ioprio_valid(ioc->ioprio)) {
		new_ioc = get_task_io_context(tsk, GFP_KERNEL, NUMA_NO_NODE);
		if (unlikely(!new_ioc))
			return -ENOMEM;

		new_ioc->ioprio = ioc->ioprio;
		put_io_context(new_ioc);
	}
#endif
	return 0;
}

static int copy_sighand(unsigned long clone_flags, struct task_struct *tsk)
{
	struct sighand_struct *sig;

	if (clone_flags & CLONE_SIGHAND) {
		atomic_inc(&current->sighand->count);
		return 0;
	}
	sig = kmem_cache_alloc(sighand_cachep, GFP_KERNEL);
	rcu_assign_pointer(tsk->sighand, sig);
	if (!sig)
		return -ENOMEM;

	atomic_set(&sig->count, 1);
	spin_lock_irq(&current->sighand->siglock);
	memcpy(sig->action, current->sighand->action, sizeof(sig->action));
	spin_unlock_irq(&current->sighand->siglock);
	return 0;
}

void __cleanup_sighand(struct sighand_struct *sighand)
{
	if (atomic_dec_and_test(&sighand->count)) {
		signalfd_cleanup(sighand);
		/*
		 * sighand_cachep is SLAB_TYPESAFE_BY_RCU so we can free it
		 * without an RCU grace period, see __lock_task_sighand().
		 */
		kmem_cache_free(sighand_cachep, sighand);
	}
}

#ifdef CONFIG_POSIX_TIMERS
/*
 * Initialize POSIX timer handling for a thread group.
 */
static void posix_cpu_timers_init_group(struct signal_struct *sig)
{
	unsigned long cpu_limit;

	cpu_limit = READ_ONCE(sig->rlim[RLIMIT_CPU].rlim_cur);
	if (cpu_limit != RLIM_INFINITY) {
		sig->cputime_expires.prof_exp = cpu_limit * NSEC_PER_SEC;
		sig->cputimer.running = true;
	}

	/* The timer lists. */
	INIT_LIST_HEAD(&sig->cpu_timers[0]);
	INIT_LIST_HEAD(&sig->cpu_timers[1]);
	INIT_LIST_HEAD(&sig->cpu_timers[2]);
}
#else
static inline void posix_cpu_timers_init_group(struct signal_struct *sig) { }
#endif

static int copy_signal(unsigned long clone_flags, struct task_struct *tsk)
{
	struct signal_struct *sig;

	if (clone_flags & CLONE_THREAD)
		return 0;

	sig = kmem_cache_zalloc(signal_cachep, GFP_KERNEL);
	tsk->signal = sig;
	if (!sig)
		return -ENOMEM;

	sig->nr_threads = 1;
	atomic_set(&sig->live, 1);
	atomic_set(&sig->sigcnt, 1);

	/* list_add(thread_node, thread_head) without INIT_LIST_HEAD() */
	sig->thread_head = (struct list_head)LIST_HEAD_INIT(tsk->thread_node);
	tsk->thread_node = (struct list_head)LIST_HEAD_INIT(sig->thread_head);

	init_waitqueue_head(&sig->wait_chldexit);
	sig->curr_target = tsk;
	init_sigpending(&sig->shared_pending);
	INIT_HLIST_HEAD(&sig->multiprocess);
	seqlock_init(&sig->stats_lock);
	prev_cputime_init(&sig->prev_cputime);

#ifdef CONFIG_POSIX_TIMERS
	INIT_LIST_HEAD(&sig->posix_timers);
	hrtimer_init(&sig->real_timer, CLOCK_MONOTONIC, HRTIMER_MODE_REL);
	sig->real_timer.function = it_real_fn;
#endif

	task_lock(current->group_leader);
	memcpy(sig->rlim, current->signal->rlim, sizeof sig->rlim);
	task_unlock(current->group_leader);

	posix_cpu_timers_init_group(sig);

	tty_audit_fork(sig);
	sched_autogroup_fork(sig);

	sig->oom_score_adj = current->signal->oom_score_adj;
	sig->oom_score_adj_min = current->signal->oom_score_adj_min;

	mutex_init(&sig->cred_guard_mutex);

	return 0;
}

static void copy_seccomp(struct task_struct *p)
{
#ifdef CONFIG_SECCOMP
	/*
	 * Must be called with sighand->lock held, which is common to
	 * all threads in the group. Holding cred_guard_mutex is not
	 * needed because this new task is not yet running and cannot
	 * be racing exec.
	 */
	assert_spin_locked(&current->sighand->siglock);

	/* Ref-count the new filter user, and assign it. */
	get_seccomp_filter(current);
	p->seccomp = current->seccomp;

	/*
	 * Explicitly enable no_new_privs here in case it got set
	 * between the task_struct being duplicated and holding the
	 * sighand lock. The seccomp state and nnp must be in sync.
	 */
	if (task_no_new_privs(current))
		task_set_no_new_privs(p);

	/*
	 * If the parent gained a seccomp mode after copying thread
	 * flags and between before we held the sighand lock, we have
	 * to manually enable the seccomp thread flag here.
	 */
	if (p->seccomp.mode != SECCOMP_MODE_DISABLED)
		set_tsk_thread_flag(p, TIF_SECCOMP);
#endif
}

SYSCALL_DEFINE1(set_tid_address, int __user *, tidptr)
{
	current->clear_child_tid = tidptr;

	return task_pid_vnr(current);
}

static void rt_mutex_init_task(struct task_struct *p)
{
	raw_spin_lock_init(&p->pi_lock);
#ifdef CONFIG_RT_MUTEXES
	p->pi_waiters = RB_ROOT_CACHED;
	p->pi_top_task = NULL;
	p->pi_blocked_on = NULL;
#endif
}

#ifdef CONFIG_POSIX_TIMERS
/*
 * Initialize POSIX timer handling for a single task.
 */
static void posix_cpu_timers_init(struct task_struct *tsk)
{
	tsk->cputime_expires.prof_exp = 0;
	tsk->cputime_expires.virt_exp = 0;
	tsk->cputime_expires.sched_exp = 0;
	INIT_LIST_HEAD(&tsk->cpu_timers[0]);
	INIT_LIST_HEAD(&tsk->cpu_timers[1]);
	INIT_LIST_HEAD(&tsk->cpu_timers[2]);
}
#else
static inline void posix_cpu_timers_init(struct task_struct *tsk) { }
#endif

static inline void init_task_pid_links(struct task_struct *task)
{
	enum pid_type type;

	for (type = PIDTYPE_PID; type < PIDTYPE_MAX; ++type) {
		INIT_HLIST_NODE(&task->pid_links[type]);
	}
}

static inline void
init_task_pid(struct task_struct *task, enum pid_type type, struct pid *pid)
{
	if (type == PIDTYPE_PID)
		task->thread_pid = pid;
	else
		task->signal->pids[type] = pid;
}

static inline void rcu_copy_process(struct task_struct *p)
{
#ifdef CONFIG_PREEMPT_RCU
	p->rcu_read_lock_nesting = 0;
	p->rcu_read_unlock_special.s = 0;
	p->rcu_blocked_node = NULL;
	INIT_LIST_HEAD(&p->rcu_node_entry);
#endif /* #ifdef CONFIG_PREEMPT_RCU */
#ifdef CONFIG_TASKS_RCU
	p->rcu_tasks_holdout = false;
	INIT_LIST_HEAD(&p->rcu_tasks_holdout_list);
	p->rcu_tasks_idle_cpu = -1;
#endif /* #ifdef CONFIG_TASKS_RCU */
}

static void __delayed_free_task(struct rcu_head *rhp)
{
	struct task_struct *tsk = container_of(rhp, struct task_struct, rcu);

	free_task(tsk);
}

static __always_inline void delayed_free_task(struct task_struct *tsk)
{
	if (IS_ENABLED(CONFIG_MEMCG))
		call_rcu(&tsk->rcu, __delayed_free_task);
	else
		free_task(tsk);
}

static int pidfd_release(struct inode *inode, struct file *file)
{
	struct pid *pid = file->private_data;

	file->private_data = NULL;
	put_pid(pid);
	return 0;
}

#ifdef CONFIG_PROC_FS
static void pidfd_show_fdinfo(struct seq_file *m, struct file *f)
{
	struct pid_namespace *ns = proc_pid_ns(file_inode(m->file));
	struct pid *pid = f->private_data;

	seq_put_decimal_ull(m, "Pid:\t", pid_nr_ns(pid, ns));
	seq_putc(m, '\n');
}
#endif

/*
 * Poll support for process exit notification.
 */
static __poll_t pidfd_poll(struct file *file, struct poll_table_struct *pts)
{
	struct task_struct *task;
	struct pid *pid = file->private_data;
	__poll_t poll_flags = 0;

	poll_wait(file, &pid->wait_pidfd, pts);

	rcu_read_lock();
	task = pid_task(pid, PIDTYPE_PID);
	/*
	 * Inform pollers only when the whole thread group exits.
	 * If the thread group leader exits before all other threads in the
	 * group, then poll(2) should block, similar to the wait(2) family.
	 */
	if (!task || (task->exit_state && thread_group_empty(task)))
		poll_flags = EPOLLIN | EPOLLRDNORM;
	rcu_read_unlock();

	return poll_flags;
}

const struct file_operations pidfd_fops = {
	.release = pidfd_release,
	.poll = pidfd_poll,
#ifdef CONFIG_PROC_FS
	.show_fdinfo = pidfd_show_fdinfo,
#endif
};

static void copy_oom_score_adj(u64 clone_flags, struct task_struct *tsk)
{
	/* Skip if kernel thread */
	if (!tsk->mm)
		return;

	/* Skip if spawning a thread or using vfork */
	if ((clone_flags & (CLONE_VM | CLONE_THREAD | CLONE_VFORK)) != CLONE_VM)
		return;

	/* We need to synchronize with __set_oom_adj */
	mutex_lock(&oom_adj_mutex);
	set_bit(MMF_MULTIPROCESS, &tsk->mm->flags);
	/* Update the values in case they were changed after copy_signal */
	tsk->signal->oom_score_adj = current->signal->oom_score_adj;
	tsk->signal->oom_score_adj_min = current->signal->oom_score_adj_min;
	mutex_unlock(&oom_adj_mutex);
}

/*
 * This creates a new process as a copy of the old one,
 * but does not actually start it yet.
 *
 * It copies the registers, and all the appropriate
 * parts of the process environment (as per the clone
 * flags). The actual kick-off is left to the caller.
 */
static __latent_entropy struct task_struct *copy_process(
					unsigned long clone_flags,
					unsigned long stack_start,
					unsigned long stack_size,
					int __user *parent_tidptr,
					int __user *child_tidptr,
					struct pid *pid,
					int trace,
					unsigned long tls,
					int node)
{
	int pidfd = -1, retval;
	struct task_struct *p;
	struct multiprocess_signals delayed;
	struct file *pidfile = NULL;

	/*
	 * Don't allow sharing the root directory with processes in a different
	 * namespace
	 */
	if ((clone_flags & (CLONE_NEWNS|CLONE_FS)) == (CLONE_NEWNS|CLONE_FS))
		return ERR_PTR(-EINVAL);

	if ((clone_flags & (CLONE_NEWUSER|CLONE_FS)) == (CLONE_NEWUSER|CLONE_FS))
		return ERR_PTR(-EINVAL);

	/*
	 * Thread groups must share signals as well, and detached threads
	 * can only be started up within the thread group.
	 */
	if ((clone_flags & CLONE_THREAD) && !(clone_flags & CLONE_SIGHAND))
		return ERR_PTR(-EINVAL);

	/*
	 * Shared signal handlers imply shared VM. By way of the above,
	 * thread groups also imply shared VM. Blocking this case allows
	 * for various simplifications in other code.
	 */
	if ((clone_flags & CLONE_SIGHAND) && !(clone_flags & CLONE_VM))
		return ERR_PTR(-EINVAL);

	/*
	 * Siblings of global init remain as zombies on exit since they are
	 * not reaped by their parent (swapper). To solve this and to avoid
	 * multi-rooted process trees, prevent global and container-inits
	 * from creating siblings.
	 */
	if ((clone_flags & CLONE_PARENT) &&
				current->signal->flags & SIGNAL_UNKILLABLE)
		return ERR_PTR(-EINVAL);

	/*
	 * If the new process will be in a different pid or user namespace
	 * do not allow it to share a thread group with the forking task.
	 */
	if (clone_flags & CLONE_THREAD) {
		if ((clone_flags & (CLONE_NEWUSER | CLONE_NEWPID)) ||
		    (task_active_pid_ns(current) !=
				current->nsproxy->pid_ns_for_children))
			return ERR_PTR(-EINVAL);
	}

	if (clone_flags & CLONE_PIDFD) {
		/*
		 * - CLONE_PARENT_SETTID is useless for pidfds and also
		 *   parent_tidptr is used to return pidfds.
		 * - CLONE_DETACHED is blocked so that we can potentially
		 *   reuse it later for CLONE_PIDFD.
		 * - CLONE_THREAD is blocked until someone really needs it.
		 */
		if (clone_flags &
		    (CLONE_DETACHED | CLONE_PARENT_SETTID | CLONE_THREAD))
			return ERR_PTR(-EINVAL);
	}

	/*
	 * Force any signals received before this point to be delivered
	 * before the fork happens.  Collect up signals sent to multiple
	 * processes that happen during the fork and delay them so that
	 * they appear to happen after the fork.
	 */
	sigemptyset(&delayed.signal);
	INIT_HLIST_NODE(&delayed.node);

	spin_lock_irq(&current->sighand->siglock);
	if (!(clone_flags & CLONE_THREAD))
		hlist_add_head(&delayed.node, &current->signal->multiprocess);
	recalc_sigpending();
	spin_unlock_irq(&current->sighand->siglock);
	retval = -ERESTARTNOINTR;
	if (signal_pending(current))
		goto fork_out;

	retval = -ENOMEM;
	p = dup_task_struct(current, node);
	if (!p)
		goto fork_out;

	cpufreq_task_times_init(p);

	/*
	 * This _must_ happen before we call free_task(), i.e. before we jump
	 * to any of the bad_fork_* labels. This is to avoid freeing
	 * p->set_child_tid which is (ab)used as a kthread's data pointer for
	 * kernel threads (PF_KTHREAD).
	 */
	p->set_child_tid = (clone_flags & CLONE_CHILD_SETTID) ? child_tidptr : NULL;
	/*
	 * Clear TID on mm_release()?
	 */
	p->clear_child_tid = (clone_flags & CLONE_CHILD_CLEARTID) ? child_tidptr : NULL;

	ftrace_graph_init_task(p);

	rt_mutex_init_task(p);

#ifdef CONFIG_PROVE_LOCKING
	DEBUG_LOCKS_WARN_ON(!p->hardirqs_enabled);
	DEBUG_LOCKS_WARN_ON(!p->softirqs_enabled);
#endif
	retval = -EAGAIN;
	if (atomic_read(&p->real_cred->user->processes) >=
			task_rlimit(p, RLIMIT_NPROC)) {
		if (p->real_cred->user != INIT_USER &&
		    !capable(CAP_SYS_RESOURCE) && !capable(CAP_SYS_ADMIN))
			goto bad_fork_free;
	}
	current->flags &= ~PF_NPROC_EXCEEDED;

	retval = copy_creds(p, clone_flags);
	if (retval < 0)
		goto bad_fork_free;

	/*
	 * If multiple threads are within copy_process(), then this check
	 * triggers too late. This doesn't hurt, the check is only there
	 * to stop root fork bombs.
	 */
	retval = -EAGAIN;
	if (nr_threads >= max_threads)
		goto bad_fork_cleanup_count;

	delayacct_tsk_init(p);	/* Must remain after dup_task_struct() */
	p->flags &= ~(PF_SUPERPRIV | PF_WQ_WORKER | PF_IDLE);
	p->flags |= PF_FORKNOEXEC;
	INIT_LIST_HEAD(&p->children);
	INIT_LIST_HEAD(&p->sibling);
	rcu_copy_process(p);
	p->vfork_done = NULL;
	spin_lock_init(&p->alloc_lock);

	init_sigpending(&p->pending);

	p->utime = p->stime = p->gtime = 0;
#ifdef CONFIG_ARCH_HAS_SCALED_CPUTIME
	p->utimescaled = p->stimescaled = 0;
#endif
	prev_cputime_init(&p->prev_cputime);

#ifdef CONFIG_VIRT_CPU_ACCOUNTING_GEN
	seqcount_init(&p->vtime.seqcount);
	p->vtime.starttime = 0;
	p->vtime.state = VTIME_INACTIVE;
#endif

#if defined(SPLIT_RSS_COUNTING)
	memset(&p->rss_stat, 0, sizeof(p->rss_stat));
#endif

	p->default_timer_slack_ns = current->timer_slack_ns;

#ifdef CONFIG_PSI
	p->psi_flags = 0;
#endif

	task_io_accounting_init(&p->ioac);
	acct_clear_integrals(p);

	posix_cpu_timers_init(p);

	p->io_context = NULL;
	audit_set_context(p, NULL);
	cgroup_fork(p);
#ifdef CONFIG_NUMA
	p->mempolicy = mpol_dup(p->mempolicy);
	if (IS_ERR(p->mempolicy)) {
		retval = PTR_ERR(p->mempolicy);
		p->mempolicy = NULL;
		goto bad_fork_cleanup_threadgroup_lock;
	}
#endif
#ifdef CONFIG_CPUSETS
	p->cpuset_mem_spread_rotor = NUMA_NO_NODE;
	p->cpuset_slab_spread_rotor = NUMA_NO_NODE;
	seqcount_init(&p->mems_allowed_seq);
#endif
#ifdef CONFIG_TRACE_IRQFLAGS
	p->irq_events = 0;
	p->hardirqs_enabled = 0;
	p->hardirq_enable_ip = 0;
	p->hardirq_enable_event = 0;
	p->hardirq_disable_ip = _THIS_IP_;
	p->hardirq_disable_event = 0;
	p->softirqs_enabled = 1;
	p->softirq_enable_ip = _THIS_IP_;
	p->softirq_enable_event = 0;
	p->softirq_disable_ip = 0;
	p->softirq_disable_event = 0;
	p->hardirq_context = 0;
	p->softirq_context = 0;
#endif

	p->pagefault_disabled = 0;

#ifdef CONFIG_LOCKDEP
	p->lockdep_depth = 0; /* no locks held yet */
	p->curr_chain_key = 0;
	p->lockdep_recursion = 0;
	lockdep_init_task(p);
#endif

#ifdef CONFIG_DEBUG_MUTEXES
	p->blocked_on = NULL; /* not blocked yet */
#endif
#ifdef CONFIG_BCACHE
	p->sequential_io	= 0;
	p->sequential_io_avg	= 0;
#endif

#ifdef OPLUS_FEATURE_SCHED_ASSIST
	init_task_ux_info(p);
#endif /* OPLUS_FEATURE_SCHED_ASSIST */
#ifdef OPLUS_FEATURE_HEALTHINFO
#ifdef CONFIG_OPLUS_JANK_INFO
	p->jank_trace = 0;
	memset(&p->jank_info, 0, sizeof(struct jank_monitor_info));
#endif
#endif /* OPLUS_FEATURE_HEALTHINFO */

#if defined(OPLUS_FEATURE_TASK_CPUSTATS) && defined(CONFIG_OPLUS_SCHED)
	p->wake_tid = 0;
	p->running_start_time = 0;
#endif /* defined(OPLUS_FEATURE_TASK_CPUSTATS) && defined(CONFIG_OPLUS_SCHED) */

#ifdef CONFIG_OPLUS_FEATURE_INPUT_BOOST_V4
	init_task_frame(p);
#endif

	/* Perform scheduler related setup. Assign this task to a CPU. */
	retval = sched_fork(clone_flags, p);
	if (retval)
		goto bad_fork_cleanup_policy;

	retval = perf_event_init_task(p);
	if (retval)
		goto bad_fork_cleanup_policy;
	retval = audit_alloc(p);
	if (retval)
		goto bad_fork_cleanup_perf;
	/* copy all the process information */
	shm_init_task(p);
	retval = security_task_alloc(p, clone_flags);
	if (retval)
		goto bad_fork_cleanup_audit;
	retval = copy_semundo(clone_flags, p);
	if (retval)
		goto bad_fork_cleanup_security;
	retval = copy_files(clone_flags, p);
	if (retval)
		goto bad_fork_cleanup_semundo;
	retval = copy_fs(clone_flags, p);
	if (retval)
		goto bad_fork_cleanup_files;
	retval = copy_sighand(clone_flags, p);
	if (retval)
		goto bad_fork_cleanup_fs;
	retval = copy_signal(clone_flags, p);
	if (retval)
		goto bad_fork_cleanup_sighand;
	retval = copy_mm(clone_flags, p);
	if (retval)
		goto bad_fork_cleanup_signal;
	retval = copy_namespaces(clone_flags, p);
	if (retval)
		goto bad_fork_cleanup_mm;
	retval = copy_io(clone_flags, p);
	if (retval)
		goto bad_fork_cleanup_namespaces;
	retval = copy_thread_tls(clone_flags, stack_start, stack_size, p, tls);
	if (retval)
		goto bad_fork_cleanup_io;

	if (pid != &init_struct_pid) {
		pid = alloc_pid(p->nsproxy->pid_ns_for_children);
		if (IS_ERR(pid)) {
			retval = PTR_ERR(pid);
			goto bad_fork_cleanup_thread;
		}
	}

	/*
	 * This has to happen after we've potentially unshared the file
	 * descriptor table (so that the pidfd doesn't leak into the child
	 * if the fd table isn't shared).
	 */
	if (clone_flags & CLONE_PIDFD) {
		retval = get_unused_fd_flags(O_RDWR | O_CLOEXEC);
		if (retval < 0)
			goto bad_fork_free_pid;

		pidfd = retval;

		pidfile = anon_inode_getfile("[pidfd]", &pidfd_fops, pid,
					      O_RDWR | O_CLOEXEC);
		if (IS_ERR(pidfile)) {
			put_unused_fd(pidfd);
			retval = PTR_ERR(pidfile);
			goto bad_fork_free_pid;
		}
		get_pid(pid);	/* held by pidfile now */

		retval = put_user(pidfd, parent_tidptr);
		if (retval)
			goto bad_fork_put_pidfd;
	}

#ifdef CONFIG_BLOCK
	p->plug = NULL;
#endif
	futex_init_task(p);

	/*
	 * sigaltstack should be cleared when sharing the same VM
	 */
	if ((clone_flags & (CLONE_VM|CLONE_VFORK)) == CLONE_VM)
		sas_ss_reset(p);

	/*
	 * Syscall tracing and stepping should be turned off in the
	 * child regardless of CLONE_PTRACE.
	 */
	user_disable_single_step(p);
	clear_tsk_thread_flag(p, TIF_SYSCALL_TRACE);
#ifdef TIF_SYSCALL_EMU
	clear_tsk_thread_flag(p, TIF_SYSCALL_EMU);
#endif
	clear_all_latency_tracing(p);

	/* ok, now we should be set up.. */
	p->pid = pid_nr(pid);
	if (clone_flags & CLONE_THREAD) {
		p->group_leader = current->group_leader;
		p->tgid = current->tgid;
	} else {
		p->group_leader = p;
		p->tgid = p->pid;
	}

	p->nr_dirtied = 0;
	p->nr_dirtied_pause = 128 >> (PAGE_SHIFT - 10);
	p->dirty_paused_when = 0;

	p->pdeath_signal = 0;
	INIT_LIST_HEAD(&p->thread_group);
	p->task_works = NULL;

	cgroup_threadgroup_change_begin(current);
	/*
	 * Ensure that the cgroup subsystem policies allow the new process to be
	 * forked. It should be noted the the new process's css_set can be changed
	 * between here and cgroup_post_fork() if an organisation operation is in
	 * progress.
	 */
	retval = cgroup_can_fork(p);
	if (retval)
		goto bad_fork_cgroup_threadgroup_change_end;

	/*
	 * From this point on we must avoid any synchronous user-space
	 * communication until we take the tasklist-lock. In particular, we do
	 * not want user-space to be able to predict the process start-time by
	 * stalling fork(2) after we recorded the start_time but before it is
	 * visible to the system.
	 */

	p->start_time = ktime_get_ns();
	p->real_start_time = ktime_get_boot_ns();

	/*
	 * Make it visible to the rest of the system, but dont wake it up yet.
	 * Need tasklist lock for parent etc handling!
	 */
	write_lock_irq(&tasklist_lock);

	/* CLONE_PARENT re-uses the old parent */
	if (clone_flags & (CLONE_PARENT|CLONE_THREAD)) {
		p->real_parent = current->real_parent;
		p->parent_exec_id = current->parent_exec_id;
		if (clone_flags & CLONE_THREAD)
			p->exit_signal = -1;
		else
			p->exit_signal = current->group_leader->exit_signal;
	} else {
		p->real_parent = current;
		p->parent_exec_id = current->self_exec_id;
		p->exit_signal = (clone_flags & CSIGNAL);
	}

	klp_copy_process(p);

	spin_lock(&current->sighand->siglock);

	/*
	 * Copy seccomp details explicitly here, in case they were changed
	 * before holding sighand lock.
	 */
	copy_seccomp(p);

	rseq_fork(p, clone_flags);

	/* Don't start children in a dying pid namespace */
	if (unlikely(!(ns_of_pid(pid)->pid_allocated & PIDNS_ADDING))) {
		retval = -ENOMEM;
		goto bad_fork_cancel_cgroup;
	}

	/* Let kill terminate clone/fork in the middle */
	if (fatal_signal_pending(current)) {
		retval = -EINTR;
		goto bad_fork_cancel_cgroup;
	}

<<<<<<< HEAD
	/* past the last point of failure */
	if (pidfile)
		fd_install(pidfd, pidfile);

#ifdef CONFIG_OPLUS_FEATURE_UID_PERF
	/* should init uid pevents before task added into any link */
	memset(p->uid_pevents, 0, sizeof(struct perf_event *) * UID_PERF_EVENTS);
	memset(p->uid_counts, 0, sizeof(long long) * UID_PERF_EVENTS);
	memset(p->uid_prev_counts, 0, sizeof(long long) * UID_PERF_EVENTS);
	memset(p->uid_leaving_counts, 0, sizeof(long long) * UID_PERF_EVENTS);
	memset(p->uid_group, 0, sizeof(long long) * UID_GROUP_SIZE);
	memset(p->uid_group_prev_counts, 0, sizeof(long long) * UID_GROUP_SIZE);
	memset(p->uid_group_snapshot_prev_counts, 0, sizeof(long long) * UID_GROUP_SIZE);
#endif

=======
>>>>>>> 7883946a
	init_task_pid_links(p);
	if (likely(p->pid)) {
		ptrace_init_task(p, (clone_flags & CLONE_PTRACE) || trace);

		init_task_pid(p, PIDTYPE_PID, pid);
		if (thread_group_leader(p)) {
			init_task_pid(p, PIDTYPE_TGID, pid);
			init_task_pid(p, PIDTYPE_PGID, task_pgrp(current));
			init_task_pid(p, PIDTYPE_SID, task_session(current));

			if (is_child_reaper(pid)) {
				ns_of_pid(pid)->child_reaper = p;
				p->signal->flags |= SIGNAL_UNKILLABLE;
			}
			p->signal->shared_pending.signal = delayed.signal;
			p->signal->tty = tty_kref_get(current->signal->tty);
			/*
			 * Inherit has_child_subreaper flag under the same
			 * tasklist_lock with adding child to the process tree
			 * for propagate_has_child_subreaper optimization.
			 */
			p->signal->has_child_subreaper = p->real_parent->signal->has_child_subreaper ||
							 p->real_parent->signal->is_child_subreaper;
			list_add_tail(&p->sibling, &p->real_parent->children);
			list_add_tail_rcu(&p->tasks, &init_task.tasks);
#if defined(OPLUS_FEATURE_MEMLEAK_DETECT) && defined(CONFIG_ION) && defined(CONFIG_DUMP_TASKS_MEM)
			/* init user tasklist */
			INIT_LIST_HEAD(&p->user_tasks);
			update_user_tasklist(p);
#endif
			attach_pid(p, PIDTYPE_TGID);
			attach_pid(p, PIDTYPE_PGID);
			attach_pid(p, PIDTYPE_SID);
			__this_cpu_inc(process_counts);
		} else {
			current->signal->nr_threads++;
			atomic_inc(&current->signal->live);
			atomic_inc(&current->signal->sigcnt);
			task_join_group_stop(p);
			list_add_tail_rcu(&p->thread_group,
					  &p->group_leader->thread_group);
			list_add_tail_rcu(&p->thread_node,
					  &p->signal->thread_head);
		}
		attach_pid(p, PIDTYPE_PID);
		nr_threads++;
	}
	total_forks++;
	hlist_del_init(&delayed.node);
	spin_unlock(&current->sighand->siglock);
	syscall_tracepoint_update(p);
	write_unlock_irq(&tasklist_lock);

	if (pidfile)
		fd_install(pidfd, pidfile);

	proc_fork_connector(p);
	cgroup_post_fork(p);
	cgroup_threadgroup_change_end(current);
	perf_event_fork(p);

	trace_task_newtask(p, clone_flags);
	uprobe_copy_process(p, clone_flags);
	copy_oom_score_adj(clone_flags, p);
	if (!IS_ERR(p)) {
#ifdef CONFIG_OPLUS_FEATURE_IM
		im_tsk_init_flag((void *) p);
#endif
	}

#ifdef CONFIG_OPLUS_FEATURE_UID_PERF
	if (!IS_ERR(p))
		uid_perf_work_add(p, false);
#endif
	return p;

bad_fork_cancel_cgroup:
	spin_unlock(&current->sighand->siglock);
	write_unlock_irq(&tasklist_lock);
	cgroup_cancel_fork(p);
bad_fork_cgroup_threadgroup_change_end:
	cgroup_threadgroup_change_end(current);
bad_fork_put_pidfd:
	if (clone_flags & CLONE_PIDFD) {
		fput(pidfile);
		put_unused_fd(pidfd);
	}
bad_fork_free_pid:
	if (pid != &init_struct_pid)
		free_pid(pid);
bad_fork_cleanup_thread:
	exit_thread(p);
bad_fork_cleanup_io:
	if (p->io_context)
		exit_io_context(p);
bad_fork_cleanup_namespaces:
	exit_task_namespaces(p);
bad_fork_cleanup_mm:
	if (p->mm) {
		mm_clear_owner(p->mm, p);
		mmput(p->mm);
	}
bad_fork_cleanup_signal:
	if (!(clone_flags & CLONE_THREAD))
		free_signal_struct(p->signal);
bad_fork_cleanup_sighand:
	__cleanup_sighand(p->sighand);
bad_fork_cleanup_fs:
	exit_fs(p); /* blocking */
bad_fork_cleanup_files:
	exit_files(p); /* blocking */
bad_fork_cleanup_semundo:
	exit_sem(p);
bad_fork_cleanup_security:
	security_task_free(p);
bad_fork_cleanup_audit:
	audit_free(p);
bad_fork_cleanup_perf:
	perf_event_free_task(p);
bad_fork_cleanup_policy:
	lockdep_free_task(p);
	free_task_load_ptrs(p);
#ifdef CONFIG_NUMA
	mpol_put(p->mempolicy);
bad_fork_cleanup_threadgroup_lock:
#endif
	delayacct_tsk_free(p);
bad_fork_cleanup_count:
	atomic_dec(&p->cred->user->processes);
	exit_creds(p);
bad_fork_free:
	p->state = TASK_DEAD;
	put_task_stack(p);
	delayed_free_task(p);
fork_out:
	spin_lock_irq(&current->sighand->siglock);
	hlist_del_init(&delayed.node);
	spin_unlock_irq(&current->sighand->siglock);
	return ERR_PTR(retval);
}

static inline void init_idle_pids(struct task_struct *idle)
{
	enum pid_type type;

	for (type = PIDTYPE_PID; type < PIDTYPE_MAX; ++type) {
		INIT_HLIST_NODE(&idle->pid_links[type]); /* not really needed */
		init_task_pid(idle, type, &init_struct_pid);
	}
}

struct task_struct *fork_idle(int cpu)
{
	struct task_struct *task;
	task = copy_process(CLONE_VM, 0, 0, NULL, NULL, &init_struct_pid, 0, 0,
			    cpu_to_node(cpu));
	if (!IS_ERR(task)) {
		init_idle_pids(task);
		init_idle(task, cpu);
	}

	return task;
}

/*
 *  Ok, this is the main fork-routine.
 *
 * It copies the process, and if successful kick-starts
 * it and waits for it to finish using the VM if required.
 */
long _do_fork(unsigned long clone_flags,
	      unsigned long stack_start,
	      unsigned long stack_size,
	      int __user *parent_tidptr,
	      int __user *child_tidptr,
	      unsigned long tls)
{
	struct completion vfork;
	struct pid *pid;
	struct task_struct *p;
	int trace = 0;
	long nr;

	/*
	 * Determine whether and which event to report to ptracer.  When
	 * called from kernel_thread or CLONE_UNTRACED is explicitly
	 * requested, no event is reported; otherwise, report if the event
	 * for the type of forking is enabled.
	 */
	if (!(clone_flags & CLONE_UNTRACED)) {
		if (clone_flags & CLONE_VFORK)
			trace = PTRACE_EVENT_VFORK;
		else if ((clone_flags & CSIGNAL) != SIGCHLD)
			trace = PTRACE_EVENT_CLONE;
		else
			trace = PTRACE_EVENT_FORK;

		if (likely(!ptrace_event_enabled(current, trace)))
			trace = 0;
	}

	p = copy_process(clone_flags, stack_start, stack_size, parent_tidptr,
			 child_tidptr, NULL, trace, tls, NUMA_NO_NODE);
	add_latent_entropy();

	if (IS_ERR(p))
		return PTR_ERR(p);

	cpufreq_task_times_alloc(p);

	/*
	 * Do this prior waking up the new thread - the thread pointer
	 * might get invalid after that point, if the thread exits quickly.
	 */
	trace_sched_process_fork(current, p);

	pid = get_task_pid(p, PIDTYPE_PID);
	nr = pid_vnr(pid);
#if defined(OPLUS_FEATURE_MEMLEAK_DETECT) && defined(CONFIG_ION) && defined(CONFIG_DUMP_TASKS_MEM)
	//accounts process-real-phymem
	atomic64_set(&p->ions, 0);
#endif

	if (clone_flags & CLONE_PARENT_SETTID)
		put_user(nr, parent_tidptr);

	if (clone_flags & CLONE_VFORK) {
		p->vfork_done = &vfork;
		init_completion(&vfork);
		get_task_struct(p);

		if (IS_ENABLED(CONFIG_LRU_GEN) && !(clone_flags & CLONE_VM)) {
			/* lock the task to synchronize with memcg migration */
			task_lock(p);
			lru_gen_add_mm(p->mm);
			task_unlock(p);
		}
	}

	wake_up_new_task(p);

	/* forking complete and child started to run, tell ptracer */
	if (unlikely(trace))
		ptrace_event_pid(trace, pid);

	if (clone_flags & CLONE_VFORK) {
		if (!wait_for_vfork_done(p, &vfork))
			ptrace_event_pid(PTRACE_EVENT_VFORK_DONE, pid);
	}

	put_pid(pid);
	return nr;
}

#ifndef CONFIG_HAVE_COPY_THREAD_TLS
/* For compatibility with architectures that call do_fork directly rather than
 * using the syscall entry points below. */
long do_fork(unsigned long clone_flags,
	      unsigned long stack_start,
	      unsigned long stack_size,
	      int __user *parent_tidptr,
	      int __user *child_tidptr)
{
	return _do_fork(clone_flags, stack_start, stack_size,
			parent_tidptr, child_tidptr, 0);
}
#endif

/*
 * Create a kernel thread.
 */
pid_t kernel_thread(int (*fn)(void *), void *arg, unsigned long flags)
{
	return _do_fork(flags|CLONE_VM|CLONE_UNTRACED, (unsigned long)fn,
		(unsigned long)arg, NULL, NULL, 0);
}

#ifdef __ARCH_WANT_SYS_FORK
SYSCALL_DEFINE0(fork)
{
#ifdef CONFIG_MMU
	return _do_fork(SIGCHLD, 0, 0, NULL, NULL, 0);
#else
	/* can not support in nommu mode */
	return -EINVAL;
#endif
}
#endif

#ifdef __ARCH_WANT_SYS_VFORK
SYSCALL_DEFINE0(vfork)
{
	return _do_fork(CLONE_VFORK | CLONE_VM | SIGCHLD, 0,
			0, NULL, NULL, 0);
}
#endif

#ifdef __ARCH_WANT_SYS_CLONE
#ifdef CONFIG_CLONE_BACKWARDS
SYSCALL_DEFINE5(clone, unsigned long, clone_flags, unsigned long, newsp,
		 int __user *, parent_tidptr,
		 unsigned long, tls,
		 int __user *, child_tidptr)
#elif defined(CONFIG_CLONE_BACKWARDS2)
SYSCALL_DEFINE5(clone, unsigned long, newsp, unsigned long, clone_flags,
		 int __user *, parent_tidptr,
		 int __user *, child_tidptr,
		 unsigned long, tls)
#elif defined(CONFIG_CLONE_BACKWARDS3)
SYSCALL_DEFINE6(clone, unsigned long, clone_flags, unsigned long, newsp,
		int, stack_size,
		int __user *, parent_tidptr,
		int __user *, child_tidptr,
		unsigned long, tls)
#else
SYSCALL_DEFINE5(clone, unsigned long, clone_flags, unsigned long, newsp,
		 int __user *, parent_tidptr,
		 int __user *, child_tidptr,
		 unsigned long, tls)
#endif
{
	return _do_fork(clone_flags, newsp, 0, parent_tidptr, child_tidptr, tls);
}
#endif

void walk_process_tree(struct task_struct *top, proc_visitor visitor, void *data)
{
	struct task_struct *leader, *parent, *child;
	int res;

	read_lock(&tasklist_lock);
	leader = top = top->group_leader;
down:
	for_each_thread(leader, parent) {
		list_for_each_entry(child, &parent->children, sibling) {
			res = visitor(child, data);
			if (res) {
				if (res < 0)
					goto out;
				leader = child;
				goto down;
			}
up:
			;
		}
	}

	if (leader != top) {
		child = leader;
		parent = child->real_parent;
		leader = parent->group_leader;
		goto up;
	}
out:
	read_unlock(&tasklist_lock);
}

#ifndef ARCH_MIN_MMSTRUCT_ALIGN
#define ARCH_MIN_MMSTRUCT_ALIGN 0
#endif

static void sighand_ctor(void *data)
{
	struct sighand_struct *sighand = data;

	spin_lock_init(&sighand->siglock);
	init_waitqueue_head(&sighand->signalfd_wqh);
}

void __init proc_caches_init(void)
{
	unsigned int mm_size;

	sighand_cachep = kmem_cache_create("sighand_cache",
			sizeof(struct sighand_struct), 0,
			SLAB_HWCACHE_ALIGN|SLAB_PANIC|SLAB_TYPESAFE_BY_RCU|
			SLAB_ACCOUNT, sighand_ctor);
	signal_cachep = kmem_cache_create("signal_cache",
			sizeof(struct signal_struct), 0,
			SLAB_HWCACHE_ALIGN|SLAB_PANIC|SLAB_ACCOUNT,
			NULL);
	files_cachep = kmem_cache_create("files_cache",
			sizeof(struct files_struct), 0,
			SLAB_HWCACHE_ALIGN|SLAB_PANIC|SLAB_ACCOUNT,
			NULL);
	fs_cachep = kmem_cache_create("fs_cache",
			sizeof(struct fs_struct), 0,
			SLAB_HWCACHE_ALIGN|SLAB_PANIC|SLAB_ACCOUNT,
			NULL);

	/*
	 * The mm_cpumask is located at the end of mm_struct, and is
	 * dynamically sized based on the maximum CPU number this system
	 * can have, taking hotplug into account (nr_cpu_ids).
	 */
	mm_size = sizeof(struct mm_struct) + cpumask_size();

	mm_cachep = kmem_cache_create_usercopy("mm_struct",
			mm_size, ARCH_MIN_MMSTRUCT_ALIGN,
			SLAB_HWCACHE_ALIGN|SLAB_PANIC|SLAB_ACCOUNT,
			offsetof(struct mm_struct, saved_auxv),
			sizeof_field(struct mm_struct, saved_auxv),
			NULL);
	vm_area_cachep = KMEM_CACHE(vm_area_struct, SLAB_PANIC|SLAB_ACCOUNT);
	mmap_init();
	nsproxy_cache_init();
}

/*
 * Check constraints on flags passed to the unshare system call.
 */
static int check_unshare_flags(unsigned long unshare_flags)
{
	if (unshare_flags & ~(CLONE_THREAD|CLONE_FS|CLONE_NEWNS|CLONE_SIGHAND|
				CLONE_VM|CLONE_FILES|CLONE_SYSVSEM|
				CLONE_NEWUTS|CLONE_NEWIPC|CLONE_NEWNET|
				CLONE_NEWUSER|CLONE_NEWPID|CLONE_NEWCGROUP))
		return -EINVAL;
	/*
	 * Not implemented, but pretend it works if there is nothing
	 * to unshare.  Note that unsharing the address space or the
	 * signal handlers also need to unshare the signal queues (aka
	 * CLONE_THREAD).
	 */
	if (unshare_flags & (CLONE_THREAD | CLONE_SIGHAND | CLONE_VM)) {
		if (!thread_group_empty(current))
			return -EINVAL;
	}
	if (unshare_flags & (CLONE_SIGHAND | CLONE_VM)) {
		if (atomic_read(&current->sighand->count) > 1)
			return -EINVAL;
	}
	if (unshare_flags & CLONE_VM) {
		if (!current_is_single_threaded())
			return -EINVAL;
	}

	return 0;
}

/*
 * Unshare the filesystem structure if it is being shared
 */
static int unshare_fs(unsigned long unshare_flags, struct fs_struct **new_fsp)
{
	struct fs_struct *fs = current->fs;

	if (!(unshare_flags & CLONE_FS) || !fs)
		return 0;

	/* don't need lock here; in the worst case we'll do useless copy */
	if (fs->users == 1)
		return 0;

	*new_fsp = copy_fs_struct(fs);
	if (!*new_fsp)
		return -ENOMEM;

	return 0;
}

/*
 * Unshare file descriptor table if it is being shared
 */
static int unshare_fd(unsigned long unshare_flags, struct files_struct **new_fdp)
{
	struct files_struct *fd = current->files;
	int error = 0;

	if ((unshare_flags & CLONE_FILES) &&
	    (fd && atomic_read(&fd->count) > 1)) {
		*new_fdp = dup_fd(fd, &error);
		if (!*new_fdp)
			return error;
	}

	return 0;
}

/*
 * unshare allows a process to 'unshare' part of the process
 * context which was originally shared using clone.  copy_*
 * functions used by do_fork() cannot be used here directly
 * because they modify an inactive task_struct that is being
 * constructed. Here we are modifying the current, active,
 * task_struct.
 */
int ksys_unshare(unsigned long unshare_flags)
{
	struct fs_struct *fs, *new_fs = NULL;
	struct files_struct *fd, *new_fd = NULL;
	struct cred *new_cred = NULL;
	struct nsproxy *new_nsproxy = NULL;
	int do_sysvsem = 0;
	int err;

	/*
	 * If unsharing a user namespace must also unshare the thread group
	 * and unshare the filesystem root and working directories.
	 */
	if (unshare_flags & CLONE_NEWUSER)
		unshare_flags |= CLONE_THREAD | CLONE_FS;
	/*
	 * If unsharing vm, must also unshare signal handlers.
	 */
	if (unshare_flags & CLONE_VM)
		unshare_flags |= CLONE_SIGHAND;
	/*
	 * If unsharing a signal handlers, must also unshare the signal queues.
	 */
	if (unshare_flags & CLONE_SIGHAND)
		unshare_flags |= CLONE_THREAD;
	/*
	 * If unsharing namespace, must also unshare filesystem information.
	 */
	if (unshare_flags & CLONE_NEWNS)
		unshare_flags |= CLONE_FS;

	err = check_unshare_flags(unshare_flags);
	if (err)
		goto bad_unshare_out;
	/*
	 * CLONE_NEWIPC must also detach from the undolist: after switching
	 * to a new ipc namespace, the semaphore arrays from the old
	 * namespace are unreachable.
	 */
	if (unshare_flags & (CLONE_NEWIPC|CLONE_SYSVSEM))
		do_sysvsem = 1;
	err = unshare_fs(unshare_flags, &new_fs);
	if (err)
		goto bad_unshare_out;
	err = unshare_fd(unshare_flags, &new_fd);
	if (err)
		goto bad_unshare_cleanup_fs;
	err = unshare_userns(unshare_flags, &new_cred);
	if (err)
		goto bad_unshare_cleanup_fd;
	err = unshare_nsproxy_namespaces(unshare_flags, &new_nsproxy,
					 new_cred, new_fs);
	if (err)
		goto bad_unshare_cleanup_cred;

	if (new_fs || new_fd || do_sysvsem || new_cred || new_nsproxy) {
		if (do_sysvsem) {
			/*
			 * CLONE_SYSVSEM is equivalent to sys_exit().
			 */
			exit_sem(current);
		}
		if (unshare_flags & CLONE_NEWIPC) {
			/* Orphan segments in old ns (see sem above). */
			exit_shm(current);
			shm_init_task(current);
		}

		if (new_nsproxy)
			switch_task_namespaces(current, new_nsproxy);

		task_lock(current);

		if (new_fs) {
			fs = current->fs;
			spin_lock(&fs->lock);
			current->fs = new_fs;
			if (--fs->users)
				new_fs = NULL;
			else
				new_fs = fs;
			spin_unlock(&fs->lock);
		}

		if (new_fd) {
			fd = current->files;
			current->files = new_fd;
			new_fd = fd;
		}

		task_unlock(current);

		if (new_cred) {
			/* Install the new user namespace */
			commit_creds(new_cred);
			new_cred = NULL;
		}
	}

	perf_event_namespaces(current);

bad_unshare_cleanup_cred:
	if (new_cred)
		put_cred(new_cred);
bad_unshare_cleanup_fd:
	if (new_fd)
		put_files_struct(new_fd);

bad_unshare_cleanup_fs:
	if (new_fs)
		free_fs_struct(new_fs);

bad_unshare_out:
	return err;
}

SYSCALL_DEFINE1(unshare, unsigned long, unshare_flags)
{
	return ksys_unshare(unshare_flags);
}

/*
 *	Helper to unshare the files of the current task.
 *	We don't want to expose copy_files internals to
 *	the exec layer of the kernel.
 */

int unshare_files(struct files_struct **displaced)
{
	struct task_struct *task = current;
	struct files_struct *copy = NULL;
	int error;

	error = unshare_fd(CLONE_FILES, &copy);
	if (error || !copy) {
		*displaced = NULL;
		return error;
	}
	*displaced = task->files;
	task_lock(task);
	task->files = copy;
	task_unlock(task);
	return 0;
}

int sysctl_max_threads(struct ctl_table *table, int write,
		       void __user *buffer, size_t *lenp, loff_t *ppos)
{
	struct ctl_table t;
	int ret;
	int threads = max_threads;
	int min = 1;
	int max = MAX_THREADS;

	t = *table;
	t.data = &threads;
	t.extra1 = &min;
	t.extra2 = &max;

	ret = proc_dointvec_minmax(&t, write, buffer, lenp, ppos);
	if (ret || !write)
		return ret;

	max_threads = threads;

	return 0;
}<|MERGE_RESOLUTION|>--- conflicted
+++ resolved
@@ -2246,11 +2246,6 @@
 		goto bad_fork_cancel_cgroup;
 	}
 
-<<<<<<< HEAD
-	/* past the last point of failure */
-	if (pidfile)
-		fd_install(pidfd, pidfile);
-
 #ifdef CONFIG_OPLUS_FEATURE_UID_PERF
 	/* should init uid pevents before task added into any link */
 	memset(p->uid_pevents, 0, sizeof(struct perf_event *) * UID_PERF_EVENTS);
@@ -2262,8 +2257,6 @@
 	memset(p->uid_group_snapshot_prev_counts, 0, sizeof(long long) * UID_GROUP_SIZE);
 #endif
 
-=======
->>>>>>> 7883946a
 	init_task_pid_links(p);
 	if (likely(p->pid)) {
 		ptrace_init_task(p, (clone_flags & CLONE_PTRACE) || trace);
