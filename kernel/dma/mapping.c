// SPDX-License-Identifier: GPL-2.0
/*
 * arch-independent dma-mapping routines
 *
 * Copyright (c) 2006  SUSE Linux Products GmbH
 * Copyright (c) 2006  Tejun Heo <teheo@suse.de>
 */
#include <linux/memblock.h> /* for max_pfn */
#include <linux/acpi.h>
#include <linux/dma-map-ops.h>
#include <linux/export.h>
#include <linux/gfp.h>
#include <linux/of_device.h>
#include <linux/slab.h>
#include <linux/vmalloc.h>
#include "debug.h"
#include "direct.h"

bool dma_default_coherent;

/*
 * Managed DMA API
 */
struct dma_devres {
	size_t		size;
	void		*vaddr;
	dma_addr_t	dma_handle;
	unsigned long	attrs;
};

static void dmam_release(struct device *dev, void *res)
{
	struct dma_devres *this = res;

	dma_free_attrs(dev, this->size, this->vaddr, this->dma_handle,
			this->attrs);
}

static int dmam_match(struct device *dev, void *res, void *match_data)
{
	struct dma_devres *this = res, *match = match_data;

	if (this->vaddr == match->vaddr) {
		WARN_ON(this->size != match->size ||
			this->dma_handle != match->dma_handle);
		return 1;
	}
	return 0;
}

/**
 * dmam_free_coherent - Managed dma_free_coherent()
 * @dev: Device to free coherent memory for
 * @size: Size of allocation
 * @vaddr: Virtual address of the memory to free
 * @dma_handle: DMA handle of the memory to free
 *
 * Managed dma_free_coherent().
 */
void dmam_free_coherent(struct device *dev, size_t size, void *vaddr,
			dma_addr_t dma_handle)
{
	struct dma_devres match_data = { size, vaddr, dma_handle };

	dma_free_coherent(dev, size, vaddr, dma_handle);
	WARN_ON(devres_destroy(dev, dmam_release, dmam_match, &match_data));
}
EXPORT_SYMBOL(dmam_free_coherent);

/**
 * dmam_alloc_attrs - Managed dma_alloc_attrs()
 * @dev: Device to allocate non_coherent memory for
 * @size: Size of allocation
 * @dma_handle: Out argument for allocated DMA handle
 * @gfp: Allocation flags
 * @attrs: Flags in the DMA_ATTR_* namespace.
 *
 * Managed dma_alloc_attrs().  Memory allocated using this function will be
 * automatically released on driver detach.
 *
 * RETURNS:
 * Pointer to allocated memory on success, NULL on failure.
 */
void *dmam_alloc_attrs(struct device *dev, size_t size, dma_addr_t *dma_handle,
		gfp_t gfp, unsigned long attrs)
{
	struct dma_devres *dr;
	void *vaddr;

	dr = devres_alloc(dmam_release, sizeof(*dr), gfp);
	if (!dr)
		return NULL;

	vaddr = dma_alloc_attrs(dev, size, dma_handle, gfp, attrs);
	if (!vaddr) {
		devres_free(dr);
		return NULL;
	}

	dr->vaddr = vaddr;
	dr->dma_handle = *dma_handle;
	dr->size = size;
	dr->attrs = attrs;

	devres_add(dev, dr);

	return vaddr;
}
EXPORT_SYMBOL(dmam_alloc_attrs);

static bool dma_go_direct(struct device *dev, dma_addr_t mask,
		const struct dma_map_ops *ops)
{
	if (likely(!ops))
		return true;
#ifdef CONFIG_DMA_OPS_BYPASS
	if (dev->dma_ops_bypass)
		return min_not_zero(mask, dev->bus_dma_limit) >=
			    dma_direct_get_required_mask(dev);
#endif
	return false;
}


/*
 * Check if the devices uses a direct mapping for streaming DMA operations.
 * This allows IOMMU drivers to set a bypass mode if the DMA mask is large
 * enough.
 */
static inline bool dma_alloc_direct(struct device *dev,
		const struct dma_map_ops *ops)
{
	return dma_go_direct(dev, dev->coherent_dma_mask, ops);
}

static inline bool dma_map_direct(struct device *dev,
		const struct dma_map_ops *ops)
{
	return dma_go_direct(dev, *dev->dma_mask, ops);
}

dma_addr_t dma_map_page_attrs(struct device *dev, struct page *page,
		size_t offset, size_t size, enum dma_data_direction dir,
		unsigned long attrs)
{
	const struct dma_map_ops *ops = get_dma_ops(dev);
	dma_addr_t addr;

	BUG_ON(!valid_dma_direction(dir));

	if (WARN_ON_ONCE(!dev->dma_mask))
		return DMA_MAPPING_ERROR;

	if (dma_map_direct(dev, ops) ||
	    arch_dma_map_page_direct(dev, page_to_phys(page) + offset + size))
		addr = dma_direct_map_page(dev, page, offset, size, dir, attrs);
	else
		addr = ops->map_page(dev, page, offset, size, dir, attrs);
	debug_dma_map_page(dev, page, offset, size, dir, addr, attrs);

	return addr;
}
EXPORT_SYMBOL(dma_map_page_attrs);

void dma_unmap_page_attrs(struct device *dev, dma_addr_t addr, size_t size,
		enum dma_data_direction dir, unsigned long attrs)
{
	const struct dma_map_ops *ops = get_dma_ops(dev);

	BUG_ON(!valid_dma_direction(dir));
	if (dma_map_direct(dev, ops) ||
	    arch_dma_unmap_page_direct(dev, addr + size))
		dma_direct_unmap_page(dev, addr, size, dir, attrs);
	else if (ops->unmap_page)
		ops->unmap_page(dev, addr, size, dir, attrs);
	debug_dma_unmap_page(dev, addr, size, dir);
}
EXPORT_SYMBOL(dma_unmap_page_attrs);

static int __dma_map_sg_attrs(struct device *dev, struct scatterlist *sg,
	 int nents, enum dma_data_direction dir, unsigned long attrs)
{
	const struct dma_map_ops *ops = get_dma_ops(dev);
	int ents;

	BUG_ON(!valid_dma_direction(dir));

	if (WARN_ON_ONCE(!dev->dma_mask))
		return 0;

	if (dma_map_direct(dev, ops) ||
	    arch_dma_map_sg_direct(dev, sg, nents))
		ents = dma_direct_map_sg(dev, sg, nents, dir, attrs);
	else
		ents = ops->map_sg(dev, sg, nents, dir, attrs);

	if (ents > 0)
<<<<<<< HEAD
		debug_dma_map_sg(dev, sg, nents, ents, dir, attrs);
=======
		debug_dma_map_sg(dev, sg, nents, ents, dir);
>>>>>>> e6359798
	else if (WARN_ON_ONCE(ents != -EINVAL && ents != -ENOMEM &&
			      ents != -EIO))
		return -EIO;

	return ents;
}

/**
 * dma_map_sg_attrs - Map the given buffer for DMA
 * @dev:	The device for which to perform the DMA operation
 * @sg:		The sg_table object describing the buffer
 * @nents:	Number of entries to map
 * @dir:	DMA direction
 * @attrs:	Optional DMA attributes for the map operation
 *
 * Maps a buffer described by a scatterlist passed in the sg argument with
 * nents segments for the @dir DMA operation by the @dev device.
 *
 * Returns the number of mapped entries (which can be less than nents)
 * on success. Zero is returned for any error.
 *
 * dma_unmap_sg_attrs() should be used to unmap the buffer with the
 * original sg and original nents (not the value returned by this funciton).
 */
unsigned int dma_map_sg_attrs(struct device *dev, struct scatterlist *sg,
		    int nents, enum dma_data_direction dir, unsigned long attrs)
{
	int ret;

	ret = __dma_map_sg_attrs(dev, sg, nents, dir, attrs);
	if (ret < 0)
		return 0;
	return ret;
}
EXPORT_SYMBOL(dma_map_sg_attrs);

/**
 * dma_map_sgtable - Map the given buffer for DMA
 * @dev:	The device for which to perform the DMA operation
 * @sgt:	The sg_table object describing the buffer
 * @dir:	DMA direction
 * @attrs:	Optional DMA attributes for the map operation
 *
 * Maps a buffer described by a scatterlist stored in the given sg_table
 * object for the @dir DMA operation by the @dev device. After success, the
 * ownership for the buffer is transferred to the DMA domain.  One has to
 * call dma_sync_sgtable_for_cpu() or dma_unmap_sgtable() to move the
 * ownership of the buffer back to the CPU domain before touching the
 * buffer by the CPU.
 *
 * Returns 0 on success or a negative error code on error. The following
 * error codes are supported with the given meaning:
 *
<<<<<<< HEAD
 *   -EINVAL	An invalid argument, unaligned access or other error
 *		in usage. Will not succeed if retried.
 *   -ENOMEM	Insufficient resources (like memory or IOVA space) to
 *		complete the mapping. Should succeed if retried later.
 *   -EIO	Legacy error code with an unknown meaning. eg. this is
 *		returned if a lower level call returned DMA_MAPPING_ERROR.
=======
 *   -EINVAL - An invalid argument, unaligned access or other error
 *	       in usage. Will not succeed if retried.
 *   -ENOMEM - Insufficient resources (like memory or IOVA space) to
 *	       complete the mapping. Should succeed if retried later.
 *   -EIO    - Legacy error code with an unknown meaning. eg. this is
 *	       returned if a lower level call returned DMA_MAPPING_ERROR.
>>>>>>> e6359798
 */
int dma_map_sgtable(struct device *dev, struct sg_table *sgt,
		    enum dma_data_direction dir, unsigned long attrs)
{
	int nents;

	nents = __dma_map_sg_attrs(dev, sgt->sgl, sgt->orig_nents, dir, attrs);
	if (nents < 0)
		return nents;
	sgt->nents = nents;
	return 0;
}
EXPORT_SYMBOL_GPL(dma_map_sgtable);

void dma_unmap_sg_attrs(struct device *dev, struct scatterlist *sg,
				      int nents, enum dma_data_direction dir,
				      unsigned long attrs)
{
	const struct dma_map_ops *ops = get_dma_ops(dev);

	BUG_ON(!valid_dma_direction(dir));
	debug_dma_unmap_sg(dev, sg, nents, dir);
	if (dma_map_direct(dev, ops) ||
	    arch_dma_unmap_sg_direct(dev, sg, nents))
		dma_direct_unmap_sg(dev, sg, nents, dir, attrs);
	else if (ops->unmap_sg)
		ops->unmap_sg(dev, sg, nents, dir, attrs);
}
EXPORT_SYMBOL(dma_unmap_sg_attrs);

dma_addr_t dma_map_resource(struct device *dev, phys_addr_t phys_addr,
		size_t size, enum dma_data_direction dir, unsigned long attrs)
{
	const struct dma_map_ops *ops = get_dma_ops(dev);
	dma_addr_t addr = DMA_MAPPING_ERROR;

	BUG_ON(!valid_dma_direction(dir));

	if (WARN_ON_ONCE(!dev->dma_mask))
		return DMA_MAPPING_ERROR;

	if (dma_map_direct(dev, ops))
		addr = dma_direct_map_resource(dev, phys_addr, size, dir, attrs);
	else if (ops->map_resource)
		addr = ops->map_resource(dev, phys_addr, size, dir, attrs);

	debug_dma_map_resource(dev, phys_addr, size, dir, addr, attrs);
	return addr;
}
EXPORT_SYMBOL(dma_map_resource);

void dma_unmap_resource(struct device *dev, dma_addr_t addr, size_t size,
		enum dma_data_direction dir, unsigned long attrs)
{
	const struct dma_map_ops *ops = get_dma_ops(dev);

	BUG_ON(!valid_dma_direction(dir));
	if (!dma_map_direct(dev, ops) && ops->unmap_resource)
		ops->unmap_resource(dev, addr, size, dir, attrs);
	debug_dma_unmap_resource(dev, addr, size, dir);
}
EXPORT_SYMBOL(dma_unmap_resource);

void dma_sync_single_for_cpu(struct device *dev, dma_addr_t addr, size_t size,
		enum dma_data_direction dir)
{
	const struct dma_map_ops *ops = get_dma_ops(dev);

	BUG_ON(!valid_dma_direction(dir));
	if (dma_map_direct(dev, ops))
		dma_direct_sync_single_for_cpu(dev, addr, size, dir);
	else if (ops->sync_single_for_cpu)
		ops->sync_single_for_cpu(dev, addr, size, dir);
	debug_dma_sync_single_for_cpu(dev, addr, size, dir);
}
EXPORT_SYMBOL(dma_sync_single_for_cpu);

void dma_sync_single_for_device(struct device *dev, dma_addr_t addr,
		size_t size, enum dma_data_direction dir)
{
	const struct dma_map_ops *ops = get_dma_ops(dev);

	BUG_ON(!valid_dma_direction(dir));
	if (dma_map_direct(dev, ops))
		dma_direct_sync_single_for_device(dev, addr, size, dir);
	else if (ops->sync_single_for_device)
		ops->sync_single_for_device(dev, addr, size, dir);
	debug_dma_sync_single_for_device(dev, addr, size, dir);
}
EXPORT_SYMBOL(dma_sync_single_for_device);

void dma_sync_sg_for_cpu(struct device *dev, struct scatterlist *sg,
		    int nelems, enum dma_data_direction dir)
{
	const struct dma_map_ops *ops = get_dma_ops(dev);

	BUG_ON(!valid_dma_direction(dir));
	if (dma_map_direct(dev, ops))
		dma_direct_sync_sg_for_cpu(dev, sg, nelems, dir);
	else if (ops->sync_sg_for_cpu)
		ops->sync_sg_for_cpu(dev, sg, nelems, dir);
	debug_dma_sync_sg_for_cpu(dev, sg, nelems, dir);
}
EXPORT_SYMBOL(dma_sync_sg_for_cpu);

void dma_sync_sg_for_device(struct device *dev, struct scatterlist *sg,
		       int nelems, enum dma_data_direction dir)
{
	const struct dma_map_ops *ops = get_dma_ops(dev);

	BUG_ON(!valid_dma_direction(dir));
	if (dma_map_direct(dev, ops))
		dma_direct_sync_sg_for_device(dev, sg, nelems, dir);
	else if (ops->sync_sg_for_device)
		ops->sync_sg_for_device(dev, sg, nelems, dir);
	debug_dma_sync_sg_for_device(dev, sg, nelems, dir);
}
EXPORT_SYMBOL(dma_sync_sg_for_device);

/*
 * The whole dma_get_sgtable() idea is fundamentally unsafe - it seems
 * that the intention is to allow exporting memory allocated via the
 * coherent DMA APIs through the dma_buf API, which only accepts a
 * scattertable.  This presents a couple of problems:
 * 1. Not all memory allocated via the coherent DMA APIs is backed by
 *    a struct page
 * 2. Passing coherent DMA memory into the streaming APIs is not allowed
 *    as we will try to flush the memory through a different alias to that
 *    actually being used (and the flushes are redundant.)
 */
int dma_get_sgtable_attrs(struct device *dev, struct sg_table *sgt,
		void *cpu_addr, dma_addr_t dma_addr, size_t size,
		unsigned long attrs)
{
	const struct dma_map_ops *ops = get_dma_ops(dev);

	if (dma_alloc_direct(dev, ops))
		return dma_direct_get_sgtable(dev, sgt, cpu_addr, dma_addr,
				size, attrs);
	if (!ops->get_sgtable)
		return -ENXIO;
	return ops->get_sgtable(dev, sgt, cpu_addr, dma_addr, size, attrs);
}
EXPORT_SYMBOL(dma_get_sgtable_attrs);

#ifdef CONFIG_MMU
/*
 * Return the page attributes used for mapping dma_alloc_* memory, either in
 * kernel space if remapping is needed, or to userspace through dma_mmap_*.
 */
pgprot_t dma_pgprot(struct device *dev, pgprot_t prot, unsigned long attrs)
{
	if (force_dma_unencrypted(dev))
		prot = pgprot_decrypted(prot);
	if (dev_is_dma_coherent(dev))
		return prot;
#ifdef CONFIG_ARCH_HAS_DMA_WRITE_COMBINE
	if (attrs & DMA_ATTR_WRITE_COMBINE)
		return pgprot_writecombine(prot);
#endif
	return pgprot_dmacoherent(prot);
}
#endif /* CONFIG_MMU */

/**
 * dma_can_mmap - check if a given device supports dma_mmap_*
 * @dev: device to check
 *
 * Returns %true if @dev supports dma_mmap_coherent() and dma_mmap_attrs() to
 * map DMA allocations to userspace.
 */
bool dma_can_mmap(struct device *dev)
{
	const struct dma_map_ops *ops = get_dma_ops(dev);

	if (dma_alloc_direct(dev, ops))
		return dma_direct_can_mmap(dev);
	return ops->mmap != NULL;
}
EXPORT_SYMBOL_GPL(dma_can_mmap);

/**
 * dma_mmap_attrs - map a coherent DMA allocation into user space
 * @dev: valid struct device pointer, or NULL for ISA and EISA-like devices
 * @vma: vm_area_struct describing requested user mapping
 * @cpu_addr: kernel CPU-view address returned from dma_alloc_attrs
 * @dma_addr: device-view address returned from dma_alloc_attrs
 * @size: size of memory originally requested in dma_alloc_attrs
 * @attrs: attributes of mapping properties requested in dma_alloc_attrs
 *
 * Map a coherent DMA buffer previously allocated by dma_alloc_attrs into user
 * space.  The coherent DMA buffer must not be freed by the driver until the
 * user space mapping has been released.
 */
int dma_mmap_attrs(struct device *dev, struct vm_area_struct *vma,
		void *cpu_addr, dma_addr_t dma_addr, size_t size,
		unsigned long attrs)
{
	const struct dma_map_ops *ops = get_dma_ops(dev);

	if (dma_alloc_direct(dev, ops))
		return dma_direct_mmap(dev, vma, cpu_addr, dma_addr, size,
				attrs);
	if (!ops->mmap)
		return -ENXIO;
	return ops->mmap(dev, vma, cpu_addr, dma_addr, size, attrs);
}
EXPORT_SYMBOL(dma_mmap_attrs);

u64 dma_get_required_mask(struct device *dev)
{
	const struct dma_map_ops *ops = get_dma_ops(dev);

	if (dma_alloc_direct(dev, ops))
		return dma_direct_get_required_mask(dev);
	if (ops->get_required_mask)
		return ops->get_required_mask(dev);

	/*
	 * We require every DMA ops implementation to at least support a 32-bit
	 * DMA mask (and use bounce buffering if that isn't supported in
	 * hardware).  As the direct mapping code has its own routine to
	 * actually report an optimal mask we default to 32-bit here as that
	 * is the right thing for most IOMMUs, and at least not actively
	 * harmful in general.
	 */
	return DMA_BIT_MASK(32);
}
EXPORT_SYMBOL_GPL(dma_get_required_mask);

void *dma_alloc_attrs(struct device *dev, size_t size, dma_addr_t *dma_handle,
		gfp_t flag, unsigned long attrs)
{
	const struct dma_map_ops *ops = get_dma_ops(dev);
	void *cpu_addr;

	WARN_ON_ONCE(!dev->coherent_dma_mask);

	if (dma_alloc_from_dev_coherent(dev, size, dma_handle, &cpu_addr))
		return cpu_addr;

	/* let the implementation decide on the zone to allocate from: */
	flag &= ~(__GFP_DMA | __GFP_DMA32 | __GFP_HIGHMEM);

	if (dma_alloc_direct(dev, ops))
		cpu_addr = dma_direct_alloc(dev, size, dma_handle, flag, attrs);
	else if (ops->alloc)
		cpu_addr = ops->alloc(dev, size, dma_handle, flag, attrs);
	else
		return NULL;

	debug_dma_alloc_coherent(dev, size, *dma_handle, cpu_addr, attrs);
	return cpu_addr;
}
EXPORT_SYMBOL(dma_alloc_attrs);

void dma_free_attrs(struct device *dev, size_t size, void *cpu_addr,
		dma_addr_t dma_handle, unsigned long attrs)
{
	const struct dma_map_ops *ops = get_dma_ops(dev);

	if (dma_release_from_dev_coherent(dev, get_order(size), cpu_addr))
		return;
	/*
	 * On non-coherent platforms which implement DMA-coherent buffers via
	 * non-cacheable remaps, ops->free() may call vunmap(). Thus getting
	 * this far in IRQ context is a) at risk of a BUG_ON() or trying to
	 * sleep on some machines, and b) an indication that the driver is
	 * probably misusing the coherent API anyway.
	 */
	WARN_ON(irqs_disabled());

	if (!cpu_addr)
		return;

	debug_dma_free_coherent(dev, size, cpu_addr, dma_handle);
	if (dma_alloc_direct(dev, ops))
		dma_direct_free(dev, size, cpu_addr, dma_handle, attrs);
	else if (ops->free)
		ops->free(dev, size, cpu_addr, dma_handle, attrs);
}
EXPORT_SYMBOL(dma_free_attrs);

static struct page *__dma_alloc_pages(struct device *dev, size_t size,
		dma_addr_t *dma_handle, enum dma_data_direction dir, gfp_t gfp)
{
	const struct dma_map_ops *ops = get_dma_ops(dev);

	if (WARN_ON_ONCE(!dev->coherent_dma_mask))
		return NULL;
	if (WARN_ON_ONCE(gfp & (__GFP_DMA | __GFP_DMA32 | __GFP_HIGHMEM)))
		return NULL;

	size = PAGE_ALIGN(size);
	if (dma_alloc_direct(dev, ops))
		return dma_direct_alloc_pages(dev, size, dma_handle, dir, gfp);
	if (!ops->alloc_pages)
		return NULL;
	return ops->alloc_pages(dev, size, dma_handle, dir, gfp);
}

struct page *dma_alloc_pages(struct device *dev, size_t size,
		dma_addr_t *dma_handle, enum dma_data_direction dir, gfp_t gfp)
{
	struct page *page = __dma_alloc_pages(dev, size, dma_handle, dir, gfp);

	if (page)
		debug_dma_map_page(dev, page, 0, size, dir, *dma_handle, 0);
	return page;
}
EXPORT_SYMBOL_GPL(dma_alloc_pages);

static void __dma_free_pages(struct device *dev, size_t size, struct page *page,
		dma_addr_t dma_handle, enum dma_data_direction dir)
{
	const struct dma_map_ops *ops = get_dma_ops(dev);

	size = PAGE_ALIGN(size);
	if (dma_alloc_direct(dev, ops))
		dma_direct_free_pages(dev, size, page, dma_handle, dir);
	else if (ops->free_pages)
		ops->free_pages(dev, size, page, dma_handle, dir);
}

void dma_free_pages(struct device *dev, size_t size, struct page *page,
		dma_addr_t dma_handle, enum dma_data_direction dir)
{
	debug_dma_unmap_page(dev, dma_handle, size, dir);
	__dma_free_pages(dev, size, page, dma_handle, dir);
}
EXPORT_SYMBOL_GPL(dma_free_pages);

int dma_mmap_pages(struct device *dev, struct vm_area_struct *vma,
		size_t size, struct page *page)
{
	unsigned long count = PAGE_ALIGN(size) >> PAGE_SHIFT;

	if (vma->vm_pgoff >= count || vma_pages(vma) > count - vma->vm_pgoff)
		return -ENXIO;
	return remap_pfn_range(vma, vma->vm_start,
			       page_to_pfn(page) + vma->vm_pgoff,
			       vma_pages(vma) << PAGE_SHIFT, vma->vm_page_prot);
}
EXPORT_SYMBOL_GPL(dma_mmap_pages);

static struct sg_table *alloc_single_sgt(struct device *dev, size_t size,
		enum dma_data_direction dir, gfp_t gfp)
{
	struct sg_table *sgt;
	struct page *page;

	sgt = kmalloc(sizeof(*sgt), gfp);
	if (!sgt)
		return NULL;
	if (sg_alloc_table(sgt, 1, gfp))
		goto out_free_sgt;
	page = __dma_alloc_pages(dev, size, &sgt->sgl->dma_address, dir, gfp);
	if (!page)
		goto out_free_table;
	sg_set_page(sgt->sgl, page, PAGE_ALIGN(size), 0);
	sg_dma_len(sgt->sgl) = sgt->sgl->length;
	return sgt;
out_free_table:
	sg_free_table(sgt);
out_free_sgt:
	kfree(sgt);
	return NULL;
}

struct sg_table *dma_alloc_noncontiguous(struct device *dev, size_t size,
		enum dma_data_direction dir, gfp_t gfp, unsigned long attrs)
{
	const struct dma_map_ops *ops = get_dma_ops(dev);
	struct sg_table *sgt;

	if (WARN_ON_ONCE(attrs & ~DMA_ATTR_ALLOC_SINGLE_PAGES))
		return NULL;

	if (ops && ops->alloc_noncontiguous)
		sgt = ops->alloc_noncontiguous(dev, size, dir, gfp, attrs);
	else
		sgt = alloc_single_sgt(dev, size, dir, gfp);

	if (sgt) {
		sgt->nents = 1;
		debug_dma_map_sg(dev, sgt->sgl, sgt->orig_nents, 1, dir, attrs);
	}
	return sgt;
}
EXPORT_SYMBOL_GPL(dma_alloc_noncontiguous);

static void free_single_sgt(struct device *dev, size_t size,
		struct sg_table *sgt, enum dma_data_direction dir)
{
	__dma_free_pages(dev, size, sg_page(sgt->sgl), sgt->sgl->dma_address,
			 dir);
	sg_free_table(sgt);
	kfree(sgt);
}

void dma_free_noncontiguous(struct device *dev, size_t size,
		struct sg_table *sgt, enum dma_data_direction dir)
{
	const struct dma_map_ops *ops = get_dma_ops(dev);

	debug_dma_unmap_sg(dev, sgt->sgl, sgt->orig_nents, dir);
	if (ops && ops->free_noncontiguous)
		ops->free_noncontiguous(dev, size, sgt, dir);
	else
		free_single_sgt(dev, size, sgt, dir);
}
EXPORT_SYMBOL_GPL(dma_free_noncontiguous);

void *dma_vmap_noncontiguous(struct device *dev, size_t size,
		struct sg_table *sgt)
{
	const struct dma_map_ops *ops = get_dma_ops(dev);
	unsigned long count = PAGE_ALIGN(size) >> PAGE_SHIFT;

	if (ops && ops->alloc_noncontiguous)
		return vmap(sgt_handle(sgt)->pages, count, VM_MAP, PAGE_KERNEL);
	return page_address(sg_page(sgt->sgl));
}
EXPORT_SYMBOL_GPL(dma_vmap_noncontiguous);

void dma_vunmap_noncontiguous(struct device *dev, void *vaddr)
{
	const struct dma_map_ops *ops = get_dma_ops(dev);

	if (ops && ops->alloc_noncontiguous)
		vunmap(vaddr);
}
EXPORT_SYMBOL_GPL(dma_vunmap_noncontiguous);

int dma_mmap_noncontiguous(struct device *dev, struct vm_area_struct *vma,
		size_t size, struct sg_table *sgt)
{
	const struct dma_map_ops *ops = get_dma_ops(dev);

	if (ops && ops->alloc_noncontiguous) {
		unsigned long count = PAGE_ALIGN(size) >> PAGE_SHIFT;

		if (vma->vm_pgoff >= count ||
		    vma_pages(vma) > count - vma->vm_pgoff)
			return -ENXIO;
		return vm_map_pages(vma, sgt_handle(sgt)->pages, count);
	}
	return dma_mmap_pages(dev, vma, size, sg_page(sgt->sgl));
}
EXPORT_SYMBOL_GPL(dma_mmap_noncontiguous);

int dma_supported(struct device *dev, u64 mask)
{
	const struct dma_map_ops *ops = get_dma_ops(dev);

	/*
	 * ->dma_supported sets the bypass flag, so we must always call
	 * into the method here unless the device is truly direct mapped.
	 */
	if (!ops)
		return dma_direct_supported(dev, mask);
	if (!ops->dma_supported)
		return 1;
	return ops->dma_supported(dev, mask);
}
EXPORT_SYMBOL(dma_supported);

#ifdef CONFIG_ARCH_HAS_DMA_SET_MASK
void arch_dma_set_mask(struct device *dev, u64 mask);
#else
#define arch_dma_set_mask(dev, mask)	do { } while (0)
#endif

int dma_set_mask(struct device *dev, u64 mask)
{
	/*
	 * Truncate the mask to the actually supported dma_addr_t width to
	 * avoid generating unsupportable addresses.
	 */
	mask = (dma_addr_t)mask;

	if (!dev->dma_mask || !dma_supported(dev, mask))
		return -EIO;

	arch_dma_set_mask(dev, mask);
	*dev->dma_mask = mask;
	return 0;
}
EXPORT_SYMBOL(dma_set_mask);

#ifndef CONFIG_ARCH_HAS_DMA_SET_COHERENT_MASK
int dma_set_coherent_mask(struct device *dev, u64 mask)
{
	/*
	 * Truncate the mask to the actually supported dma_addr_t width to
	 * avoid generating unsupportable addresses.
	 */
	mask = (dma_addr_t)mask;

	if (!dma_supported(dev, mask))
		return -EIO;

	dev->coherent_dma_mask = mask;
	return 0;
}
EXPORT_SYMBOL(dma_set_coherent_mask);
#endif

size_t dma_max_mapping_size(struct device *dev)
{
	const struct dma_map_ops *ops = get_dma_ops(dev);
	size_t size = SIZE_MAX;

	if (dma_map_direct(dev, ops))
		size = dma_direct_max_mapping_size(dev);
	else if (ops && ops->max_mapping_size)
		size = ops->max_mapping_size(dev);

	return size;
}
EXPORT_SYMBOL_GPL(dma_max_mapping_size);

bool dma_need_sync(struct device *dev, dma_addr_t dma_addr)
{
	const struct dma_map_ops *ops = get_dma_ops(dev);

	if (dma_map_direct(dev, ops))
		return dma_direct_need_sync(dev, dma_addr);
	return ops->sync_single_for_cpu || ops->sync_single_for_device;
}
EXPORT_SYMBOL_GPL(dma_need_sync);

unsigned long dma_get_merge_boundary(struct device *dev)
{
	const struct dma_map_ops *ops = get_dma_ops(dev);

	if (!ops || !ops->get_merge_boundary)
		return 0;	/* can't merge */

	return ops->get_merge_boundary(dev);
}
EXPORT_SYMBOL_GPL(dma_get_merge_boundary);<|MERGE_RESOLUTION|>--- conflicted
+++ resolved
@@ -195,11 +195,7 @@
 		ents = ops->map_sg(dev, sg, nents, dir, attrs);
 
 	if (ents > 0)
-<<<<<<< HEAD
 		debug_dma_map_sg(dev, sg, nents, ents, dir, attrs);
-=======
-		debug_dma_map_sg(dev, sg, nents, ents, dir);
->>>>>>> e6359798
 	else if (WARN_ON_ONCE(ents != -EINVAL && ents != -ENOMEM &&
 			      ents != -EIO))
 		return -EIO;
@@ -253,21 +249,12 @@
  * Returns 0 on success or a negative error code on error. The following
  * error codes are supported with the given meaning:
  *
-<<<<<<< HEAD
  *   -EINVAL	An invalid argument, unaligned access or other error
  *		in usage. Will not succeed if retried.
  *   -ENOMEM	Insufficient resources (like memory or IOVA space) to
  *		complete the mapping. Should succeed if retried later.
  *   -EIO	Legacy error code with an unknown meaning. eg. this is
  *		returned if a lower level call returned DMA_MAPPING_ERROR.
-=======
- *   -EINVAL - An invalid argument, unaligned access or other error
- *	       in usage. Will not succeed if retried.
- *   -ENOMEM - Insufficient resources (like memory or IOVA space) to
- *	       complete the mapping. Should succeed if retried later.
- *   -EIO    - Legacy error code with an unknown meaning. eg. this is
- *	       returned if a lower level call returned DMA_MAPPING_ERROR.
->>>>>>> e6359798
  */
 int dma_map_sgtable(struct device *dev, struct sg_table *sgt,
 		    enum dma_data_direction dir, unsigned long attrs)
