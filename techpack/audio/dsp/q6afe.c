--- conflicted
+++ resolved
@@ -506,21 +506,11 @@
 					goto load_unload;
 				}
 
-<<<<<<< HEAD
-				#ifdef OPLUS_BUG_STABILITY
-				if (format_id == ASM_MEDIA_FMT_APTX_ADAPTIVE) {
-					pm[i]->payload->load_unload_info[0].id1 =
-						AVS_MODULE_ID_DEPACKETIZER_COP_V1;
-					goto load_unload;
-				}
-				#endif /* OPLUS_BUG_STABILITY */
-=======
 				if (format_id == ASM_MEDIA_FMT_APTX_ADAPTIVE) {
 					pm[i]->payload->load_unload_info[0].id1 =
 						AVS_MODULE_ID_DEPACKETIZER_COP;
 					goto load_unload;
 				}
->>>>>>> e4b3323f
 
 				pm[i]->payload->load_unload_info[1].module_type =
 						AMDB_MODULE_TYPE_DECODER;
@@ -564,7 +554,6 @@
 				struct audio_cal_hw_delay_entry *entry);
 static int remap_cal_data(struct cal_block_data *cal_block, int cal_index);
 
-<<<<<<< HEAD
 #ifdef OPLUS_FEATURE_ADSP_RECOVERY
 extern bool oem_is_fulldump(void);
 static bool (*is_fulldump_on_func)(void);
@@ -619,7 +608,7 @@
 }
 EXPORT_SYMBOL(adsp_subsystem_restart);
 #endif /* OPLUS_FEATURE_ADSP_RECOVERY */
-=======
+
 /**
  * afe_register_ext_mclk_cb - register callback for external mclk
  *
@@ -650,7 +639,6 @@
 	afe_ext_mclk.private_data = NULL;
 }
 EXPORT_SYMBOL(afe_unregister_ext_mclk_cb);
->>>>>>> e4b3323f
 
 int afe_get_spk_initial_cal(void)
 {
