// SPDX-License-Identifier: GPL-2.0-only
/* Copyright (c) 2015-2020, The Linux Foundation. All rights reserved.
 */
#include <linux/module.h>
#include <linux/init.h>
#include <linux/slab.h>
#include <linux/of_gpio.h>
#include <linux/platform_device.h>
#include <linux/device.h>
#include <linux/printk.h>
#include <linux/ratelimit.h>
#include <linux/list.h>
#include <linux/bitops.h>
#include <linux/delay.h>
#include <linux/pm_runtime.h>
#include <linux/kernel.h>
#include <linux/input.h>
#include <linux/firmware.h>
#include <linux/completion.h>
#include <linux/soc/qcom/fsa4480-i2c.h>
#include <sound/soc.h>
#include <sound/jack.h>
#include <asoc/msm-cdc-pinctrl.h>
#include <asoc/wcdcal-hwdep.h>
#include "wcd-mbhc-legacy.h"
#include "wcd-mbhc-adc.h"
#include <asoc/wcd-mbhc-v2-api.h>

void wcd_mbhc_jack_report(struct wcd_mbhc *mbhc,
			  struct snd_soc_jack *jack, int status, int mask)
{
	snd_soc_jack_report(jack, status, mask);
}
EXPORT_SYMBOL(wcd_mbhc_jack_report);

static void __hphocp_off_report(struct wcd_mbhc *mbhc, u32 jack_status,
				int irq)
{
	struct snd_soc_component *component = mbhc->component;

	dev_dbg(component->dev, "%s: clear ocp status %x\n",
		__func__, jack_status);

	if (mbhc->hph_status & jack_status) {
		mbhc->hph_status &= ~jack_status;
		wcd_mbhc_jack_report(mbhc, &mbhc->headset_jack,
				     mbhc->hph_status, WCD_MBHC_JACK_MASK);
		WCD_MBHC_REG_UPDATE_BITS(WCD_MBHC_OCP_FSM_EN, 0);
		WCD_MBHC_REG_UPDATE_BITS(WCD_MBHC_OCP_FSM_EN, 1);
		/*
		 * reset retry counter as PA is turned off signifying
		 * start of new OCP detection session
		 */
		if (mbhc->intr_ids->hph_left_ocp)
			mbhc->hphlocp_cnt = 0;
		else
			mbhc->hphrocp_cnt = 0;
		mbhc->mbhc_cb->irq_control(component, irq, true);
	}
}

static void hphrocp_off_report(struct wcd_mbhc *mbhc, u32 jack_status)
{
	__hphocp_off_report(mbhc, SND_JACK_OC_HPHR,
			    mbhc->intr_ids->hph_right_ocp);
}

static void hphlocp_off_report(struct wcd_mbhc *mbhc, u32 jack_status)
{
	__hphocp_off_report(mbhc, SND_JACK_OC_HPHL,
			    mbhc->intr_ids->hph_left_ocp);
}

static void wcd_program_hs_vref(struct wcd_mbhc *mbhc)
{
	struct wcd_mbhc_plug_type_cfg *plug_type_cfg;
	struct snd_soc_component *component = mbhc->component;
	u32 reg_val;

	plug_type_cfg = WCD_MBHC_CAL_PLUG_TYPE_PTR(
				mbhc->mbhc_cfg->calibration);
	reg_val = ((plug_type_cfg->v_hs_max - HS_VREF_MIN_VAL) / 100);

	dev_dbg(component->dev, "%s: reg_val  = %x\n",
		__func__, reg_val);
	WCD_MBHC_REG_UPDATE_BITS(WCD_MBHC_HS_VREF, reg_val);
}

static void wcd_program_btn_threshold(const struct wcd_mbhc *mbhc, bool micbias)
{
	struct wcd_mbhc_btn_detect_cfg *btn_det;
	struct snd_soc_component *component = mbhc->component;
	struct snd_soc_card *card = component->card;
	s16 *btn_low, *btn_high;

	if (mbhc->mbhc_cfg->calibration == NULL) {
		dev_err(card->dev, "%s: calibration data is NULL\n", __func__);
		return;
	}

	btn_det = WCD_MBHC_CAL_BTN_DET_PTR(mbhc->mbhc_cfg->calibration);
	btn_low = btn_det->_v_btn_low;
	btn_high = ((void *)&btn_det->_v_btn_low) +
			(sizeof(btn_det->_v_btn_low[0]) * btn_det->num_btn);

	mbhc->mbhc_cb->set_btn_thr(component, btn_low, btn_high,
				btn_det->num_btn, micbias);
}

void wcd_enable_curr_micbias(const struct wcd_mbhc *mbhc,
				const enum wcd_mbhc_cs_mb_en_flag cs_mb_en)
{

	/*
	 * Some codecs handle micbias/pullup enablement in codec
	 * drivers itself and micbias is not needed for regular
	 * plug type detection. So if micbias_control callback function
	 * is defined, just return.
	 */
	if (mbhc->mbhc_cb->mbhc_micbias_control)
		return;

	pr_debug("%s: enter, cs_mb_en: %d\n", __func__, cs_mb_en);

	switch (cs_mb_en) {
	case WCD_MBHC_EN_CS:
		WCD_MBHC_REG_UPDATE_BITS(WCD_MBHC_MICB_CTRL, 0);
		WCD_MBHC_REG_UPDATE_BITS(WCD_MBHC_BTN_ISRC_CTL, 3);
		/* Program Button threshold registers as per CS */
		wcd_program_btn_threshold(mbhc, false);
		break;
	case WCD_MBHC_EN_MB:
		WCD_MBHC_REG_UPDATE_BITS(WCD_MBHC_BTN_ISRC_CTL, 0);
		WCD_MBHC_REG_UPDATE_BITS(WCD_MBHC_FSM_EN, 1);

		/* Disable PULL_UP_EN & enable MICBIAS */
		WCD_MBHC_REG_UPDATE_BITS(WCD_MBHC_MICB_CTRL, 2);
		/* Program Button threshold registers as per MICBIAS */
		wcd_program_btn_threshold(mbhc, true);
		break;
	case WCD_MBHC_EN_PULLUP:
		WCD_MBHC_REG_UPDATE_BITS(WCD_MBHC_BTN_ISRC_CTL, 3);
		WCD_MBHC_REG_UPDATE_BITS(WCD_MBHC_FSM_EN, 1);
		WCD_MBHC_REG_UPDATE_BITS(WCD_MBHC_MICB_CTRL, 1);
		/* Program Button threshold registers as per MICBIAS */
		wcd_program_btn_threshold(mbhc, true);
		break;
	case WCD_MBHC_EN_NONE:
		WCD_MBHC_REG_UPDATE_BITS(WCD_MBHC_BTN_ISRC_CTL, 0);
		WCD_MBHC_REG_UPDATE_BITS(WCD_MBHC_FSM_EN, 1);
		WCD_MBHC_REG_UPDATE_BITS(WCD_MBHC_MICB_CTRL, 0);
		break;
	default:
		pr_debug("%s: Invalid parameter", __func__);
		break;
	}

	pr_debug("%s: exit\n", __func__);
}
EXPORT_SYMBOL(wcd_enable_curr_micbias);

static const char *wcd_mbhc_get_event_string(int event)
{
	switch (event) {
	case WCD_EVENT_PRE_MICBIAS_2_OFF:
		return WCD_MBHC_STRINGIFY(WCD_EVENT_PRE_MICBIAS_2_OFF);
	case WCD_EVENT_POST_MICBIAS_2_OFF:
		return WCD_MBHC_STRINGIFY(WCD_EVENT_POST_MICBIAS_2_OFF);
	case WCD_EVENT_PRE_MICBIAS_2_ON:
		return WCD_MBHC_STRINGIFY(WCD_EVENT_PRE_MICBIAS_2_ON);
	case WCD_EVENT_POST_MICBIAS_2_ON:
		return WCD_MBHC_STRINGIFY(WCD_EVENT_POST_MICBIAS_2_ON);
	case WCD_EVENT_PRE_HPHL_PA_ON:
		return WCD_MBHC_STRINGIFY(WCD_EVENT_PRE_HPHL_PA_ON);
	case WCD_EVENT_POST_HPHL_PA_OFF:
		return WCD_MBHC_STRINGIFY(WCD_EVENT_POST_HPHL_PA_OFF);
	case WCD_EVENT_PRE_HPHR_PA_ON:
		return WCD_MBHC_STRINGIFY(WCD_EVENT_PRE_HPHR_PA_ON);
	case WCD_EVENT_POST_HPHR_PA_OFF:
		return WCD_MBHC_STRINGIFY(WCD_EVENT_POST_HPHR_PA_OFF);
	case WCD_EVENT_PRE_HPHR_PA_OFF:
		return WCD_MBHC_STRINGIFY(WCD_EVENT_PRE_HPHR_PA_OFF);
	case WCD_EVENT_PRE_HPHL_PA_OFF:
		return WCD_MBHC_STRINGIFY(WCD_EVENT_PRE_HPHL_PA_OFF);
	case WCD_EVENT_POST_DAPM_MICBIAS_2_ON:
		return WCD_MBHC_STRINGIFY(WCD_EVENT_POST_DAPM_MICBIAS_2_ON);
	case WCD_EVENT_PRE_DAPM_MICBIAS_2_ON:
		return WCD_MBHC_STRINGIFY(WCD_EVENT_PRE_DAPM_MICBIAS_2_ON);
	case WCD_EVENT_POST_DAPM_MICBIAS_2_OFF:
		return WCD_MBHC_STRINGIFY(WCD_EVENT_POST_DAPM_MICBIAS_2_OFF);
	case WCD_EVENT_PRE_DAPM_MICBIAS_2_OFF:
		return WCD_MBHC_STRINGIFY(WCD_EVENT_PRE_DAPM_MICBIAS_2_OFF);
	case WCD_EVENT_OCP_OFF:
		return WCD_MBHC_STRINGIFY(WCD_EVENT_OCP_OFF);
	case WCD_EVENT_OCP_ON:
		return WCD_MBHC_STRINGIFY(WCD_EVENT_OCP_ON);
	case WCD_EVENT_INVALID:
	default:
		return WCD_MBHC_STRINGIFY(WCD_EVENT_INVALID);
	}
}

static int wcd_event_notify(struct notifier_block *self, unsigned long val,
			    void *data)
{
	struct wcd_mbhc *mbhc = (struct wcd_mbhc *)data;
	enum wcd_notify_event event = (enum wcd_notify_event)val;
	struct snd_soc_component *component = mbhc->component;
	bool micbias2 = false;
	bool micbias1 = false;
	u8 fsm_en = 0;

	pr_debug("%s: event %s (%d)\n", __func__,
		 wcd_mbhc_get_event_string(event), event);
	if (mbhc->mbhc_cb->micbias_enable_status) {
		micbias2 = mbhc->mbhc_cb->micbias_enable_status(mbhc,
								MIC_BIAS_2);
		micbias1 = mbhc->mbhc_cb->micbias_enable_status(mbhc,
								MIC_BIAS_1);
	}
	switch (event) {
	/* MICBIAS usage change */
	case WCD_EVENT_POST_DAPM_MICBIAS_2_ON:
		mbhc->is_hs_recording = true;
		pr_debug("%s: is_capture: %d\n", __func__,
			  mbhc->is_hs_recording);
		break;
	case WCD_EVENT_POST_MICBIAS_2_ON:
		if (!mbhc->micbias_enable)
			goto out_micb_en;
		if (mbhc->mbhc_cb->mbhc_common_micb_ctrl) {
			mbhc->mbhc_cb->mbhc_common_micb_ctrl(component,
					MBHC_COMMON_MICB_PRECHARGE,
					true);
			mbhc->mbhc_cb->mbhc_common_micb_ctrl(component,
					MBHC_COMMON_MICB_SET_VAL,
					true);
			/*
			 * Special headset needs MICBIAS as 2.7V so wait for
			 * 50 msec for the MICBIAS to reach 2.7 volts.
			 */
			msleep(50);
		}
		if (mbhc->mbhc_cb->set_auto_zeroing)
			mbhc->mbhc_cb->set_auto_zeroing(component, true);
		if (mbhc->mbhc_cb->mbhc_common_micb_ctrl)
			mbhc->mbhc_cb->mbhc_common_micb_ctrl(component,
					MBHC_COMMON_MICB_PRECHARGE,
					false);
out_micb_en:
		/* Disable current source if micbias enabled */
		if (mbhc->mbhc_cb->mbhc_micbias_control) {
			WCD_MBHC_REG_READ(WCD_MBHC_FSM_EN, fsm_en);
			if (fsm_en)
				WCD_MBHC_REG_UPDATE_BITS(WCD_MBHC_BTN_ISRC_CTL,
							 0);
		} else {
			mbhc->is_hs_recording = true;
			wcd_enable_curr_micbias(mbhc, WCD_MBHC_EN_MB);
		}
		/* configure cap settings properly when micbias is enabled */
		if (mbhc->mbhc_cb->set_cap_mode)
			mbhc->mbhc_cb->set_cap_mode(component, micbias1, true);
		break;
	case WCD_EVENT_PRE_MICBIAS_2_OFF:
		/*
		 * Before MICBIAS_2 is turned off, if FSM is enabled,
		 * make sure current source is enabled so as to detect
		 * button press/release events
		 */
		if (mbhc->mbhc_cb->mbhc_micbias_control &&
		    !mbhc->micbias_enable) {
			WCD_MBHC_REG_READ(WCD_MBHC_FSM_EN, fsm_en);
			if (fsm_en)
				WCD_MBHC_REG_UPDATE_BITS(WCD_MBHC_BTN_ISRC_CTL,
							 3);
		}
		break;
	/* MICBIAS usage change */
	case WCD_EVENT_POST_DAPM_MICBIAS_2_OFF:
		mbhc->is_hs_recording = false;
		pr_debug("%s: is_capture: %d\n", __func__,
			  mbhc->is_hs_recording);
		break;
	case WCD_EVENT_POST_MICBIAS_2_OFF:
		if (!mbhc->mbhc_cb->mbhc_micbias_control)
			mbhc->is_hs_recording = false;
		if (mbhc->micbias_enable) {
			wcd_enable_curr_micbias(mbhc, WCD_MBHC_EN_MB);
			break;
		}

		if (mbhc->mbhc_cb->set_auto_zeroing)
			mbhc->mbhc_cb->set_auto_zeroing(component, false);
		if (mbhc->mbhc_cb->set_micbias_value && !mbhc->micbias_enable)
			mbhc->mbhc_cb->set_micbias_value(component);
		/* Enable PULL UP if PA's are enabled */
		if ((test_bit(WCD_MBHC_EVENT_PA_HPHL, &mbhc->event_state)) ||
				(test_bit(WCD_MBHC_EVENT_PA_HPHR,
					  &mbhc->event_state)))
			/* enable pullup and cs, disable mb */
			wcd_enable_curr_micbias(mbhc, WCD_MBHC_EN_PULLUP);
		else
			/* enable current source and disable mb, pullup*/
			#ifndef OPLUS_ARCH_EXTENDS
			wcd_enable_curr_micbias(mbhc, WCD_MBHC_EN_CS);
			#else /* OPLUS_ARCH_EXTENDS */
			{
				pr_info("%s: current_plug %d\n", __func__, mbhc->current_plug);
				if (mbhc->current_plug == MBHC_PLUG_TYPE_HEADSET) {
					wcd_enable_curr_micbias(mbhc, WCD_MBHC_EN_MB);
				} else {
					wcd_enable_curr_micbias(mbhc, WCD_MBHC_EN_CS);
				}
			}
			#endif /* OPLUS_ARCH_EXTENDS */

		/* configure cap settings properly when micbias is disabled */
		if (mbhc->mbhc_cb->set_cap_mode)
			mbhc->mbhc_cb->set_cap_mode(component, micbias1, false);
		break;
	case WCD_EVENT_PRE_HPHL_PA_OFF:
		mutex_lock(&mbhc->hphl_pa_lock);
		break;
	case WCD_EVENT_POST_HPHL_PA_OFF:
		clear_bit(WCD_MBHC_HPHL_PA_OFF_ACK, &mbhc->hph_pa_dac_state);
		if (mbhc->hph_status & SND_JACK_OC_HPHL)
			hphlocp_off_report(mbhc, SND_JACK_OC_HPHL);
		clear_bit(WCD_MBHC_EVENT_PA_HPHL, &mbhc->event_state);
		/* check if micbias is enabled */
		if (micbias2)
			/* Disable cs, pullup & enable micbias */
			wcd_enable_curr_micbias(mbhc, WCD_MBHC_EN_MB);
		else
			/* Disable micbias, pullup & enable cs */
			wcd_enable_curr_micbias(mbhc, WCD_MBHC_EN_CS);
		mutex_unlock(&mbhc->hphl_pa_lock);
		clear_bit(WCD_MBHC_ANC0_OFF_ACK, &mbhc->hph_anc_state);
		break;
	case WCD_EVENT_PRE_HPHR_PA_OFF:
		mutex_lock(&mbhc->hphr_pa_lock);
		break;
	case WCD_EVENT_POST_HPHR_PA_OFF:
		clear_bit(WCD_MBHC_HPHR_PA_OFF_ACK, &mbhc->hph_pa_dac_state);
		if (mbhc->hph_status & SND_JACK_OC_HPHR)
			hphrocp_off_report(mbhc, SND_JACK_OC_HPHR);
		clear_bit(WCD_MBHC_EVENT_PA_HPHR, &mbhc->event_state);
		/* check if micbias is enabled */
		if (micbias2)
			/* Disable cs, pullup & enable micbias */
			wcd_enable_curr_micbias(mbhc, WCD_MBHC_EN_MB);
		else
			/* Disable micbias, pullup & enable cs */
			wcd_enable_curr_micbias(mbhc, WCD_MBHC_EN_CS);
		mutex_unlock(&mbhc->hphr_pa_lock);
		clear_bit(WCD_MBHC_ANC1_OFF_ACK, &mbhc->hph_anc_state);
		break;
	case WCD_EVENT_PRE_HPHL_PA_ON:
		set_bit(WCD_MBHC_EVENT_PA_HPHL, &mbhc->event_state);
		/* check if micbias is enabled */
		if (micbias2)
			/* Disable cs, pullup & enable micbias */
			wcd_enable_curr_micbias(mbhc, WCD_MBHC_EN_MB);
		else
			/* Disable micbias, enable pullup & cs */
			wcd_enable_curr_micbias(mbhc, WCD_MBHC_EN_PULLUP);
		break;
	case WCD_EVENT_PRE_HPHR_PA_ON:
		set_bit(WCD_MBHC_EVENT_PA_HPHR, &mbhc->event_state);
		/* check if micbias is enabled */
		if (micbias2)
			/* Disable cs, pullup & enable micbias */
			wcd_enable_curr_micbias(mbhc, WCD_MBHC_EN_MB);
		else
			/* Disable micbias, enable pullup & cs */
			wcd_enable_curr_micbias(mbhc, WCD_MBHC_EN_PULLUP);
		break;
	case WCD_EVENT_OCP_OFF:
		mbhc->mbhc_cb->irq_control(mbhc->component,
					   mbhc->intr_ids->hph_left_ocp,
					   false);
		break;
	case WCD_EVENT_OCP_ON:
		mbhc->mbhc_cb->irq_control(mbhc->component,
					   mbhc->intr_ids->hph_left_ocp,
					   true);
		break;
	default:
		break;
	}
	return 0;
}

int wcd_cancel_btn_work(struct wcd_mbhc *mbhc)
{
	int r;

	r = cancel_delayed_work_sync(&mbhc->mbhc_btn_dwork);
	/*
	 * if scheduled mbhc.mbhc_btn_dwork is canceled from here,
	 * we have to unlock from here instead btn_work
	 */
	if (r)
		mbhc->mbhc_cb->lock_sleep(mbhc, false);
	return r;
}
EXPORT_SYMBOL(wcd_cancel_btn_work);

bool wcd_swch_level_remove(struct wcd_mbhc *mbhc)
{
	u16 result2 = 0;

	#ifndef OPLUS_ARCH_EXTENDS
	WCD_MBHC_REG_READ(WCD_MBHC_SWCH_LEVEL_REMOVE, result2);
	return (result2) ? true : false;
	#else /* OPLUS_ARCH_EXTENDS */
	if (mbhc->use_usbc_detect) {
		return (mbhc->usbc_analog_status) ? false : true;
	} else {
		WCD_MBHC_REG_READ(WCD_MBHC_SWCH_LEVEL_REMOVE, result2);
		return (result2) ? true : false;
	}
	#endif /* OPLUS_ARCH_EXTENDS */
}
EXPORT_SYMBOL(wcd_swch_level_remove);

static void wcd_mbhc_clr_and_turnon_hph_padac(struct wcd_mbhc *mbhc)
{
	bool pa_turned_on = false;
	u8 wg_time = 0;

	WCD_MBHC_REG_READ(WCD_MBHC_HPH_CNP_WG_TIME, wg_time);
	wg_time += 1;

	mutex_lock(&mbhc->hphr_pa_lock);
	if (test_and_clear_bit(WCD_MBHC_HPHR_PA_OFF_ACK,
			       &mbhc->hph_pa_dac_state)) {
		pr_debug("%s: HPHR clear flag and enable PA\n", __func__);
		WCD_MBHC_REG_UPDATE_BITS(WCD_MBHC_HPHR_PA_EN, 1);
		pa_turned_on = true;
	}
	mutex_unlock(&mbhc->hphr_pa_lock);
	mutex_lock(&mbhc->hphl_pa_lock);
	if (test_and_clear_bit(WCD_MBHC_HPHL_PA_OFF_ACK,
			       &mbhc->hph_pa_dac_state)) {
		pr_debug("%s: HPHL clear flag and enable PA\n", __func__);
		WCD_MBHC_REG_UPDATE_BITS(WCD_MBHC_HPHL_PA_EN, 1);
		pa_turned_on = true;
	}
	mutex_unlock(&mbhc->hphl_pa_lock);

	if (pa_turned_on) {
		pr_debug("%s: PA was turned on by MBHC and not by DAPM\n",
			 __func__);
		usleep_range(wg_time * 1000, wg_time * 1000 + 50);
	}

	if (test_and_clear_bit(WCD_MBHC_ANC0_OFF_ACK,
				&mbhc->hph_anc_state)) {
		usleep_range(20000, 20100);
		pr_debug("%s: HPHL ANC clear flag and enable ANC_EN\n",
			__func__);
		if (mbhc->mbhc_cb->update_anc_state)
			mbhc->mbhc_cb->update_anc_state(mbhc->component,
						true, 0);
	}

	if (test_and_clear_bit(WCD_MBHC_ANC1_OFF_ACK,
				&mbhc->hph_anc_state)) {
		usleep_range(20000, 20100);
		pr_debug("%s: HPHR ANC clear flag and enable ANC_EN\n",
			__func__);
		if (mbhc->mbhc_cb->update_anc_state)
			mbhc->mbhc_cb->update_anc_state(mbhc->component,
						true, 1);
	}

}

static bool wcd_mbhc_is_hph_pa_on(struct wcd_mbhc *mbhc)
{
	bool hph_pa_on = false;

	WCD_MBHC_REG_READ(WCD_MBHC_HPH_PA_EN, hph_pa_on);

	return (hph_pa_on) ? true : false;
}

static void wcd_mbhc_set_and_turnoff_hph_padac(struct wcd_mbhc *mbhc)
{
	u8 wg_time = 0;

	WCD_MBHC_REG_READ(WCD_MBHC_HPH_CNP_WG_TIME, wg_time);
	wg_time += 1;

	/* If headphone PA is on, check if userspace receives
	 * removal event to sync-up PA's state
	 */
	if (wcd_mbhc_is_hph_pa_on(mbhc)) {
		pr_debug("%s PA is on, setting PA_OFF_ACK\n", __func__);
		set_bit(WCD_MBHC_HPHL_PA_OFF_ACK, &mbhc->hph_pa_dac_state);
		set_bit(WCD_MBHC_HPHR_PA_OFF_ACK, &mbhc->hph_pa_dac_state);
		WCD_MBHC_REG_UPDATE_BITS(WCD_MBHC_HPHL_OCP_DET_EN, 0);
		WCD_MBHC_REG_UPDATE_BITS(WCD_MBHC_HPHR_OCP_DET_EN, 0);
	} else {
		pr_debug("%s PA is off\n", __func__);
	}
	WCD_MBHC_REG_UPDATE_BITS(WCD_MBHC_HPH_PA_EN, 0);
	usleep_range(wg_time * 1000, wg_time * 1000 + 50);


	if (mbhc->mbhc_cb->is_anc_on && mbhc->mbhc_cb->is_anc_on(mbhc)) {
		usleep_range(20000, 20100);
		pr_debug("%s ANC is on, setting ANC_OFF_ACK\n", __func__);
		set_bit(WCD_MBHC_ANC0_OFF_ACK, &mbhc->hph_anc_state);
		set_bit(WCD_MBHC_ANC1_OFF_ACK, &mbhc->hph_anc_state);
		if (mbhc->mbhc_cb->update_anc_state) {
			mbhc->mbhc_cb->update_anc_state(mbhc->component,
						false, 0);
			mbhc->mbhc_cb->update_anc_state(mbhc->component,
						false, 1);
		} else {
			pr_debug("%s ANC is off\n", __func__);
		}
	}
}

int wcd_mbhc_get_impedance(struct wcd_mbhc *mbhc, uint32_t *zl,
			uint32_t *zr)
{
	*zl = mbhc->zl;
	*zr = mbhc->zr;

	if (*zl && *zr)
		return 0;
	else
		return -EINVAL;
}
EXPORT_SYMBOL(wcd_mbhc_get_impedance);

void wcd_mbhc_hs_elec_irq(struct wcd_mbhc *mbhc, int irq_type,
				 bool enable)
{
	int irq;

	WCD_MBHC_RSC_ASSERT_LOCKED(mbhc);

	if (irq_type == WCD_MBHC_ELEC_HS_INS)
		irq = mbhc->intr_ids->mbhc_hs_ins_intr;
	else if (irq_type == WCD_MBHC_ELEC_HS_REM)
		irq = mbhc->intr_ids->mbhc_hs_rem_intr;
	else {
		pr_debug("%s: irq_type: %d, enable: %d\n",
			__func__, irq_type, enable);
		return;
	}

	pr_debug("%s: irq: %d, enable: %d, intr_status:%lu\n",
		 __func__, irq, enable, mbhc->intr_status);
	if ((test_bit(irq_type, &mbhc->intr_status)) != enable) {
		mbhc->mbhc_cb->irq_control(mbhc->component, irq, enable);
		if (enable)
			set_bit(irq_type, &mbhc->intr_status);
		else
			clear_bit(irq_type, &mbhc->intr_status);
	}
}
EXPORT_SYMBOL(wcd_mbhc_hs_elec_irq);

<<<<<<< HEAD
/* liuhaituo@MM.Audio add new function to adapt headset volume */
bool headset_imp_enable = false;
EXPORT_SYMBOL_GPL(headset_imp_enable);

static enum {
    LOW_Z = 0,
    HIGH_Z,
    NONE_Z,
}current_imp = NONE_Z;
static int hp_volume_gain[3] ={80 /* LOW_Z_gain */,
							   85 /* HIGH_Z_gain */,
							   80 /* NONE_Z_gain */};
static int original_imp = NONE_Z;
#define HIGH_Z_THR	55 //The actual threshold impedance is 45, phone own impedance ~10
#define HIGH_Z_MIN_THR	(HIGH_Z_THR - 3)
#define HIGH_Z_MAX_THR	(HIGH_Z_THR + 3)

static int adapt_headset_volume(struct wcd_mbhc *mbhc, int volume)
{
	int ret = 0;
	struct snd_soc_component *component = mbhc->component;
	int mask = (1 << (fls(40 - 84) -1)) - 1;
	//because volume from -84 to 40;
	volume -= 84;

	/* set RX1 Mix Digital Volume */
	ret = snd_soc_component_update_bits(component, 0xb5c, mask, volume);
	if (ret < 0)
		return ret;

	/* set RX2 Mix Digital Volume */
	ret = snd_soc_component_update_bits(component, 0xb70, mask, volume);
	if (ret < 0)
		return ret;

	/* set RX1 Digital Volume */
	ret = snd_soc_component_update_bits(component, 0xb59, mask, volume);
	if (ret < 0)
		return ret;

	/* set RX2 Digital Volume */
	ret = snd_soc_component_update_bits(component, 0xb6d, mask, volume);
	if (ret < 0)
		return ret;

	pr_info("%s: set %d success!\n", __func__, volume);

	return ret;
}

static void judge_headset_impedance(struct wcd_mbhc *mbhc)
{
	int ret = 0;
	int left_z = mbhc->zl;
	int right_z = mbhc->zr;

	pr_err("%s: left_z is %d, right_z is %d\n", __func__, left_z, right_z);

	if ((original_imp != NONE_Z) &&
			(left_z > HIGH_Z_MIN_THR) && (left_z < HIGH_Z_MAX_THR) &&
			(right_z > HIGH_Z_MIN_THR) && (right_z < HIGH_Z_MAX_THR)) {
		current_imp = original_imp;
	} else if ((left_z < HIGH_Z_THR) || (right_z < HIGH_Z_THR)) {
		if (((left_z == 0) || (right_z == 0)) && (original_imp != NONE_Z))
			current_imp = original_imp;
		else {
			current_imp = LOW_Z;
			original_imp = current_imp;
		}
	} else {
		current_imp = HIGH_Z;
		original_imp = current_imp;
	}

	pr_err("%s: current_imp is %d, original_imp is %d\n",
			__func__,
			current_imp,
			original_imp);

	ret = adapt_headset_volume(mbhc, hp_volume_gain[current_imp]);
	if (ret < 0)
		pr_err("%s: set headset volume fail\n", __func__);

	return;
}
=======
#ifdef OPLUS_ARCH_EXTENDS
extern void switch_headset_state(int headset_state);
#endif
>>>>>>> 18b9d3fd

void wcd_mbhc_report_plug(struct wcd_mbhc *mbhc, int insertion,
				enum snd_jack_types jack_type)
{
	struct snd_soc_component *component = mbhc->component;
	bool is_pa_on = false;
	u8 fsm_en = 0;

	WCD_MBHC_RSC_ASSERT_LOCKED(mbhc);

	pr_debug("%s: enter insertion %d hph_status %x\n",
		 __func__, insertion, mbhc->hph_status);
	if (!insertion) {
		/* Report removal */
		mbhc->hph_status &= ~jack_type;
		/*
		 * cancel possibly scheduled btn work and
		 * report release if we reported button press
		 */
		if (wcd_cancel_btn_work(mbhc)) {
			pr_debug("%s: button press is canceled\n", __func__);
		} else if (mbhc->buttons_pressed) {
			#ifndef OPLUS_ARCH_EXTENDS
			pr_debug("%s: release of button press%d\n",
				 __func__, jack_type);
			wcd_mbhc_jack_report(mbhc, &mbhc->button_jack, 0,
					    mbhc->buttons_pressed);
			#else /* OPLUS_ARCH_EXTENDS */
			pr_info("%s: release of button press%d\n",
				 __func__, jack_type);
			if (mbhc->buttons_pressed & (SND_JACK_BTN_2 | SND_JACK_BTN_3)) {
				wcd_mbhc_jack_report(mbhc, &mbhc->button_jack, 0,
					    mbhc->buttons_pressed);
			}
			#endif /* OPLUS_ARCH_EXTENDS */
			mbhc->buttons_pressed &=
				~WCD_MBHC_JACK_BUTTON_MASK;
		}

		if (mbhc->micbias_enable) {
			if (mbhc->mbhc_cb->mbhc_micbias_control)
				mbhc->mbhc_cb->mbhc_micbias_control(
						component, MIC_BIAS_2,
						MICB_DISABLE);
			if (mbhc->mbhc_cb->mbhc_micb_ctrl_thr_mic)
				mbhc->mbhc_cb->mbhc_micb_ctrl_thr_mic(
						component,
						MIC_BIAS_2, false);
			if (mbhc->mbhc_cb->set_micbias_value) {
				mbhc->mbhc_cb->set_micbias_value(component);
				WCD_MBHC_REG_UPDATE_BITS(WCD_MBHC_MICB_CTRL, 0);
			}
			mbhc->micbias_enable = false;
		}

		mbhc->hph_type = WCD_MBHC_HPH_NONE;
		mbhc->zl = mbhc->zr = 0;
		#ifndef OPLUS_ARCH_EXTENDS
		pr_debug("%s: Reporting removal %d(%x)\n", __func__,
			 jack_type, mbhc->hph_status);
		#else /* OPLUS_ARCH_EXTENDS */
		pr_info("%s: Reporting removal %d(%x)\n", __func__,
			 jack_type, mbhc->hph_status);
		#endif /* OPLUS_ARCH_EXTENDS */

		wcd_mbhc_jack_report(mbhc, &mbhc->headset_jack,
				mbhc->hph_status, WCD_MBHC_JACK_MASK);
		wcd_mbhc_set_and_turnoff_hph_padac(mbhc);
		hphrocp_off_report(mbhc, SND_JACK_OC_HPHR);
		hphlocp_off_report(mbhc, SND_JACK_OC_HPHL);
		mbhc->current_plug = MBHC_PLUG_TYPE_NONE;
		mbhc->force_linein = false;
	} else {
		/*
		 * Report removal of current jack type.
		 * Headphone to headset shouldn't report headphone
		 * removal.
		 */
		if (mbhc->mbhc_cfg->detect_extn_cable &&
		    (mbhc->current_plug == MBHC_PLUG_TYPE_HIGH_HPH ||
		    jack_type == SND_JACK_LINEOUT) &&
		    (mbhc->hph_status && mbhc->hph_status != jack_type)) {

			if (mbhc->micbias_enable &&
			    mbhc->hph_status == SND_JACK_HEADSET) {
				if (mbhc->mbhc_cb->mbhc_micbias_control)
					mbhc->mbhc_cb->mbhc_micbias_control(
						component, MIC_BIAS_2,
						MICB_DISABLE);
				if (mbhc->mbhc_cb->mbhc_micb_ctrl_thr_mic)
					mbhc->mbhc_cb->mbhc_micb_ctrl_thr_mic(
						component,
						MIC_BIAS_2, false);
				if (mbhc->mbhc_cb->set_micbias_value) {
					mbhc->mbhc_cb->set_micbias_value(
							component);
					WCD_MBHC_REG_UPDATE_BITS(
							WCD_MBHC_MICB_CTRL, 0);
				}
				mbhc->micbias_enable = false;
			}
			mbhc->hph_type = WCD_MBHC_HPH_NONE;
			mbhc->zl = mbhc->zr = 0;
			if (!mbhc->force_linein) {
				pr_debug("%s: Reporting removal (%x)\n",
					 __func__, mbhc->hph_status);
				wcd_mbhc_jack_report(mbhc, &mbhc->headset_jack,
					0, WCD_MBHC_JACK_MASK);
			}
			if (mbhc->hph_status == SND_JACK_LINEOUT) {

				pr_debug("%s: Enable micbias\n", __func__);
				/* Disable current source and enable micbias */
				wcd_enable_curr_micbias(mbhc, WCD_MBHC_EN_MB);
				pr_debug("%s: set up elec removal detection\n",
					  __func__);
				usleep_range(200, 210);
				wcd_mbhc_hs_elec_irq(mbhc,
						     WCD_MBHC_ELEC_HS_REM,
						     true);
			}
			mbhc->hph_status &= ~(SND_JACK_HEADSET |
						SND_JACK_LINEOUT |
						SND_JACK_ANC_HEADPHONE |
						SND_JACK_UNSUPPORTED);
		}

		if (mbhc->current_plug == MBHC_PLUG_TYPE_HEADSET &&
			jack_type == SND_JACK_HEADPHONE)
			mbhc->hph_status &= ~SND_JACK_HEADSET;

		/* Report insertion */
		if (jack_type == SND_JACK_HEADPHONE)
			mbhc->current_plug = MBHC_PLUG_TYPE_HEADPHONE;
		else if (jack_type == SND_JACK_UNSUPPORTED)
			mbhc->current_plug = MBHC_PLUG_TYPE_GND_MIC_SWAP;
		else if (jack_type == SND_JACK_HEADSET) {
			mbhc->current_plug = MBHC_PLUG_TYPE_HEADSET;
			mbhc->jiffies_atreport = jiffies;
		} else if (jack_type == SND_JACK_LINEOUT) {
			mbhc->current_plug = MBHC_PLUG_TYPE_HIGH_HPH;
		} else if (jack_type == SND_JACK_ANC_HEADPHONE)
			mbhc->current_plug = MBHC_PLUG_TYPE_ANC_HEADPHONE;

		#ifdef OPLUS_FEATURE_IMPEDANCE_MATCH
		if (mbhc->enable_hp_impedance_detect) {
		#endif /* OPLUS_FEATURE_IMPEDANCE_MATCH */

		if (mbhc->mbhc_cb->hph_pa_on_status)
			is_pa_on = mbhc->mbhc_cb->hph_pa_on_status(component);

		if (mbhc->impedance_detect &&
			mbhc->mbhc_cb->compute_impedance &&
			(mbhc->mbhc_cfg->linein_th != 0) &&
			(!is_pa_on)) {
			/* Set MUX_CTL to AUTO for Z-det */
			WCD_MBHC_REG_READ(WCD_MBHC_FSM_EN, fsm_en);
			WCD_MBHC_REG_UPDATE_BITS(WCD_MBHC_FSM_EN, 0);
			WCD_MBHC_REG_UPDATE_BITS(WCD_MBHC_MUX_CTL,
						 MUX_CTL_AUTO);
			WCD_MBHC_REG_UPDATE_BITS(WCD_MBHC_FSM_EN, 1);
			mbhc->mbhc_cb->compute_impedance(mbhc,
					&mbhc->zl, &mbhc->zr);
			WCD_MBHC_REG_UPDATE_BITS(WCD_MBHC_FSM_EN,
						 fsm_en);
			if ((mbhc->zl > mbhc->mbhc_cfg->linein_th) &&
				(mbhc->zr > mbhc->mbhc_cfg->linein_th) &&
				(jack_type == SND_JACK_HEADPHONE)) {
				jack_type = SND_JACK_LINEOUT;
				mbhc->force_linein = true;
				mbhc->current_plug = MBHC_PLUG_TYPE_HIGH_HPH;
				if (mbhc->hph_status) {
					mbhc->hph_status &= ~(SND_JACK_HEADSET |
							SND_JACK_LINEOUT |
							SND_JACK_UNSUPPORTED);
					wcd_mbhc_jack_report(mbhc,
							&mbhc->headset_jack,
							mbhc->hph_status,
							WCD_MBHC_JACK_MASK);
				}
				pr_debug("%s: Marking jack type as SND_JACK_LINEOUT\n",
				__func__);
			}
		}

		/* Do not calculate impedance again for lineout
		 * as during playback pa is on and impedance values
		 * will not be correct resulting in lineout detected
		 * as headphone.
		 */
		if ((is_pa_on) && mbhc->force_linein == true) {
			jack_type = SND_JACK_LINEOUT;
			mbhc->current_plug = MBHC_PLUG_TYPE_HIGH_HPH;
			if (mbhc->hph_status) {
				mbhc->hph_status &= ~(SND_JACK_HEADSET |
						SND_JACK_LINEOUT |
						SND_JACK_UNSUPPORTED);
				wcd_mbhc_jack_report(mbhc,
						&mbhc->headset_jack,
						mbhc->hph_status,
						WCD_MBHC_JACK_MASK);
			}
		}
		#ifdef OPLUS_FEATURE_IMPEDANCE_MATCH
		}
		#endif /* OPLUS_FEATURE_IMPEDANCE_MATCH */

		mbhc->hph_status |= jack_type;
		/* liuhaituo@MM.Audio add new function to adapt headset volume */
		if (headset_imp_enable)
			judge_headset_impedance(mbhc);

		if (jack_type == SND_JACK_HEADPHONE &&
		    mbhc->mbhc_cb->mbhc_micb_ramp_control)
			mbhc->mbhc_cb->mbhc_micb_ramp_control(component, false);

		#ifndef OPLUS_ARCH_EXTENDS
		pr_debug("%s: Reporting insertion %d(%x)\n", __func__,
			 jack_type, mbhc->hph_status);
		wcd_mbhc_jack_report(mbhc, &mbhc->headset_jack,
				    (mbhc->hph_status | SND_JACK_MECHANICAL),
				    WCD_MBHC_JACK_MASK);
		#else /* OPLUS_ARCH_EXTENDS */
		pr_info("%s: [1:headphone 3:headset 4:lineout]\n", __func__);
		pr_info("%s: Reporting insertion jack_type=%d, (hph_status=0x%x)\n",
			__func__, jack_type, mbhc->hph_status);
		if (jack_type != SND_JACK_LINEOUT) {
			wcd_mbhc_jack_report(mbhc, &mbhc->headset_jack,
				(mbhc->hph_status | SND_JACK_MECHANICAL),
				WCD_MBHC_JACK_MASK);
		}
		#endif /* OPLUS_ARCH_EXTENDS */
		wcd_mbhc_clr_and_turnon_hph_padac(mbhc);
	}

#ifdef OPLUS_ARCH_EXTENDS
	switch_headset_state(insertion);
#endif

	pr_debug("%s: leave hph_status %x\n", __func__, mbhc->hph_status);
}
EXPORT_SYMBOL(wcd_mbhc_report_plug);

void wcd_mbhc_elec_hs_report_unplug(struct wcd_mbhc *mbhc)
{
	/* cancel pending button press */
	if (wcd_cancel_btn_work(mbhc))
		pr_debug("%s: button press is canceled\n", __func__);
	/* cancel correct work function */
	if (mbhc->mbhc_fn->wcd_cancel_hs_detect_plug)
		mbhc->mbhc_fn->wcd_cancel_hs_detect_plug(mbhc,
						&mbhc->correct_plug_swch);
	else
		pr_info("%s: hs_detect_plug work not cancelled\n", __func__);

	pr_debug("%s: Report extension cable\n", __func__);
	wcd_mbhc_report_plug(mbhc, 1, SND_JACK_LINEOUT);
	/*
	 * If PA is enabled HPHL schmitt trigger can
	 * be unreliable, make sure to disable it
	 */
	if (test_bit(WCD_MBHC_EVENT_PA_HPHL,
		&mbhc->event_state))
		wcd_mbhc_set_and_turnoff_hph_padac(mbhc);
	/*
	 * Disable HPHL trigger and MIC Schmitt triggers.
	 * Setup for insertion detection.
	 */
	wcd_mbhc_hs_elec_irq(mbhc, WCD_MBHC_ELEC_HS_REM,
			     false);
	wcd_enable_curr_micbias(mbhc, WCD_MBHC_EN_NONE);
	/* Disable HW FSM */
	WCD_MBHC_REG_UPDATE_BITS(WCD_MBHC_FSM_EN, 0);
	WCD_MBHC_REG_UPDATE_BITS(WCD_MBHC_ELECT_SCHMT_ISRC, 3);

	/* Set the detection type appropriately */
	WCD_MBHC_REG_UPDATE_BITS(WCD_MBHC_ELECT_DETECTION_TYPE, 1);
	wcd_mbhc_hs_elec_irq(mbhc, WCD_MBHC_ELEC_HS_INS,
			     true);
}
EXPORT_SYMBOL(wcd_mbhc_elec_hs_report_unplug);

void wcd_mbhc_find_plug_and_report(struct wcd_mbhc *mbhc,
				   enum wcd_mbhc_plug_type plug_type)
{
	bool anc_mic_found = false;
	enum snd_jack_types jack_type;

	if (mbhc->deinit_in_progress) {
		pr_info("%s: mbhc deinit in progess: ignore report\n", __func__);
		return;
	}

	#ifndef OPLUS_ARCH_EXTENDS
	pr_debug("%s: enter current_plug(%d) new_plug(%d)\n",
		 __func__, mbhc->current_plug, plug_type);
	#else /* OPLUS_ARCH_EXTENDS */
	pr_info("%s: enter current_plug(%d) new_plug(%d)\n",
		 __func__, mbhc->current_plug, plug_type);
	#endif /* OPLUS_ARCH_EXTENDS */

	WCD_MBHC_RSC_ASSERT_LOCKED(mbhc);

	#ifdef OPLUS_ARCH_EXTENDS
	if (mbhc->use_usbc_detect &&
	    !mbhc->usbc_analog_status &&
	    plug_type != MBHC_PLUG_TYPE_NONE) {
		pr_warn("%s: usbc_analog_status %d, cable already removed, exit\n",
			__func__, mbhc->usbc_analog_status);
		goto exit;
	}
	#endif /* OPLUS_ARCH_EXTENDS */

	if (mbhc->current_plug == plug_type) {
		pr_debug("%s: cable already reported, exit\n", __func__);
		goto exit;
	}

	if (plug_type == MBHC_PLUG_TYPE_HEADPHONE) {
		/*
		 * Nothing was reported previously
		 * report a headphone or unsupported
		 */
		wcd_mbhc_report_plug(mbhc, 1, SND_JACK_HEADPHONE);
	} else if (plug_type == MBHC_PLUG_TYPE_GND_MIC_SWAP) {
		if (mbhc->current_plug == MBHC_PLUG_TYPE_HEADPHONE)
			wcd_mbhc_report_plug(mbhc, 0, SND_JACK_HEADPHONE);
		if (mbhc->current_plug == MBHC_PLUG_TYPE_HEADSET)
			wcd_mbhc_report_plug(mbhc, 0, SND_JACK_HEADSET);
		wcd_mbhc_report_plug(mbhc, 1, SND_JACK_UNSUPPORTED);
	} else if (plug_type == MBHC_PLUG_TYPE_HEADSET) {
		if (mbhc->mbhc_cfg->enable_anc_mic_detect &&
		    mbhc->mbhc_fn->wcd_mbhc_detect_anc_plug_type)
			anc_mic_found =
			mbhc->mbhc_fn->wcd_mbhc_detect_anc_plug_type(mbhc);
		jack_type = SND_JACK_HEADSET;
		if (anc_mic_found)
			jack_type = SND_JACK_ANC_HEADPHONE;

		/*
		 * If Headphone was reported previously, this will
		 * only report the mic line
		 */
		wcd_mbhc_report_plug(mbhc, 1, jack_type);
	} else if (plug_type == MBHC_PLUG_TYPE_HIGH_HPH) {
		if (mbhc->mbhc_cfg->detect_extn_cable) {
			/* High impedance device found. Report as LINEOUT */
			wcd_mbhc_report_plug(mbhc, 1, SND_JACK_LINEOUT);
			pr_debug("%s: setup mic trigger for further detection\n",
				 __func__);

			/* Disable HW FSM and current source */
			WCD_MBHC_REG_UPDATE_BITS(WCD_MBHC_FSM_EN, 0);
			WCD_MBHC_REG_UPDATE_BITS(WCD_MBHC_BTN_ISRC_CTL, 0);
			/* Setup for insertion detection */
			WCD_MBHC_REG_UPDATE_BITS(WCD_MBHC_ELECT_DETECTION_TYPE,
						 1);
			/*
			 * Enable HPHL trigger and MIC Schmitt triggers
			 * and request for elec insertion interrupts
			 */
			WCD_MBHC_REG_UPDATE_BITS(WCD_MBHC_ELECT_SCHMT_ISRC,
						 3);
			wcd_mbhc_hs_elec_irq(mbhc, WCD_MBHC_ELEC_HS_INS,
					     true);
		} else {
			wcd_mbhc_report_plug(mbhc, 1, SND_JACK_LINEOUT);
		}
	} else {
		WARN(1, "Unexpected current plug_type %d, plug_type %d\n",
		     mbhc->current_plug, plug_type);
	}
exit:
	#ifndef OPLUS_ARCH_EXTENDS
	pr_debug("%s: leave\n", __func__);
	#else /* OPLUS_ARCH_EXTENDS */
	pr_info("%s: leave\n", __func__);
	#endif /* OPLUS_ARCH_EXTENDS */
}
EXPORT_SYMBOL(wcd_mbhc_find_plug_and_report);

static bool wcd_mbhc_moisture_detect(struct wcd_mbhc *mbhc, bool detection_type)
{
	bool ret = false;

	if (!mbhc->mbhc_cfg->moisture_en &&
	    !mbhc->mbhc_cfg->moisture_duty_cycle_en)
		return ret;

	if (!mbhc->mbhc_cb->mbhc_get_moisture_status ||
	    !mbhc->mbhc_cb->mbhc_moisture_polling_ctrl ||
	    !mbhc->mbhc_cb->mbhc_moisture_detect_en)
		return ret;

	if (mbhc->mbhc_cb->mbhc_get_moisture_status(mbhc)) {
		WCD_MBHC_REG_UPDATE_BITS(WCD_MBHC_L_DET_EN, 0);
		WCD_MBHC_REG_UPDATE_BITS(WCD_MBHC_GND_DET_EN, 0);
		mbhc->mbhc_cb->mbhc_moisture_polling_ctrl(mbhc, true);
		WCD_MBHC_REG_UPDATE_BITS(WCD_MBHC_MECH_DETECTION_TYPE,
					detection_type);
		ret = true;
		WCD_MBHC_REG_UPDATE_BITS(WCD_MBHC_L_DET_EN, 1);
		if (mbhc->mbhc_cfg->gnd_det_en)
			WCD_MBHC_REG_UPDATE_BITS(WCD_MBHC_GND_DET_EN, 1);
	} else {
		mbhc->mbhc_cb->mbhc_moisture_polling_ctrl(mbhc, false);
		mbhc->mbhc_cb->mbhc_moisture_detect_en(mbhc, false);
	}

	return ret;
}

#ifdef OPLUS_ARCH_EXTENDS
static void wcd_mbhc_usbc_analog_plug_detect_handler(struct wcd_mbhc *mbhc, bool detection_type)
{
	bool micbias1 = false;
	struct snd_soc_component *component = mbhc->component;
	enum snd_jack_types jack_type;

	if (mbhc->usbc_analog_status == detection_type) {
		pr_debug("%s: cable status hasn't changed\n", __func__);
		return;
	}

	mbhc->usbc_analog_status = detection_type;

	WCD_MBHC_RSC_LOCK(mbhc);
	mbhc->in_swch_irq_handler = true;

	/* cancel pending button press */
	if (wcd_cancel_btn_work(mbhc))
		pr_debug("%s: button press is canceled\n", __func__);

	pr_info("%s: mbhc->current_plug: %d detection_type: %d\n", __func__,
			mbhc->current_plug, detection_type);
	if (mbhc->mbhc_fn->wcd_cancel_hs_detect_plug)
		mbhc->mbhc_fn->wcd_cancel_hs_detect_plug(mbhc,
						&mbhc->correct_plug_swch);
	else
		pr_info("%s: hs_detect_plug work not cancelled\n", __func__);

	/* Enable micbias ramp */
	if (mbhc->mbhc_cb->mbhc_micb_ramp_control)
		mbhc->mbhc_cb->mbhc_micb_ramp_control(component, true);

	if (mbhc->mbhc_cb->micbias_enable_status)
		micbias1 = mbhc->mbhc_cb->micbias_enable_status(mbhc,
						MIC_BIAS_1);

	if ((mbhc->current_plug == MBHC_PLUG_TYPE_NONE) &&
	    detection_type) {

		/* If moisture is present, then enable polling, disable
		 * moisture detection and wait for interrupt
		 */
		if (wcd_mbhc_moisture_detect(mbhc, detection_type))
			goto done;

		/* Make sure MASTER_BIAS_CTL is enabled */
		mbhc->mbhc_cb->mbhc_bias(component, true);

		if (mbhc->mbhc_cb->mbhc_common_micb_ctrl)
			mbhc->mbhc_cb->mbhc_common_micb_ctrl(component,
					MBHC_COMMON_MICB_TAIL_CURR, true);

		if (!mbhc->mbhc_cfg->hs_ext_micbias &&
		     mbhc->mbhc_cb->micb_internal)
			/*
			 * Enable Tx2 RBias if the headset
			 * is using internal micbias
			 */
			mbhc->mbhc_cb->micb_internal(component, 1, true);

		/* Remove micbias pulldown */
		WCD_MBHC_REG_UPDATE_BITS(WCD_MBHC_PULLDOWN_CTRL, 0);
		/* Apply trim if needed on the device */
		if (mbhc->mbhc_cb->trim_btn_reg)
			mbhc->mbhc_cb->trim_btn_reg(component);
		/* Enable external voltage source to micbias if present */
		if (mbhc->mbhc_cb->enable_mb_source)
			mbhc->mbhc_cb->enable_mb_source(mbhc, true);
		mbhc->btn_press_intr = false;
		mbhc->is_btn_press = false;
		if (mbhc->mbhc_fn)
			mbhc->mbhc_fn->wcd_mbhc_detect_plug_type(mbhc);
	} else if ((mbhc->current_plug != MBHC_PLUG_TYPE_NONE)
			&& !detection_type) {
		/* Disable external voltage source to micbias if present */
		if (mbhc->mbhc_cb->enable_mb_source)
			mbhc->mbhc_cb->enable_mb_source(mbhc, false);
		/* Disable HW FSM */
		WCD_MBHC_REG_UPDATE_BITS(WCD_MBHC_FSM_EN, 0);
		WCD_MBHC_REG_UPDATE_BITS(WCD_MBHC_BTN_ISRC_CTL, 0);
		if (mbhc->mbhc_cb->mbhc_common_micb_ctrl)
			mbhc->mbhc_cb->mbhc_common_micb_ctrl(component,
					MBHC_COMMON_MICB_TAIL_CURR, false);

		if (mbhc->mbhc_cb->set_cap_mode)
			mbhc->mbhc_cb->set_cap_mode(component, micbias1, false);

		mbhc->btn_press_intr = false;
		mbhc->is_btn_press = false;
		switch (mbhc->current_plug) {
		case MBHC_PLUG_TYPE_HEADPHONE:
			jack_type = SND_JACK_HEADPHONE;
			break;
		case MBHC_PLUG_TYPE_GND_MIC_SWAP:
			jack_type = SND_JACK_UNSUPPORTED;
			break;
		case MBHC_PLUG_TYPE_HEADSET:
			/* make sure to turn off Rbias */
			if (mbhc->mbhc_cb->micb_internal)
				mbhc->mbhc_cb->micb_internal(component,
							1, false);
			/* Pulldown micbias */
			WCD_MBHC_REG_UPDATE_BITS(WCD_MBHC_PULLDOWN_CTRL, 1);
			jack_type = SND_JACK_HEADSET;
			break;
		case MBHC_PLUG_TYPE_HIGH_HPH:
			if (mbhc->mbhc_detection_logic == WCD_DETECTION_ADC)
			    WCD_MBHC_REG_UPDATE_BITS(WCD_MBHC_ELECT_ISRC_EN, 0);
			mbhc->is_extn_cable = false;
			jack_type = SND_JACK_LINEOUT;
			break;
		case MBHC_PLUG_TYPE_ANC_HEADPHONE:
			jack_type = SND_JACK_ANC_HEADPHONE;
			break;
		default:
			pr_info("%s: Invalid current plug: %d\n",
				__func__, mbhc->current_plug);
			jack_type = SND_JACK_UNSUPPORTED;
			break;
		}
		wcd_mbhc_hs_elec_irq(mbhc, WCD_MBHC_ELEC_HS_REM, false);
		wcd_mbhc_hs_elec_irq(mbhc, WCD_MBHC_ELEC_HS_INS, false);
		WCD_MBHC_REG_UPDATE_BITS(WCD_MBHC_ELECT_DETECTION_TYPE, 1);
		WCD_MBHC_REG_UPDATE_BITS(WCD_MBHC_ELECT_SCHMT_ISRC, 0);
		mbhc->extn_cable_hph_rem = false;
		wcd_mbhc_report_plug(mbhc, 0, jack_type);

		if (mbhc->mbhc_cfg->enable_usbc_analog) {
			WCD_MBHC_REG_UPDATE_BITS(WCD_MBHC_L_DET_EN, 0);
			if (mbhc->mbhc_cb->clk_setup)
				mbhc->mbhc_cb->clk_setup(
					mbhc->component, false);
		}

		if (mbhc->mbhc_cfg->moisture_en ||
		    mbhc->mbhc_cfg->moisture_duty_cycle_en) {
			if (mbhc->mbhc_cb->mbhc_moisture_polling_ctrl)
				mbhc->mbhc_cb->mbhc_moisture_polling_ctrl(mbhc,
									false);
			if (mbhc->mbhc_cb->mbhc_moisture_detect_en)
				mbhc->mbhc_cb->mbhc_moisture_detect_en(mbhc,
									false);
		}

	} else if (!detection_type) {
		/* Disable external voltage source to micbias if present */
		if (mbhc->mbhc_cb->enable_mb_source)
			mbhc->mbhc_cb->enable_mb_source(mbhc, false);
		/* Disable HW FSM */
		WCD_MBHC_REG_UPDATE_BITS(WCD_MBHC_FSM_EN, 0);
		WCD_MBHC_REG_UPDATE_BITS(WCD_MBHC_BTN_ISRC_CTL, 0);
		mbhc->extn_cable_hph_rem = false;
	}

done:
	mbhc->in_swch_irq_handler = false;
	WCD_MBHC_RSC_UNLOCK(mbhc);
	pr_debug("%s: leave\n", __func__);
}

static void wcd_mbhc_usbc_analog_plug_detect(struct wcd_mbhc *mbhc, bool detection_type)
{
	pr_debug("%s: enter\n", __func__);
	if (unlikely((mbhc->mbhc_cb->lock_sleep(mbhc, true)) == false)) {
		pr_warn("%s: failed to hold suspend\n", __func__);
	} else {
		/* Call handler */
		wcd_mbhc_usbc_analog_plug_detect_handler(mbhc, detection_type);
		mbhc->mbhc_cb->lock_sleep(mbhc, false);
	}
	pr_debug("%s: leave\n", __func__);
}
#endif /* OPLUS_ARCH_EXTENDS */

static void wcd_mbhc_swch_irq_handler(struct wcd_mbhc *mbhc)
{
	bool detection_type = 0;
	bool micbias1 = false;
	struct snd_soc_component *component = mbhc->component;
	enum snd_jack_types jack_type;
	#ifdef OPLUS_ARCH_EXTENDS
	bool micbias2 = false;
	#endif /* OPLUS_ARCH_EXTENDS */

	#ifdef OPLUS_ARCH_EXTENDS
	if (!mbhc->mbhc_cfg->enable_usbc_analog) {
	    cancel_delayed_work_sync(&mbhc->hp_detect_work);
	}
	#endif /* OPLUS_ARCH_EXTENDS */
	#ifdef OPLUS_ARCH_EXTENDS
	if (mbhc->irq_trigger_enable) {
		pr_info("%s: cancel mech_irq_trigger_dwork\n", __func__);
		cancel_delayed_work_sync(&mbhc->mech_irq_trigger_dwork);
	}
	#endif /* OPLUS_ARCH_EXTENDS */
#ifdef OPLUS_ARCH_EXTENDS
#undef pr_debug
#define pr_debug pr_info

#undef dev_dbg
#define dev_dbg dev_info
#endif /* OPLUS_ARCH_EXTENDS */

	dev_dbg(component->dev, "%s: enter\n", __func__);
	WCD_MBHC_RSC_LOCK(mbhc);
	mbhc->in_swch_irq_handler = true;

	/* cancel pending button press */
	if (wcd_cancel_btn_work(mbhc))
		pr_debug("%s: button press is canceled\n", __func__);

	WCD_MBHC_REG_READ(WCD_MBHC_MECH_DETECTION_TYPE, detection_type);

	/* Set the detection type appropriately */
	WCD_MBHC_REG_UPDATE_BITS(WCD_MBHC_MECH_DETECTION_TYPE,
				 !detection_type);

	#ifdef OPLUS_ARCH_EXTENDS
	if (mbhc->use_usbc_detect) {
		pr_info("%s: mbhc->usbc_analog_status: %d detection_type: %d\n", __func__,
				mbhc->usbc_analog_status, detection_type);
		goto done;
	}
	#endif /* OPLUS_ARCH_EXTENDS */

	pr_debug("%s: mbhc->current_plug: %d detection_type: %d\n", __func__,
			mbhc->current_plug, detection_type);
	if (mbhc->mbhc_fn->wcd_cancel_hs_detect_plug)
		mbhc->mbhc_fn->wcd_cancel_hs_detect_plug(mbhc,
						&mbhc->correct_plug_swch);
	else
		pr_info("%s: hs_detect_plug work not cancelled\n", __func__);

	/* Enable micbias ramp */
	if (mbhc->mbhc_cb->mbhc_micb_ramp_control)
		mbhc->mbhc_cb->mbhc_micb_ramp_control(component, true);

	if (mbhc->mbhc_cb->micbias_enable_status)
		micbias1 = mbhc->mbhc_cb->micbias_enable_status(mbhc,
						MIC_BIAS_1);

	if ((mbhc->current_plug == MBHC_PLUG_TYPE_NONE) &&
	    detection_type) {

		/* If moisture is present, then enable polling, disable
		 * moisture detection and wait for interrupt
		 */
		if (wcd_mbhc_moisture_detect(mbhc, detection_type))
			goto done;

		/* Make sure MASTER_BIAS_CTL is enabled */
		mbhc->mbhc_cb->mbhc_bias(component, true);

		if (mbhc->mbhc_cb->mbhc_common_micb_ctrl)
			mbhc->mbhc_cb->mbhc_common_micb_ctrl(component,
					MBHC_COMMON_MICB_TAIL_CURR, true);

		if (!mbhc->mbhc_cfg->hs_ext_micbias &&
		     mbhc->mbhc_cb->micb_internal)
			/*
			 * Enable Tx2 RBias if the headset
			 * is using internal micbias
			 */
			mbhc->mbhc_cb->micb_internal(component, 1, true);

		/* Remove micbias pulldown */
		WCD_MBHC_REG_UPDATE_BITS(WCD_MBHC_PULLDOWN_CTRL, 0);
		/* Apply trim if needed on the device */
		if (mbhc->mbhc_cb->trim_btn_reg)
			mbhc->mbhc_cb->trim_btn_reg(component);
		/* Enable external voltage source to micbias if present */
		if (mbhc->mbhc_cb->enable_mb_source)
			mbhc->mbhc_cb->enable_mb_source(mbhc, true);
		mbhc->btn_press_intr = false;
		mbhc->is_btn_press = false;
		#ifdef OPLUS_ARCH_EXTENDS
		if (mbhc->mbhc_cb->micbias_enable_status) {
			micbias2 = mbhc->mbhc_cb->micbias_enable_status(mbhc, MIC_BIAS_2);
		}

		if (!micbias2 && mbhc->is_hs_recording) {
			if (mbhc->mbhc_cb->mbhc_micbias_control) {
				//for wcd93xx codec
				pr_info("%s: force micbias2 enable.\n", __func__);
				WCD_MBHC_REG_UPDATE_BITS(WCD_MBHC_MICB_CTRL, 1);
			}
		}
		#endif /* OPLUS_ARCH_EXTENDS */

		#ifndef OPLUS_ARCH_EXTENDS
		if (mbhc->mbhc_fn)
			mbhc->mbhc_fn->wcd_mbhc_detect_plug_type(mbhc);
		#else /* OPLUS_ARCH_EXTENDS */
		if (mbhc->mbhc_fn){
		    if (mbhc->mbhc_cfg->enable_usbc_analog) {
		        mbhc->mbhc_fn->wcd_mbhc_detect_plug_type(mbhc);
		    }else {
		        schedule_delayed_work(&mbhc->hp_detect_work, msecs_to_jiffies(400));
		    }
		}
		#endif /* OPLUS_ARCH_EXTENDS */
	} else if ((mbhc->current_plug != MBHC_PLUG_TYPE_NONE)
			&& !detection_type) {
		/* Disable external voltage source to micbias if present */
		if (mbhc->mbhc_cb->enable_mb_source)
			mbhc->mbhc_cb->enable_mb_source(mbhc, false);
		/* Disable HW FSM */
		WCD_MBHC_REG_UPDATE_BITS(WCD_MBHC_FSM_EN, 0);
		WCD_MBHC_REG_UPDATE_BITS(WCD_MBHC_BTN_ISRC_CTL, 0);
		if (mbhc->mbhc_cb->mbhc_common_micb_ctrl)
			mbhc->mbhc_cb->mbhc_common_micb_ctrl(component,
					MBHC_COMMON_MICB_TAIL_CURR, false);

		if (mbhc->mbhc_cb->set_cap_mode)
			mbhc->mbhc_cb->set_cap_mode(component, micbias1, false);

		mbhc->btn_press_intr = false;
		mbhc->is_btn_press = false;
		switch (mbhc->current_plug) {
		case MBHC_PLUG_TYPE_HEADPHONE:
			jack_type = SND_JACK_HEADPHONE;
			break;
		case MBHC_PLUG_TYPE_GND_MIC_SWAP:
			jack_type = SND_JACK_UNSUPPORTED;
			break;
		case MBHC_PLUG_TYPE_HEADSET:
			/* make sure to turn off Rbias */
			if (mbhc->mbhc_cb->micb_internal)
				mbhc->mbhc_cb->micb_internal(component,
							1, false);
			/* Pulldown micbias */
			WCD_MBHC_REG_UPDATE_BITS(WCD_MBHC_PULLDOWN_CTRL, 1);
			jack_type = SND_JACK_HEADSET;
			break;
		case MBHC_PLUG_TYPE_HIGH_HPH:
			if (mbhc->mbhc_detection_logic == WCD_DETECTION_ADC)
			    WCD_MBHC_REG_UPDATE_BITS(WCD_MBHC_ELECT_ISRC_EN, 0);
			mbhc->is_extn_cable = false;
			jack_type = SND_JACK_LINEOUT;
			break;
		case MBHC_PLUG_TYPE_ANC_HEADPHONE:
			jack_type = SND_JACK_ANC_HEADPHONE;
			break;
		default:
			pr_info("%s: Invalid current plug: %d\n",
				__func__, mbhc->current_plug);
			jack_type = SND_JACK_UNSUPPORTED;
			break;
		}
		wcd_mbhc_hs_elec_irq(mbhc, WCD_MBHC_ELEC_HS_REM, false);
		wcd_mbhc_hs_elec_irq(mbhc, WCD_MBHC_ELEC_HS_INS, false);
		WCD_MBHC_REG_UPDATE_BITS(WCD_MBHC_ELECT_DETECTION_TYPE, 1);
		WCD_MBHC_REG_UPDATE_BITS(WCD_MBHC_ELECT_SCHMT_ISRC, 0);
		mbhc->extn_cable_hph_rem = false;
		wcd_mbhc_report_plug(mbhc, 0, jack_type);

		#ifdef OPLUS_ARCH_EXTENDS
		if (mbhc->mbhc_cb->micbias_enable_status) {
			micbias2 = mbhc->mbhc_cb->micbias_enable_status(mbhc, MIC_BIAS_2);
		}

		if (micbias2) {
			if (mbhc->mbhc_cb->mbhc_micbias_control) {
				//for wcd93xx codec
				pr_info("%s: force micbias2 disable.\n", __func__);
				WCD_MBHC_REG_UPDATE_BITS(WCD_MBHC_MICB_CTRL, 0);
			}
		}
		#endif /* OPLUS_ARCH_EXTENDS */

		if (mbhc->mbhc_cfg->enable_usbc_analog) {
			if (mbhc->mbhc_cfg->usbc_analog_legacy) {
				WCD_MBHC_REG_UPDATE_BITS(WCD_MBHC_L_DET_EN, 1);
			} else {
				WCD_MBHC_REG_UPDATE_BITS(WCD_MBHC_L_DET_EN, 0);
				if (mbhc->mbhc_cb->clk_setup)
					mbhc->mbhc_cb->clk_setup(
						mbhc->component, false);
			}
		}

		if (mbhc->mbhc_cfg->moisture_en ||
		    mbhc->mbhc_cfg->moisture_duty_cycle_en) {
			if (mbhc->mbhc_cb->mbhc_moisture_polling_ctrl)
				mbhc->mbhc_cb->mbhc_moisture_polling_ctrl(mbhc,
									false);
			if (mbhc->mbhc_cb->mbhc_moisture_detect_en)
				mbhc->mbhc_cb->mbhc_moisture_detect_en(mbhc,
									false);
		}

	} else if (!detection_type) {
		#ifdef OPLUS_ARCH_EXTENDS
		if (mbhc->micbias_enable) {
			pr_info("%s: Need to disable MIC_BIAS_2\n", __func__);
			if (mbhc->mbhc_cb->mbhc_micbias_control)
				mbhc->mbhc_cb->mbhc_micbias_control(
						component, MIC_BIAS_2,
						MICB_DISABLE);
			if (mbhc->mbhc_cb->mbhc_micb_ctrl_thr_mic)
				mbhc->mbhc_cb->mbhc_micb_ctrl_thr_mic(
						component,
						MIC_BIAS_2, false);
			if (mbhc->mbhc_cb->set_micbias_value) {
				mbhc->mbhc_cb->set_micbias_value(component);
				WCD_MBHC_REG_UPDATE_BITS(WCD_MBHC_MICB_CTRL, 0);
			}
			mbhc->micbias_enable = false;
		}
		#endif /* OPLUS_ARCH_EXTENDS */

		/* Disable external voltage source to micbias if present */
		if (mbhc->mbhc_cb->enable_mb_source)
			mbhc->mbhc_cb->enable_mb_source(mbhc, false);
		/* Disable HW FSM */
		WCD_MBHC_REG_UPDATE_BITS(WCD_MBHC_FSM_EN, 0);
		WCD_MBHC_REG_UPDATE_BITS(WCD_MBHC_BTN_ISRC_CTL, 0);
		mbhc->extn_cable_hph_rem = false;
	}

done:
	mbhc->in_swch_irq_handler = false;
	WCD_MBHC_RSC_UNLOCK(mbhc);
	pr_debug("%s: leave\n", __func__);
}

static irqreturn_t wcd_mbhc_mech_plug_detect_irq(int irq, void *data)
{
	int r = IRQ_HANDLED;
	struct wcd_mbhc *mbhc = data;

#ifdef OPLUS_ARCH_EXTENDS
#undef pr_debug
#define pr_debug pr_info
#endif /* OPLUS_ARCH_EXTENDS */

	pr_debug("%s: enter\n", __func__);
	if (mbhc == NULL) {
		pr_err("%s: NULL irq data\n", __func__);
		return IRQ_NONE;
	}
	if (unlikely((mbhc->mbhc_cb->lock_sleep(mbhc, true)) == false)) {
		pr_warn("%s: failed to hold suspend\n", __func__);
		r = IRQ_NONE;
	} else {
		/* Call handler */
		wcd_mbhc_swch_irq_handler(mbhc);
		mbhc->mbhc_cb->lock_sleep(mbhc, false);
	}

	pr_debug("%s: leave %d\n", __func__, r);
	return r;
}

int wcd_mbhc_get_button_mask(struct wcd_mbhc *mbhc)
{
	int mask = 0;
	int btn;

	btn = mbhc->mbhc_cb->map_btn_code_to_num(mbhc->component);

	#ifdef OPLUS_ARCH_EXTENDS
	pr_info("%s: btn is %d", __func__, btn);
	#endif /* OPLUS_ARCH_EXTENDS */

	switch (btn) {
	case 0:
		mask = SND_JACK_BTN_0;
		break;
	case 1:
		mask = SND_JACK_BTN_1;
		break;
	case 2:
		mask = SND_JACK_BTN_2;
		break;
	case 3:
		mask = SND_JACK_BTN_3;
		break;
	case 4:
		mask = SND_JACK_BTN_4;
		break;
	case 5:
		mask = SND_JACK_BTN_5;
		break;
	default:
		break;
	}

	return mask;
}
EXPORT_SYMBOL(wcd_mbhc_get_button_mask);

static void wcd_btn_lpress_fn(struct work_struct *work)
{
	struct delayed_work *dwork;
	struct wcd_mbhc *mbhc;
	s16 btn_result = 0;

#ifdef OPLUS_ARCH_EXTENDS
#undef pr_debug
#define pr_debug pr_info
#endif /* OPLUS_ARCH_EXTENDS */

	pr_debug("%s: Enter\n", __func__);

	dwork = to_delayed_work(work);
	mbhc = container_of(dwork, struct wcd_mbhc, mbhc_btn_dwork);

	WCD_MBHC_REG_READ(WCD_MBHC_BTN_RESULT, btn_result);
	if (mbhc->current_plug == MBHC_PLUG_TYPE_HEADSET) {
		pr_debug("%s: Reporting long button press event, btn_result: %d\n",
			 __func__, btn_result);
		wcd_mbhc_jack_report(mbhc, &mbhc->button_jack,
				mbhc->buttons_pressed, mbhc->buttons_pressed);
	}
	pr_debug("%s: leave\n", __func__);
	mbhc->mbhc_cb->lock_sleep(mbhc, false);
}

static bool wcd_mbhc_fw_validate(const void *data, size_t size)
{
	u32 cfg_offset;
	struct wcd_mbhc_btn_detect_cfg *btn_cfg;
	struct firmware_cal fw;

	fw.data = (void *)data;
	fw.size = size;

	if (fw.size < WCD_MBHC_CAL_MIN_SIZE)
		return false;

	/*
	 * Previous check guarantees that there is enough fw data up
	 * to num_btn
	 */
	btn_cfg = WCD_MBHC_CAL_BTN_DET_PTR(fw.data);
	cfg_offset = (u32) ((void *) btn_cfg - (void *) fw.data);
	if (fw.size < (cfg_offset + WCD_MBHC_CAL_BTN_SZ(btn_cfg)))
		return false;

	return true;
}

static irqreturn_t wcd_mbhc_btn_press_handler(int irq, void *data)
{
	struct wcd_mbhc *mbhc = data;
	int mask;
	unsigned long msec_val;

#ifdef OPLUS_ARCH_EXTENDS
#undef pr_debug
#define pr_debug pr_info
#endif /* OPLUS_ARCH_EXTENDS */

	pr_debug("%s: enter\n", __func__);
	complete(&mbhc->btn_press_compl);
	WCD_MBHC_RSC_LOCK(mbhc);
	wcd_cancel_btn_work(mbhc);
	if (wcd_swch_level_remove(mbhc)) {
		pr_debug("%s: Switch level is low ", __func__);
		goto done;
	}

	mbhc->is_btn_press = true;
	msec_val = jiffies_to_msecs(jiffies - mbhc->jiffies_atreport);
	pr_debug("%s: msec_val = %ld\n", __func__, msec_val);
	if (msec_val < MBHC_BUTTON_PRESS_THRESHOLD_MIN) {
		pr_debug("%s: Too short, ignore button press\n", __func__);
		goto done;
	}

	/* If switch interrupt already kicked in, ignore button press */
	if (mbhc->in_swch_irq_handler) {
		pr_debug("%s: Swtich level changed, ignore button press\n",
			 __func__);
		goto done;
	}
	mask = wcd_mbhc_get_button_mask(mbhc);
	if (mask == SND_JACK_BTN_0)
		mbhc->btn_press_intr = true;

	if (mbhc->current_plug != MBHC_PLUG_TYPE_HEADSET) {
		pr_debug("%s: Plug isn't headset, ignore button press\n",
				__func__);
		goto done;
	}
	mbhc->buttons_pressed |= mask;
	mbhc->mbhc_cb->lock_sleep(mbhc, true);
	if (schedule_delayed_work(&mbhc->mbhc_btn_dwork,
				msecs_to_jiffies(400)) == 0) {
		WARN(1, "Button pressed twice without release event\n");
		mbhc->mbhc_cb->lock_sleep(mbhc, false);
	}
done:
	pr_debug("%s: leave\n", __func__);
	WCD_MBHC_RSC_UNLOCK(mbhc);
	return IRQ_HANDLED;
}

static irqreturn_t wcd_mbhc_release_handler(int irq, void *data)
{
	struct wcd_mbhc *mbhc = data;
	int ret;

#ifdef OPLUS_ARCH_EXTENDS
#undef pr_debug
#define pr_debug pr_info
#endif /* OPLUS_ARCH_EXTENDS */

	pr_debug("%s: enter\n", __func__);
	WCD_MBHC_RSC_LOCK(mbhc);
	if (wcd_swch_level_remove(mbhc)) {
		pr_debug("%s: Switch level is low ", __func__);
		goto exit;
	}

	if (mbhc->is_btn_press) {
		mbhc->is_btn_press = false;
	} else {
		pr_debug("%s: This release is for fake btn press\n", __func__);
		goto exit;
	}

	/*
	 * If current plug is headphone then there is no chance to
	 * get btn release interrupt, so connected cable should be
	 * headset not headphone.
	 * For ADC MBHC, ADC_COMPLETE interrupt will be generated
	 * in this case. So skip the check here.
	 */
	if (mbhc->mbhc_detection_logic == WCD_DETECTION_LEGACY &&
		mbhc->current_plug == MBHC_PLUG_TYPE_HEADPHONE) {
		#ifndef OPLUS_ARCH_EXTENDS
		wcd_mbhc_find_plug_and_report(mbhc, MBHC_PLUG_TYPE_HEADSET);
		#endif /* OPLUS_ARCH_EXTENDS */
		goto exit;

	}
	if (mbhc->buttons_pressed & WCD_MBHC_JACK_BUTTON_MASK) {
		ret = wcd_cancel_btn_work(mbhc);
		if (ret == 0) {
			pr_debug("%s: Reporting long button release event\n",
				 __func__);
			wcd_mbhc_jack_report(mbhc, &mbhc->button_jack,
					0, mbhc->buttons_pressed);
		} else {
			if (mbhc->in_swch_irq_handler) {
				pr_debug("%s: Switch irq kicked in, ignore\n",
					__func__);
			} else {
				pr_debug("%s: Reporting btn press\n",
					 __func__);
				wcd_mbhc_jack_report(mbhc,
						     &mbhc->button_jack,
						     mbhc->buttons_pressed,
						     mbhc->buttons_pressed);
				pr_debug("%s: Reporting btn release\n",
					 __func__);
				wcd_mbhc_jack_report(mbhc,
						&mbhc->button_jack,
						0, mbhc->buttons_pressed);
			}
		}
		mbhc->buttons_pressed &= ~WCD_MBHC_JACK_BUTTON_MASK;
	}
exit:
	pr_debug("%s: leave\n", __func__);
	WCD_MBHC_RSC_UNLOCK(mbhc);
	return IRQ_HANDLED;
}

static irqreturn_t wcd_mbhc_hphl_ocp_irq(int irq, void *data)
{
	struct wcd_mbhc *mbhc = data;
	int val;

	pr_debug("%s: received HPHL OCP irq\n", __func__);
	if (mbhc) {
		if (mbhc->mbhc_cb->hph_register_recovery) {
			if (mbhc->mbhc_cb->hph_register_recovery(mbhc)) {
				WCD_MBHC_REG_READ(WCD_MBHC_HPHR_OCP_STATUS,
						  val);
				if ((val != -EINVAL) && val)
					mbhc->is_hph_ocp_pending = true;
				goto done;
			}
		}

		if (mbhc->hphlocp_cnt < OCP_ATTEMPT) {
			mbhc->hphlocp_cnt++;
			pr_debug("%s: retry, hphlocp_cnt: %d\n", __func__,
				 mbhc->hphlocp_cnt);
			WCD_MBHC_REG_UPDATE_BITS(WCD_MBHC_OCP_FSM_EN, 0);
			WCD_MBHC_REG_UPDATE_BITS(WCD_MBHC_OCP_FSM_EN, 1);
		} else {
			mbhc->mbhc_cb->irq_control(mbhc->component,
						   mbhc->intr_ids->hph_left_ocp,
						   false);
			mbhc->hph_status |= SND_JACK_OC_HPHL;
			wcd_mbhc_jack_report(mbhc, &mbhc->headset_jack,
					    mbhc->hph_status,
					    WCD_MBHC_JACK_MASK);
		}
	} else {
		pr_err("%s: Bad wcd9xxx_spmi private data\n", __func__);
	}
done:
	return IRQ_HANDLED;
}

static irqreturn_t wcd_mbhc_hphr_ocp_irq(int irq, void *data)
{
	struct wcd_mbhc *mbhc = data;

	pr_debug("%s: received HPHR OCP irq\n", __func__);

	if (!mbhc) {
		pr_err("%s: Bad mbhc private data\n", __func__);
		goto done;
	}

	if (mbhc->is_hph_ocp_pending) {
		mbhc->is_hph_ocp_pending = false;
		goto done;
	}

	if (mbhc->mbhc_cb->hph_register_recovery) {
		if (mbhc->mbhc_cb->hph_register_recovery(mbhc))
			/* register corruption, hence reset registers */
			goto done;
	}
	if (mbhc->hphrocp_cnt < OCP_ATTEMPT) {
		mbhc->hphrocp_cnt++;
		pr_debug("%s: retry, hphrocp_cnt: %d\n", __func__,
			 mbhc->hphrocp_cnt);
		WCD_MBHC_REG_UPDATE_BITS(WCD_MBHC_OCP_FSM_EN, 0);
		WCD_MBHC_REG_UPDATE_BITS(WCD_MBHC_OCP_FSM_EN, 1);
	} else {
		mbhc->mbhc_cb->irq_control(mbhc->component,
					   mbhc->intr_ids->hph_right_ocp,
					   false);
		mbhc->hph_status |= SND_JACK_OC_HPHR;
		wcd_mbhc_jack_report(mbhc, &mbhc->headset_jack,
				    mbhc->hph_status, WCD_MBHC_JACK_MASK);
	}
done:
	return IRQ_HANDLED;
}

static int wcd_mbhc_initialise(struct wcd_mbhc *mbhc)
{
	int ret = 0;
	struct snd_soc_component *component = mbhc->component;

	pr_debug("%s: enter\n", __func__);
	WCD_MBHC_RSC_LOCK(mbhc);

	/* enable HS detection */
	if (mbhc->mbhc_cb->hph_pull_up_control_v2)
		mbhc->mbhc_cb->hph_pull_up_control_v2(component,
						      HS_PULLUP_I_DEFAULT);
	else if (mbhc->mbhc_cb->hph_pull_up_control)
		mbhc->mbhc_cb->hph_pull_up_control(component, I_DEFAULT);
	else
		#ifndef OPLUS_ARCH_EXTENDS
		WCD_MBHC_REG_UPDATE_BITS(WCD_MBHC_HS_L_DET_PULL_UP_CTRL, 3);
		#else /* OPLUS_ARCH_EXTENDS */
		{
			pr_info("%s: default disable pull up for detection\n", __func__);
			WCD_MBHC_REG_UPDATE_BITS(WCD_MBHC_HS_L_DET_PULL_UP_CTRL, 0);
		}
		#endif /* OPLUS_ARCH_EXTENDS */

	/* Configure for moisture detection when duty cycle is not enabled.
	 * Otherwise disable moisture detection.
	 */
	if (mbhc->mbhc_cfg->moisture_en && mbhc->mbhc_cb->mbhc_moisture_config
		&& !mbhc->mbhc_cfg->moisture_duty_cycle_en)
		mbhc->mbhc_cb->mbhc_moisture_config(mbhc);
	else if (mbhc->mbhc_cb->mbhc_moisture_detect_en)
		mbhc->mbhc_cb->mbhc_moisture_detect_en(mbhc, false);

	/*
	 * For USB analog we need to override the switch configuration.
	 * Also, disable hph_l pull-up current source as HS_DET_L is driven
	 * by an external source
	 */
	if (mbhc->mbhc_cfg->enable_usbc_analog) {
		if (mbhc->mbhc_cfg->usbc_analog_legacy) {
			mbhc->hphl_swh = 1;
			mbhc->gnd_swh = 1;
		}

		if (mbhc->mbhc_cb->hph_pull_up_control_v2)
			mbhc->mbhc_cb->hph_pull_up_control_v2(component,
							      HS_PULLUP_I_OFF);
		else if (mbhc->mbhc_cb->hph_pull_up_control)
			mbhc->mbhc_cb->hph_pull_up_control(component, I_OFF);
		else
			WCD_MBHC_REG_UPDATE_BITS(WCD_MBHC_HS_L_DET_PULL_UP_CTRL,
						 0);
	}

	WCD_MBHC_REG_UPDATE_BITS(WCD_MBHC_HPHL_PLUG_TYPE, mbhc->hphl_swh);
	WCD_MBHC_REG_UPDATE_BITS(WCD_MBHC_GND_PLUG_TYPE, mbhc->gnd_swh);
	WCD_MBHC_REG_UPDATE_BITS(WCD_MBHC_SW_HPH_LP_100K_TO_GND, 1);
	if (mbhc->mbhc_cfg->gnd_det_en && mbhc->mbhc_cb->mbhc_gnd_det_ctrl)
		mbhc->mbhc_cb->mbhc_gnd_det_ctrl(component, true);
	WCD_MBHC_REG_UPDATE_BITS(WCD_MBHC_HS_L_DET_PULL_UP_COMP_CTRL, 1);

	/*
	 * Disable L_DET for USB-C analog audio to avoid spurious interrupts
	 * when a non-audio accessory is inserted. L_DET_EN sets to 1 when FSA
	 * I2C driver notifies that ANALOG_AUDIO_ADAPTER is inserted
	 */
	if (mbhc->mbhc_cfg->enable_usbc_analog && !mbhc->mbhc_cfg->usbc_analog_legacy)
		WCD_MBHC_REG_UPDATE_BITS(WCD_MBHC_L_DET_EN, 0);
	else
		WCD_MBHC_REG_UPDATE_BITS(WCD_MBHC_L_DET_EN, 1);

	if (mbhc->mbhc_cfg->enable_usbc_analog) {
		/* Insertion debounce set to 48ms */
		WCD_MBHC_REG_UPDATE_BITS(WCD_MBHC_INSREM_DBNC, 4);
	} else {
		/* Insertion debounce set to 96ms */
		WCD_MBHC_REG_UPDATE_BITS(WCD_MBHC_INSREM_DBNC, 6);
	}

	/* Button Debounce set to 16ms */
	WCD_MBHC_REG_UPDATE_BITS(WCD_MBHC_BTN_DBNC, 2);

	/* enable bias */
	mbhc->mbhc_cb->mbhc_bias(component, true);
	/* enable MBHC clock */
	if (mbhc->mbhc_cb->clk_setup) {
		if (mbhc->mbhc_cfg->enable_usbc_analog &&
		    !mbhc->mbhc_cfg->usbc_analog_legacy)
			mbhc->mbhc_cb->clk_setup(component, false);
		else
			mbhc->mbhc_cb->clk_setup(component, true);
	}

	/* program HS_VREF value */
	wcd_program_hs_vref(mbhc);

	wcd_program_btn_threshold(mbhc, false);


	reinit_completion(&mbhc->btn_press_compl);

	WCD_MBHC_RSC_UNLOCK(mbhc);
	pr_debug("%s: leave\n", __func__);
	return ret;
}

static void wcd_mbhc_fw_read(struct work_struct *work)
{
	struct delayed_work *dwork;
	struct wcd_mbhc *mbhc;
	struct snd_soc_component *component;
	const struct firmware *fw;
	struct firmware_cal *fw_data = NULL;
	int ret = -1, retry = 0;
	bool use_default_cal = false;

	dwork = to_delayed_work(work);
	mbhc = container_of(dwork, struct wcd_mbhc, mbhc_firmware_dwork);
	component = mbhc->component;

	while (retry < FW_READ_ATTEMPTS) {
		retry++;
		pr_debug("%s:Attempt %d to request MBHC firmware\n",
			__func__, retry);
		if (mbhc->mbhc_cb->get_hwdep_fw_cal)
			fw_data = mbhc->mbhc_cb->get_hwdep_fw_cal(mbhc,
					WCD9XXX_MBHC_CAL);
		if (!fw_data)
			ret = request_firmware(&fw, "wcd9320/wcd9320_mbhc.bin",
				       component->dev);
		/*
		 * if request_firmware and hwdep cal both fail then
		 * sleep for 4sec for the userspace to send data to kernel
		 * retry for few times before bailing out
		 */
		if ((ret != 0) && !fw_data) {
			usleep_range(FW_READ_TIMEOUT, FW_READ_TIMEOUT +
					WCD_MBHC_USLEEP_RANGE_MARGIN_US);
		} else {
			pr_debug("%s: MBHC Firmware read successful\n",
					__func__);
			break;
		}
	}
	if (!fw_data)
		pr_debug("%s: using request_firmware\n", __func__);
	else
		pr_debug("%s: using hwdep cal\n", __func__);

	if (ret != 0 && !fw_data) {
		pr_err("%s: Cannot load MBHC firmware use default cal\n",
		       __func__);
		use_default_cal = true;
	}
	if (!use_default_cal) {
		const void *data;
		size_t size;

		if (fw_data) {
			data = fw_data->data;
			size = fw_data->size;
		} else {
			data = fw->data;
			size = fw->size;
		}
		if (wcd_mbhc_fw_validate(data, size) == false) {
			pr_err("%s: Invalid MBHC cal data size use default cal\n",
				__func__);
			if (!fw_data)
				release_firmware(fw);
		} else {
			if (fw_data) {
				mbhc->mbhc_cfg->calibration =
					(void *)fw_data->data;
				mbhc->mbhc_cal = fw_data;
			} else {
				mbhc->mbhc_cfg->calibration =
					(void *)fw->data;
				mbhc->mbhc_fw = fw;
			}
		}

	}

	(void) wcd_mbhc_initialise(mbhc);
}

static int wcd_mbhc_set_keycode(struct wcd_mbhc *mbhc)
{
	enum snd_jack_types type;
	int i, ret, result = 0;
	int *btn_key_code;

	btn_key_code = mbhc->mbhc_cfg->key_code;

	for (i = 0 ; i < WCD_MBHC_KEYCODE_NUM ; i++) {
		if (btn_key_code[i] != 0) {
			switch (i) {
			case 0:
				type = SND_JACK_BTN_0;
				break;
			case 1:
				type = SND_JACK_BTN_1;
				break;
			case 2:
				type = SND_JACK_BTN_2;
				break;
			case 3:
				type = SND_JACK_BTN_3;
				break;
			case 4:
				type = SND_JACK_BTN_4;
				break;
			case 5:
				type = SND_JACK_BTN_5;
				break;
			default:
				WARN_ONCE(1, "Wrong button number:%d\n", i);
				result = -1;
				return result;
			}
			ret = snd_jack_set_key(mbhc->button_jack.jack,
							type,
							btn_key_code[i]);
			if (ret) {
				pr_err("%s: Failed to set code for %d\n",
					__func__, btn_key_code[i]);
				result = -1;
				return result;
			}
			input_set_capability(
				mbhc->button_jack.jack->input_dev,
				EV_KEY, btn_key_code[i]);
			pr_debug("%s: set btn%d key code:%d\n", __func__,
				i, btn_key_code[i]);
		}
	}
	if (btn_key_code[0])
		mbhc->is_btn_already_regd = true;
	return result;
}

static int wcd_mbhc_usbc_ana_event_handler(struct notifier_block *nb,
					   unsigned long mode, void *ptr)
{
	struct wcd_mbhc *mbhc = container_of(nb, struct wcd_mbhc, fsa_nb);

	if (!mbhc)
		return -EINVAL;

	#ifndef OPLUS_ARCH_EXTENDS
	dev_dbg(mbhc->component->dev, "%s: mode = %lu\n", __func__, mode);
	#else /* OPLUS_ARCH_EXTENDS */
	dev_info(mbhc->component->dev, "%s: mode = %lu\n", __func__, mode);
	#endif /* OPLUS_ARCH_EXTENDS */

	#ifdef OPLUS_ARCH_EXTENDS
	if (mbhc->use_usbc_detect)
		cancel_delayed_work_sync(&mbhc->mbhc_usbc_detect_dwork);
	#endif /* OPLUS_ARCH_EXTENDS */

	if (mode == POWER_SUPPLY_TYPEC_SINK_AUDIO_ADAPTER) {
		if (mbhc->mbhc_cb->clk_setup)
			mbhc->mbhc_cb->clk_setup(mbhc->component, true);
		/* insertion detected, enable L_DET_EN */
		WCD_MBHC_REG_UPDATE_BITS(WCD_MBHC_L_DET_EN, 1);
	#ifdef OPLUS_ARCH_EXTENDS
		if (mbhc->use_usbc_detect)
			wcd_mbhc_usbc_analog_plug_detect(mbhc, 1);
	} else if (mode == POWER_SUPPLY_TYPEC_NONE &&
	           mbhc->use_usbc_detect) {
		wcd_mbhc_usbc_analog_plug_detect(mbhc, 0);

		WCD_MBHC_REG_UPDATE_BITS(WCD_MBHC_L_DET_EN, 0);
		if (mbhc->mbhc_cb->clk_setup)
			mbhc->mbhc_cb->clk_setup(mbhc->component, false);
	#endif /* OPLUS_ARCH_EXTENDS */
	}
	return 0;
}

<<<<<<< HEAD
static int wcd_mbhc_usb_c_analog_setup_gpios(struct wcd_mbhc *mbhc,
					     bool active)
{
	int rc = 0;
	struct snd_soc_component *component = mbhc->component;
	struct usbc_ana_audio_config *config =
		&mbhc->mbhc_cfg->usbc_analog_cfg;
	union power_supply_propval pval;

	dev_dbg(component->dev, "%s: setting GPIOs active = %d\n",
		__func__, active);

	memset(&pval, 0, sizeof(pval));

	if (active) {
		pval.intval = POWER_SUPPLY_TYPEC_PR_SOURCE;
		if (power_supply_set_property(mbhc->usb_psy,
				POWER_SUPPLY_PROP_TYPEC_POWER_ROLE, &pval))
			dev_info(component->dev, "%s: force PR_SOURCE mode unsuccessful\n",
				 __func__);
		else
			mbhc->usbc_force_pr_mode = true;

		if (config->usbc_en1_gpio_p)
			rc = msm_cdc_pinctrl_select_active_state(
				config->usbc_en1_gpio_p);
		if (rc == 0 && config->usbc_force_gpio_p)
			rc = msm_cdc_pinctrl_select_active_state(
				config->usbc_force_gpio_p);
		mbhc->usbc_mode = POWER_SUPPLY_TYPEC_SINK_AUDIO_ADAPTER;
	} else {
		/* no delay is required when disabling GPIOs */
		if (config->usbc_en1_gpio_p)
			msm_cdc_pinctrl_select_sleep_state(
				config->usbc_en1_gpio_p);
		if (config->usbc_force_gpio_p)
			msm_cdc_pinctrl_select_sleep_state(
				config->usbc_force_gpio_p);

		if (mbhc->usbc_force_pr_mode) {
			pval.intval = POWER_SUPPLY_TYPEC_PR_DUAL;
			if (power_supply_set_property(mbhc->usb_psy,
				POWER_SUPPLY_PROP_TYPEC_POWER_ROLE, &pval))
				dev_info(component->dev, "%s: force PR_DUAL mode unsuccessful\n",
					 __func__);

			mbhc->usbc_force_pr_mode = false;
		}

		mbhc->usbc_mode = POWER_SUPPLY_TYPEC_NONE;
		if (mbhc->mbhc_cfg->swap_gnd_mic)
			mbhc->mbhc_cfg->swap_gnd_mic(component, false);
	}

	return rc;
}

/* workqueue */
static void wcd_mbhc_usbc_analog_work_fn(struct work_struct *work)
{
	struct wcd_mbhc *mbhc =
		container_of(work, struct wcd_mbhc, usbc_analog_work);

	wcd_mbhc_usb_c_analog_setup_gpios(mbhc,
			mbhc->usbc_mode != POWER_SUPPLY_TYPEC_NONE);
}

/* this callback function is used to process PMI notification */
static int wcd_mbhc_usb_c_event_changed(struct notifier_block *nb,
					unsigned long evt, void *ptr)
{
	int ret;
	union power_supply_propval mode;
	struct wcd_mbhc *mbhc = container_of(nb, struct wcd_mbhc, psy_nb);
	struct snd_soc_component *component = mbhc->component;

	if (ptr != mbhc->usb_psy || evt != PSY_EVENT_PROP_CHANGED)
		return 0;

	ret = power_supply_get_property(mbhc->usb_psy,
			POWER_SUPPLY_PROP_TYPEC_MODE, &mode);
	if (ret) {
		dev_err(component->dev, "%s: Unable to read USB TYPEC_MODE: %d\n",
			__func__, ret);
		return ret;
	}

	dev_dbg(component->dev, "%s: USB change event received\n",
		__func__);
	dev_dbg(component->dev, "%s: supply mode %d, expected %d\n", __func__,
		mode.intval, POWER_SUPPLY_TYPEC_SINK_AUDIO_ADAPTER);

	switch (mode.intval) {
	case POWER_SUPPLY_TYPEC_SINK_AUDIO_ADAPTER:
	case POWER_SUPPLY_TYPEC_NONE:
		dev_dbg(component->dev, "%s: usbc_mode: %d; mode.intval: %d\n",
			__func__, mbhc->usbc_mode, mode.intval);

		if (mbhc->usbc_mode == mode.intval)
			break; /* filter notifications received before */
		mbhc->usbc_mode = mode.intval;

		dev_dbg(component->dev, "%s: queueing usbc_analog_work\n",
			__func__);
		schedule_work(&mbhc->usbc_analog_work);
		break;
	default:
		break;
	}
	return ret;
}

/* PMI registration code */
static int wcd_mbhc_usb_c_analog_init(struct wcd_mbhc *mbhc)
{
	int ret = 0;
	struct snd_soc_component *component = mbhc->component;

	dev_dbg(component->dev, "%s: usb-c analog setup start\n", __func__);
	INIT_WORK(&mbhc->usbc_analog_work, wcd_mbhc_usbc_analog_work_fn);

	mbhc->usb_psy = power_supply_get_by_name("usb");
	if (IS_ERR_OR_NULL(mbhc->usb_psy)) {
		dev_err(component->dev, "%s: could not get USB psy info\n",
			__func__);
		ret = -EPROBE_DEFER;
		if (IS_ERR(mbhc->usb_psy))
			ret = PTR_ERR(mbhc->usb_psy);
		mbhc->usb_psy = NULL;
		goto err;
	}

	ret = wcd_mbhc_usb_c_analog_setup_gpios(mbhc, false);
	if (ret) {
		dev_err(component->dev, "%s: error while setting USBC ana gpios\n",
			__func__);
		goto err;
	}

	mbhc->psy_nb.notifier_call = wcd_mbhc_usb_c_event_changed;
	mbhc->psy_nb.priority = 0;
	ret = power_supply_reg_notifier(&mbhc->psy_nb);
	if (ret) {
		dev_err(component->dev, "%s: power supply registration failed\n",
			__func__);
		goto err;
	}

	/*
	 * as part of the init sequence check if there is a connected
	 * USB C analog adapter
	 */
	dev_dbg(component->dev, "%s: verify if USB adapter is already inserted\n",
		__func__);
	ret = wcd_mbhc_usb_c_event_changed(&mbhc->psy_nb,
					   PSY_EVENT_PROP_CHANGED,
					   mbhc->usb_psy);

err:
	return ret;
}

static int wcd_mbhc_usb_c_analog_deinit(struct wcd_mbhc *mbhc)
{
	wcd_mbhc_usb_c_analog_setup_gpios(mbhc, false);

	/* deregister from PMI */
	power_supply_unreg_notifier(&mbhc->psy_nb);

	return 0;
}

static int wcd_mbhc_init_gpio(struct wcd_mbhc *mbhc,
			      struct wcd_mbhc_config *mbhc_cfg,
			      const char *gpio_dt_str,
			      int *gpio, struct device_node **gpio_dn)
{
	int rc = 0;
	struct snd_soc_component *component = mbhc->component;
	struct snd_soc_card *card = component->card;

	dev_dbg(component->dev, "%s: gpio %s\n", __func__, gpio_dt_str);

	*gpio_dn = of_parse_phandle(card->dev->of_node, gpio_dt_str, 0);

	if (!(*gpio_dn)) {
		*gpio = of_get_named_gpio(card->dev->of_node, gpio_dt_str, 0);
		if (!gpio_is_valid(*gpio)) {
			dev_err(card->dev, "%s, property %s not in node %s",
				__func__, gpio_dt_str,
				card->dev->of_node->full_name);
			rc = -EINVAL;
		}
	}

	return rc;
}
=======
#ifdef OPLUS_ARCH_EXTENDS
static void wcd_mbhc_usbc_ana_detect_work_fn(struct work_struct *work)
{
	struct delayed_work *dwork;
	struct wcd_mbhc *mbhc;
	struct power_supply *usb_psy;
	union power_supply_propval mode;
	int rc = 0;

	dwork = to_delayed_work(work);
	mbhc = container_of(dwork, struct wcd_mbhc, mbhc_usbc_detect_dwork);

	usb_psy = power_supply_get_by_name("usb");
	if (!usb_psy) {
		pr_err("%s: could not get USB psy info\n", __func__);
		return;
	}

	rc = power_supply_get_property(usb_psy,
			POWER_SUPPLY_PROP_TYPEC_MODE, &mode);
	if (rc) {
		pr_err("%s: Unable to read USB TYPEC_MODE: %d\n",
			__func__, rc);
		goto exit;
	}

	pr_info("%s: USB supply mode %d\n", __func__, mode.intval);

	if (mode.intval == POWER_SUPPLY_TYPEC_SINK_AUDIO_ADAPTER) {
		if (mbhc->mbhc_cb->clk_setup)
			mbhc->mbhc_cb->clk_setup(mbhc->component, true);
		/* insertion detected, enable L_DET_EN */
		WCD_MBHC_REG_UPDATE_BITS(WCD_MBHC_L_DET_EN, 1);

		if (mbhc->use_usbc_detect)
			wcd_mbhc_usbc_analog_plug_detect(mbhc, 1);
	}

exit:
	power_supply_put(usb_psy);
	return;
}
#endif /* OPLUS_ARCH_EXTENDS */
>>>>>>> 18b9d3fd

int wcd_mbhc_start(struct wcd_mbhc *mbhc, struct wcd_mbhc_config *mbhc_cfg)
{
	int rc = 0;
	struct snd_soc_component *component;
	struct snd_soc_card *card;
	const char *usb_c_dt = "qcom,msm-mbhc-usbc-audio-supported";

	if (!mbhc || !mbhc_cfg)
		return -EINVAL;

	component = mbhc->component;
	card = component->card;

	/* update the mbhc config */
	mbhc->mbhc_cfg = mbhc_cfg;

	dev_dbg(mbhc->component->dev, "%s: enter\n", __func__);

	/* check if USB C analog is defined on device tree */
	mbhc_cfg->enable_usbc_analog = 0;
	if (of_find_property(card->dev->of_node, usb_c_dt, NULL)) {
		rc = of_property_read_u32(card->dev->of_node, usb_c_dt,
				&mbhc_cfg->enable_usbc_analog);
	}
	if (mbhc_cfg->enable_usbc_analog == 0 || rc != 0) {
		dev_dbg(card->dev,
				"%s: %s in dt node is missing or false\n",
				__func__, usb_c_dt);
		dev_dbg(card->dev,
			"%s: skipping USB c analog configuration\n", __func__);
	}

	/* Parse fsa switch handle */
	if (mbhc_cfg->enable_usbc_analog) {
		dev_dbg(mbhc->component->dev, "%s: usbc analog enabled\n",
				__func__);
		mbhc->swap_thr = GND_MIC_USBC_SWAP_THRESHOLD;
		mbhc->fsa_np = of_parse_phandle(card->dev->of_node,
				"fsa4480-i2c-handle", 0);
		if (!mbhc->fsa_np) {
			dev_err(card->dev, "%s: fsa4480 i2c node not found, "
				"trying legacy Type-C analog audio\n",
				__func__);

			mbhc_cfg->usbc_analog_legacy = true;
			/* goto err; */
		}
	}

	if (mbhc_cfg->enable_usbc_analog && mbhc_cfg->usbc_analog_legacy) {
		struct usbc_ana_audio_config *config =
						&mbhc_cfg->usbc_analog_cfg;

		rc = wcd_mbhc_init_gpio(mbhc, mbhc_cfg,
				"qcom,usbc-analog-en1-gpio",
				&config->usbc_en1_gpio,
				&config->usbc_en1_gpio_p);
		if (rc)
			goto err;

		if (of_find_property(card->dev->of_node,
				     "qcom,usbc-analog-force_detect_gpio",
				     NULL)) {
			rc = wcd_mbhc_init_gpio(mbhc, mbhc_cfg,
					"qcom,usbc-analog-force_detect_gpio",
					&config->usbc_force_gpio,
					&config->usbc_force_gpio_p);
			if (rc)
				goto err;
		}

		dev_dbg(component->dev, "%s: calling usb_c_analog_init\n",
			__func__);
		/* init PMI notifier */
		rc = wcd_mbhc_usb_c_analog_init(mbhc);
		if (rc) {
			rc = -EPROBE_DEFER;
			goto err;
		}
	}

	/* Set btn key code */
	if ((!mbhc->is_btn_already_regd) && wcd_mbhc_set_keycode(mbhc))
		pr_err("Set btn key code error!!!\n");

	if (!mbhc->mbhc_cfg->read_fw_bin ||
	    (mbhc->mbhc_cfg->read_fw_bin && mbhc->mbhc_fw) ||
	    (mbhc->mbhc_cfg->read_fw_bin && mbhc->mbhc_cal)) {
		rc = wcd_mbhc_initialise(mbhc);
		if (rc) {
			dev_err(card->dev, "%s: wcd mbhc initialize failed\n",
				__func__);
			goto err;
		}
	} else {
		if (!mbhc->mbhc_fw || !mbhc->mbhc_cal)
			schedule_delayed_work(&mbhc->mbhc_firmware_dwork,
				      usecs_to_jiffies(FW_READ_TIMEOUT));
		else
			pr_err("%s: Skipping to read mbhc fw, 0x%pK %pK\n",
				 __func__, mbhc->mbhc_fw, mbhc->mbhc_cal);
	}

	if (mbhc_cfg->enable_usbc_analog && !mbhc_cfg->usbc_analog_legacy) {
		mbhc->fsa_nb.notifier_call = wcd_mbhc_usbc_ana_event_handler;
		mbhc->fsa_nb.priority = 0;
		rc = fsa4480_reg_notifier(&mbhc->fsa_nb, mbhc->fsa_np);
		#ifdef OPLUS_ARCH_EXTENDS
		if (!rc && mbhc->use_usbc_detect)
			schedule_delayed_work(&mbhc->mbhc_usbc_detect_dwork,
				      msecs_to_jiffies(50));
		#endif /* OPLUS_ARCH_EXTENDS */
	}

	return rc;
err:
	dev_dbg(mbhc->component->dev, "%s: leave %d\n", __func__, rc);
	return rc;
}
EXPORT_SYMBOL(wcd_mbhc_start);

void wcd_mbhc_stop(struct wcd_mbhc *mbhc)
{
	pr_debug("%s: enter\n", __func__);

	if (mbhc->current_plug != MBHC_PLUG_TYPE_NONE) {
		if (mbhc->mbhc_cb && mbhc->mbhc_cb->skip_imped_detect)
			mbhc->mbhc_cb->skip_imped_detect(mbhc->component);
	}
	mbhc->current_plug = MBHC_PLUG_TYPE_NONE;
	mbhc->hph_status = 0;
	if (mbhc->mbhc_cb && mbhc->mbhc_cb->irq_control) {
		mbhc->mbhc_cb->irq_control(mbhc->component,
				mbhc->intr_ids->hph_left_ocp,
				false);
		mbhc->mbhc_cb->irq_control(mbhc->component,
				mbhc->intr_ids->hph_right_ocp,
				false);
	}
	if (mbhc->mbhc_fw || mbhc->mbhc_cal) {
		cancel_delayed_work_sync(&mbhc->mbhc_firmware_dwork);
		if (!mbhc->mbhc_cal)
			release_firmware(mbhc->mbhc_fw);
		mbhc->mbhc_fw = NULL;
		mbhc->mbhc_cal = NULL;
	}

<<<<<<< HEAD
	if (mbhc->mbhc_cfg->enable_usbc_analog) {
		if (mbhc->mbhc_cfg->usbc_analog_legacy) {
			struct usbc_ana_audio_config *config =
					&mbhc->mbhc_cfg->usbc_analog_cfg;

			wcd_mbhc_usb_c_analog_deinit(mbhc);
			/* free GPIOs */
			if (config->usbc_en1_gpio > 0)
				gpio_free(config->usbc_en1_gpio);
			if (config->usbc_force_gpio)
				gpio_free(config->usbc_force_gpio);

			if (config->usbc_en1_gpio_p)
				of_node_put(config->usbc_en1_gpio_p);
			if (config->usbc_force_gpio_p)
				of_node_put(config->usbc_force_gpio_p);
		} else {
			fsa4480_unreg_notifier(&mbhc->fsa_nb, mbhc->fsa_np);
		}
	}
=======
	#ifdef OPLUS_ARCH_EXTENDS
	if (mbhc->use_usbc_detect)
		cancel_delayed_work_sync(&mbhc->mbhc_usbc_detect_dwork);
	#endif /* OPLUS_ARCH_EXTENDS */

	if (mbhc->mbhc_cfg->enable_usbc_analog)
		fsa4480_unreg_notifier(&mbhc->fsa_nb, mbhc->fsa_np);
>>>>>>> 18b9d3fd

	pr_debug("%s: leave\n", __func__);
}
EXPORT_SYMBOL(wcd_mbhc_stop);

/*
 * wcd_mbhc_init : initialize MBHC internal structures.
 *
 * NOTE: mbhc->mbhc_cfg is not YET configure so shouldn't be used
 */
int wcd_mbhc_init(struct wcd_mbhc *mbhc, struct snd_soc_component *component,
		      const struct wcd_mbhc_cb *mbhc_cb,
		      const struct wcd_mbhc_intr *mbhc_cdc_intr_ids,
		      struct wcd_mbhc_register *wcd_mbhc_regs,
		      bool impedance_det_en)
{
	int ret = 0;
	int hph_swh = 0;
	int gnd_swh = 0;
	u32 hph_moist_config[3];
	struct snd_soc_card *card = component->card;
	const char *hph_switch = "qcom,msm-mbhc-hphl-swh";
	const char *gnd_switch = "qcom,msm-mbhc-gnd-swh";
	const char *hs_thre = "qcom,msm-mbhc-hs-mic-max-threshold-mv";
	const char *hph_thre = "qcom,msm-mbhc-hs-mic-min-threshold-mv";
	#ifdef OPLUS_ARCH_EXTENDS
	u32 cross_conn = 0;
	const char *mbhc_cross_conn = "oplus,mbhc-check-cross-conn";
	#endif /* OPLUS_ARCH_EXTENDS */

	#ifdef OPLUS_ARCH_EXTENDS
	u32 check_irq_en = 0;
	const char *mbhc_check_irq_en = "oplus,mbhc-check-irq-en";
	u32 use_usbc_det = 0;
	const char *mbhc_use_usbc_detect = "oplus,mbhc-use-usbc-detect";
	#endif /* OPLUS_ARCH_EXTENDS */
	#ifdef OPLUS_ARCH_EXTENDS
	u32 headset_bias_alwayon = 0;
	const char *mbhc_headset_bias_alwayon = "oplus,mbhc-headset-bias-alwayon";
	#endif /* OPLUS_ARCH_EXTENDS */
	pr_debug("%s: enter\n", __func__);

	ret = of_property_read_u32(card->dev->of_node, hph_switch, &hph_swh);
	if (ret) {
		dev_err(card->dev,
			"%s: missing %s in dt node\n", __func__, hph_switch);
		goto err;
	}

	ret = of_property_read_u32(card->dev->of_node, gnd_switch, &gnd_swh);
	if (ret) {
		dev_err(card->dev,
			"%s: missing %s in dt node\n", __func__, gnd_switch);
		goto err;
	}

	ret = of_property_read_u32(card->dev->of_node, hs_thre,
				&(mbhc->hs_thr));
	if (ret)
		dev_dbg(card->dev,
			"%s: missing %s in dt node\n", __func__, hs_thre);

	ret = of_property_read_u32(card->dev->of_node, hph_thre,
				&(mbhc->hph_thr));
	if (ret)
		dev_dbg(card->dev,
			"%s: missing %s in dt node\n", __func__, hph_thre);

	ret = of_property_read_u32_array(card->dev->of_node,
					 "qcom,msm-mbhc-moist-cfg",
					 hph_moist_config, 3);
	if (ret) {
		dev_dbg(card->dev, "%s: no qcom,msm-mbhc-moist-cfg in DT\n",
			__func__);
		mbhc->moist_vref = V_45_MV;
		mbhc->moist_iref = I_3P0_UA;
		mbhc->moist_rref = R_24_KOHM;
	} else {
		mbhc->moist_vref = hph_moist_config[0];
		mbhc->moist_iref = hph_moist_config[1];
		mbhc->moist_rref = hph_moist_config[2];
	}

	#ifdef OPLUS_ARCH_EXTENDS
	ret = of_property_read_u32(card->dev->of_node, mbhc_cross_conn,
				&cross_conn);
	if (ret) {
		dev_info(card->dev,
			"%s: missing %s in dt node\n", __func__, mbhc_cross_conn);
		mbhc->need_cross_conn = false;
	} else {
		dev_info(card->dev, "%s: cross_conn %d\n", __func__, cross_conn);
		if (cross_conn) {
			mbhc->need_cross_conn = true;
		} else {
			mbhc->need_cross_conn = false;
		}
	}
	#endif /* OPLUS_ARCH_EXTENDS */

	#ifdef OPLUS_ARCH_EXTENDS
	ret = of_property_read_u32(card->dev->of_node, mbhc_check_irq_en,
				&check_irq_en);
	if (ret) {
		dev_info(card->dev,
			"%s: missing %s in dt node\n", __func__, mbhc_check_irq_en);
		mbhc->irq_trigger_enable = false;
	} else {
		dev_info(card->dev, "%s: irq_trigger_enable %d\n", __func__, check_irq_en);
		if (check_irq_en) {
			mbhc->irq_trigger_enable= true;
		} else {
			mbhc->irq_trigger_enable = false;
		}
	}
	ret = of_property_read_u32(card->dev->of_node, mbhc_use_usbc_detect,
				&use_usbc_det);
	if (ret) {
		dev_info(card->dev,
			"%s: missing %s in dt node\n", __func__, mbhc_use_usbc_detect);
		mbhc->use_usbc_detect = false;
	} else {
		dev_info(card->dev, "%s: use_usbc_detect %d\n", __func__, use_usbc_det);
		if (use_usbc_det) {
			mbhc->use_usbc_detect= true;
		} else {
			mbhc->use_usbc_detect = false;
		}
	}
	#endif /* OPLUS_ARCH_EXTENDS */
	#ifdef OPLUS_ARCH_EXTENDS
	ret = of_property_read_u32(card->dev->of_node, mbhc_headset_bias_alwayon,
				&headset_bias_alwayon);
	if (ret) {
		dev_info(card->dev,
			"%s: missing %s in dt node\n", __func__, mbhc_headset_bias_alwayon);
		mbhc->headset_bias_alwayon = false;
	} else {
		dev_info(card->dev, "%s: headset_bias_alwayon %d\n", __func__, headset_bias_alwayon);
		if (headset_bias_alwayon) {
			mbhc->headset_bias_alwayon= true;
		} else {
			mbhc->headset_bias_alwayon = false;
		}
	}
	#endif /* OPLUS_ARCH_EXTENDS */
	mbhc->in_swch_irq_handler = false;
	mbhc->current_plug = MBHC_PLUG_TYPE_NONE;
	mbhc->is_btn_press = false;
	mbhc->component = component;
	mbhc->intr_ids = mbhc_cdc_intr_ids;
	mbhc->impedance_detect = impedance_det_en;
	mbhc->hphl_swh = hph_swh;
	mbhc->gnd_swh = gnd_swh;
	mbhc->micbias_enable = false;
	mbhc->mbhc_cb = mbhc_cb;
	mbhc->btn_press_intr = false;
	mbhc->is_hs_recording = false;
	mbhc->is_extn_cable = false;
	mbhc->extn_cable_hph_rem = false;
	mbhc->hph_type = WCD_MBHC_HPH_NONE;
	mbhc->wcd_mbhc_regs = wcd_mbhc_regs;
	mbhc->swap_thr = GND_MIC_SWAP_THRESHOLD;
	mbhc->hphl_cross_conn_thr = HPHL_CROSS_CONN_THRESHOLD;
	mbhc->hphr_cross_conn_thr = HPHR_CROSS_CONN_THRESHOLD;
	#ifdef OPLUS_ARCH_EXTENDS
	mbhc->usbc_analog_status = 0;
	#endif /* OPLUS_ARCH_EXTENDS */
	if (mbhc->intr_ids == NULL) {
		pr_err("%s: Interrupt mapping not provided\n", __func__);
		return -EINVAL;
	}
	if (!mbhc->wcd_mbhc_regs) {
		dev_err(component->dev, "%s: mbhc registers are not defined\n",
			__func__);
		return -EINVAL;
	}

	/* Check if IRQ and other required callbacks are defined or not */
	if (!mbhc_cb || !mbhc_cb->request_irq || !mbhc_cb->irq_control ||
	    !mbhc_cb->free_irq || !mbhc_cb->map_btn_code_to_num ||
	    !mbhc_cb->lock_sleep || !mbhc_cb->mbhc_bias ||
	    !mbhc_cb->set_btn_thr) {
		dev_err(component->dev, "%s: required mbhc callbacks are not defined\n",
			__func__);
		return -EINVAL;
	}

	/* No need to create new sound card jacks if is is already created */
	if (mbhc->headset_jack.jack == NULL) {
		ret = snd_soc_card_jack_new(component->card,
					    "Headset Jack", WCD_MBHC_JACK_MASK,
					    &mbhc->headset_jack, NULL, 0);
		if (ret) {
			pr_err("%s: Failed to create new jack\n", __func__);
			return ret;
		}

		ret = snd_soc_card_jack_new(component->card,
					    "Button Jack",
					    WCD_MBHC_JACK_BUTTON_MASK,
					    &mbhc->button_jack, NULL, 0);
		if (ret) {
			pr_err("Failed to create new jack\n");
			return ret;
		}

		ret = snd_jack_set_key(mbhc->button_jack.jack,
				       SND_JACK_BTN_0,
				       KEY_MEDIA);
		if (ret) {
			pr_err("%s: Failed to set code for btn-0\n",
				__func__);
			return ret;
		}

		INIT_DELAYED_WORK(&mbhc->mbhc_firmware_dwork,
				  wcd_mbhc_fw_read);
		INIT_DELAYED_WORK(&mbhc->mbhc_btn_dwork, wcd_btn_lpress_fn);
	}
	mutex_init(&mbhc->hphl_pa_lock);
	mutex_init(&mbhc->hphr_pa_lock);
	init_completion(&mbhc->btn_press_compl);

	/* Register event notifier */
	mbhc->nblock.notifier_call = wcd_event_notify;
	if (mbhc->mbhc_cb->register_notifier) {
		ret = mbhc->mbhc_cb->register_notifier(mbhc, &mbhc->nblock,
						       true);
		if (ret) {
			pr_err("%s: Failed to register notifier %d\n",
				__func__, ret);
			return ret;
		}
	}

	init_waitqueue_head(&mbhc->wait_btn_press);
	mutex_init(&mbhc->codec_resource_lock);

	switch (mbhc->mbhc_detection_logic) {
	case WCD_DETECTION_LEGACY:
		wcd_mbhc_legacy_init(mbhc);
		break;
	case WCD_DETECTION_ADC:
		wcd_mbhc_adc_init(mbhc);
		break;
	default:
		pr_err("%s: Unknown detection logic type %d\n",
			__func__, mbhc->mbhc_detection_logic);
		break;
	}

	if (!mbhc->mbhc_fn ||
	    !mbhc->mbhc_fn->wcd_mbhc_hs_ins_irq ||
	    !mbhc->mbhc_fn->wcd_mbhc_hs_rem_irq ||
	    !mbhc->mbhc_fn->wcd_mbhc_detect_plug_type ||
	    !mbhc->mbhc_fn->wcd_cancel_hs_detect_plug) {
		pr_err("%s: mbhc function pointer is NULL\n", __func__);
		goto err_mbhc_sw_irq;
	}
	ret = mbhc->mbhc_cb->request_irq(component,
				mbhc->intr_ids->mbhc_sw_intr,
				wcd_mbhc_mech_plug_detect_irq,
				"mbhc sw intr", mbhc);
	if (ret) {
		pr_err("%s: Failed to request irq %d, ret = %d\n", __func__,
		       mbhc->intr_ids->mbhc_sw_intr, ret);
		goto err_mbhc_sw_irq;
	}

	ret = mbhc->mbhc_cb->request_irq(component,
					 mbhc->intr_ids->mbhc_btn_press_intr,
					 wcd_mbhc_btn_press_handler,
					 "Button Press detect", mbhc);
	if (ret) {
		pr_err("%s: Failed to request irq %d\n", __func__,
		       mbhc->intr_ids->mbhc_btn_press_intr);
		goto err_btn_press_irq;
	}

	ret = mbhc->mbhc_cb->request_irq(component,
					 mbhc->intr_ids->mbhc_btn_release_intr,
					 wcd_mbhc_release_handler,
					 "Button Release detect", mbhc);
	if (ret) {
		pr_err("%s: Failed to request irq %d\n", __func__,
			mbhc->intr_ids->mbhc_btn_release_intr);
		goto err_btn_release_irq;
	}

	ret = mbhc->mbhc_cb->request_irq(component,
					 mbhc->intr_ids->mbhc_hs_ins_intr,
					 mbhc->mbhc_fn->wcd_mbhc_hs_ins_irq,
					 "Elect Insert", mbhc);
	if (ret) {
		pr_err("%s: Failed to request irq %d\n", __func__,
		       mbhc->intr_ids->mbhc_hs_ins_intr);
		goto err_mbhc_hs_ins_irq;
	}
	mbhc->mbhc_cb->irq_control(component, mbhc->intr_ids->mbhc_hs_ins_intr,
				   false);
	clear_bit(WCD_MBHC_ELEC_HS_INS, &mbhc->intr_status);

	ret = mbhc->mbhc_cb->request_irq(component,
					 mbhc->intr_ids->mbhc_hs_rem_intr,
					 mbhc->mbhc_fn->wcd_mbhc_hs_rem_irq,
					 "Elect Remove", mbhc);
	if (ret) {
		pr_err("%s: Failed to request irq %d\n", __func__,
		       mbhc->intr_ids->mbhc_hs_rem_intr);
		goto err_mbhc_hs_rem_irq;
	}
	mbhc->mbhc_cb->irq_control(component, mbhc->intr_ids->mbhc_hs_rem_intr,
				   false);
	clear_bit(WCD_MBHC_ELEC_HS_REM, &mbhc->intr_status);

	ret = mbhc->mbhc_cb->request_irq(component,
				mbhc->intr_ids->hph_left_ocp,
				wcd_mbhc_hphl_ocp_irq, "HPH_L OCP detect",
				mbhc);
	if (ret) {
		pr_err("%s: Failed to request irq %d\n", __func__,
		       mbhc->intr_ids->hph_left_ocp);
		goto err_hphl_ocp_irq;
	}

	ret = mbhc->mbhc_cb->request_irq(component,
				mbhc->intr_ids->hph_right_ocp,
				wcd_mbhc_hphr_ocp_irq, "HPH_R OCP detect",
				mbhc);
	if (ret) {
		pr_err("%s: Failed to request irq %d\n", __func__,
		       mbhc->intr_ids->hph_right_ocp);
		goto err_hphr_ocp_irq;
	}

	#ifdef OPLUS_ARCH_EXTENDS
	if (mbhc->use_usbc_detect)
		INIT_DELAYED_WORK(&mbhc->mbhc_usbc_detect_dwork,
				wcd_mbhc_usbc_ana_detect_work_fn);
	#endif /* OPLUS_ARCH_EXTENDS */

	mbhc->deinit_in_progress = false;
	pr_debug("%s: leave ret %d\n", __func__, ret);
	return ret;

err_hphr_ocp_irq:
	mbhc->mbhc_cb->free_irq(component, mbhc->intr_ids->hph_left_ocp, mbhc);
err_hphl_ocp_irq:
	mbhc->mbhc_cb->free_irq(component, mbhc->intr_ids->mbhc_hs_rem_intr,
				mbhc);
err_mbhc_hs_rem_irq:
	mbhc->mbhc_cb->free_irq(component, mbhc->intr_ids->mbhc_hs_ins_intr,
				mbhc);
err_mbhc_hs_ins_irq:
	mbhc->mbhc_cb->free_irq(component,
				mbhc->intr_ids->mbhc_btn_release_intr,
				mbhc);
err_btn_release_irq:
	mbhc->mbhc_cb->free_irq(component, mbhc->intr_ids->mbhc_btn_press_intr,
				mbhc);
err_btn_press_irq:
	mbhc->mbhc_cb->free_irq(component, mbhc->intr_ids->mbhc_sw_intr, mbhc);
err_mbhc_sw_irq:
	if (mbhc->mbhc_cb->register_notifier)
		mbhc->mbhc_cb->register_notifier(mbhc, &mbhc->nblock, false);
	mutex_destroy(&mbhc->codec_resource_lock);
err:
	pr_debug("%s: leave ret %d\n", __func__, ret);
	return ret;
}
EXPORT_SYMBOL(wcd_mbhc_init);

void wcd_mbhc_deinit(struct wcd_mbhc *mbhc)
{
	struct snd_soc_component *component = mbhc->component;

	#ifdef OPLUS_ARCH_EXTENDS
	if (mbhc->irq_trigger_enable) {
		cancel_delayed_work_sync(&mbhc->mech_irq_trigger_dwork);
	}
	#endif /* OPLUS_ARCH_EXTENDS */
	mbhc->mbhc_cb->free_irq(component, mbhc->intr_ids->mbhc_sw_intr, mbhc);
	mbhc->mbhc_cb->free_irq(component, mbhc->intr_ids->mbhc_btn_press_intr,
				mbhc);
	mbhc->mbhc_cb->free_irq(component,
				mbhc->intr_ids->mbhc_btn_release_intr,
				mbhc);
	mbhc->mbhc_cb->free_irq(component, mbhc->intr_ids->mbhc_hs_ins_intr,
				mbhc);
	mbhc->mbhc_cb->free_irq(component, mbhc->intr_ids->mbhc_hs_rem_intr,
				mbhc);
	mbhc->mbhc_cb->free_irq(component, mbhc->intr_ids->hph_left_ocp, mbhc);
	mbhc->mbhc_cb->free_irq(component, mbhc->intr_ids->hph_right_ocp, mbhc);
	if (mbhc->mbhc_cb && mbhc->mbhc_cb->register_notifier)
		mbhc->mbhc_cb->register_notifier(mbhc, &mbhc->nblock, false);
	if (mbhc->mbhc_fn->wcd_cancel_hs_detect_plug) {
		WCD_MBHC_RSC_LOCK(mbhc);
		mbhc->mbhc_fn->wcd_cancel_hs_detect_plug(mbhc,
					&mbhc->correct_plug_swch);
		WCD_MBHC_RSC_UNLOCK(mbhc);
	}
	mutex_destroy(&mbhc->codec_resource_lock);
	mutex_destroy(&mbhc->hphl_pa_lock);
	mutex_destroy(&mbhc->hphr_pa_lock);
}
EXPORT_SYMBOL(wcd_mbhc_deinit);

static int __init mbhc_init(void)
{
	return 0;
}

static void __exit mbhc_exit(void)
{
}

module_init(mbhc_init);
module_exit(mbhc_exit);

MODULE_DESCRIPTION("wcd MBHC v2 module");
MODULE_LICENSE("GPL v2");<|MERGE_RESOLUTION|>--- conflicted
+++ resolved
@@ -567,7 +567,6 @@
 }
 EXPORT_SYMBOL(wcd_mbhc_hs_elec_irq);
 
-<<<<<<< HEAD
 /* liuhaituo@MM.Audio add new function to adapt headset volume */
 bool headset_imp_enable = false;
 EXPORT_SYMBOL_GPL(headset_imp_enable);
@@ -653,11 +652,9 @@
 
 	return;
 }
-=======
 #ifdef OPLUS_ARCH_EXTENDS
 extern void switch_headset_state(int headset_state);
 #endif
->>>>>>> 18b9d3fd
 
 void wcd_mbhc_report_plug(struct wcd_mbhc *mbhc, int insertion,
 				enum snd_jack_types jack_type)
@@ -1199,10 +1196,14 @@
 		wcd_mbhc_report_plug(mbhc, 0, jack_type);
 
 		if (mbhc->mbhc_cfg->enable_usbc_analog) {
-			WCD_MBHC_REG_UPDATE_BITS(WCD_MBHC_L_DET_EN, 0);
-			if (mbhc->mbhc_cb->clk_setup)
-				mbhc->mbhc_cb->clk_setup(
-					mbhc->component, false);
+			if (mbhc->mbhc_cfg->usbc_analog_legacy) {
+				WCD_MBHC_REG_UPDATE_BITS(WCD_MBHC_L_DET_EN, 1);
+			} else {
+				WCD_MBHC_REG_UPDATE_BITS(WCD_MBHC_L_DET_EN, 0);
+				if (mbhc->mbhc_cb->clk_setup)
+					mbhc->mbhc_cb->clk_setup(
+						mbhc->component, false);
+			}
 		}
 
 		if (mbhc->mbhc_cfg->moisture_en ||
@@ -1442,14 +1443,10 @@
 		#endif /* OPLUS_ARCH_EXTENDS */
 
 		if (mbhc->mbhc_cfg->enable_usbc_analog) {
-			if (mbhc->mbhc_cfg->usbc_analog_legacy) {
-				WCD_MBHC_REG_UPDATE_BITS(WCD_MBHC_L_DET_EN, 1);
-			} else {
-				WCD_MBHC_REG_UPDATE_BITS(WCD_MBHC_L_DET_EN, 0);
-				if (mbhc->mbhc_cb->clk_setup)
-					mbhc->mbhc_cb->clk_setup(
-						mbhc->component, false);
-			}
+			WCD_MBHC_REG_UPDATE_BITS(WCD_MBHC_L_DET_EN, 0);
+			if (mbhc->mbhc_cb->clk_setup)
+				mbhc->mbhc_cb->clk_setup(
+					mbhc->component, false);
 		}
 
 		if (mbhc->mbhc_cfg->moisture_en ||
@@ -2101,7 +2098,6 @@
 	return 0;
 }
 
-<<<<<<< HEAD
 static int wcd_mbhc_usb_c_analog_setup_gpios(struct wcd_mbhc *mbhc,
 					     bool active)
 {
@@ -2299,7 +2295,6 @@
 
 	return rc;
 }
-=======
 #ifdef OPLUS_ARCH_EXTENDS
 static void wcd_mbhc_usbc_ana_detect_work_fn(struct work_struct *work)
 {
@@ -2343,7 +2338,6 @@
 	return;
 }
 #endif /* OPLUS_ARCH_EXTENDS */
->>>>>>> 18b9d3fd
 
 int wcd_mbhc_start(struct wcd_mbhc *mbhc, struct wcd_mbhc_config *mbhc_cfg)
 {
@@ -2492,7 +2486,6 @@
 		mbhc->mbhc_cal = NULL;
 	}
 
-<<<<<<< HEAD
 	if (mbhc->mbhc_cfg->enable_usbc_analog) {
 		if (mbhc->mbhc_cfg->usbc_analog_legacy) {
 			struct usbc_ana_audio_config *config =
@@ -2513,15 +2506,11 @@
 			fsa4480_unreg_notifier(&mbhc->fsa_nb, mbhc->fsa_np);
 		}
 	}
-=======
 	#ifdef OPLUS_ARCH_EXTENDS
 	if (mbhc->use_usbc_detect)
 		cancel_delayed_work_sync(&mbhc->mbhc_usbc_detect_dwork);
 	#endif /* OPLUS_ARCH_EXTENDS */
 
-	if (mbhc->mbhc_cfg->enable_usbc_analog)
-		fsa4480_unreg_notifier(&mbhc->fsa_nb, mbhc->fsa_np);
->>>>>>> 18b9d3fd
 
 	pr_debug("%s: leave\n", __func__);
 }
