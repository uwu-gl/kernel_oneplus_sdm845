KASAN_SANITIZE_scm.o := n
KCOV_INSTRUMENT_scm.o := n

obj-$(CONFIG_QCOM_CPUSS_DUMP) += cpuss_dump.o
obj-$(CONFIG_CPU_V7) += idle-v7.o
obj-$(CONFIG_QCOM_GSBI)	+=	qcom_gsbi.o
obj-$(CONFIG_QCOM_LLCC) += llcc-core.o llcc-slice.o
obj-$(CONFIG_QCOM_SDM845_LLCC) += llcc-sdm845.o
obj-$(CONFIG_QCOM_SDM670_LLCC) += llcc-sdm670.o
obj-$(CONFIG_QCOM_QCS605_LLCC) += llcc-qcs605.o
obj-$(CONFIG_QCOM_LLCC_PERFMON) += llcc_perfmon.o
obj-$(CONFIG_QCOM_LLCC_AMON) += llcc-amon.o
obj-$(CONFIG_QPNP_PBS) += qpnp-pbs.o
obj-$(CONFIG_QCOM_PM)	+=	spm.o
obj-$(CONFIG_QCOM_SMD) +=	smd.o
obj-$(CONFIG_QCOM_SMD_RPM)	+= smd-rpm.o
obj-$(CONFIG_QCOM_SMEM) +=	smem.o
obj-$(CONFIG_MSM_PM_LEGACY) += pm-boot.o msm-pm.o
obj-$(CONFIG_MSM_SPM) += msm-spm.o spm_devices.o
obj-$(CONFIG_QCOM_SMEM_STATE) += smem_state.o
obj-$(CONFIG_QCOM_SMP2P)	+= smp2p.o
obj-$(CONFIG_QCOM_SMSM)	+= smsm.o
obj-$(CONFIG_QCOM_WCNSS_CTRL) += wcnss_ctrl.o
CFLAGS_scm.o :=$(call as-instr,.arch_extension sec,-DREQUIRES_SEC=1)
obj-$(CONFIG_QCOM_SCM)  +=      scm.o scm-boot.o
obj-$(CONFIG_QCOM_EARLY_RANDOM)	+= early_random.o
obj-$(CONFIG_SOC_BUS) += socinfo.o
obj-$(CONFIG_MSM_BOOT_STATS) += boot_stats.o
obj-$(CONFIG_MSM_BOOT_TIME_MARKER) += boot_marker.o
obj-$(CONFIG_MSM_CORE_HANG_DETECT) += core_hang_detect.o
obj-$(CONFIG_MSM_GLADIATOR_HANG_DETECT) += gladiator_hang_detect.o
obj-$(CONFIG_MSM_GLADIATOR_ERP) += gladiator_erp.o
obj-$(CONFIG_QCOM_EUD) += eud.o
obj-$(CONFIG_QCOM_WATCHDOG_V2) += watchdog_v2.o
obj-$(CONFIG_QCOM_MEMORY_DUMP_V2) += memory_dump_v2.o
obj-$(CONFIG_QCOM_MINIDUMP) += msm_minidump.o minidump_log.o
obj-$(CONFIG_QCOM_RUN_QUEUE_STATS) += rq_stats.o
obj-$(CONFIG_QCOM_SECURE_BUFFER) += secure_buffer.o
obj-$(CONFIG_MSM_SMEM) += msm_smem.o smem_debug.o
obj-$(CONFIG_MSM_SMD)	+= msm_smd.o smd_debug.o smd_private.o smd_init_dt.o smsm_debug.o
obj-$(CONFIG_MSM_GLINK) += glink.o glink_debugfs.o glink_ssr.o
obj-$(CONFIG_MSM_TZ_SMMU) += msm_tz_smmu.o
obj-$(CONFIG_MSM_GLINK_LOOPBACK_SERVER) += glink_loopback_server.o
obj-$(CONFIG_MSM_GLINK_BGCOM_XPRT) += glink_bgcom_xprt.o
obj-$(CONFIG_MSM_GLINK_SMEM_NATIVE_XPRT) += glink_smem_native_xprt.o
obj-$(CONFIG_MSM_GLINK_SPI_XPRT) += glink_spi_xprt.o
obj-$(CONFIG_MSM_SPCOM) += spcom.o
obj-$(CONFIG_MSM_SPSS_UTILS) += spss_utils.o
obj-$(CONFIG_TRACER_PKT) += tracer_pkt.o
obj-$(CONFIG_QCOM_BUS_SCALING) += msm_bus/
obj-$(CONFIG_QTI_RPMH_API) += rpmh.o
obj-$(CONFIG_MSM_RPM_SMD)   +=  rpm-smd.o
ifdef CONFIG_DEBUG_FS
obj-$(CONFIG_MSM_RPM_SMD)   +=  rpm-smd-debug.o
endif
obj-$(CONFIG_QTI_SYSTEM_PM) += system_pm.o
obj-$(CONFIG_MSM_SERVICE_NOTIFIER) += service-notifier.o
obj-$(CONFIG_MSM_SERVICE_LOCATOR) += service-locator.o
obj-$(CONFIG_MSM_SMP2P) += msm_smp2p.o smp2p_loopback.o smp2p_debug.o smp2p_sleepstate.o
obj-$(CONFIG_MSM_IPC_ROUTER_SMD_XPRT) += ipc_router_smd_xprt.o
obj-$(CONFIG_MSM_IPC_ROUTER_USB_XPRT) += ipc_router_usb_xprt.o
obj-$(CONFIG_MSM_IPC_ROUTER_MHI_XPRT) += ipc_router_mhi_xprt.o
obj-$(CONFIG_MSM_IPC_ROUTER_MHI_DEV_XPRT) += ipc_router_mhi_dev_xprt.o
obj-$(CONFIG_MSM_IPC_ROUTER_GLINK_XPRT) += ipc_router_glink_xprt.o
obj-$(CONFIG_MSM_QMI_INTERFACE) += qmi_interface.o
obj-$(CONFIG_MSM_GLINK_PKT) += msm_glink_pkt.o
obj-y			+=	qdsp6v2/
obj-$(CONFIG_MSM_SYSTEM_HEALTH_MONITOR)	+=	system_health_monitor_v01.o
obj-$(CONFIG_MSM_SYSTEM_HEALTH_MONITOR)	+=	system_health_monitor.o
obj-$(CONFIG_MSM_SYSMON_GLINK_COMM) += sysmon-glink.o sysmon-qmi.o
obj-$(CONFIG_ICNSS) += icnss.o wlan_firmware_service_v01.o

obj-$(CONFIG_MEM_SHARE_QMI_SERVICE)		+= memshare/
obj-$(CONFIG_MSM_PIL)   +=      peripheral-loader.o
obj-$(CONFIG_MSM_PIL_SSR_GENERIC) += subsys-pil-tz.o
obj-$(CONFIG_MSM_PIL_SSR_BG) += subsys-pil-bg.o
obj-$(CONFIG_MSM_PIL_MSS_QDSP6V5) += pil-q6v5.o pil-msa.o pil-q6v5-mss.o
obj-$(CONFIG_MSM_BGCOM) += bgcom_spi.o

obj-$(CONFIG_MSM_PERFORMANCE) += msm_performance.o
obj-$(CONFIG_SDX_EXT_IPC) += sdx_ext_ipc.o
<<<<<<< HEAD
=======
obj-$(CONFIG_QTI_NOTIFY_SIDEBAND) += sideband_notify.o
>>>>>>> 1e5bd855

ifdef CONFIG_MSM_SUBSYSTEM_RESTART
       obj-y += subsystem_notif.o
       obj-y += subsystem_restart.o
       obj-y += ramdump.o
       obj-y += microdump_collector.o
endif
obj-$(CONFIG_MSM_SYSMON_COMM) += sysmon.o sysmon-qmi.o
obj-$(CONFIG_MSM_BGRSB) += bg_rsb.o
obj-$(CONFIG_MSM_BGCOM_INTERFACE) += bgcom_interface.o
obj-$(CONFIG_MSM_JTAGV8) += jtagv8.o jtagv8-etm.o
obj-$(CONFIG_QCOM_COMMAND_DB) += cmd-db.o
obj-$(CONFIG_MSM_QBT1000) += qbt1000.o
obj-$(CONFIG_MSM_EVENT_TIMER) += event_timer.o
obj-$(CONFIG_MSM_IDLE_STATS)	+= lpm-stats.o
obj-$(CONFIG_QCOM_DCC) += dcc.o
obj-$(CONFIG_QCOM_DCC_V2) += dcc_v2.o
obj-$(CONFIG_QTI_RPM_STATS_LOG) += rpm_stats.o
ifdef CONFIG_MSM_RPM_SMD
	obj-$(CONFIG_QTI_RPM_STATS_LOG) += rpm_master_stat.o
endif
ifdef CONFIG_QTI_RPMH_API
	obj-$(CONFIG_QTI_RPM_STATS_LOG) += rpmh_master_stat.o
endif
obj-$(CONFIG_QCOM_SMCINVOKE) += smcinvoke.o
obj-$(CONFIG_QMP_DEBUGFS_CLIENT) += qmp-debugfs-client.o
obj-$(CONFIG_MSM_REMOTEQDSS) += remoteqdss.o
obj-$(CONFIG_QSEE_IPC_IRQ_BRIDGE) += qsee_ipc_irq_bridge.o
obj-$(CONFIG_QCOM_QDSS_BRIDGE) += qdss_bridge.o
obj-$(CONFIG_MSM_BAM_DMUX) += bam_dmux.o
obj-$(CONFIG_WCNSS_CORE) += wcnss/
obj-$(CONFIG_BIG_CLUSTER_MIN_FREQ_ADJUST) += big_cluster_min_freq_adjust.o<|MERGE_RESOLUTION|>--- conflicted
+++ resolved
@@ -79,10 +79,7 @@
 
 obj-$(CONFIG_MSM_PERFORMANCE) += msm_performance.o
 obj-$(CONFIG_SDX_EXT_IPC) += sdx_ext_ipc.o
-<<<<<<< HEAD
-=======
 obj-$(CONFIG_QTI_NOTIFY_SIDEBAND) += sideband_notify.o
->>>>>>> 1e5bd855
 
 ifdef CONFIG_MSM_SUBSYSTEM_RESTART
        obj-y += subsystem_notif.o
