--- conflicted
+++ resolved
@@ -911,7 +911,6 @@
 }
 EXPORT_SYMBOL(find_subsys_device);
 
-<<<<<<< HEAD
 static int restart_level;/*system original val*/
 int op_restart_modem(void)
 {
@@ -927,31 +926,6 @@
 	return 0;
 }
 EXPORT_SYMBOL(op_restart_modem);
-=======
-#ifdef OPLUS_BUG_STABILITY
-int op_restart_modem(struct subsys_device *subsys)
-{
-	int restart_level;
-
-	if (!subsys) {
-		return -ENODEV;
-	}
-
-	pr_err("%s\n", __func__);
-
-	restart_level = subsys->restart_level;
-	subsys->restart_level = RESET_SUBSYS_COUPLED;
-	if (subsys->desc->force_reset) {
-		subsys->desc->force_reset(subsys->desc);
-	}
-
-	subsys->restart_level = restart_level;
-
-	return 0;
-}
-EXPORT_SYMBOL(op_restart_modem);
-#endif /* OPLUS_BUG_STABILITY */
->>>>>>> 18b9d3fd
 
 static int subsys_start(struct subsys_device *subsys)
 {
