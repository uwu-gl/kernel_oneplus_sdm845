// SPDX-License-Identifier: GPL-2.0+
/*
 * Copyright (C) 2003-2008 Takahiro Hirofuchi
 * Copyright (C) 2015-2016 Samsung Electronics
 *               Krzysztof Opasiak <k.opasiak@samsung.com>
 */

#include <asm/byteorder.h>
#include <linux/file.h>
#include <linux/fs.h>
#include <linux/kernel.h>
#include <linux/slab.h>
#include <linux/stat.h>
#include <linux/module.h>
#include <linux/moduleparam.h>
#include <net/sock.h>

#include "usbip_common.h"

#define DRIVER_AUTHOR "Takahiro Hirofuchi <hirofuchi@users.sourceforge.net>"
#define DRIVER_DESC "USB/IP Core"

#ifdef CONFIG_USBIP_DEBUG
unsigned long usbip_debug_flag = 0xffffffff;
#else
unsigned long usbip_debug_flag;
#endif
EXPORT_SYMBOL_GPL(usbip_debug_flag);
module_param(usbip_debug_flag, ulong, S_IRUGO|S_IWUSR);
MODULE_PARM_DESC(usbip_debug_flag, "debug flags (defined in usbip_common.h)");

/* FIXME */
struct device_attribute dev_attr_usbip_debug;
EXPORT_SYMBOL_GPL(dev_attr_usbip_debug);

static ssize_t usbip_debug_show(struct device *dev,
				struct device_attribute *attr, char *buf)
{
	return sprintf(buf, "%lx\n", usbip_debug_flag);
}

static ssize_t usbip_debug_store(struct device *dev,
				 struct device_attribute *attr, const char *buf,
				 size_t count)
{
	if (sscanf(buf, "%lx", &usbip_debug_flag) != 1)
		return -EINVAL;
	return count;
}
DEVICE_ATTR_RW(usbip_debug);

static void usbip_dump_buffer(char *buff, int bufflen)
{
	print_hex_dump(KERN_DEBUG, "usbip-core", DUMP_PREFIX_OFFSET, 16, 4,
		       buff, bufflen, false);
}

static void usbip_dump_pipe(unsigned int p)
{
	unsigned char type = usb_pipetype(p);
	unsigned char ep   = usb_pipeendpoint(p);
	unsigned char dev  = usb_pipedevice(p);
	unsigned char dir  = usb_pipein(p);

	pr_debug("dev(%d) ep(%d) [%s] ", dev, ep, dir ? "IN" : "OUT");

	switch (type) {
	case PIPE_ISOCHRONOUS:
		pr_debug("ISO\n");
		break;
	case PIPE_INTERRUPT:
		pr_debug("INT\n");
		break;
	case PIPE_CONTROL:
		pr_debug("CTRL\n");
		break;
	case PIPE_BULK:
		pr_debug("BULK\n");
		break;
	default:
		pr_debug("ERR\n");
		break;
	}
}

static void usbip_dump_usb_device(struct usb_device *udev)
{
	struct device *dev = &udev->dev;
	int i;

	dev_dbg(dev, "       devnum(%d) devpath(%s) usb speed(%s)",
		udev->devnum, udev->devpath, usb_speed_string(udev->speed));

	pr_debug("tt hub ttport %d\n", udev->ttport);

	dev_dbg(dev, "                    ");
	for (i = 0; i < 16; i++)
		pr_debug(" %2u", i);
	pr_debug("\n");

	dev_dbg(dev, "       toggle0(IN) :");
	for (i = 0; i < 16; i++)
		pr_debug(" %2u", (udev->toggle[0] & (1 << i)) ? 1 : 0);
	pr_debug("\n");

	dev_dbg(dev, "       toggle1(OUT):");
	for (i = 0; i < 16; i++)
		pr_debug(" %2u", (udev->toggle[1] & (1 << i)) ? 1 : 0);
	pr_debug("\n");

	dev_dbg(dev, "       epmaxp_in   :");
	for (i = 0; i < 16; i++) {
		if (udev->ep_in[i])
			pr_debug(" %2u",
			    le16_to_cpu(udev->ep_in[i]->desc.wMaxPacketSize));
	}
	pr_debug("\n");

	dev_dbg(dev, "       epmaxp_out  :");
	for (i = 0; i < 16; i++) {
		if (udev->ep_out[i])
			pr_debug(" %2u",
			    le16_to_cpu(udev->ep_out[i]->desc.wMaxPacketSize));
	}
	pr_debug("\n");

	dev_dbg(dev, "parent %s, bus %s\n", dev_name(&udev->parent->dev),
		udev->bus->bus_name);

	dev_dbg(dev, "have_langid %d, string_langid %d\n",
		udev->have_langid, udev->string_langid);

	dev_dbg(dev, "maxchild %d\n", udev->maxchild);
}

static void usbip_dump_request_type(__u8 rt)
{
	switch (rt & USB_RECIP_MASK) {
	case USB_RECIP_DEVICE:
		pr_debug("DEVICE");
		break;
	case USB_RECIP_INTERFACE:
		pr_debug("INTERF");
		break;
	case USB_RECIP_ENDPOINT:
		pr_debug("ENDPOI");
		break;
	case USB_RECIP_OTHER:
		pr_debug("OTHER ");
		break;
	default:
		pr_debug("------");
		break;
	}
}

static void usbip_dump_usb_ctrlrequest(struct usb_ctrlrequest *cmd)
{
	if (!cmd) {
		pr_debug("       : null pointer\n");
		return;
	}

	pr_debug("       ");
	pr_debug("bRequestType(%02X) bRequest(%02X) wValue(%04X) wIndex(%04X) wLength(%04X) ",
		 cmd->bRequestType, cmd->bRequest,
		 cmd->wValue, cmd->wIndex, cmd->wLength);
	pr_debug("\n       ");

	if ((cmd->bRequestType & USB_TYPE_MASK) == USB_TYPE_STANDARD) {
		pr_debug("STANDARD ");
		switch (cmd->bRequest) {
		case USB_REQ_GET_STATUS:
			pr_debug("GET_STATUS\n");
			break;
		case USB_REQ_CLEAR_FEATURE:
			pr_debug("CLEAR_FEAT\n");
			break;
		case USB_REQ_SET_FEATURE:
			pr_debug("SET_FEAT\n");
			break;
		case USB_REQ_SET_ADDRESS:
			pr_debug("SET_ADDRRS\n");
			break;
		case USB_REQ_GET_DESCRIPTOR:
			pr_debug("GET_DESCRI\n");
			break;
		case USB_REQ_SET_DESCRIPTOR:
			pr_debug("SET_DESCRI\n");
			break;
		case USB_REQ_GET_CONFIGURATION:
			pr_debug("GET_CONFIG\n");
			break;
		case USB_REQ_SET_CONFIGURATION:
			pr_debug("SET_CONFIG\n");
			break;
		case USB_REQ_GET_INTERFACE:
			pr_debug("GET_INTERF\n");
			break;
		case USB_REQ_SET_INTERFACE:
			pr_debug("SET_INTERF\n");
			break;
		case USB_REQ_SYNCH_FRAME:
			pr_debug("SYNC_FRAME\n");
			break;
		default:
			pr_debug("REQ(%02X)\n", cmd->bRequest);
			break;
		}
		usbip_dump_request_type(cmd->bRequestType);
	} else if ((cmd->bRequestType & USB_TYPE_MASK) == USB_TYPE_CLASS) {
		pr_debug("CLASS\n");
	} else if ((cmd->bRequestType & USB_TYPE_MASK) == USB_TYPE_VENDOR) {
		pr_debug("VENDOR\n");
	} else if ((cmd->bRequestType & USB_TYPE_MASK) == USB_TYPE_RESERVED) {
		pr_debug("RESERVED\n");
	}
}

void usbip_dump_urb(struct urb *urb)
{
	struct device *dev;

	if (!urb) {
		pr_debug("urb: null pointer!!\n");
		return;
	}

	if (!urb->dev) {
		pr_debug("urb->dev: null pointer!!\n");
		return;
	}

	dev = &urb->dev->dev;

	usbip_dump_usb_device(urb->dev);

	dev_dbg(dev, "   pipe                  :%08x ", urb->pipe);

	usbip_dump_pipe(urb->pipe);

	dev_dbg(dev, "   status                :%d\n", urb->status);
	dev_dbg(dev, "   transfer_flags        :%08X\n", urb->transfer_flags);
	dev_dbg(dev, "   transfer_buffer_length:%d\n",
						urb->transfer_buffer_length);
	dev_dbg(dev, "   actual_length         :%d\n", urb->actual_length);

	if (urb->setup_packet && usb_pipetype(urb->pipe) == PIPE_CONTROL)
		usbip_dump_usb_ctrlrequest(
			(struct usb_ctrlrequest *)urb->setup_packet);

	dev_dbg(dev, "   start_frame           :%d\n", urb->start_frame);
	dev_dbg(dev, "   number_of_packets     :%d\n", urb->number_of_packets);
	dev_dbg(dev, "   interval              :%d\n", urb->interval);
	dev_dbg(dev, "   error_count           :%d\n", urb->error_count);
}
EXPORT_SYMBOL_GPL(usbip_dump_urb);

void usbip_dump_header(struct usbip_header *pdu)
{
	pr_debug("BASE: cmd %u seq %u devid %u dir %u ep %u\n",
		 pdu->base.command,
		 pdu->base.seqnum,
		 pdu->base.devid,
		 pdu->base.direction,
		 pdu->base.ep);

	switch (pdu->base.command) {
	case USBIP_CMD_SUBMIT:
		pr_debug("USBIP_CMD_SUBMIT: x_flags %u x_len %u sf %u #p %d iv %d\n",
			 pdu->u.cmd_submit.transfer_flags,
			 pdu->u.cmd_submit.transfer_buffer_length,
			 pdu->u.cmd_submit.start_frame,
			 pdu->u.cmd_submit.number_of_packets,
			 pdu->u.cmd_submit.interval);
		break;
	case USBIP_CMD_UNLINK:
		pr_debug("USBIP_CMD_UNLINK: seq %u\n",
			 pdu->u.cmd_unlink.seqnum);
		break;
	case USBIP_RET_SUBMIT:
		pr_debug("USBIP_RET_SUBMIT: st %d al %u sf %d #p %d ec %d\n",
			 pdu->u.ret_submit.status,
			 pdu->u.ret_submit.actual_length,
			 pdu->u.ret_submit.start_frame,
			 pdu->u.ret_submit.number_of_packets,
			 pdu->u.ret_submit.error_count);
		break;
	case USBIP_RET_UNLINK:
		pr_debug("USBIP_RET_UNLINK: status %d\n",
			 pdu->u.ret_unlink.status);
		break;
	default:
		/* NOT REACHED */
		pr_err("unknown command\n");
		break;
	}
}
EXPORT_SYMBOL_GPL(usbip_dump_header);

/* Receive data over TCP/IP. */
int usbip_recv(struct socket *sock, void *buf, int size)
{
	int result;
	struct kvec iov = {.iov_base = buf, .iov_len = size};
	struct msghdr msg = {.msg_flags = MSG_NOSIGNAL};
	int total = 0;

	if (!sock || !buf || !size)
		return -EINVAL;

	iov_iter_kvec(&msg.msg_iter, READ|ITER_KVEC, &iov, 1, size);

	usbip_dbg_xmit("enter\n");

	do {
<<<<<<< HEAD
		msg_data_left(&msg);
=======
>>>>>>> 03a0dded
		sock->sk->sk_allocation = GFP_NOIO;

		result = sock_recvmsg(sock, &msg, MSG_WAITALL);
		if (result <= 0)
			goto err;

		total += result;
	} while (msg_data_left(&msg));

	if (usbip_dbg_flag_xmit) {
		if (!in_interrupt())
			pr_debug("%-10s:", current->comm);
		else
			pr_debug("interrupt  :");

		pr_debug("receiving....\n");
		usbip_dump_buffer(buf, size);
		pr_debug("received, osize %d ret %d size %zd total %d\n",
			 size, result, msg_data_left(&msg), total);
	}

	return total;

err:
	return result;
}
EXPORT_SYMBOL_GPL(usbip_recv);

/* there may be more cases to tweak the flags. */
static unsigned int tweak_transfer_flags(unsigned int flags)
{
	flags &= ~URB_NO_TRANSFER_DMA_MAP;
	return flags;
}

static void usbip_pack_cmd_submit(struct usbip_header *pdu, struct urb *urb,
				  int pack)
{
	struct usbip_header_cmd_submit *spdu = &pdu->u.cmd_submit;

	/*
	 * Some members are not still implemented in usbip. I hope this issue
	 * will be discussed when usbip is ported to other operating systems.
	 */
	if (pack) {
		spdu->transfer_flags =
			tweak_transfer_flags(urb->transfer_flags);
		spdu->transfer_buffer_length	= urb->transfer_buffer_length;
		spdu->start_frame		= urb->start_frame;
		spdu->number_of_packets		= urb->number_of_packets;
		spdu->interval			= urb->interval;
	} else  {
		urb->transfer_flags         = spdu->transfer_flags;
		urb->transfer_buffer_length = spdu->transfer_buffer_length;
		urb->start_frame            = spdu->start_frame;
		urb->number_of_packets      = spdu->number_of_packets;
		urb->interval               = spdu->interval;
	}
}

static void usbip_pack_ret_submit(struct usbip_header *pdu, struct urb *urb,
				  int pack)
{
	struct usbip_header_ret_submit *rpdu = &pdu->u.ret_submit;

	if (pack) {
		rpdu->status		= urb->status;
		rpdu->actual_length	= urb->actual_length;
		rpdu->start_frame	= urb->start_frame;
		rpdu->number_of_packets = urb->number_of_packets;
		rpdu->error_count	= urb->error_count;
	} else {
		urb->status		= rpdu->status;
		urb->actual_length	= rpdu->actual_length;
		urb->start_frame	= rpdu->start_frame;
		urb->number_of_packets = rpdu->number_of_packets;
		urb->error_count	= rpdu->error_count;
	}
}

void usbip_pack_pdu(struct usbip_header *pdu, struct urb *urb, int cmd,
		    int pack)
{
	switch (cmd) {
	case USBIP_CMD_SUBMIT:
		usbip_pack_cmd_submit(pdu, urb, pack);
		break;
	case USBIP_RET_SUBMIT:
		usbip_pack_ret_submit(pdu, urb, pack);
		break;
	default:
		/* NOT REACHED */
		pr_err("unknown command\n");
		break;
	}
}
EXPORT_SYMBOL_GPL(usbip_pack_pdu);

static void correct_endian_basic(struct usbip_header_basic *base, int send)
{
	if (send) {
		base->command	= cpu_to_be32(base->command);
		base->seqnum	= cpu_to_be32(base->seqnum);
		base->devid	= cpu_to_be32(base->devid);
		base->direction	= cpu_to_be32(base->direction);
		base->ep	= cpu_to_be32(base->ep);
	} else {
		base->command	= be32_to_cpu(base->command);
		base->seqnum	= be32_to_cpu(base->seqnum);
		base->devid	= be32_to_cpu(base->devid);
		base->direction	= be32_to_cpu(base->direction);
		base->ep	= be32_to_cpu(base->ep);
	}
}

static void correct_endian_cmd_submit(struct usbip_header_cmd_submit *pdu,
				      int send)
{
	if (send) {
		pdu->transfer_flags = cpu_to_be32(pdu->transfer_flags);

		cpu_to_be32s(&pdu->transfer_buffer_length);
		cpu_to_be32s(&pdu->start_frame);
		cpu_to_be32s(&pdu->number_of_packets);
		cpu_to_be32s(&pdu->interval);
	} else {
		pdu->transfer_flags = be32_to_cpu(pdu->transfer_flags);

		be32_to_cpus(&pdu->transfer_buffer_length);
		be32_to_cpus(&pdu->start_frame);
		be32_to_cpus(&pdu->number_of_packets);
		be32_to_cpus(&pdu->interval);
	}
}

static void correct_endian_ret_submit(struct usbip_header_ret_submit *pdu,
				      int send)
{
	if (send) {
		cpu_to_be32s(&pdu->status);
		cpu_to_be32s(&pdu->actual_length);
		cpu_to_be32s(&pdu->start_frame);
		cpu_to_be32s(&pdu->number_of_packets);
		cpu_to_be32s(&pdu->error_count);
	} else {
		be32_to_cpus(&pdu->status);
		be32_to_cpus(&pdu->actual_length);
		be32_to_cpus(&pdu->start_frame);
		be32_to_cpus(&pdu->number_of_packets);
		be32_to_cpus(&pdu->error_count);
	}
}

static void correct_endian_cmd_unlink(struct usbip_header_cmd_unlink *pdu,
				      int send)
{
	if (send)
		pdu->seqnum = cpu_to_be32(pdu->seqnum);
	else
		pdu->seqnum = be32_to_cpu(pdu->seqnum);
}

static void correct_endian_ret_unlink(struct usbip_header_ret_unlink *pdu,
				      int send)
{
	if (send)
		cpu_to_be32s(&pdu->status);
	else
		be32_to_cpus(&pdu->status);
}

void usbip_header_correct_endian(struct usbip_header *pdu, int send)
{
	__u32 cmd = 0;

	if (send)
		cmd = pdu->base.command;

	correct_endian_basic(&pdu->base, send);

	if (!send)
		cmd = pdu->base.command;

	switch (cmd) {
	case USBIP_CMD_SUBMIT:
		correct_endian_cmd_submit(&pdu->u.cmd_submit, send);
		break;
	case USBIP_RET_SUBMIT:
		correct_endian_ret_submit(&pdu->u.ret_submit, send);
		break;
	case USBIP_CMD_UNLINK:
		correct_endian_cmd_unlink(&pdu->u.cmd_unlink, send);
		break;
	case USBIP_RET_UNLINK:
		correct_endian_ret_unlink(&pdu->u.ret_unlink, send);
		break;
	default:
		/* NOT REACHED */
		pr_err("unknown command\n");
		break;
	}
}
EXPORT_SYMBOL_GPL(usbip_header_correct_endian);

static void usbip_iso_packet_correct_endian(
		struct usbip_iso_packet_descriptor *iso, int send)
{
	/* does not need all members. but copy all simply. */
	if (send) {
		iso->offset	= cpu_to_be32(iso->offset);
		iso->length	= cpu_to_be32(iso->length);
		iso->status	= cpu_to_be32(iso->status);
		iso->actual_length = cpu_to_be32(iso->actual_length);
	} else {
		iso->offset	= be32_to_cpu(iso->offset);
		iso->length	= be32_to_cpu(iso->length);
		iso->status	= be32_to_cpu(iso->status);
		iso->actual_length = be32_to_cpu(iso->actual_length);
	}
}

static void usbip_pack_iso(struct usbip_iso_packet_descriptor *iso,
			   struct usb_iso_packet_descriptor *uiso, int pack)
{
	if (pack) {
		iso->offset		= uiso->offset;
		iso->length		= uiso->length;
		iso->status		= uiso->status;
		iso->actual_length	= uiso->actual_length;
	} else {
		uiso->offset		= iso->offset;
		uiso->length		= iso->length;
		uiso->status		= iso->status;
		uiso->actual_length	= iso->actual_length;
	}
}

/* must free buffer */
struct usbip_iso_packet_descriptor*
usbip_alloc_iso_desc_pdu(struct urb *urb, ssize_t *bufflen)
{
	struct usbip_iso_packet_descriptor *iso;
	int np = urb->number_of_packets;
	ssize_t size = np * sizeof(*iso);
	int i;

	iso = kzalloc(size, GFP_KERNEL);
	if (!iso)
		return NULL;

	for (i = 0; i < np; i++) {
		usbip_pack_iso(&iso[i], &urb->iso_frame_desc[i], 1);
		usbip_iso_packet_correct_endian(&iso[i], 1);
	}

	*bufflen = size;

	return iso;
}
EXPORT_SYMBOL_GPL(usbip_alloc_iso_desc_pdu);

/* some members of urb must be substituted before. */
int usbip_recv_iso(struct usbip_device *ud, struct urb *urb)
{
	void *buff;
	struct usbip_iso_packet_descriptor *iso;
	int np = urb->number_of_packets;
	int size = np * sizeof(*iso);
	int i;
	int ret;
	int total_length = 0;

	if (!usb_pipeisoc(urb->pipe))
		return 0;

	/* my Bluetooth dongle gets ISO URBs which are np = 0 */
	if (np == 0)
		return 0;

	buff = kzalloc(size, GFP_KERNEL);
	if (!buff)
		return -ENOMEM;

	ret = usbip_recv(ud->tcp_socket, buff, size);
	if (ret != size) {
		dev_err(&urb->dev->dev, "recv iso_frame_descriptor, %d\n",
			ret);
		kfree(buff);

		if (ud->side == USBIP_STUB || ud->side == USBIP_VUDC)
			usbip_event_add(ud, SDEV_EVENT_ERROR_TCP);
		else
			usbip_event_add(ud, VDEV_EVENT_ERROR_TCP);

		return -EPIPE;
	}

	iso = (struct usbip_iso_packet_descriptor *) buff;
	for (i = 0; i < np; i++) {
		usbip_iso_packet_correct_endian(&iso[i], 0);
		usbip_pack_iso(&iso[i], &urb->iso_frame_desc[i], 0);
		total_length += urb->iso_frame_desc[i].actual_length;
	}

	kfree(buff);

	if (total_length != urb->actual_length) {
		dev_err(&urb->dev->dev,
			"total length of iso packets %d not equal to actual length of buffer %d\n",
			total_length, urb->actual_length);

		if (ud->side == USBIP_STUB || ud->side == USBIP_VUDC)
			usbip_event_add(ud, SDEV_EVENT_ERROR_TCP);
		else
			usbip_event_add(ud, VDEV_EVENT_ERROR_TCP);

		return -EPIPE;
	}

	return ret;
}
EXPORT_SYMBOL_GPL(usbip_recv_iso);

/*
 * This functions restores the padding which was removed for optimizing
 * the bandwidth during transfer over tcp/ip
 *
 * buffer and iso packets need to be stored and be in propeper endian in urb
 * before calling this function
 */
void usbip_pad_iso(struct usbip_device *ud, struct urb *urb)
{
	int np = urb->number_of_packets;
	int i;
	int actualoffset = urb->actual_length;

	if (!usb_pipeisoc(urb->pipe))
		return;

	/* if no packets or length of data is 0, then nothing to unpack */
	if (np == 0 || urb->actual_length == 0)
		return;

	/*
	 * if actual_length is transfer_buffer_length then no padding is
	 * present.
	 */
	if (urb->actual_length == urb->transfer_buffer_length)
		return;

	/*
	 * loop over all packets from last to first (to prevent overwriting
	 * memory when padding) and move them into the proper place
	 */
	for (i = np-1; i > 0; i--) {
		actualoffset -= urb->iso_frame_desc[i].actual_length;
		memmove(urb->transfer_buffer + urb->iso_frame_desc[i].offset,
			urb->transfer_buffer + actualoffset,
			urb->iso_frame_desc[i].actual_length);
	}
}
EXPORT_SYMBOL_GPL(usbip_pad_iso);

/* some members of urb must be substituted before. */
int usbip_recv_xbuff(struct usbip_device *ud, struct urb *urb)
{
	int ret;
	int size;

	if (ud->side == USBIP_STUB || ud->side == USBIP_VUDC) {
		/* the direction of urb must be OUT. */
		if (usb_pipein(urb->pipe))
			return 0;

		size = urb->transfer_buffer_length;
	} else {
		/* the direction of urb must be IN. */
		if (usb_pipeout(urb->pipe))
			return 0;

		size = urb->actual_length;
	}

	/* no need to recv xbuff */
	if (!(size > 0))
		return 0;

	if (size > urb->transfer_buffer_length) {
		/* should not happen, probably malicious packet */
		if (ud->side == USBIP_STUB) {
			usbip_event_add(ud, SDEV_EVENT_ERROR_TCP);
			return 0;
		} else {
			usbip_event_add(ud, VDEV_EVENT_ERROR_TCP);
			return -EPIPE;
		}
	}

	ret = usbip_recv(ud->tcp_socket, urb->transfer_buffer, size);
	if (ret != size) {
		dev_err(&urb->dev->dev, "recv xbuf, %d\n", ret);
		if (ud->side == USBIP_STUB || ud->side == USBIP_VUDC) {
			usbip_event_add(ud, SDEV_EVENT_ERROR_TCP);
		} else {
			usbip_event_add(ud, VDEV_EVENT_ERROR_TCP);
			return -EPIPE;
		}
	}

	return ret;
}
EXPORT_SYMBOL_GPL(usbip_recv_xbuff);

static int __init usbip_core_init(void)
{
	int ret;

	ret = usbip_init_eh();
	if (ret)
		return ret;

	return 0;
}

static void __exit usbip_core_exit(void)
{
	usbip_finish_eh();
	return;
}

module_init(usbip_core_init);
module_exit(usbip_core_exit);

MODULE_AUTHOR(DRIVER_AUTHOR);
MODULE_DESCRIPTION(DRIVER_DESC);
MODULE_LICENSE("GPL");<|MERGE_RESOLUTION|>--- conflicted
+++ resolved
@@ -314,10 +314,6 @@
 	usbip_dbg_xmit("enter\n");
 
 	do {
-<<<<<<< HEAD
-		msg_data_left(&msg);
-=======
->>>>>>> 03a0dded
 		sock->sk->sk_allocation = GFP_NOIO;
 
 		result = sock_recvmsg(sock, &msg, MSG_WAITALL);
