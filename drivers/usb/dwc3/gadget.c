--- conflicted
+++ resolved
@@ -2735,19 +2735,6 @@
 	struct dwc3_trb *trb;
 	dma_addr_t offset;
 
-<<<<<<< HEAD
-	trb = &dep->trb_pool[dep->trb_dequeue];
-	while (trb->ctrl & DWC3_TRBCTL_LINK_TRB) {
-		dwc3_ep_inc_trb(dep, &dep->trb_dequeue);
-		trb = &dep->trb_pool[dep->trb_dequeue];
-	}
-
-	if (!(trb->ctrl & DWC3_TRB_CTRL_HWO)) {
-		offset = dwc3_trb_dma_offset(dep, trb);
-		usb_gsi_ep_op(ep, (void *)&offset, GSI_EP_OP_UPDATE_DB);
-		dwc3_ep_inc_trb(dep, &dep->trb_dequeue);
-	}
-=======
 	/*
 	 * Doorbell needs to be rung with the next TRB that is going to be
 	 * processed by hardware.
@@ -2757,7 +2744,6 @@
 	trb = &dep->trb_pool[dep->trb_dequeue];
 	offset = dwc3_trb_dma_offset(dep, trb);
 	usb_gsi_ep_op(ep, (void *)&offset, GSI_EP_OP_UPDATE_DB);
->>>>>>> d6d7f6f8
 }
 
 static void dwc3_endpoint_transfer_complete(struct dwc3 *dwc,
@@ -3056,15 +3042,9 @@
 		if (!(dep->flags & DWC3_EP_ENABLED))
 			continue;
 
-		if (dep->endpoint.ep_type == EP_TYPE_GSI && dep->direction)
-			dwc3_notify_event(dwc,
-					DWC3_CONTROLLER_NOTIFY_CLEAR_DB, 0);
 		dwc3_remove_requests(dwc, dep);
 	}
-<<<<<<< HEAD
-=======
 	dwc3_notify_event(dwc, DWC3_CONTROLLER_NOTIFY_CLEAR_DB, 0);
->>>>>>> d6d7f6f8
 	dbg_log_string("DONE");
 }
 
