/**
 * core.c - DesignWare USB3 DRD Controller Core file
 *
 * Copyright (C) 2010-2011 Texas Instruments Incorporated - http://www.ti.com
 *
 * Authors: Felipe Balbi <balbi@ti.com>,
 *	    Sebastian Andrzej Siewior <bigeasy@linutronix.de>
 *
 * This program is free software: you can redistribute it and/or modify
 * it under the terms of the GNU General Public License version 2  of
 * the License as published by the Free Software Foundation.
 *
 * This program is distributed in the hope that it will be useful,
 * but WITHOUT ANY WARRANTY; without even the implied warranty of
 * MERCHANTABILITY or FITNESS FOR A PARTICULAR PURPOSE.  See the
 * GNU General Public License for more details.
 *
 * You should have received a copy of the GNU General Public License
 * along with this program.  If not, see <http://www.gnu.org/licenses/>.
 */

#include <linux/version.h>
#include <linux/module.h>
#include <linux/kernel.h>
#include <linux/slab.h>
#include <linux/spinlock.h>
#include <linux/platform_device.h>
#include <linux/pm_runtime.h>
#include <linux/interrupt.h>
#include <linux/ioport.h>
#include <linux/io.h>
#include <linux/list.h>
#include <linux/delay.h>
#include <linux/dma-mapping.h>
#include <linux/of.h>
#include <linux/acpi.h>
#include <linux/pinctrl/consumer.h>
#include <linux/irq.h>

#include <linux/usb/ch9.h>
#include <linux/usb/gadget.h>
#include <linux/usb/of.h>
#include <linux/usb/otg.h>

#include "core.h"
#include "gadget.h"
#include "io.h"

#include "debug.h"

#define DWC3_DEFAULT_AUTOSUSPEND_DELAY	5000 /* ms */

static int count;
static struct dwc3 *dwc3_instance[DWC_CTRL_COUNT];

void dwc3_usb3_phy_suspend(struct dwc3 *dwc, int suspend)
{
	u32			reg;

	reg = dwc3_readl(dwc->regs, DWC3_GUSB3PIPECTL(0));

	if (suspend)
		reg |= DWC3_GUSB3PIPECTL_SUSPHY;
	else
		reg &= ~DWC3_GUSB3PIPECTL_SUSPHY;

	dwc3_writel(dwc->regs, DWC3_GUSB3PIPECTL(0), reg);
}

/**
 * dwc3_get_dr_mode - Validates and sets dr_mode
 * @dwc: pointer to our context structure
 */
static int dwc3_get_dr_mode(struct dwc3 *dwc)
{
	enum usb_dr_mode mode;
	struct device *dev = dwc->dev;
	unsigned int hw_mode;


	dwc->is_drd = 0;
	mode = dwc->dr_mode;
	hw_mode = DWC3_GHWPARAMS0_MODE(dwc->hwparams.hwparams0);

	switch (hw_mode) {
	case DWC3_GHWPARAMS0_MODE_GADGET:
		if (IS_ENABLED(CONFIG_USB_DWC3_HOST)) {
			dev_err(dev,
				"Controller does not support host mode.\n");
			return -EINVAL;
		}
		mode = USB_DR_MODE_PERIPHERAL;
		break;
	case DWC3_GHWPARAMS0_MODE_HOST:
		if (IS_ENABLED(CONFIG_USB_DWC3_GADGET)) {
			dev_err(dev,
				"Controller does not support device mode.\n");
			return -EINVAL;
		}
		mode = USB_DR_MODE_HOST;
		break;
	default:
		if (IS_ENABLED(CONFIG_USB_DWC3_HOST))
			mode = USB_DR_MODE_HOST;
		else if (IS_ENABLED(CONFIG_USB_DWC3_GADGET))
			mode = USB_DR_MODE_PERIPHERAL;
	}

	if (mode != dwc->dr_mode) {
		dev_warn(dev,
			 "Configuration mismatch. dr_mode forced to %s\n",
			 mode == USB_DR_MODE_HOST ? "host" : "gadget");

		dwc->dr_mode = mode;
	}

	if (dwc->dr_mode == USB_DR_MODE_OTG)
		dwc->is_drd = 1;

	return 0;
}

void dwc3_set_mode(struct dwc3 *dwc, u32 mode)
{
	u32 reg;

	reg = dwc3_readl(dwc->regs, DWC3_GCTL);
	reg &= ~(DWC3_GCTL_PRTCAPDIR(DWC3_GCTL_PRTCAP_OTG));
	reg |= DWC3_GCTL_PRTCAPDIR(mode);
	dwc3_writel(dwc->regs, DWC3_GCTL, reg);

	/*
	 * Set this bit so that device attempts three more times at SS, even
	 * if it failed previously to operate in SS mode.
	 */
	reg |= DWC3_GCTL_U2RSTECN;
	reg &= ~(DWC3_GCTL_SOFITPSYNC);
	reg &= ~(DWC3_GCTL_PWRDNSCALEMASK);
	reg |= DWC3_GCTL_PWRDNSCALE(2);
	reg |= DWC3_GCTL_U2EXIT_LFPS;
	dwc3_writel(dwc->regs, DWC3_GCTL, reg);

	if (mode == DWC3_GCTL_PRTCAP_OTG || mode == DWC3_GCTL_PRTCAP_HOST) {
		/*
		 * Allow ITP generated off of ref clk based counter instead
		 * of UTMI/ULPI clk based counter, when superspeed only is
		 * active so that UTMI/ULPI PHY can be suspened.
		 *
		 * Starting with revision 2.50A, GFLADJ_REFCLK_LPM_SEL is used
		 * instead.
		 */
		if (dwc->revision < DWC3_REVISION_250A) {
			reg = dwc3_readl(dwc->regs, DWC3_GCTL);
			reg |= DWC3_GCTL_SOFITPSYNC;
			dwc3_writel(dwc->regs, DWC3_GCTL, reg);
		} else {
			reg = dwc3_readl(dwc->regs, DWC3_GFLADJ);
			reg |= DWC3_GFLADJ_REFCLK_LPM_SEL;
			dwc3_writel(dwc->regs, DWC3_GFLADJ, reg);
		}
	}
}

u32 dwc3_core_fifo_space(struct dwc3_ep *dep, u8 type)
{
	struct dwc3		*dwc = dep->dwc;
	u32			reg;

	dwc3_writel(dwc->regs, DWC3_GDBGFIFOSPACE,
			DWC3_GDBGFIFOSPACE_NUM(dep->number) |
			DWC3_GDBGFIFOSPACE_TYPE(type));

	reg = dwc3_readl(dwc->regs, DWC3_GDBGFIFOSPACE);

	return DWC3_GDBGFIFOSPACE_SPACE_AVAILABLE(reg);
}

/**
 * Peforms initialization of HS and SS PHYs.
 * If used as a part of POR or init sequence it is recommended
 * that we should perform hard reset of the PHYs prior to invoking
 * this function.
 * @dwc: pointer to our context structure
*/
static int dwc3_init_usb_phys(struct dwc3 *dwc)
{
	int		ret;

	/* Bring up PHYs */
	ret = usb_phy_init(dwc->usb2_phy);
	if (ret) {
		pr_err("%s: usb_phy_init(dwc->usb2_phy) returned %d\n",
				__func__, ret);
		return ret;
	}

	if (dwc->maximum_speed == USB_SPEED_HIGH)
		goto generic_phy_init;

	ret = usb_phy_init(dwc->usb3_phy);
	if (ret == -EBUSY) {
		/*
		 * Setting Max speed as high when USB3 PHY initialiation
		 * is failing and USB superspeed can't be supported.
		 */
		dwc->maximum_speed = USB_SPEED_HIGH;
	} else if (ret) {
		pr_err("%s: usb_phy_init(dwc->usb3_phy) returned %d\n",
				__func__, ret);
		return ret;
	}

generic_phy_init:
	ret = phy_init(dwc->usb2_generic_phy);
	if (ret < 0)
		return ret;

	ret = phy_init(dwc->usb3_generic_phy);
	if (ret < 0) {
		phy_exit(dwc->usb2_generic_phy);
		return ret;
	}

	return 0;
}

/**
 * dwc3_core_reset - Issues core soft reset and PHY reset
 * @dwc: pointer to our context structure
 */
static int dwc3_core_reset(struct dwc3 *dwc)
{
	int		ret;
	u32	reg;

	/* Reset PHYs */
	usb_phy_reset(dwc->usb2_phy);

	if (dwc->maximum_speed == USB_SPEED_SUPER)
		usb_phy_reset(dwc->usb3_phy);

	/* Initialize PHYs */
	ret = dwc3_init_usb_phys(dwc);
	if (ret) {
		pr_err("%s: dwc3_init_phys returned %d\n",
				__func__, ret);
		return ret;
	}

	reg = dwc3_readl(dwc->regs, DWC3_GUSB3PIPECTL(0));
	reg &= ~DWC3_GUSB3PIPECTL_DELAYP1TRANS;

	/* core exits U1/U2/U3 only in PHY power state P1/P2/P3 respectively */
	if (dwc->revision <= DWC3_REVISION_310A)
		reg |= DWC3_GUSB3PIPECTL_UX_EXIT_PX;

	dwc3_writel(dwc->regs, DWC3_GUSB3PIPECTL(0), reg);

	dwc3_notify_event(dwc, DWC3_CONTROLLER_RESET_EVENT, 0);

	dwc3_notify_event(dwc, DWC3_CONTROLLER_POST_RESET_EVENT, 0);

	return 0;
}

/**
 * dwc3_soft_reset - Issue soft reset
 * @dwc: Pointer to our controller context structure
 */
static int dwc3_soft_reset(struct dwc3 *dwc)
{
	unsigned long timeout;
	u32 reg;

	timeout = jiffies + msecs_to_jiffies(500);
	dwc3_writel(dwc->regs, DWC3_DCTL, DWC3_DCTL_CSFTRST);
	do {
		reg = dwc3_readl(dwc->regs, DWC3_DCTL);
		if (!(reg & DWC3_DCTL_CSFTRST))
			break;

		if (time_after(jiffies, timeout)) {
			dev_err(dwc->dev, "Reset Timed Out\n");
			return -ETIMEDOUT;
		}

		cpu_relax();
	} while (true);

	return 0;
}

/*
 * dwc3_frame_length_adjustment - Adjusts frame length if required
 * @dwc3: Pointer to our controller context structure
 */
static void dwc3_frame_length_adjustment(struct dwc3 *dwc)
{
	u32 reg;
	u32 dft;

	if (dwc->revision < DWC3_REVISION_250A)
		return;

	if (dwc->fladj == 0)
		return;

	reg = dwc3_readl(dwc->regs, DWC3_GFLADJ);
	dft = reg & DWC3_GFLADJ_30MHZ_MASK;
	if (dft != dwc->fladj) {
		reg &= ~DWC3_GFLADJ_30MHZ_MASK;
		reg |= DWC3_GFLADJ_30MHZ_SDBND_SEL | dwc->fladj;
		dwc3_writel(dwc->regs, DWC3_GFLADJ, reg);
	}
}

/**
 * dwc3_free_one_event_buffer - Frees one event buffer
 * @dwc: Pointer to our controller context structure
 * @evt: Pointer to event buffer to be freed
 */
static void dwc3_free_one_event_buffer(struct dwc3 *dwc,
		struct dwc3_event_buffer *evt)
{
	dma_free_coherent(dwc->sysdev, evt->length, evt->buf, evt->dma);
}

/**
 * dwc3_alloc_one_event_buffer - Allocates one event buffer structure
 * @dwc: Pointer to our controller context structure
 * @length: size of the event buffer
 *
 * Returns a pointer to the allocated event buffer structure on success
 * otherwise ERR_PTR(errno).
 */
static struct dwc3_event_buffer *dwc3_alloc_one_event_buffer(struct dwc3 *dwc,
		unsigned length)
{
	struct dwc3_event_buffer	*evt;

	evt = devm_kzalloc(dwc->dev, sizeof(*evt), GFP_KERNEL);
	if (!evt)
		return ERR_PTR(-ENOMEM);

	evt->dwc	= dwc;
	evt->length	= length;
	evt->buf	= dma_alloc_coherent(dwc->sysdev, length,
			&evt->dma, GFP_KERNEL);
	if (!evt->buf)
		return ERR_PTR(-ENOMEM);

	return evt;
}

/**
 * dwc3_free_event_buffers - frees all allocated event buffers
 * @dwc: Pointer to our controller context structure
 */
static void dwc3_free_event_buffers(struct dwc3 *dwc)
{
	struct dwc3_event_buffer	*evt;

	evt = dwc->ev_buf;
	if (evt)
		dwc3_free_one_event_buffer(dwc, evt);

	/* free GSI related event buffers */
	dwc3_notify_event(dwc, DWC3_GSI_EVT_BUF_FREE, 0);
}

/**
 * dwc3_alloc_event_buffers - Allocates @num event buffers of size @length
 * @dwc: pointer to our controller context structure
 * @length: size of event buffer
 *
 * Returns 0 on success otherwise negative errno. In the error case, dwc
 * may contain some buffers allocated but not all which were requested.
 */
static int dwc3_alloc_event_buffers(struct dwc3 *dwc, unsigned length)
{
	struct dwc3_event_buffer *evt;

	evt = dwc3_alloc_one_event_buffer(dwc, length);
	if (IS_ERR(evt)) {
		dev_err(dwc->dev, "can't allocate event buffer\n");
		return PTR_ERR(evt);
	}
	dwc->ev_buf = evt;

	/* alloc GSI related event buffers */
	dwc3_notify_event(dwc, DWC3_GSI_EVT_BUF_ALLOC, 0);
	return 0;
}

/**
 * dwc3_event_buffers_setup - setup our allocated event buffers
 * @dwc: pointer to our controller context structure
 *
 * Returns 0 on success otherwise negative errno.
 */
int dwc3_event_buffers_setup(struct dwc3 *dwc)
{
	struct dwc3_event_buffer	*evt;

	evt = dwc->ev_buf;
	dwc3_trace(trace_dwc3_core,
			"Event buf %pK dma %08llx length %d\n",
			evt->buf, (unsigned long long) evt->dma,
			evt->length);

	evt->lpos = 0;

	dwc3_writel(dwc->regs, DWC3_GEVNTADRLO(0),
			lower_32_bits(evt->dma));
	dwc3_writel(dwc->regs, DWC3_GEVNTADRHI(0),
			upper_32_bits(evt->dma));
	dwc3_writel(dwc->regs, DWC3_GEVNTSIZ(0),
			DWC3_GEVNTSIZ_SIZE(evt->length));
	dwc3_writel(dwc->regs, DWC3_GEVNTCOUNT(0), 0);

	/* setup GSI related event buffers */
	dwc3_notify_event(dwc, DWC3_GSI_EVT_BUF_SETUP, 0);
	return 0;
}

static void dwc3_event_buffers_cleanup(struct dwc3 *dwc)
{
	struct dwc3_event_buffer	*evt;

	if (!dwc->ev_buf)
		return;

	evt = dwc->ev_buf;

	evt->lpos = 0;

	dwc3_writel(dwc->regs, DWC3_GEVNTADRLO(0), 0);
	dwc3_writel(dwc->regs, DWC3_GEVNTADRHI(0), 0);
	dwc3_writel(dwc->regs, DWC3_GEVNTSIZ(0), DWC3_GEVNTSIZ_INTMASK
			| DWC3_GEVNTSIZ_SIZE(0));
	dwc3_writel(dwc->regs, DWC3_GEVNTCOUNT(0), 0);

	/* cleanup GSI related event buffers */
	dwc3_notify_event(dwc, DWC3_GSI_EVT_BUF_CLEANUP, 0);
}

static int dwc3_alloc_scratch_buffers(struct dwc3 *dwc)
{
	if (!dwc->has_hibernation)
		return 0;

	if (!dwc->nr_scratch)
		return 0;

	dwc->scratchbuf = kmalloc_array(dwc->nr_scratch,
			DWC3_SCRATCHBUF_SIZE, GFP_KERNEL);
	if (!dwc->scratchbuf)
		return -ENOMEM;

	return 0;
}

static int dwc3_setup_scratch_buffers(struct dwc3 *dwc)
{
	dma_addr_t scratch_addr;
	u32 param;
	int ret;

	if (!dwc->has_hibernation)
		return 0;

	if (!dwc->nr_scratch)
		return 0;

	 /* should never fall here */
	if (!WARN_ON(dwc->scratchbuf))
		return 0;

	scratch_addr = dma_map_single(dwc->sysdev, dwc->scratchbuf,
			dwc->nr_scratch * DWC3_SCRATCHBUF_SIZE,
			DMA_BIDIRECTIONAL);
	if (dma_mapping_error(dwc->sysdev, scratch_addr)) {
		dev_err(dwc->sysdev, "failed to map scratch buffer\n");
		ret = -EFAULT;
		goto err0;
	}

	dwc->scratch_addr = scratch_addr;

	param = lower_32_bits(scratch_addr);

	ret = dwc3_send_gadget_generic_command(dwc,
			DWC3_DGCMD_SET_SCRATCHPAD_ADDR_LO, param);
	if (ret < 0)
		goto err1;

	param = upper_32_bits(scratch_addr);

	ret = dwc3_send_gadget_generic_command(dwc,
			DWC3_DGCMD_SET_SCRATCHPAD_ADDR_HI, param);
	if (ret < 0)
		goto err1;

	return 0;

err1:
	dma_unmap_single(dwc->sysdev, dwc->scratch_addr, dwc->nr_scratch *
			DWC3_SCRATCHBUF_SIZE, DMA_BIDIRECTIONAL);

err0:
	return ret;
}

static void dwc3_free_scratch_buffers(struct dwc3 *dwc)
{
	if (!dwc->has_hibernation)
		return;

	if (!dwc->nr_scratch)
		return;

	 /* should never fall here */
	if (!WARN_ON(dwc->scratchbuf))
		return;

	dma_unmap_single(dwc->sysdev, dwc->scratch_addr, dwc->nr_scratch *
			DWC3_SCRATCHBUF_SIZE, DMA_BIDIRECTIONAL);
	kfree(dwc->scratchbuf);
}

static void dwc3_core_num_eps(struct dwc3 *dwc)
{
	struct dwc3_hwparams	*parms = &dwc->hwparams;

	dwc->num_in_eps = DWC3_NUM_IN_EPS(parms);
	dwc->num_out_eps = DWC3_NUM_EPS(parms) - dwc->num_in_eps;

	dwc3_trace(trace_dwc3_core, "found %d IN and %d OUT endpoints",
			dwc->num_in_eps, dwc->num_out_eps);
}

static void dwc3_cache_hwparams(struct dwc3 *dwc)
{
	struct dwc3_hwparams	*parms = &dwc->hwparams;

	parms->hwparams0 = dwc3_readl(dwc->regs, DWC3_GHWPARAMS0);
	parms->hwparams1 = dwc3_readl(dwc->regs, DWC3_GHWPARAMS1);
	parms->hwparams2 = dwc3_readl(dwc->regs, DWC3_GHWPARAMS2);
	parms->hwparams3 = dwc3_readl(dwc->regs, DWC3_GHWPARAMS3);
	parms->hwparams4 = dwc3_readl(dwc->regs, DWC3_GHWPARAMS4);
	parms->hwparams5 = dwc3_readl(dwc->regs, DWC3_GHWPARAMS5);
	parms->hwparams6 = dwc3_readl(dwc->regs, DWC3_GHWPARAMS6);
	parms->hwparams7 = dwc3_readl(dwc->regs, DWC3_GHWPARAMS7);
	parms->hwparams8 = dwc3_readl(dwc->regs, DWC3_GHWPARAMS8);
}

/**
 * dwc3_phy_setup - Configure USB PHY Interface of DWC3 Core
 * @dwc: Pointer to our controller context structure
 *
 * Returns 0 on success. The USB PHY interfaces are configured but not
 * initialized. The PHY interfaces and the PHYs get initialized together with
 * the core in dwc3_core_init.
 */
static int dwc3_phy_setup(struct dwc3 *dwc)
{
	u32 reg;
	int ret;

	reg = dwc3_readl(dwc->regs, DWC3_GUSB3PIPECTL(0));

	/*
	 * Make sure UX_EXIT_PX is cleared as that causes issues with some
	 * PHYs. Also, this bit is not supposed to be used in normal operation.
	 */
	reg &= ~DWC3_GUSB3PIPECTL_UX_EXIT_PX;

	/*
	 * Above 1.94a, it is recommended to set DWC3_GUSB3PIPECTL_SUSPHY
	 * to '0' during coreConsultant configuration. So default value
	 * will be '0' when the core is reset. Application needs to set it
	 * to '1' after the core initialization is completed.
	 */
	if (dwc->revision > DWC3_REVISION_194A)
		reg |= DWC3_GUSB3PIPECTL_SUSPHY;

	if (dwc->u2ss_inp3_quirk)
		reg |= DWC3_GUSB3PIPECTL_U2SSINP3OK;

	if (dwc->dis_rxdet_inp3_quirk)
		reg |= DWC3_GUSB3PIPECTL_DISRXDETINP3;

	if (dwc->req_p1p2p3_quirk)
		reg |= DWC3_GUSB3PIPECTL_REQP1P2P3;

	if (dwc->del_p1p2p3_quirk)
		reg |= DWC3_GUSB3PIPECTL_DEP1P2P3_EN;

	if (dwc->del_phy_power_chg_quirk)
		reg |= DWC3_GUSB3PIPECTL_DEPOCHANGE;

	if (dwc->lfps_filter_quirk)
		reg |= DWC3_GUSB3PIPECTL_LFPSFILT;

	if (dwc->rx_detect_poll_quirk)
		reg |= DWC3_GUSB3PIPECTL_RX_DETOPOLL;

	if (dwc->tx_de_emphasis_quirk)
		reg |= DWC3_GUSB3PIPECTL_TX_DEEPH(dwc->tx_de_emphasis);

	if (dwc->dis_u3_susphy_quirk)
		reg &= ~DWC3_GUSB3PIPECTL_SUSPHY;

	if (dwc->dis_del_phy_power_chg_quirk)
		reg &= ~DWC3_GUSB3PIPECTL_DEPOCHANGE;

	dwc3_writel(dwc->regs, DWC3_GUSB3PIPECTL(0), reg);

	reg = dwc3_readl(dwc->regs, DWC3_GUSB2PHYCFG(0));

	/* Select the HS PHY interface */
	switch (DWC3_GHWPARAMS3_HSPHY_IFC(dwc->hwparams.hwparams3)) {
	case DWC3_GHWPARAMS3_HSPHY_IFC_UTMI_ULPI:
		if (dwc->hsphy_interface &&
				!strncmp(dwc->hsphy_interface, "utmi", 4)) {
			reg &= ~DWC3_GUSB2PHYCFG_ULPI_UTMI;
			break;
		} else if (dwc->hsphy_interface &&
				!strncmp(dwc->hsphy_interface, "ulpi", 4)) {
			reg |= DWC3_GUSB2PHYCFG_ULPI_UTMI;
			dwc3_writel(dwc->regs, DWC3_GUSB2PHYCFG(0), reg);
		} else {
			/* Relying on default value. */
			if (!(reg & DWC3_GUSB2PHYCFG_ULPI_UTMI))
				break;
		}
		/* FALLTHROUGH */
	case DWC3_GHWPARAMS3_HSPHY_IFC_ULPI:
		/* Making sure the interface and PHY are operational */
		ret = dwc3_soft_reset(dwc);
		if (ret)
			return ret;

		udelay(1);

		ret = dwc3_ulpi_init(dwc);
		if (ret)
			return ret;
		/* FALLTHROUGH */
	default:
		break;
	}

	switch (dwc->hsphy_mode) {
	case USBPHY_INTERFACE_MODE_UTMI:
		reg &= ~(DWC3_GUSB2PHYCFG_PHYIF_MASK |
		       DWC3_GUSB2PHYCFG_USBTRDTIM_MASK);
		reg |= DWC3_GUSB2PHYCFG_PHYIF(UTMI_PHYIF_8_BIT) |
		       DWC3_GUSB2PHYCFG_USBTRDTIM(USBTRDTIM_UTMI_8_BIT);
		break;
	case USBPHY_INTERFACE_MODE_UTMIW:
		reg &= ~(DWC3_GUSB2PHYCFG_PHYIF_MASK |
		       DWC3_GUSB2PHYCFG_USBTRDTIM_MASK);
		reg |= DWC3_GUSB2PHYCFG_PHYIF(UTMI_PHYIF_16_BIT) |
		       DWC3_GUSB2PHYCFG_USBTRDTIM(USBTRDTIM_UTMI_16_BIT);
		break;
	default:
		break;
	}

	/*
	 * Above 1.94a, it is recommended to set DWC3_GUSB2PHYCFG_SUSPHY to
	 * '0' during coreConsultant configuration. So default value will
	 * be '0' when the core is reset. Application needs to set it to
	 * '1' after the core initialization is completed.
	 */
	if (dwc->revision > DWC3_REVISION_194A)
		reg |= DWC3_GUSB2PHYCFG_SUSPHY;

	if (dwc->dis_u2_susphy_quirk)
		reg &= ~DWC3_GUSB2PHYCFG_SUSPHY;

	if (dwc->dis_enblslpm_quirk)
		reg &= ~DWC3_GUSB2PHYCFG_ENBLSLPM;

	if (dwc->dis_u2_freeclk_exists_quirk)
		reg &= ~DWC3_GUSB2PHYCFG_U2_FREECLK_EXISTS;

	dwc3_writel(dwc->regs, DWC3_GUSB2PHYCFG(0), reg);

	return 0;
}

static void dwc3_core_exit(struct dwc3 *dwc)
{
	dwc3_event_buffers_cleanup(dwc);

<<<<<<< HEAD
	phy_exit(dwc->usb2_generic_phy);
	phy_exit(dwc->usb3_generic_phy);

=======
	usb_phy_set_suspend(dwc->usb2_phy, 1);
	usb_phy_set_suspend(dwc->usb3_phy, 1);
>>>>>>> 61215215
	phy_power_off(dwc->usb2_generic_phy);
	phy_power_off(dwc->usb3_generic_phy);

	usb_phy_shutdown(dwc->usb2_phy);
	usb_phy_shutdown(dwc->usb3_phy);
	phy_exit(dwc->usb2_generic_phy);
	phy_exit(dwc->usb3_generic_phy);
}

/**
 * dwc3_core_init - Low-level initialization of DWC3 Core
 * @dwc: Pointer to our controller context structure
 *
 * Returns 0 on success otherwise negative errno.
 */
int dwc3_core_init(struct dwc3 *dwc)
{
	u32			hwparams4 = dwc->hwparams.hwparams4;
	u32			reg;
	int			ret;

	reg = dwc3_readl(dwc->regs, DWC3_GSNPSID);
	/* This should read as U3 followed by revision number */
	if ((reg & DWC3_GSNPSID_MASK) == 0x55330000) {
		/* Detected DWC_usb3 IP */
		dwc->revision = reg;
	} else if ((reg & DWC3_GSNPSID_MASK) == 0x33310000) {
		/* Detected DWC_usb31 IP */
		dwc->revision = dwc3_readl(dwc->regs, DWC3_VER_NUMBER);
		dwc->revision |= DWC3_REVISION_IS_DWC31;
	} else {
		dev_err(dwc->dev, "this is not a DesignWare USB3 DRD Core\n");
		ret = -ENODEV;
		goto err0;
	}

	/*
	 * Write Linux Version Code to our GUID register so it's easy to figure
	 * out which kernel version a bug was found.
	 */
	dwc3_writel(dwc->regs, DWC3_GUID, LINUX_VERSION_CODE);

	/* Handle USB2.0-only core configuration */
	if (DWC3_GHWPARAMS3_SSPHY_IFC(dwc->hwparams.hwparams3) ==
			DWC3_GHWPARAMS3_SSPHY_IFC_DIS) {
		if (dwc->max_hw_supp_speed == USB_SPEED_SUPER) {
			dwc->max_hw_supp_speed = USB_SPEED_HIGH;
			dwc->maximum_speed = dwc->max_hw_supp_speed;
		}
	}

	/*
	 * Workaround for STAR 9000961433 which affects only version
	 * 3.00a of the DWC_usb3 core. This prevents the controller
	 * interrupt from being masked while handling events. IMOD
	 * allows us to work around this issue. Enable it for the
	 * affected version.
	 */
	 if (!dwc->imod_interval && (dwc->revision == DWC3_REVISION_300A))
		dwc->imod_interval = 1;

	/* issue device SoftReset too */
	ret = dwc3_core_reset(dwc);
	if (ret)
		goto err0;

	/* issue device SoftReset too */
	ret = dwc3_soft_reset(dwc);
	if (ret)
		goto err0;

	ret = dwc3_phy_setup(dwc);
	if (ret)
		goto err0;

	reg = dwc3_readl(dwc->regs, DWC3_GCTL);
	reg &= ~DWC3_GCTL_SCALEDOWN_MASK;

	switch (DWC3_GHWPARAMS1_EN_PWROPT(dwc->hwparams.hwparams1)) {
	case DWC3_GHWPARAMS1_EN_PWROPT_CLK:
		/**
		 * WORKAROUND: DWC3 revisions between 2.10a and 2.50a have an
		 * issue which would cause xHCI compliance tests to fail.
		 *
		 * Because of that we cannot enable clock gating on such
		 * configurations.
		 *
		 * Refers to:
		 *
		 * STAR#9000588375: Clock Gating, SOF Issues when ref_clk-Based
		 * SOF/ITP Mode Used
		 */
		if ((dwc->dr_mode == USB_DR_MODE_HOST ||
				dwc->dr_mode == USB_DR_MODE_OTG) &&
				(dwc->revision >= DWC3_REVISION_210A &&
				dwc->revision <= DWC3_REVISION_250A))
			reg |= DWC3_GCTL_DSBLCLKGTNG | DWC3_GCTL_SOFITPSYNC;
		else
			reg &= ~DWC3_GCTL_DSBLCLKGTNG;
		break;
	case DWC3_GHWPARAMS1_EN_PWROPT_HIB:
		/* enable hibernation here */
		dwc->nr_scratch = DWC3_GHWPARAMS4_HIBER_SCRATCHBUFS(hwparams4);

		/*
		 * REVISIT Enabling this bit so that host-mode hibernation
		 * will work. Device-mode hibernation is not yet implemented.
		 */
		reg |= DWC3_GCTL_GBLHIBERNATIONEN;
		break;
	default:
		dwc3_trace(trace_dwc3_core, "No power optimization available\n");
	}

	/* check if current dwc3 is on simulation board */
	if (dwc->hwparams.hwparams6 & DWC3_GHWPARAMS6_EN_FPGA) {
		dwc3_trace(trace_dwc3_core,
				"running on FPGA platform\n");
		dwc->is_fpga = true;
	}

	WARN_ONCE(dwc->disable_scramble_quirk && !dwc->is_fpga,
			"disable_scramble cannot be used on non-FPGA builds\n");

	if (dwc->disable_scramble_quirk && dwc->is_fpga)
		reg |= DWC3_GCTL_DISSCRAMBLE;
	else
		reg &= ~DWC3_GCTL_DISSCRAMBLE;

	if (dwc->u2exit_lfps_quirk)
		reg |= DWC3_GCTL_U2EXIT_LFPS;

	/*
	 * WORKAROUND: DWC3 revisions <1.90a have a bug
	 * where the device can fail to connect at SuperSpeed
	 * and falls back to high-speed mode which causes
	 * the device to enter a Connect/Disconnect loop
	 */
	if (dwc->revision < DWC3_REVISION_190A)
		reg |= DWC3_GCTL_U2RSTECN;

	ret = dwc3_get_dr_mode(dwc);
	if (ret)
		goto err0;

	dwc3_core_num_eps(dwc);

	/*
	 * Disable clock gating to work around a known HW bug that causes the
	 * internal RAM clock to get stuck when entering low power modes.
	 */
	if (dwc->disable_clk_gating) {
		dev_dbg(dwc->dev, "Disabling controller clock gating.\n");
		reg |= DWC3_GCTL_DSBLCLKGTNG;
	}

	dwc3_writel(dwc->regs, DWC3_GCTL, reg);

	ret = dwc3_alloc_scratch_buffers(dwc);
	if (ret)
		goto err1;

	ret = dwc3_setup_scratch_buffers(dwc);
	if (ret)
		goto err2;

	/* Adjust Frame Length */
	dwc3_frame_length_adjustment(dwc);

	usb_phy_set_suspend(dwc->usb2_phy, 0);
	if (dwc->maximum_speed >= USB_SPEED_SUPER)
		usb_phy_set_suspend(dwc->usb3_phy, 0);
	ret = phy_power_on(dwc->usb2_generic_phy);
	if (ret < 0)
		goto err2;

	switch (dwc->dr_mode) {
	case USB_DR_MODE_PERIPHERAL:
		dwc3_set_mode(dwc, DWC3_GCTL_PRTCAP_DEVICE);
		break;
	case USB_DR_MODE_HOST:
		dwc3_set_mode(dwc, DWC3_GCTL_PRTCAP_HOST);
		break;
	case USB_DR_MODE_OTG:
		dwc3_set_mode(dwc, DWC3_GCTL_PRTCAP_OTG);
		break;
	default:
		dev_warn(dwc->dev, "Unsupported mode %d\n", dwc->dr_mode);
		break;
	}

	/*
	 * ENDXFER polling is available on version 3.10a and later of
	 * the DWC_usb3 controller. It is NOT available in the
	 * DWC_usb31 controller.
	 */
	if (!dwc3_is_usb31(dwc) && dwc->revision >= DWC3_REVISION_310A) {
		reg = dwc3_readl(dwc->regs, DWC3_GUCTL2);
		reg |= DWC3_GUCTL2_RST_ACTBITLATER;
		dwc3_writel(dwc->regs, DWC3_GUCTL2, reg);
	}

	/*
	 * Workaround for STAR 9001198391 which affects dwc3 core
	 * version 3.20a only. Default HP timer value is incorrectly
	 * set to 3us. Reprogram HP timer value to support USB 3.1
	 * HP timer ECN.
	 */
	if (!dwc3_is_usb31(dwc) &&  dwc->revision == DWC3_REVISION_320A) {
		reg = dwc3_readl(dwc->regs, DWC3_GUCTL2);
		reg &= ~DWC3_GUCTL2_HP_TIMER_MASK;
		reg |= DWC3_GUCTL2_HP_TIMER(11);
		dwc3_writel(dwc->regs, DWC3_GUCTL2, reg);
	}

	/*
	 * Workaround for STAR 9001285599 which affects dwc3 core version 3.20a
	 * only. If the PM TIMER ECN is enabled thru GUCTL2[19], then link
	 * compliance test (TD7.21) may fail. If the ECN is not enabled
	 * GUCTL2[19] = 0), the controller will use the old timer value (5us),
	 * which is still fine for Link Compliance test. Hence Do not enable
	 * PM TIMER ECN in V3.20a by setting GUCTL2[19] by default,
	 * instead use GUCTL2[19] = 0.
	 */
	if (dwc->revision == DWC3_REVISION_320A) {
		reg = dwc3_readl(dwc->regs, DWC3_GUCTL2);
		reg &= ~DWC3_GUCTL2_LC_TIMER;
		dwc3_writel(dwc->regs, DWC3_GUCTL2, reg);
	}

	/*
	 * Enable hardware control of sending remote wakeup in HS when
	 * the device is in the L1 state.
	 */
	if (dwc->revision >= DWC3_REVISION_290A) {
		reg = dwc3_readl(dwc->regs, DWC3_GUCTL1);
		reg |= DWC3_GUCTL1_DEV_L1_EXIT_BY_HW;
		dwc3_writel(dwc->regs, DWC3_GUCTL1, reg);
	}

	/*
	 * Enable evicting endpoint cache after flow control for bulk
	 * endpoints for dwc3 core version 3.00a and 3.20a
	 */
	if (dwc->revision == DWC3_REVISION_300A ||
			dwc->revision == DWC3_REVISION_320A) {
		reg = dwc3_readl(dwc->regs, DWC3_GUCTL2);
		reg |= DWC3_GUCTL2_ENABLE_EP_CACHE_EVICT;
		dwc3_writel(dwc->regs, DWC3_GUCTL2, reg);
	}

	return 0;

err2:
	dwc3_free_scratch_buffers(dwc);
err1:
	usb_phy_shutdown(dwc->usb2_phy);
	usb_phy_shutdown(dwc->usb3_phy);
	phy_exit(dwc->usb2_generic_phy);
	phy_exit(dwc->usb3_generic_phy);

err0:
	return ret;
}

static int dwc3_core_get_phy(struct dwc3 *dwc)
{
	struct device		*dev = dwc->dev;
	struct device_node	*node = dev->of_node;
	int ret;

	if (node) {
		dwc->usb2_phy = devm_usb_get_phy_by_phandle(dev, "usb-phy", 0);
		dwc->usb3_phy = devm_usb_get_phy_by_phandle(dev, "usb-phy", 1);
	} else {
		dwc->usb2_phy = devm_usb_get_phy(dev, USB_PHY_TYPE_USB2);
		dwc->usb3_phy = devm_usb_get_phy(dev, USB_PHY_TYPE_USB3);
	}

	if (IS_ERR(dwc->usb2_phy)) {
		ret = PTR_ERR(dwc->usb2_phy);
		if (ret == -ENXIO || ret == -ENODEV) {
			dwc->usb2_phy = NULL;
		} else if (ret == -EPROBE_DEFER) {
			return ret;
		} else {
			dev_err(dev, "no usb2 phy configured\n");
			return ret;
		}
	}

	if (IS_ERR(dwc->usb3_phy)) {
		ret = PTR_ERR(dwc->usb3_phy);
		if (ret == -ENXIO || ret == -ENODEV) {
			dwc->usb3_phy = NULL;
		} else if (ret == -EPROBE_DEFER) {
			return ret;
		} else {
			dev_err(dev, "no usb3 phy configured\n");
			return ret;
		}
	}

	dwc->usb2_generic_phy = devm_phy_get(dev, "usb2-phy");
	if (IS_ERR(dwc->usb2_generic_phy)) {
		ret = PTR_ERR(dwc->usb2_generic_phy);
		if (ret == -ENOSYS || ret == -ENODEV) {
			dwc->usb2_generic_phy = NULL;
		} else if (ret == -EPROBE_DEFER) {
			return ret;
		} else {
			dev_err(dev, "no usb2 phy configured\n");
			return ret;
		}
	}

	dwc->usb3_generic_phy = devm_phy_get(dev, "usb3-phy");
	if (IS_ERR(dwc->usb3_generic_phy)) {
		ret = PTR_ERR(dwc->usb3_generic_phy);
		if (ret == -ENOSYS || ret == -ENODEV) {
			dwc->usb3_generic_phy = NULL;
		} else if (ret == -EPROBE_DEFER) {
			return ret;
		} else {
			dev_err(dev, "no usb3 phy configured\n");
			return ret;
		}
	}

	return 0;
}

static int dwc3_core_init_mode(struct dwc3 *dwc)
{
	struct device *dev = dwc->dev;
	int ret;

	if (dwc->dr_mode == USB_DR_MODE_OTG ||
			dwc->dr_mode == USB_DR_MODE_PERIPHERAL) {
		ret = dwc3_gadget_init(dwc);
		if (ret) {
			if (ret != -EPROBE_DEFER)
				dev_err(dev, "failed to initialize gadget\n");
			return ret;
		}
	}

	return 0;
}

static void dwc3_core_exit_mode(struct dwc3 *dwc)
{
	if (dwc->dr_mode == USB_DR_MODE_PERIPHERAL ||
			dwc->dr_mode == USB_DR_MODE_OTG)
		dwc3_gadget_exit(dwc);
}

/* XHCI reset, resets other CORE registers as well, re-init those */
void dwc3_post_host_reset_core_init(struct dwc3 *dwc)
{
	dwc3_core_init(dwc);
	dwc3_gadget_restart(dwc);
}

static void (*notify_event)(struct dwc3 *, unsigned int, unsigned int);
void dwc3_set_notifier(void (*notify)(struct dwc3 *, unsigned int,
							unsigned int))
{
	notify_event = notify;
}
EXPORT_SYMBOL(dwc3_set_notifier);

int dwc3_notify_event(struct dwc3 *dwc, unsigned int event, unsigned int value)
{
	int ret = 0;

	if (dwc->notify_event)
		dwc->notify_event(dwc, event, value);
	else
		ret = -ENODEV;

	return ret;
}
EXPORT_SYMBOL(dwc3_notify_event);

int dwc3_core_pre_init(struct dwc3 *dwc)
{
	int ret = 0;

	dwc3_cache_hwparams(dwc);
	if (!dwc->ev_buf) {
		ret = dwc3_alloc_event_buffers(dwc, DWC3_EVENT_BUFFERS_SIZE);
		if (ret) {
			dev_err(dwc->dev, "failed to allocate event buffers\n");
			ret = -ENOMEM;
		}
	}

	return ret;
}

#define DWC3_ALIGN_MASK		(16 - 1)

/* check whether the core supports IMOD */
bool dwc3_has_imod(struct dwc3 *dwc)
{
	return ((dwc3_is_usb3(dwc) &&
		dwc->revision >= DWC3_REVISION_300A) ||
		(dwc3_is_usb31(dwc) &&
		dwc->revision >= DWC3_USB31_REVISION_120A));
}

static int dwc3_probe(struct platform_device *pdev)
{
	struct device		*dev = &pdev->dev;
	struct resource		*res;
	struct dwc3		*dwc;
	u8			lpm_nyet_threshold;
	u8			tx_de_emphasis;
	u8			hird_threshold;
	int			irq;

	int			ret;

	void __iomem		*regs;
	void			*mem;

	if (count >= DWC_CTRL_COUNT) {
		dev_err(dev, "Err dwc instance %d >= %d available\n",
				count, DWC_CTRL_COUNT);
		ret = -EINVAL;
		return ret;
	}

	mem = devm_kzalloc(dev, sizeof(*dwc) + DWC3_ALIGN_MASK, GFP_KERNEL);
	if (!mem)
		return -ENOMEM;

	dwc = PTR_ALIGN(mem, DWC3_ALIGN_MASK + 1);
	dwc->mem = mem;
	dwc->dev = dev;

	dwc->notify_event = notify_event;
	res = platform_get_resource(pdev, IORESOURCE_IRQ, 0);
	if (!res) {
		dev_err(dev, "missing IRQ\n");
		return -ENODEV;
	}
	dwc->xhci_resources[1].start = res->start;
	dwc->xhci_resources[1].end = res->end;
	dwc->xhci_resources[1].flags = res->flags;
	dwc->xhci_resources[1].name = res->name;

	irq = platform_get_irq(to_platform_device(dwc->dev), 0);

	/* will be enabled in dwc3_msm_resume() */
	irq_set_status_flags(irq, IRQ_NOAUTOEN);
	ret = devm_request_irq(dev, irq, dwc3_interrupt, IRQF_SHARED, "dwc3",
			dwc);
	if (ret) {
		dev_err(dwc->dev, "failed to request irq #%d --> %d\n",
				irq, ret);
		return -ENODEV;
	}

	dwc->irq = irq;
	res = platform_get_resource(pdev, IORESOURCE_MEM, 0);
	if (!res) {
		dev_err(dev, "missing memory resource\n");
		return -ENODEV;
	}

	dwc->reg_phys = res->start;
	dwc->xhci_resources[0].start = res->start;
	dwc->xhci_resources[0].end = dwc->xhci_resources[0].start +
					DWC3_XHCI_REGS_END;
	dwc->xhci_resources[0].flags = res->flags;
	dwc->xhci_resources[0].name = res->name;

	res->start += DWC3_GLOBALS_REGS_START;

	/*
	 * Request memory region but exclude xHCI regs,
	 * since it will be requested by the xhci-plat driver.
	 */
	regs = devm_ioremap_resource(dev, res);
	if (IS_ERR(regs)) {
		ret = PTR_ERR(regs);
		goto err0;
	}

	dwc->regs	= regs;
	dwc->regs_size	= resource_size(res);

	/* default to highest possible threshold */
	lpm_nyet_threshold = 0xf;

	/* default to -3.5dB de-emphasis */
	tx_de_emphasis = 1;

	/*
	 * default to assert utmi_sleep_n and use maximum allowed HIRD
	 * threshold value of 0b1100
	 */
	hird_threshold = 12;

	dwc->maximum_speed = usb_get_maximum_speed(dev);
	dwc->max_hw_supp_speed = dwc->maximum_speed;
	dwc->dr_mode = usb_get_dr_mode(dev);

	if (dwc->dr_mode == USB_DR_MODE_UNKNOWN) {
		dwc->dr_mode = USB_DR_MODE_OTG;
		dwc->is_drd = 1;
	}

	dwc->hsphy_mode = of_usb_get_phy_mode(dev->of_node);

	dwc->sysdev_is_parent = device_property_read_bool(dev,
				"linux,sysdev_is_parent");
	if (dwc->sysdev_is_parent)
		dwc->sysdev = dwc->dev->parent;
	else
		dwc->sysdev = dwc->dev;

	dwc->has_lpm_erratum = device_property_read_bool(dev,
				"snps,has-lpm-erratum");
	device_property_read_u8(dev, "snps,lpm-nyet-threshold",
				&lpm_nyet_threshold);
	dwc->is_utmi_l1_suspend = device_property_read_bool(dev,
				"snps,is-utmi-l1-suspend");
	device_property_read_u8(dev, "snps,hird-threshold",
				&hird_threshold);

	device_property_read_u32(dev, "snps,xhci-imod-value",
			&dwc->xhci_imod_value);

	dwc->core_id = -1;
	device_property_read_u32(dev, "usb-core-id", &dwc->core_id);

	dwc->usb3_lpm_capable = device_property_read_bool(dev,
				"snps,usb3_lpm_capable");

	dwc->needs_fifo_resize = device_property_read_bool(dev,
				"tx-fifo-resize");

	dwc->disable_scramble_quirk = device_property_read_bool(dev,
				"snps,disable_scramble_quirk");
	dwc->u2exit_lfps_quirk = device_property_read_bool(dev,
				"snps,u2exit_lfps_quirk");
	dwc->u2ss_inp3_quirk = device_property_read_bool(dev,
				"snps,u2ss_inp3_quirk");
	dwc->req_p1p2p3_quirk = device_property_read_bool(dev,
				"snps,req_p1p2p3_quirk");
	dwc->del_p1p2p3_quirk = device_property_read_bool(dev,
				"snps,del_p1p2p3_quirk");
	dwc->del_phy_power_chg_quirk = device_property_read_bool(dev,
				"snps,del_phy_power_chg_quirk");
	dwc->lfps_filter_quirk = device_property_read_bool(dev,
				"snps,lfps_filter_quirk");
	dwc->rx_detect_poll_quirk = device_property_read_bool(dev,
				"snps,rx_detect_poll_quirk");
	dwc->dis_u3_susphy_quirk = device_property_read_bool(dev,
				"snps,dis_u3_susphy_quirk");
	dwc->dis_u2_susphy_quirk = device_property_read_bool(dev,
				"snps,dis_u2_susphy_quirk");
	dwc->dis_enblslpm_quirk = device_property_read_bool(dev,
				"snps,dis_enblslpm_quirk");
	dwc->dis_rxdet_inp3_quirk = device_property_read_bool(dev,
				"snps,dis_rxdet_inp3_quirk");
	dwc->dis_u2_freeclk_exists_quirk = device_property_read_bool(dev,
				"snps,dis-u2-freeclk-exists-quirk");
	dwc->dis_del_phy_power_chg_quirk = device_property_read_bool(dev,
				"snps,dis-del-phy-power-chg-quirk");

	dwc->tx_de_emphasis_quirk = device_property_read_bool(dev,
				"snps,tx_de_emphasis_quirk");
	device_property_read_u8(dev, "snps,tx_de_emphasis",
				&tx_de_emphasis);
	device_property_read_string(dev, "snps,hsphy_interface",
				    &dwc->hsphy_interface);
	device_property_read_u32(dev, "snps,quirk-frame-length-adjustment",
				 &dwc->fladj);
	dwc->disable_clk_gating = device_property_read_bool(dev,
				"snps,disable-clk-gating");
	dwc->enable_bus_suspend = device_property_read_bool(dev,
					"snps,bus-suspend-enable");
	dwc->usb3_u1u2_disable = device_property_read_bool(dev,
					"snps,usb3-u1u2-disable");
	dwc->usb2_l1_disable = device_property_read_bool(dev,
					"snps,usb2-l1-disable");
/*yangfb@bsp,20180228,enable usb3.1*/
	dwc->enable_super_speed = device_property_read_bool(dev,
					"op,enable_super_speed");
	dwc->normal_eps_in_gsi_mode = device_property_read_bool(dev,
					"normal-eps-in-gsi-mode");
	if (dwc->enable_bus_suspend) {
		pm_runtime_set_autosuspend_delay(dev, 500);
		pm_runtime_use_autosuspend(dev);
	}

/* david.liu@bsp, 20171113 USB patches porting */
	if (!dwc->enable_super_speed) {
		pr_info("Force USB running as High speed");
		dwc->max_hw_supp_speed = USB_SPEED_HIGH;
		dwc->maximum_speed = USB_SPEED_HIGH;
	}
	dwc->lpm_nyet_threshold = lpm_nyet_threshold;
	dwc->tx_de_emphasis = tx_de_emphasis;

	dwc->hird_threshold = hird_threshold
		| (dwc->is_utmi_l1_suspend << 4);

	init_waitqueue_head(&dwc->wait_linkstate);
	platform_set_drvdata(pdev, dwc);

	ret = dwc3_core_get_phy(dwc);
	if (ret)
		goto err0;

	spin_lock_init(&dwc->lock);

	dwc->dwc_wq = alloc_ordered_workqueue("dwc_wq", WQ_HIGHPRI);
	if (!dwc->dwc_wq) {
		pr_err("%s: Unable to create workqueue dwc_wq\n", __func__);
		goto err0;
	}

	INIT_WORK(&dwc->bh_work, dwc3_bh_work);

	pm_runtime_no_callbacks(dev);
	pm_runtime_set_active(dev);
	pm_runtime_enable(dev);
	pm_runtime_forbid(dev);

	/* Check the maximum_speed parameter */
	switch (dwc->maximum_speed) {
	case USB_SPEED_LOW:
	case USB_SPEED_FULL:
	case USB_SPEED_HIGH:
	case USB_SPEED_SUPER:
	case USB_SPEED_SUPER_PLUS:
		break;
	default:
		dev_err(dev, "invalid maximum_speed parameter %d\n",
			dwc->maximum_speed);
		/* fall through */
	case USB_SPEED_UNKNOWN:
		/* default to superspeed */
		dwc->maximum_speed = USB_SPEED_SUPER;

		/*
		 * default to superspeed plus if we are capable.
		 */
		if (dwc3_is_usb31(dwc) &&
		    (DWC3_GHWPARAMS3_SSPHY_IFC(dwc->hwparams.hwparams3) ==
		     DWC3_GHWPARAMS3_SSPHY_IFC_GEN2))
			dwc->maximum_speed = USB_SPEED_SUPER_PLUS;

		dwc->max_hw_supp_speed = dwc->maximum_speed;
		break;
	}

	/* Adjust Frame Length */
	dwc3_frame_length_adjustment(dwc);

	/* Hardcode number of eps */
	dwc->num_in_eps = 16;
	dwc->num_out_eps = 16;

<<<<<<< HEAD
	ret = dwc3_core_init_mode(dwc);
	if (ret)
		goto err1;

	ret = dwc3_debugfs_init(dwc);
	if (ret) {
		dev_err(dev, "failed to initialize debugfs\n");
		goto err_core_init;
	}

	dwc->dwc_ipc_log_ctxt = ipc_log_context_create(NUM_LOG_PAGES,
					dev_name(dwc->dev), 0);
	if (!dwc->dwc_ipc_log_ctxt)
		dev_err(dwc->dev, "Error getting ipc_log_ctxt\n");
=======
	usb_phy_set_suspend(dwc->usb2_phy, 1);
	usb_phy_set_suspend(dwc->usb3_phy, 1);
	phy_power_off(dwc->usb2_generic_phy);
	phy_power_off(dwc->usb3_generic_phy);

	usb_phy_shutdown(dwc->usb2_phy);
	usb_phy_shutdown(dwc->usb3_phy);
	phy_exit(dwc->usb2_generic_phy);
	phy_exit(dwc->usb3_generic_phy);

	dwc3_ulpi_exit(dwc);
>>>>>>> 61215215

	dwc3_instance[count] = dwc;
	dwc->index = count;
	count++;

	pm_runtime_allow(dev);
	return 0;

err_core_init:
	dwc3_core_exit_mode(dwc);

err1:
	destroy_workqueue(dwc->dwc_wq);
err0:
	/*
	 * restore res->start back to its original value so that, in case the
	 * probe is deferred, we don't end up getting error in request the
	 * memory region the next time probe is called.
	 */
	res->start -= DWC3_GLOBALS_REGS_START;

	return ret;
}

static int dwc3_remove(struct platform_device *pdev)
{
	struct dwc3	*dwc = platform_get_drvdata(pdev);
	struct resource *res = platform_get_resource(pdev, IORESOURCE_MEM, 0);

	pm_runtime_get_sync(&pdev->dev);
	/*
	 * restore res->start back to its original value so that, in case the
	 * probe is deferred, we don't end up getting error in request the
	 * memory region the next time probe is called.
	 */
	res->start -= DWC3_GLOBALS_REGS_START;

	dwc3_core_exit_mode(dwc);
	dwc3_debugfs_exit(dwc);

	dwc3_core_exit(dwc);
	dwc3_ulpi_exit(dwc);

<<<<<<< HEAD
	destroy_workqueue(dwc->dwc_wq);

	pm_runtime_put_sync(&pdev->dev);
	pm_runtime_allow(&pdev->dev);
=======
>>>>>>> v4.9.242
	pm_runtime_disable(&pdev->dev);
	pm_runtime_put_noidle(&pdev->dev);
	pm_runtime_set_suspended(&pdev->dev);

	dwc3_free_event_buffers(dwc);
	dwc3_free_scratch_buffers(dwc);

	ipc_log_context_destroy(dwc->dwc_ipc_log_ctxt);
	dwc->dwc_ipc_log_ctxt = NULL;
	count--;
	dwc3_instance[dwc->index] = NULL;

	return 0;
}

#ifdef CONFIG_PM
static int dwc3_suspend_common(struct dwc3 *dwc)
{
	unsigned long	flags;

	switch (dwc->dr_mode) {
	case USB_DR_MODE_PERIPHERAL:
	case USB_DR_MODE_OTG:
		spin_lock_irqsave(&dwc->lock, flags);
		dwc3_gadget_suspend(dwc);
		spin_unlock_irqrestore(&dwc->lock, flags);
		break;
	case USB_DR_MODE_HOST:
	default:
		/* do nothing */
		break;
	}

	dwc3_core_exit(dwc);

	return 0;
}

static int dwc3_resume_common(struct dwc3 *dwc)
{
	unsigned long	flags;
	int		ret;

	ret = dwc3_core_init(dwc);
	if (ret)
		return ret;

	switch (dwc->dr_mode) {
	case USB_DR_MODE_PERIPHERAL:
	case USB_DR_MODE_OTG:
		spin_lock_irqsave(&dwc->lock, flags);
		dwc3_gadget_resume(dwc);
		spin_unlock_irqrestore(&dwc->lock, flags);
		/* FALLTHROUGH */
	case USB_DR_MODE_HOST:
	default:
		/* do nothing */
		break;
	}

	return 0;
}

static int dwc3_runtime_checks(struct dwc3 *dwc)
{
	switch (dwc->dr_mode) {
	case USB_DR_MODE_PERIPHERAL:
	case USB_DR_MODE_OTG:
		if (dwc->connected)
			return -EBUSY;
		break;
	case USB_DR_MODE_HOST:
	default:
		/* do nothing */
		break;
	}

	return 0;
}

static int dwc3_runtime_suspend(struct device *dev)
{
	struct dwc3     *dwc = dev_get_drvdata(dev);
	int		ret;

	/* Check if platform glue driver handling PM, if not then handle here */
	if (!dwc3_notify_event(dwc, DWC3_CORE_PM_RESUME_EVENT, 0))
		return 0;

	ret = dwc3_suspend_common(dwc);
	if (ret)
		return ret;

	device_init_wakeup(dev, true);

	return 0;
}

static int dwc3_runtime_resume(struct device *dev)
{
	struct dwc3     *dwc = dev_get_drvdata(dev);
	int		ret;

	/* Check if platform glue driver handling PM, if not then handle here */
	if (!dwc3_notify_event(dwc, DWC3_CORE_PM_RESUME_EVENT, 0))
		return 0;

	device_init_wakeup(dev, false);

	ret = dwc3_resume_common(dwc);
	if (ret)
		return ret;

	switch (dwc->dr_mode) {
	case USB_DR_MODE_PERIPHERAL:
	case USB_DR_MODE_OTG:
		dwc3_gadget_process_pending_events(dwc);
		break;
	case USB_DR_MODE_HOST:
	default:
		/* do nothing */
		break;
	}

	pm_runtime_mark_last_busy(dev);
	pm_runtime_put(dev);

	return 0;
}

static int dwc3_runtime_idle(struct device *dev)
{
	struct dwc3     *dwc = dev_get_drvdata(dev);

	switch (dwc->dr_mode) {
	case USB_DR_MODE_PERIPHERAL:
	case USB_DR_MODE_OTG:
		if (dwc3_runtime_checks(dwc))
			return -EBUSY;
		break;
	case USB_DR_MODE_HOST:
	default:
		/* do nothing */
		break;
	}

	pm_runtime_mark_last_busy(dev);
	pm_runtime_autosuspend(dev);

	return 0;
}
#endif /* CONFIG_PM */

#ifdef CONFIG_PM_SLEEP
static int dwc3_suspend(struct device *dev)
{
	struct dwc3	*dwc = dev_get_drvdata(dev);
	int		ret;

	/* Check if platform glue driver handling PM, if not then handle here */
	if (!dwc3_notify_event(dwc, DWC3_CORE_PM_SUSPEND_EVENT, 0))
		return 0;

	ret = dwc3_suspend_common(dwc);
	if (ret)
		return ret;

	pinctrl_pm_select_sleep_state(dev);

	return 0;
}

static int dwc3_pm_restore(struct device *dev)
{
	/*
	 * Set the core as runtime active to prevent the runtime
	 * PM ops being called before the PM restore is completed.
	 */
	pm_runtime_disable(dev);
	pm_runtime_set_active(dev);
	pm_runtime_enable(dev);

	return 0;
}

static int dwc3_resume(struct device *dev)
{
	struct dwc3	*dwc = dev_get_drvdata(dev);
	int		ret;

	/* Check if platform glue driver handling PM, if not then handle here */
	if (!dwc3_notify_event(dwc, DWC3_CORE_PM_RESUME_EVENT, 0))
		return 0;

	pinctrl_pm_select_default_state(dev);

	ret = dwc3_resume_common(dwc);
	if (ret)
		return ret;

	pm_runtime_disable(dev);
	pm_runtime_set_active(dev);
	pm_runtime_enable(dev);

	return 0;
}
#endif /* CONFIG_PM_SLEEP */

static const struct dev_pm_ops dwc3_dev_pm_ops = {
	.suspend	= dwc3_suspend,
	.resume		= dwc3_resume,
	.freeze		= dwc3_suspend,
	.thaw		= dwc3_pm_restore,
	.poweroff	= dwc3_suspend,
	.restore	= dwc3_pm_restore,
	SET_RUNTIME_PM_OPS(dwc3_runtime_suspend, dwc3_runtime_resume,
			dwc3_runtime_idle)
};

#ifdef CONFIG_OF
static const struct of_device_id of_dwc3_match[] = {
	{
		.compatible = "snps,dwc3"
	},
	{
		.compatible = "synopsys,dwc3"
	},
	{ },
};
MODULE_DEVICE_TABLE(of, of_dwc3_match);
#endif

#ifdef CONFIG_ACPI

#define ACPI_ID_INTEL_BSW	"808622B7"

static const struct acpi_device_id dwc3_acpi_match[] = {
	{ ACPI_ID_INTEL_BSW, 0 },
	{ },
};
MODULE_DEVICE_TABLE(acpi, dwc3_acpi_match);
#endif

static struct platform_driver dwc3_driver = {
	.probe		= dwc3_probe,
	.remove		= dwc3_remove,
	.driver		= {
		.name	= "dwc3",
		.of_match_table	= of_match_ptr(of_dwc3_match),
		.acpi_match_table = ACPI_PTR(dwc3_acpi_match),
		.pm	= &dwc3_dev_pm_ops,
	},
};

module_platform_driver(dwc3_driver);

MODULE_ALIAS("platform:dwc3");
MODULE_AUTHOR("Felipe Balbi <balbi@ti.com>");
MODULE_LICENSE("GPL v2");
MODULE_DESCRIPTION("DesignWare USB3 DRD Controller Driver");<|MERGE_RESOLUTION|>--- conflicted
+++ resolved
@@ -695,14 +695,11 @@
 {
 	dwc3_event_buffers_cleanup(dwc);
 
-<<<<<<< HEAD
 	phy_exit(dwc->usb2_generic_phy);
 	phy_exit(dwc->usb3_generic_phy);
 
-=======
 	usb_phy_set_suspend(dwc->usb2_phy, 1);
 	usb_phy_set_suspend(dwc->usb3_phy, 1);
->>>>>>> 61215215
 	phy_power_off(dwc->usb2_generic_phy);
 	phy_power_off(dwc->usb3_generic_phy);
 
@@ -1372,7 +1369,6 @@
 	dwc->num_in_eps = 16;
 	dwc->num_out_eps = 16;
 
-<<<<<<< HEAD
 	ret = dwc3_core_init_mode(dwc);
 	if (ret)
 		goto err1;
@@ -1387,7 +1383,19 @@
 					dev_name(dwc->dev), 0);
 	if (!dwc->dwc_ipc_log_ctxt)
 		dev_err(dwc->dev, "Error getting ipc_log_ctxt\n");
-=======
+
+	dwc3_instance[count] = dwc;
+	dwc->index = count;
+	count++;
+
+	pm_runtime_allow(dev);
+	return 0;
+
+err_core_init:
+	dwc3_core_exit_mode(dwc);
+err5:
+	dwc3_event_buffers_cleanup(dwc);
+
 	usb_phy_set_suspend(dwc->usb2_phy, 1);
 	usb_phy_set_suspend(dwc->usb3_phy, 1);
 	phy_power_off(dwc->usb2_generic_phy);
@@ -1399,17 +1407,16 @@
 	phy_exit(dwc->usb3_generic_phy);
 
 	dwc3_ulpi_exit(dwc);
->>>>>>> 61215215
-
-	dwc3_instance[count] = dwc;
-	dwc->index = count;
-	count++;
-
-	pm_runtime_allow(dev);
-	return 0;
-
-err_core_init:
-	dwc3_core_exit_mode(dwc);
+
+err4:
+	dwc3_free_scratch_buffers(dwc);
+
+err3:
+	dwc3_free_event_buffers(dwc);
+	dwc3_ulpi_exit(dwc);
+
+err2:
+	pm_runtime_allow(&pdev->dev);
 
 err1:
 	destroy_workqueue(dwc->dwc_wq);
@@ -1443,13 +1450,10 @@
 	dwc3_core_exit(dwc);
 	dwc3_ulpi_exit(dwc);
 
-<<<<<<< HEAD
 	destroy_workqueue(dwc->dwc_wq);
 
 	pm_runtime_put_sync(&pdev->dev);
 	pm_runtime_allow(&pdev->dev);
-=======
->>>>>>> v4.9.242
 	pm_runtime_disable(&pdev->dev);
 	pm_runtime_put_noidle(&pdev->dev);
 	pm_runtime_set_suspended(&pdev->dev);
