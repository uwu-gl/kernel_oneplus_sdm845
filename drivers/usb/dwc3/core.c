// SPDX-License-Identifier: GPL-2.0
/**
 * core.c - DesignWare USB3 DRD Controller Core file
 *
 * Copyright (C) 2010-2011 Texas Instruments Incorporated - http://www.ti.com
 *
 * Authors: Felipe Balbi <balbi@ti.com>,
 *	    Sebastian Andrzej Siewior <bigeasy@linutronix.de>
 */

#include <linux/clk.h>
#include <linux/version.h>
#include <linux/module.h>
#include <linux/kernel.h>
#include <linux/slab.h>
#include <linux/spinlock.h>
#include <linux/platform_device.h>
#include <linux/pm_runtime.h>
#include <linux/interrupt.h>
#include <linux/ioport.h>
#include <linux/io.h>
#include <linux/list.h>
#include <linux/delay.h>
#include <linux/dma-mapping.h>
#include <linux/of.h>
#include <linux/acpi.h>
#include <linux/pinctrl/consumer.h>
#include <linux/reset.h>

#include <linux/usb/ch9.h>
#include <linux/usb/gadget.h>
#include <linux/usb/of.h>
#include <linux/usb/otg.h>
#include <linux/irq.h>

#include "core.h"
#include "gadget.h"
#include "io.h"

#include "debug.h"

#define DWC3_DEFAULT_AUTOSUSPEND_DELAY	500 /* ms */

static int count;
static struct dwc3 *dwc3_instance[DWC_CTRL_COUNT];

static void dwc3_check_params(struct dwc3 *dwc);

void dwc3_usb3_phy_suspend(struct dwc3 *dwc, int suspend)
{
	u32			reg;

	reg = dwc3_readl(dwc->regs, DWC3_GUSB3PIPECTL(0));

	if (suspend)
		reg |= DWC3_GUSB3PIPECTL_SUSPHY;
	else
		reg &= ~DWC3_GUSB3PIPECTL_SUSPHY;

	dwc3_writel(dwc->regs, DWC3_GUSB3PIPECTL(0), reg);
}

/**
 * dwc3_get_dr_mode - Validates and sets dr_mode
 * @dwc: pointer to our context structure
 */
static int dwc3_get_dr_mode(struct dwc3 *dwc)
{
	enum usb_dr_mode mode;
	struct device *dev = dwc->dev;
	unsigned int hw_mode;

	if (dwc->dr_mode == USB_DR_MODE_UNKNOWN) {
		if (dwc3_is_usb31(dwc))
			dwc->dr_mode = USB_DR_MODE_DRD;
		else
			dwc->dr_mode = USB_DR_MODE_OTG;
	}

	mode = dwc->dr_mode;
	hw_mode = DWC3_GHWPARAMS0_MODE(dwc->hwparams.hwparams0);

	switch (hw_mode) {
	case DWC3_GHWPARAMS0_MODE_GADGET:
		if (IS_ENABLED(CONFIG_USB_DWC3_HOST)) {
			dev_err(dev,
				"Controller does not support host mode.\n");
			return -EINVAL;
		}
		mode = USB_DR_MODE_PERIPHERAL;
		break;
	case DWC3_GHWPARAMS0_MODE_HOST:
		if (IS_ENABLED(CONFIG_USB_DWC3_GADGET)) {
			dev_err(dev,
				"Controller does not support device mode.\n");
			return -EINVAL;
		}
		mode = USB_DR_MODE_HOST;
		break;
	default:
		if (IS_ENABLED(CONFIG_USB_DWC3_HOST))
			mode = USB_DR_MODE_HOST;
		else if (IS_ENABLED(CONFIG_USB_DWC3_GADGET))
			mode = USB_DR_MODE_PERIPHERAL;

		/*
		 * dwc_usb31 does not support OTG mode. If the controller
		 * supports DRD but the dr_mode is not specified or set to OTG,
		 * then set the mode to peripheral.
		 */
		if (mode == USB_DR_MODE_OTG && dwc3_is_usb31(dwc))
			mode = USB_DR_MODE_PERIPHERAL;
	}

	if (mode != dwc->dr_mode) {
		dev_warn(dev,
			 "Configuration mismatch. dr_mode forced to %s\n",
			 mode == USB_DR_MODE_HOST ? "host" : "gadget");

		dwc->dr_mode = mode;
	}

	return 0;
}

void dwc3_set_prtcap(struct dwc3 *dwc, u32 mode)
{
	u32 reg;

	reg = dwc3_readl(dwc->regs, DWC3_GCTL);
	reg &= ~(DWC3_GCTL_PRTCAPDIR(DWC3_GCTL_PRTCAP_OTG));
	reg |= DWC3_GCTL_PRTCAPDIR(mode);
	dwc3_writel(dwc->regs, DWC3_GCTL, reg);

	dwc->current_dr_role = mode;
}

void dwc3_en_sleep_mode(struct dwc3 *dwc)
{
	u32 reg;

	if (dwc->dis_enblslpm_quirk)
		return;

	reg = dwc3_readl(dwc->regs, DWC3_GUSB2PHYCFG(0));
	reg |= DWC3_GUSB2PHYCFG_ENBLSLPM;
	dwc3_writel(dwc->regs, DWC3_GUSB2PHYCFG(0), reg);

	reg = dwc3_readl(dwc->regs, DWC3_GUCTL1);
	reg |= DWC3_GUCTL1_L1_SUSP_THRLD_EN_FOR_HOST;
	dwc3_writel(dwc->regs, DWC3_GUCTL1, reg);
}

void dwc3_dis_sleep_mode(struct dwc3 *dwc)
{
	u32 reg;

	reg = dwc3_readl(dwc->regs, DWC3_GUSB2PHYCFG(0));
	reg &= ~DWC3_GUSB2PHYCFG_ENBLSLPM;
	dwc3_writel(dwc->regs, DWC3_GUSB2PHYCFG(0), reg);

	reg = dwc3_readl(dwc->regs, DWC3_GUCTL1);
	reg &= ~DWC3_GUCTL1_L1_SUSP_THRLD_EN_FOR_HOST;
	dwc3_writel(dwc->regs, DWC3_GUCTL1, reg);
}

void dwc3_set_mode(struct dwc3 *dwc, u32 mode)
{
	unsigned long flags;

	spin_lock_irqsave(&dwc->lock, flags);
	dwc->desired_dr_role = mode;
	spin_unlock_irqrestore(&dwc->lock, flags);

	queue_work(system_freezable_wq, &dwc->drd_work);
}

u32 dwc3_core_fifo_space(struct dwc3_ep *dep, u8 type)
{
	struct dwc3		*dwc = dep->dwc;
	u32			reg;

	dwc3_writel(dwc->regs, DWC3_GDBGFIFOSPACE,
			DWC3_GDBGFIFOSPACE_NUM(dep->number) |
			DWC3_GDBGFIFOSPACE_TYPE(type));

	reg = dwc3_readl(dwc->regs, DWC3_GDBGFIFOSPACE);

	return DWC3_GDBGFIFOSPACE_SPACE_AVAILABLE(reg);
}

/**
 * dwc3_core_soft_reset - Issues core soft reset and PHY reset
 * @dwc: pointer to our context structure
 */
static int dwc3_core_soft_reset(struct dwc3 *dwc)
{
	u32		reg;
	int		retries = 1000;
	int		ret;

	/* Reset and initialize PHYs */
	usb_phy_reset(dwc->usb2_phy);
	ret = usb_phy_init(dwc->usb2_phy);
	if (ret) {
		pr_err("%s: usb_phy_init(dwc->usb2_phy) returned %d\n",
				__func__, ret);
		return ret;
	}

	if (dwc->maximum_speed <= USB_SPEED_HIGH)
		goto generic_phy_init;

	usb_phy_reset(dwc->usb3_phy);
	ret = usb_phy_init(dwc->usb3_phy);
	if (ret == -EBUSY) {
		/*
		 * Setting Max speed as high when USB3 PHY initialiation
		 * is failing and USB superspeed can't be supported.
		 */
		dwc->maximum_speed = USB_SPEED_HIGH;
	} else if (ret) {
		pr_err("%s: usb_phy_init(dwc->usb3_phy) returned %d\n",
				__func__, ret);
		return ret;
	}

generic_phy_init:
	ret = phy_init(dwc->usb2_generic_phy);
	if (ret < 0)
		return ret;

	ret = phy_init(dwc->usb3_generic_phy);
	if (ret < 0) {
		phy_exit(dwc->usb2_generic_phy);
		return ret;
	}

	/*
	 * We're resetting only the device side because, if we're in host mode,
	 * XHCI driver will reset the host block. If dwc3 was configured for
	 * host-only mode, then we can return early.
	 */
	if (dwc->current_dr_role == DWC3_GCTL_PRTCAP_HOST)
		return 0;

	reg = dwc3_readl(dwc->regs, DWC3_DCTL);
	reg |= DWC3_DCTL_CSFTRST;
	dwc3_writel(dwc->regs, DWC3_DCTL, reg);

	do {
		reg = dwc3_readl(dwc->regs, DWC3_DCTL);
		if (!(reg & DWC3_DCTL_CSFTRST))
			goto done;

		udelay(1);
	} while (--retries);

	phy_exit(dwc->usb3_generic_phy);
	phy_exit(dwc->usb2_generic_phy);

	return -ETIMEDOUT;

done:
	/*
	 * For DWC_usb31 controller, once DWC3_DCTL_CSFTRST bit is cleared,
	 * we must wait at least 50ms before accessing the PHY domain
	 * (synchronization delay). DWC_usb31 programming guide section 1.3.2.
	 */
	if (dwc3_is_usb31(dwc))
		msleep(50);

	return 0;
}

static const struct clk_bulk_data dwc3_core_clks[] = {
	{ .id = "ref" },
	{ .id = "bus_early" },
	{ .id = "suspend" },
};

/*
 * dwc3_frame_length_adjustment - Adjusts frame length if required
 * @dwc3: Pointer to our controller context structure
 */
static void dwc3_frame_length_adjustment(struct dwc3 *dwc)
{
	u32 reg;
	u32 dft;

	if (dwc->revision < DWC3_REVISION_250A)
		return;

	if (dwc->fladj == 0)
		return;

	reg = dwc3_readl(dwc->regs, DWC3_GFLADJ);
	dft = reg & DWC3_GFLADJ_30MHZ_MASK;
	if (dft != dwc->fladj) {
		reg &= ~DWC3_GFLADJ_30MHZ_MASK;
		reg |= DWC3_GFLADJ_30MHZ_SDBND_SEL | dwc->fladj;
		dwc3_writel(dwc->regs, DWC3_GFLADJ, reg);
	}
}

/**
 * dwc3_free_one_event_buffer - Frees one event buffer
 * @dwc: Pointer to our controller context structure
 * @evt: Pointer to event buffer to be freed
 */
static void dwc3_free_one_event_buffer(struct dwc3 *dwc,
		struct dwc3_event_buffer *evt)
{
	dma_free_coherent(dwc->sysdev, evt->length, evt->buf, evt->dma);
}

/**
 * dwc3_alloc_one_event_buffer - Allocates one event buffer structure
 * @dwc: Pointer to our controller context structure
 * @length: size of the event buffer
 *
 * Returns a pointer to the allocated event buffer structure on success
 * otherwise ERR_PTR(errno).
 */
static struct dwc3_event_buffer *dwc3_alloc_one_event_buffer(struct dwc3 *dwc,
		unsigned length)
{
	struct dwc3_event_buffer	*evt;

	evt = devm_kzalloc(dwc->dev, sizeof(*evt), GFP_KERNEL);
	if (!evt)
		return ERR_PTR(-ENOMEM);

	evt->dwc	= dwc;
	evt->length	= length;
	evt->cache	= devm_kzalloc(dwc->dev, length, GFP_KERNEL);
	if (!evt->cache)
		return ERR_PTR(-ENOMEM);

	evt->buf	= dma_alloc_coherent(dwc->sysdev, length,
			&evt->dma, GFP_KERNEL);
	if (!evt->buf)
		return ERR_PTR(-ENOMEM);

	return evt;
}

/**
 * dwc3_free_event_buffers - frees all allocated event buffers
 * @dwc: Pointer to our controller context structure
 */
static void dwc3_free_event_buffers(struct dwc3 *dwc)
{
	struct dwc3_event_buffer	*evt;

	evt = dwc->ev_buf;
	if (evt) {
		dwc3_free_one_event_buffer(dwc, evt);
		dwc->ev_buf = NULL;
	}

	/* free GSI related event buffers */
	dwc3_notify_event(dwc, DWC3_GSI_EVT_BUF_FREE, 0);
}

/**
 * dwc3_alloc_event_buffers - Allocates @num event buffers of size @length
 * @dwc: pointer to our controller context structure
 * @length: size of event buffer
 *
 * Returns 0 on success otherwise negative errno. In the error case, dwc
 * may contain some buffers allocated but not all which were requested.
 */
static int dwc3_alloc_event_buffers(struct dwc3 *dwc, unsigned length)
{
	struct dwc3_event_buffer *evt;

	evt = dwc3_alloc_one_event_buffer(dwc, length);
	if (IS_ERR(evt)) {
		dev_err(dwc->dev, "can't allocate event buffer\n");
		return PTR_ERR(evt);
	}
	dwc->ev_buf = evt;

	/* alloc GSI related event buffers */
	dwc3_notify_event(dwc, DWC3_GSI_EVT_BUF_ALLOC, 0);
	return 0;
}

/**
 * dwc3_event_buffers_setup - setup our allocated event buffers
 * @dwc: pointer to our controller context structure
 *
 * Returns 0 on success otherwise negative errno.
 */
int dwc3_event_buffers_setup(struct dwc3 *dwc)
{
	struct dwc3_event_buffer	*evt;

	evt = dwc->ev_buf;
	evt->lpos = 0;
	dwc3_writel(dwc->regs, DWC3_GEVNTADRLO(0),
			lower_32_bits(evt->dma));
	dwc3_writel(dwc->regs, DWC3_GEVNTADRHI(0),
			upper_32_bits(evt->dma));
	dwc3_writel(dwc->regs, DWC3_GEVNTSIZ(0),
			DWC3_GEVNTSIZ_SIZE(evt->length));
	dwc3_writel(dwc->regs, DWC3_GEVNTCOUNT(0), 0);

	/* setup GSI related event buffers */
	dwc3_notify_event(dwc, DWC3_GSI_EVT_BUF_SETUP, 0);
	return 0;
}

void dwc3_event_buffers_cleanup(struct dwc3 *dwc)
{
	struct dwc3_event_buffer	*evt;

	evt = dwc->ev_buf;

	evt->lpos = 0;

	dwc3_writel(dwc->regs, DWC3_GEVNTADRLO(0), 0);
	dwc3_writel(dwc->regs, DWC3_GEVNTADRHI(0), 0);
	dwc3_writel(dwc->regs, DWC3_GEVNTSIZ(0), DWC3_GEVNTSIZ_INTMASK
			| DWC3_GEVNTSIZ_SIZE(0));
	dwc3_writel(dwc->regs, DWC3_GEVNTCOUNT(0), 0);

	/* cleanup GSI related event buffers */
	dwc3_notify_event(dwc, DWC3_GSI_EVT_BUF_CLEANUP, 0);
}

static int dwc3_alloc_scratch_buffers(struct dwc3 *dwc)
{
	if (!dwc->has_hibernation)
		return 0;

	if (!dwc->nr_scratch)
		return 0;

	dwc->scratchbuf = kmalloc_array(dwc->nr_scratch,
			DWC3_SCRATCHBUF_SIZE, GFP_KERNEL);
	if (!dwc->scratchbuf)
		return -ENOMEM;

	return 0;
}

static int dwc3_setup_scratch_buffers(struct dwc3 *dwc)
{
	dma_addr_t scratch_addr;
	u32 param;
	int ret;

	if (!dwc->has_hibernation)
		return 0;

	if (!dwc->nr_scratch)
		return 0;

	 /* should never fall here */
	if (!WARN_ON(dwc->scratchbuf))
		return 0;

	scratch_addr = dma_map_single(dwc->sysdev, dwc->scratchbuf,
			dwc->nr_scratch * DWC3_SCRATCHBUF_SIZE,
			DMA_BIDIRECTIONAL);
	if (dma_mapping_error(dwc->sysdev, scratch_addr)) {
		dev_err(dwc->sysdev, "failed to map scratch buffer\n");
		ret = -EFAULT;
		goto err0;
	}

	dwc->scratch_addr = scratch_addr;

	param = lower_32_bits(scratch_addr);

	ret = dwc3_send_gadget_generic_command(dwc,
			DWC3_DGCMD_SET_SCRATCHPAD_ADDR_LO, param);
	if (ret < 0)
		goto err1;

	param = upper_32_bits(scratch_addr);

	ret = dwc3_send_gadget_generic_command(dwc,
			DWC3_DGCMD_SET_SCRATCHPAD_ADDR_HI, param);
	if (ret < 0)
		goto err1;

	return 0;

err1:
	dma_unmap_single(dwc->sysdev, dwc->scratch_addr, dwc->nr_scratch *
			DWC3_SCRATCHBUF_SIZE, DMA_BIDIRECTIONAL);

err0:
	return ret;
}

static void dwc3_free_scratch_buffers(struct dwc3 *dwc)
{
	if (!dwc->has_hibernation)
		return;

	if (!dwc->nr_scratch)
		return;

	 /* should never fall here */
	if (!WARN_ON(dwc->scratchbuf))
		return;

	dma_unmap_single(dwc->sysdev, dwc->scratch_addr, dwc->nr_scratch *
			DWC3_SCRATCHBUF_SIZE, DMA_BIDIRECTIONAL);
	kfree(dwc->scratchbuf);
}

static void dwc3_core_num_eps(struct dwc3 *dwc)
{
	struct dwc3_hwparams	*parms = &dwc->hwparams;

	dwc->num_eps = DWC3_NUM_EPS(parms);
}

static void dwc3_cache_hwparams(struct dwc3 *dwc)
{
	struct dwc3_hwparams	*parms = &dwc->hwparams;

	parms->hwparams0 = dwc3_readl(dwc->regs, DWC3_GHWPARAMS0);
	parms->hwparams1 = dwc3_readl(dwc->regs, DWC3_GHWPARAMS1);
	parms->hwparams2 = dwc3_readl(dwc->regs, DWC3_GHWPARAMS2);
	parms->hwparams3 = dwc3_readl(dwc->regs, DWC3_GHWPARAMS3);
	parms->hwparams4 = dwc3_readl(dwc->regs, DWC3_GHWPARAMS4);
	parms->hwparams5 = dwc3_readl(dwc->regs, DWC3_GHWPARAMS5);
	parms->hwparams6 = dwc3_readl(dwc->regs, DWC3_GHWPARAMS6);
	parms->hwparams7 = dwc3_readl(dwc->regs, DWC3_GHWPARAMS7);
	parms->hwparams8 = dwc3_readl(dwc->regs, DWC3_GHWPARAMS8);
}

static int dwc3_core_ulpi_init(struct dwc3 *dwc)
{
	int intf;
	int ret = 0;

	intf = DWC3_GHWPARAMS3_HSPHY_IFC(dwc->hwparams.hwparams3);

	if (intf == DWC3_GHWPARAMS3_HSPHY_IFC_ULPI ||
	    (intf == DWC3_GHWPARAMS3_HSPHY_IFC_UTMI_ULPI &&
	     dwc->hsphy_interface &&
	     !strncmp(dwc->hsphy_interface, "ulpi", 4)))
		ret = dwc3_ulpi_init(dwc);

	return ret;
}

/**
 * dwc3_phy_setup - Configure USB PHY Interface of DWC3 Core
 * @dwc: Pointer to our controller context structure
 *
 * Returns 0 on success. The USB PHY interfaces are configured but not
 * initialized. The PHY interfaces and the PHYs get initialized together with
 * the core in dwc3_core_init.
 */
static int dwc3_phy_setup(struct dwc3 *dwc)
{
	u32 reg;

	reg = dwc3_readl(dwc->regs, DWC3_GUSB3PIPECTL(0));

	/*
	 * Make sure UX_EXIT_PX is cleared as that causes issues with some
	 * PHYs. Also, this bit is not supposed to be used in normal operation.
	 */
	reg &= ~DWC3_GUSB3PIPECTL_UX_EXIT_PX;

	/*
	 * Above 1.94a, it is recommended to set DWC3_GUSB3PIPECTL_SUSPHY
	 * to '0' during coreConsultant configuration. So default value
	 * will be '0' when the core is reset. Application needs to set it
	 * to '1' after the core initialization is completed.
	 */
	if (dwc->revision > DWC3_REVISION_194A)
		reg |= DWC3_GUSB3PIPECTL_SUSPHY;

	if (dwc->u2ss_inp3_quirk)
		reg |= DWC3_GUSB3PIPECTL_U2SSINP3OK;

	if (dwc->dis_rxdet_inp3_quirk)
		reg |= DWC3_GUSB3PIPECTL_DISRXDETINP3;

	if (dwc->req_p1p2p3_quirk)
		reg |= DWC3_GUSB3PIPECTL_REQP1P2P3;

	if (dwc->del_p1p2p3_quirk)
		reg |= DWC3_GUSB3PIPECTL_DEP1P2P3_EN;

	if (dwc->del_phy_power_chg_quirk)
		reg |= DWC3_GUSB3PIPECTL_DEPOCHANGE;

	if (dwc->lfps_filter_quirk)
		reg |= DWC3_GUSB3PIPECTL_LFPSFILT;

	if (dwc->rx_detect_poll_quirk)
		reg |= DWC3_GUSB3PIPECTL_RX_DETOPOLL;

	if (dwc->tx_de_emphasis_quirk)
		reg |= DWC3_GUSB3PIPECTL_TX_DEEPH(dwc->tx_de_emphasis);

	if (dwc->dis_u3_susphy_quirk)
		reg &= ~DWC3_GUSB3PIPECTL_SUSPHY;

	if (dwc->dis_del_phy_power_chg_quirk)
		reg &= ~DWC3_GUSB3PIPECTL_DEPOCHANGE;

	if (dwc->ssp_u3_u0_quirk)
		reg |= (DWC3_GUSB3PIPECTL_UX_EXIT_PX |
				DWC3_GUSB3PIPECTL_P3EXSIGP2);

	dwc3_writel(dwc->regs, DWC3_GUSB3PIPECTL(0), reg);

	reg = dwc3_readl(dwc->regs, DWC3_GUSB2PHYCFG(0));

	/* Select the HS PHY interface */
	switch (DWC3_GHWPARAMS3_HSPHY_IFC(dwc->hwparams.hwparams3)) {
	case DWC3_GHWPARAMS3_HSPHY_IFC_UTMI_ULPI:
		if (dwc->hsphy_interface &&
				!strncmp(dwc->hsphy_interface, "utmi", 4)) {
			reg &= ~DWC3_GUSB2PHYCFG_ULPI_UTMI;
			break;
		} else if (dwc->hsphy_interface &&
				!strncmp(dwc->hsphy_interface, "ulpi", 4)) {
			reg |= DWC3_GUSB2PHYCFG_ULPI_UTMI;
			dwc3_writel(dwc->regs, DWC3_GUSB2PHYCFG(0), reg);
		} else {
			/* Relying on default value. */
			if (!(reg & DWC3_GUSB2PHYCFG_ULPI_UTMI))
				break;
		}
		/* FALLTHROUGH */
	case DWC3_GHWPARAMS3_HSPHY_IFC_ULPI:
		/* FALLTHROUGH */
	default:
		break;
	}

	switch (dwc->hsphy_mode) {
	case USBPHY_INTERFACE_MODE_UTMI:
		reg &= ~(DWC3_GUSB2PHYCFG_PHYIF_MASK |
		       DWC3_GUSB2PHYCFG_USBTRDTIM_MASK);
		reg |= DWC3_GUSB2PHYCFG_PHYIF(UTMI_PHYIF_8_BIT) |
		       DWC3_GUSB2PHYCFG_USBTRDTIM(USBTRDTIM_UTMI_8_BIT);
		break;
	case USBPHY_INTERFACE_MODE_UTMIW:
		reg &= ~(DWC3_GUSB2PHYCFG_PHYIF_MASK |
		       DWC3_GUSB2PHYCFG_USBTRDTIM_MASK);
		reg |= DWC3_GUSB2PHYCFG_PHYIF(UTMI_PHYIF_16_BIT) |
		       DWC3_GUSB2PHYCFG_USBTRDTIM(USBTRDTIM_UTMI_16_BIT);
		break;
	default:
		break;
	}

	/*
	 * Above 1.94a, it is recommended to set DWC3_GUSB2PHYCFG_SUSPHY to
	 * '0' during coreConsultant configuration. So default value will
	 * be '0' when the core is reset. Application needs to set it to
	 * '1' after the core initialization is completed.
	 */
	if (dwc->revision > DWC3_REVISION_194A)
		reg |= DWC3_GUSB2PHYCFG_SUSPHY;

	if (dwc->dis_u2_susphy_quirk)
		reg &= ~DWC3_GUSB2PHYCFG_SUSPHY;

	if (dwc->dis_enblslpm_quirk)
		reg &= ~DWC3_GUSB2PHYCFG_ENBLSLPM;

	if (dwc->dis_u2_freeclk_exists_quirk)
		reg &= ~DWC3_GUSB2PHYCFG_U2_FREECLK_EXISTS;

	dwc3_writel(dwc->regs, DWC3_GUSB2PHYCFG(0), reg);

	return 0;
}

static void dwc3_core_exit(struct dwc3 *dwc)
{
	dwc3_event_buffers_cleanup(dwc);

	usb_phy_shutdown(dwc->usb2_phy);
	usb_phy_shutdown(dwc->usb3_phy);
	phy_exit(dwc->usb2_generic_phy);
	phy_exit(dwc->usb3_generic_phy);

	usb_phy_set_suspend(dwc->usb2_phy, 1);
	usb_phy_set_suspend(dwc->usb3_phy, 1);
	phy_power_off(dwc->usb2_generic_phy);
	phy_power_off(dwc->usb3_generic_phy);
	clk_bulk_disable(dwc->num_clks, dwc->clks);
	clk_bulk_unprepare(dwc->num_clks, dwc->clks);
	reset_control_assert(dwc->reset);
}

static bool dwc3_core_is_valid(struct dwc3 *dwc)
{
	u32 reg;

	reg = dwc3_readl(dwc->regs, DWC3_GSNPSID);

	/* This should read as U3 followed by revision number */
	if ((reg & DWC3_GSNPSID_MASK) == 0x55330000) {
		/* Detected DWC_usb3 IP */
		dwc->revision = reg;
	} else if ((reg & DWC3_GSNPSID_MASK) == 0x33310000) {
		/* Detected DWC_usb31 IP */
		dwc->revision = dwc3_readl(dwc->regs, DWC3_VER_NUMBER);
		dwc->revision |= DWC3_REVISION_IS_DWC31;
		dwc->versiontype = dwc3_readl(dwc->regs, DWC3_VER_TYPE);
	} else {
		return false;
	}

	return true;
}

static void dwc3_core_setup_global_control(struct dwc3 *dwc)
{
	u32 hwparams4 = dwc->hwparams.hwparams4;
	u32 reg;

	reg = dwc3_readl(dwc->regs, DWC3_GCTL);
	reg &= ~DWC3_GCTL_SCALEDOWN_MASK;

	switch (DWC3_GHWPARAMS1_EN_PWROPT(dwc->hwparams.hwparams1)) {
	case DWC3_GHWPARAMS1_EN_PWROPT_CLK:
		/**
		 * WORKAROUND: DWC3 revisions between 2.10a and 2.50a have an
		 * issue which would cause xHCI compliance tests to fail.
		 *
		 * Because of that we cannot enable clock gating on such
		 * configurations.
		 *
		 * Refers to:
		 *
		 * STAR#9000588375: Clock Gating, SOF Issues when ref_clk-Based
		 * SOF/ITP Mode Used
		 */
		if ((dwc->dr_mode == USB_DR_MODE_HOST ||
				dwc3_is_otg_or_drd(dwc)) &&
				(dwc->revision >= DWC3_REVISION_210A &&
				dwc->revision <= DWC3_REVISION_250A))
			reg |= DWC3_GCTL_DSBLCLKGTNG | DWC3_GCTL_SOFITPSYNC;
		else
			reg &= ~DWC3_GCTL_DSBLCLKGTNG;
		break;
	case DWC3_GHWPARAMS1_EN_PWROPT_HIB:
		/* enable hibernation here */
		dwc->nr_scratch = DWC3_GHWPARAMS4_HIBER_SCRATCHBUFS(hwparams4);

		/*
		 * REVISIT Enabling this bit so that host-mode hibernation
		 * will work. Device-mode hibernation is not yet implemented.
		 */
		reg |= DWC3_GCTL_GBLHIBERNATIONEN;
		break;
	default:
		/* nothing */
		break;
	}

	/* check if current dwc3 is on simulation board */
	if (dwc->hwparams.hwparams6 & DWC3_GHWPARAMS6_EN_FPGA) {
		dev_info(dwc->dev, "Running with FPGA optmizations\n");
		dwc->is_fpga = true;
	}

	WARN_ONCE(dwc->disable_scramble_quirk && !dwc->is_fpga,
			"disable_scramble cannot be used on non-FPGA builds\n");

	if (dwc->disable_scramble_quirk && dwc->is_fpga)
		reg |= DWC3_GCTL_DISSCRAMBLE;
	else
		reg &= ~DWC3_GCTL_DISSCRAMBLE;

	if (dwc->u2exit_lfps_quirk)
		reg |= DWC3_GCTL_U2EXIT_LFPS;

	/*
	 * WORKAROUND: DWC3 revisions <1.90a have a bug
	 * where the device can fail to connect at SuperSpeed
	 * and falls back to high-speed mode which causes
	 * the device to enter a Connect/Disconnect loop
	 */
	if (dwc->revision < DWC3_REVISION_190A)
		reg |= DWC3_GCTL_U2RSTECN;

	if (dwc->disable_clk_gating)
		reg |= DWC3_GCTL_DSBLCLKGTNG;

	dwc3_writel(dwc->regs, DWC3_GCTL, reg);
}

static int dwc3_core_get_phy(struct dwc3 *dwc);
static int dwc3_core_ulpi_init(struct dwc3 *dwc);

/* set global incr burst type configuration registers */
static void dwc3_set_incr_burst_type(struct dwc3 *dwc)
{
	struct device *dev = dwc->dev;
	/* incrx_mode : for INCR burst type. */
	bool incrx_mode;
	/* incrx_size : for size of INCRX burst. */
	u32 incrx_size;
	u32 *vals;
	u32 cfg;
	int ntype;
	int ret;
	int i;

	cfg = dwc3_readl(dwc->regs, DWC3_GSBUSCFG0);

	/*
	 * Handle property "snps,incr-burst-type-adjustment".
	 * Get the number of value from this property:
	 * result <= 0, means this property is not supported.
	 * result = 1, means INCRx burst mode supported.
	 * result > 1, means undefined length burst mode supported.
	 */
	ntype = device_property_read_u32_array(dev,
			"snps,incr-burst-type-adjustment", NULL, 0);
	if (ntype <= 0)
		return;

	vals = kcalloc(ntype, sizeof(u32), GFP_KERNEL);
	if (!vals) {
		dev_err(dev, "Error to get memory\n");
		return;
	}

	/* Get INCR burst type, and parse it */
	ret = device_property_read_u32_array(dev,
			"snps,incr-burst-type-adjustment", vals, ntype);
	if (ret) {
		dev_err(dev, "Error to get property\n");
		return;
	}

	incrx_size = *vals;

	if (ntype > 1) {
		/* INCRX (undefined length) burst mode */
		incrx_mode = INCRX_UNDEF_LENGTH_BURST_MODE;
		for (i = 1; i < ntype; i++) {
			if (vals[i] > incrx_size)
				incrx_size = vals[i];
		}
	} else {
		/* INCRX burst mode */
		incrx_mode = INCRX_BURST_MODE;
	}

	/* Enable Undefined Length INCR Burst and Enable INCRx Burst */
	cfg &= ~DWC3_GSBUSCFG0_INCRBRST_MASK;
	if (incrx_mode)
		cfg |= DWC3_GSBUSCFG0_INCRBRSTENA;
	switch (incrx_size) {
	case 256:
		cfg |= DWC3_GSBUSCFG0_INCR256BRSTENA;
		break;
	case 128:
		cfg |= DWC3_GSBUSCFG0_INCR128BRSTENA;
		break;
	case 64:
		cfg |= DWC3_GSBUSCFG0_INCR64BRSTENA;
		break;
	case 32:
		cfg |= DWC3_GSBUSCFG0_INCR32BRSTENA;
		break;
	case 16:
		cfg |= DWC3_GSBUSCFG0_INCR16BRSTENA;
		break;
	case 8:
		cfg |= DWC3_GSBUSCFG0_INCR8BRSTENA;
		break;
	case 4:
		cfg |= DWC3_GSBUSCFG0_INCR4BRSTENA;
		break;
	case 1:
		break;
	default:
		dev_err(dev, "Invalid property\n");
		break;
	}

	dwc3_writel(dwc->regs, DWC3_GSBUSCFG0, cfg);
}

/**
 * dwc3_core_init - Low-level initialization of DWC3 Core
 * @dwc: Pointer to our controller context structure
 *
 * Returns 0 on success otherwise negative errno.
 */
int dwc3_core_init(struct dwc3 *dwc)
{
	u32			reg;
	int			ret;

	if (!dwc3_core_is_valid(dwc)) {
		dev_err(dwc->dev, "this is not a DesignWare USB3 DRD Core\n");
		ret = -ENODEV;
		goto err0;
	}

	dwc3_cache_hwparams(dwc);
	dwc3_check_params(dwc);
	ret = dwc3_get_dr_mode(dwc);
	if (ret) {
		ret = -EINVAL;
		goto err0;
	}

	/*
	 * Write Linux Version Code to our GUID register so it's easy to figure
	 * out which kernel version a bug was found.
	 */
	dwc3_writel(dwc->regs, DWC3_GUID, LINUX_VERSION_CODE);

	/* Handle USB2.0-only core configuration */
	if (DWC3_GHWPARAMS3_SSPHY_IFC(dwc->hwparams.hwparams3) ==
			DWC3_GHWPARAMS3_SSPHY_IFC_DIS) {
		if (dwc->maximum_speed >= USB_SPEED_SUPER)
			dwc->maximum_speed = USB_SPEED_HIGH;
	}

	ret = dwc3_phy_setup(dwc);
	if (ret)
		goto err0;

	if (!dwc->ulpi_ready) {
		ret = dwc3_core_ulpi_init(dwc);
		if (ret)
			goto err0;
		dwc->ulpi_ready = true;
	}

	if (!dwc->phys_ready) {
		ret = dwc3_core_get_phy(dwc);
		if (ret)
			goto err0a;
		dwc->phys_ready = true;
	}

	ret = dwc3_core_soft_reset(dwc);
	if (ret)
		goto err0a;

	dwc3_core_setup_global_control(dwc);
	dwc3_core_num_eps(dwc);

	ret = dwc3_setup_scratch_buffers(dwc);
	if (ret)
		goto err1;

	/* Adjust Frame Length */
	dwc3_frame_length_adjustment(dwc);

	dwc3_set_incr_burst_type(dwc);

	usb_phy_set_suspend(dwc->usb2_phy, 0);
	if (dwc->maximum_speed >= USB_SPEED_SUPER)
		usb_phy_set_suspend(dwc->usb3_phy, 0);

	ret = phy_power_on(dwc->usb2_generic_phy);
	if (ret < 0)
		goto err2;

	ret = phy_power_on(dwc->usb3_generic_phy);
	if (ret < 0)
		goto err3;

	/*
	 * ENDXFER polling is available on version 3.10a and later of
	 * the DWC_usb3 controller. It is NOT available in the
	 * DWC_usb31 controller.
	 */
	if (!dwc3_is_usb31(dwc) && dwc->revision >= DWC3_REVISION_310A) {
		reg = dwc3_readl(dwc->regs, DWC3_GUCTL2);
		reg |= DWC3_GUCTL2_RST_ACTBITLATER;
		dwc3_writel(dwc->regs, DWC3_GUCTL2, reg);
	}

	if (dwc->revision >= DWC3_REVISION_250A) {
		reg = dwc3_readl(dwc->regs, DWC3_GUCTL1);

		/*
		 * Enable hardware control of sending remote wakeup
		 * in HS when the device is in the L1 state.
		 */
		if (dwc->revision >= DWC3_REVISION_290A)
			reg |= DWC3_GUCTL1_DEV_L1_EXIT_BY_HW;

		if (dwc->dis_tx_ipgap_linecheck_quirk)
			reg |= DWC3_GUCTL1_TX_IPGAP_LINECHECK_DIS;

		/*
		 * STAR: 9001415732: Host failure when Park mode is enabled:
		 * Disable parkmode for Gen1 controllers to fix the stall
		 * seen during host mode transfers on multiple endpoints.
		 */
		if (!dwc3_is_usb31(dwc)) {
			reg |= DWC3_GUCTL1_PARKMODE_DISABLE_SS;
			reg |= DWC3_GUCTL1_PARKMODE_DISABLE_FSLS;
		}

		dwc3_writel(dwc->regs, DWC3_GUCTL1, reg);
	}

	if (dwc->dr_mode == USB_DR_MODE_HOST || dwc3_is_otg_or_drd(dwc)) {
		reg = dwc3_readl(dwc->regs, DWC3_GUCTL);

		/*
		 * Enable Auto retry Feature to make the controller operating in
		 * Host mode on seeing transaction errors(CRC errors or internal
		 * overrun scenerios) on IN transfers to reply to the device
		 * with a non-terminating retry ACK (i.e, an ACK transcation
		 * packet with Retry=1 & Nump != 0)
		 */
		reg |= DWC3_GUCTL_HSTINAUTORETRY;

		dwc3_writel(dwc->regs, DWC3_GUCTL, reg);
	}

	/*
	 * Must config both number of packets and max burst settings to enable
	 * RX and/or TX threshold.
	 */
	if (dwc3_is_usb31(dwc) && dwc->dr_mode == USB_DR_MODE_HOST) {
		u8 rx_thr_num = dwc->rx_thr_num_pkt_prd;
		u8 rx_maxburst = dwc->rx_max_burst_prd;
		u8 tx_thr_num = dwc->tx_thr_num_pkt_prd;
		u8 tx_maxburst = dwc->tx_max_burst_prd;

		if (rx_thr_num && rx_maxburst) {
			reg = dwc3_readl(dwc->regs, DWC3_GRXTHRCFG);
			reg |= DWC31_RXTHRNUMPKTSEL_PRD;

			reg &= ~DWC31_RXTHRNUMPKT_PRD(~0);
			reg |= DWC31_RXTHRNUMPKT_PRD(rx_thr_num);

			reg &= ~DWC31_MAXRXBURSTSIZE_PRD(~0);
			reg |= DWC31_MAXRXBURSTSIZE_PRD(rx_maxburst);

			dwc3_writel(dwc->regs, DWC3_GRXTHRCFG, reg);
		}

		if (tx_thr_num && tx_maxburst) {
			reg = dwc3_readl(dwc->regs, DWC3_GTXTHRCFG);
			reg |= DWC31_TXTHRNUMPKTSEL_PRD;

			reg &= ~DWC31_TXTHRNUMPKT_PRD(~0);
			reg |= DWC31_TXTHRNUMPKT_PRD(tx_thr_num);

			reg &= ~DWC31_MAXTXBURSTSIZE_PRD(~0);
			reg |= DWC31_MAXTXBURSTSIZE_PRD(tx_maxburst);

			dwc3_writel(dwc->regs, DWC3_GTXTHRCFG, reg);
		}
	}

	/*
	 * STAR: 9001346572:Host stops transfers to other EPs when a single
	 * USB2.0 EP NAKs continuously requires to disable internal retry
	 * feature
	 */
	if ((dwc->revision == DWC3_USB31_REVISION_170A) &&
		(dwc->versiontype == DWC3_USB31_VER_TYPE_GA)) {
		reg = dwc3_readl(dwc->regs, DWC3_GUCTL3);
		reg |= DWC3_GUCTL3_USB20_RETRY_DISABLE;
		dwc3_writel(dwc->regs, DWC3_GUCTL3, reg);
	}

	if (dwc->gen2_tx_de_emph != -1)
		dwc3_writel(dwc->regs, DWC31_LCSR_TX_DEEMPH(0),
			dwc->gen2_tx_de_emph & DWC31_TX_DEEMPH_MASK);
	if (dwc->gen2_tx_de_emph1 != -1)
		dwc3_writel(dwc->regs, DWC31_LCSR_TX_DEEMPH_1(0),
			dwc->gen2_tx_de_emph1 & DWC31_TX_DEEMPH_MASK);
	if (dwc->gen2_tx_de_emph2 != -1)
		dwc3_writel(dwc->regs, DWC31_LCSR_TX_DEEMPH_2(0),
			dwc->gen2_tx_de_emph2 & DWC31_TX_DEEMPH_MASK);
	if (dwc->gen2_tx_de_emph3 != -1)
		dwc3_writel(dwc->regs, DWC31_LCSR_TX_DEEMPH_3(0),
			dwc->gen2_tx_de_emph3 & DWC31_TX_DEEMPH_MASK);

	dwc3_notify_event(dwc, DWC3_CONTROLLER_POST_RESET_EVENT, 0);

	/* set inter-packet gap 199.794ns to improve EL_23 margin */
	if (dwc->revision >= DWC3_USB31_REVISION_170A) {
		reg = dwc3_readl(dwc->regs, DWC3_GUCTL1);
		reg |= DWC3_GUCTL1_IP_GAP_ADD_ON(1);
		dwc3_writel(dwc->regs, DWC3_GUCTL1, reg);
	}

	return 0;

err3:
	phy_power_off(dwc->usb2_generic_phy);

err2:
	usb_phy_set_suspend(dwc->usb2_phy, 1);
	usb_phy_set_suspend(dwc->usb3_phy, 1);
	dwc3_free_scratch_buffers(dwc);

err1:
	usb_phy_shutdown(dwc->usb2_phy);
	usb_phy_shutdown(dwc->usb3_phy);
	phy_exit(dwc->usb2_generic_phy);
	phy_exit(dwc->usb3_generic_phy);

err0a:
	dwc3_ulpi_exit(dwc);

err0:
	return ret;
}

static int dwc3_core_get_phy(struct dwc3 *dwc)
{
	struct device		*dev = dwc->dev;
	struct device_node	*node = dev->of_node;
	int ret;

	if (node) {
		dwc->usb2_phy = devm_usb_get_phy_by_phandle(dev, "usb-phy", 0);
		dwc->usb3_phy = devm_usb_get_phy_by_phandle(dev, "usb-phy", 1);
	} else {
		dwc->usb2_phy = devm_usb_get_phy(dev, USB_PHY_TYPE_USB2);
		dwc->usb3_phy = devm_usb_get_phy(dev, USB_PHY_TYPE_USB3);
	}

	if (IS_ERR(dwc->usb2_phy)) {
		ret = PTR_ERR(dwc->usb2_phy);
		if (ret == -ENXIO || ret == -ENODEV) {
			dwc->usb2_phy = NULL;
		} else if (ret == -EPROBE_DEFER) {
			return ret;
		} else {
			dev_err(dev, "no usb2 phy configured\n");
			return ret;
		}
	}

	if (IS_ERR(dwc->usb3_phy)) {
		ret = PTR_ERR(dwc->usb3_phy);
		if (ret == -ENXIO || ret == -ENODEV) {
			dwc->usb3_phy = NULL;
		} else if (ret == -EPROBE_DEFER) {
			return ret;
		} else {
			dev_err(dev, "no usb3 phy configured\n");
			return ret;
		}
	}

	dwc->usb2_generic_phy = devm_phy_get(dev, "usb2-phy");
	if (IS_ERR(dwc->usb2_generic_phy)) {
		ret = PTR_ERR(dwc->usb2_generic_phy);
		if (ret == -ENOSYS || ret == -ENODEV) {
			dwc->usb2_generic_phy = NULL;
		} else if (ret == -EPROBE_DEFER) {
			return ret;
		} else {
			dev_err(dev, "no usb2 phy configured\n");
			return ret;
		}
	}

	dwc->usb3_generic_phy = devm_phy_get(dev, "usb3-phy");
	if (IS_ERR(dwc->usb3_generic_phy)) {
		ret = PTR_ERR(dwc->usb3_generic_phy);
		if (ret == -ENOSYS || ret == -ENODEV) {
			dwc->usb3_generic_phy = NULL;
		} else if (ret == -EPROBE_DEFER) {
			return ret;
		} else {
			dev_err(dev, "no usb3 phy configured\n");
			return ret;
		}
	}

	return 0;
}

static void __maybe_unused dwc3_core_exit_mode(struct dwc3 *dwc)
{
	switch (dwc->dr_mode) {
	case USB_DR_MODE_PERIPHERAL:
		dwc3_gadget_exit(dwc);
		break;
	case USB_DR_MODE_HOST:
		dwc3_host_exit(dwc);
		break;
	case USB_DR_MODE_OTG:
		dwc3_drd_exit(dwc);
		break;
	default:
		/* do nothing */
		break;
	}

	/* de-assert DRVVBUS for HOST and OTG mode */
	dwc3_set_prtcap(dwc, DWC3_GCTL_PRTCAP_DEVICE);
}

static void (*notify_event)(struct dwc3 *, unsigned int, unsigned int);
void dwc3_set_notifier(void (*notify)(struct dwc3 *, unsigned int,
							unsigned int))
{
	notify_event = notify;
}
EXPORT_SYMBOL(dwc3_set_notifier);

int dwc3_notify_event(struct dwc3 *dwc, unsigned int event, unsigned int value)
{
	int ret = 0;

	if (notify_event)
		notify_event(dwc, event, value);
	else
		ret = -ENODEV;

	return ret;
}
EXPORT_SYMBOL(dwc3_notify_event);

static void dwc3_get_properties(struct dwc3 *dwc)
{
	struct device		*dev = dwc->dev;
	u8			lpm_nyet_threshold;
	u8			tx_de_emphasis;
	u8			hird_threshold;
	u8			rx_thr_num_pkt_prd = 0;
	u8			rx_max_burst_prd = 0;
	u8			tx_thr_num_pkt_prd = 0;
	u8			tx_max_burst_prd = 0;

	/* default to highest possible threshold */
	lpm_nyet_threshold = 0xf;

	/* default to -3.5dB de-emphasis */
	tx_de_emphasis = 1;

	/*
	 * default to assert utmi_sleep_n and use maximum allowed HIRD
	 * threshold value of 0b1100
	 */
	hird_threshold = 12;

	dwc->maximum_speed = usb_get_maximum_speed(dev);
	dwc->max_hw_supp_speed = dwc->maximum_speed;
	dwc->dr_mode = usb_get_dr_mode(dev);
	dwc->hsphy_mode = of_usb_get_phy_mode(dev->of_node);

	dwc->sysdev_is_parent = device_property_read_bool(dev,
				"linux,sysdev_is_parent");
	if (dwc->sysdev_is_parent)
		dwc->sysdev = dwc->dev->parent;
	else
		dwc->sysdev = dwc->dev;

	dwc->has_lpm_erratum = device_property_read_bool(dev,
				"snps,has-lpm-erratum");
	device_property_read_u8(dev, "snps,lpm-nyet-threshold",
				&lpm_nyet_threshold);
	dwc->is_utmi_l1_suspend = device_property_read_bool(dev,
				"snps,is-utmi-l1-suspend");
	device_property_read_u8(dev, "snps,hird-threshold",
				&hird_threshold);

	device_property_read_u32(dev, "snps,xhci-imod-value",
			&dwc->xhci_imod_value);

	dwc->core_id = -1;
	device_property_read_u32(dev, "usb-core-id", &dwc->core_id);

	dwc->usb3_lpm_capable = device_property_read_bool(dev,
				"snps,usb3_lpm_capable");
	device_property_read_u8(dev, "snps,rx-thr-num-pkt-prd",
				&rx_thr_num_pkt_prd);
	device_property_read_u8(dev, "snps,rx-max-burst-prd",
				&rx_max_burst_prd);
	device_property_read_u8(dev, "snps,tx-thr-num-pkt-prd",
				&tx_thr_num_pkt_prd);
	device_property_read_u8(dev, "snps,tx-max-burst-prd",
				&tx_max_burst_prd);

	dwc->needs_fifo_resize = device_property_read_bool(dev,
				"tx-fifo-resize");

	dwc->disable_scramble_quirk = device_property_read_bool(dev,
				"snps,disable_scramble_quirk");
	dwc->u2exit_lfps_quirk = device_property_read_bool(dev,
				"snps,u2exit_lfps_quirk");
	dwc->u2ss_inp3_quirk = device_property_read_bool(dev,
				"snps,u2ss_inp3_quirk");
	dwc->req_p1p2p3_quirk = device_property_read_bool(dev,
				"snps,req_p1p2p3_quirk");
	dwc->del_p1p2p3_quirk = device_property_read_bool(dev,
				"snps,del_p1p2p3_quirk");
	dwc->del_phy_power_chg_quirk = device_property_read_bool(dev,
				"snps,del_phy_power_chg_quirk");
	dwc->lfps_filter_quirk = device_property_read_bool(dev,
				"snps,lfps_filter_quirk");
	dwc->rx_detect_poll_quirk = device_property_read_bool(dev,
				"snps,rx_detect_poll_quirk");
	dwc->dis_u3_susphy_quirk = device_property_read_bool(dev,
				"snps,dis_u3_susphy_quirk");
	dwc->dis_u2_susphy_quirk = device_property_read_bool(dev,
				"snps,dis_u2_susphy_quirk");
	dwc->dis_enblslpm_quirk = device_property_read_bool(dev,
				"snps,dis_enblslpm_quirk");
	dwc->dis_rxdet_inp3_quirk = device_property_read_bool(dev,
				"snps,dis_rxdet_inp3_quirk");
	dwc->dis_u2_freeclk_exists_quirk = device_property_read_bool(dev,
				"snps,dis-u2-freeclk-exists-quirk");
	dwc->dis_del_phy_power_chg_quirk = device_property_read_bool(dev,
				"snps,dis-del-phy-power-chg-quirk");
	dwc->dis_tx_ipgap_linecheck_quirk = device_property_read_bool(dev,
				"snps,dis-tx-ipgap-linecheck-quirk");

	dwc->tx_de_emphasis_quirk = device_property_read_bool(dev,
				"snps,tx_de_emphasis_quirk");
	dwc->ssp_u3_u0_quirk = device_property_read_bool(dev,
				"snps,ssp-u3-u0-quirk");
	device_property_read_u8(dev, "snps,tx_de_emphasis",
				&tx_de_emphasis);
	device_property_read_string(dev, "snps,hsphy_interface",
				    &dwc->hsphy_interface);
	device_property_read_u32(dev, "snps,quirk-frame-length-adjustment",
				 &dwc->fladj);
	dwc->enable_bus_suspend = device_property_read_bool(dev,
					"snps,bus-suspend-enable");
	dwc->usb3_u1u2_disable = device_property_read_bool(dev,
					"snps,usb3-u1u2-disable");
	dwc->disable_clk_gating = device_property_read_bool(dev,
					"snps,disable-clk-gating");

	dwc->dis_metastability_quirk = device_property_read_bool(dev,
				"snps,dis_metastability_quirk");

	dwc->gen2_tx_de_emph = -1;
	device_property_read_u32(dev, "snps,gen2-tx-de-emph",
			&dwc->gen2_tx_de_emph);

	dwc->gen2_tx_de_emph1 = -1;
	device_property_read_u32(dev, "snps,gen2-tx-de-emph1",
			&dwc->gen2_tx_de_emph1);

	dwc->gen2_tx_de_emph2 = -1;
	device_property_read_u32(dev, "snps,gen2-tx-de-emph2",
			&dwc->gen2_tx_de_emph2);

	dwc->gen2_tx_de_emph3 = -1;
	device_property_read_u32(dev, "snps,gen2-tx-de-emph3",
			&dwc->gen2_tx_de_emph3);

	dwc->lpm_nyet_threshold = lpm_nyet_threshold;
	dwc->tx_de_emphasis = tx_de_emphasis;

	dwc->hird_threshold = hird_threshold
		| (dwc->is_utmi_l1_suspend << 4);

	dwc->rx_thr_num_pkt_prd = rx_thr_num_pkt_prd;
	dwc->rx_max_burst_prd = rx_max_burst_prd;

	dwc->tx_thr_num_pkt_prd = tx_thr_num_pkt_prd;
	dwc->tx_max_burst_prd = tx_max_burst_prd;

	dwc->imod_interval = 0;
}

/* check whether the core supports IMOD */
bool dwc3_has_imod(struct dwc3 *dwc)
{
	return ((dwc3_is_usb3(dwc) &&
		 dwc->revision >= DWC3_REVISION_300A) ||
		(dwc3_is_usb31(dwc) &&
		 dwc->revision >= DWC3_USB31_REVISION_120A));
}

static void dwc3_check_params(struct dwc3 *dwc)
{
	struct device *dev = dwc->dev;

	/* Check for proper value of imod_interval */
	if (dwc->imod_interval && !dwc3_has_imod(dwc)) {
		dev_warn(dwc->dev, "Interrupt moderation not supported\n");
		dwc->imod_interval = 0;
	}

	/*
	 * Workaround for STAR 9000961433 which affects only version
	 * 3.00a of the DWC_usb3 core. This prevents the controller
	 * interrupt from being masked while handling events. IMOD
	 * allows us to work around this issue. Enable it for the
	 * affected version.
	 */
	if (!dwc->imod_interval &&
	    (dwc->revision == DWC3_REVISION_300A))
		dwc->imod_interval = 1;

	/* Check the maximum_speed parameter */
	switch (dwc->maximum_speed) {
	case USB_SPEED_LOW:
	case USB_SPEED_FULL:
	case USB_SPEED_HIGH:
	case USB_SPEED_SUPER:
	case USB_SPEED_SUPER_PLUS:
		break;
	default:
		dev_err(dev, "invalid maximum_speed parameter %d\n",
			dwc->maximum_speed);
		/* fall through */
	case USB_SPEED_UNKNOWN:
		/* default to superspeed */
		dwc->maximum_speed = USB_SPEED_SUPER;

		/*
		 * default to superspeed plus if we are capable.
		 */
		if (dwc3_is_usb31(dwc) &&
		    (DWC3_GHWPARAMS3_SSPHY_IFC(dwc->hwparams.hwparams3) ==
		     DWC3_GHWPARAMS3_SSPHY_IFC_GEN2))
			dwc->maximum_speed = USB_SPEED_SUPER_PLUS;

		break;
	}
}

static int dwc3_probe(struct platform_device *pdev)
{
	struct device		*dev = &pdev->dev;
	struct resource		*res, dwc_res;
	struct dwc3		*dwc;

	int			ret;

	void __iomem		*regs;
	int			irq;
	char			dma_ipc_log_ctx_name[40];

	if (count >= DWC_CTRL_COUNT) {
		dev_err(dev, "Err dwc instance %d >= %d available\n",
					count, DWC_CTRL_COUNT);
		ret = -EINVAL;
		return ret;
	}

	dwc = devm_kzalloc(dev, sizeof(*dwc), GFP_KERNEL);
	if (!dwc)
		return -ENOMEM;

	dwc->clks = devm_kmemdup(dev, dwc3_core_clks, sizeof(dwc3_core_clks),
				 GFP_KERNEL);
	if (!dwc->clks)
		return -ENOMEM;

	dwc->dev = dev;
	res = platform_get_resource(pdev, IORESOURCE_MEM, 0);
	if (!res) {
		dev_err(dev, "missing memory resource\n");
		return -ENODEV;
	}

	dwc->reg_phys = res->start;
	dwc->xhci_resources[0].start = res->start;
	dwc->xhci_resources[0].end = dwc->xhci_resources[0].start +
					DWC3_XHCI_REGS_END;
	dwc->xhci_resources[0].flags = res->flags;
	dwc->xhci_resources[0].name = res->name;

	irq = platform_get_irq(to_platform_device(dwc->dev), 0);

	ret = devm_request_irq(dev, irq, dwc3_interrupt, IRQF_SHARED, "dwc3",
			dwc);
	if (ret) {
		dev_err(dwc->dev, "failed to request irq #%d --> %d\n",
				irq, ret);
		return -ENODEV;
	}

	/* will be enabled in dwc3_msm_resume() */
	disable_irq(irq);
	dwc->irq = irq;
	/*
	 * Request memory region but exclude xHCI regs,
	 * since it will be requested by the xhci-plat driver.
	 */
	dwc_res = *res;
	dwc_res.start += DWC3_GLOBALS_REGS_START;

	regs = devm_ioremap_resource(dev, &dwc_res);
	if (IS_ERR(regs))
		return PTR_ERR(regs);

	dwc->dwc_wq = alloc_ordered_workqueue("dwc_wq", WQ_HIGHPRI);
	if (!dwc->dwc_wq) {
		dev_err(dev,
			"%s: Unable to create workqueue dwc_wq\n", __func__);
		goto err0;
	}

	INIT_WORK(&dwc->bh_work, dwc3_bh_work);
	dwc->regs	= regs;
	dwc->regs_size	= resource_size(&dwc_res);

	dwc3_get_properties(dwc);

	dwc->reset = devm_reset_control_get_optional_shared(dev, NULL);
	if (IS_ERR(dwc->reset))
		goto skip_clk_reset;

	if (dev->of_node) {
		dwc->num_clks = ARRAY_SIZE(dwc3_core_clks);

		ret = clk_bulk_get(dev, dwc->num_clks, dwc->clks);
		if (ret == -EPROBE_DEFER)
			return ret;
		/*
		 * Clocks are optional, but new DT platforms should support all
		 * clocks as required by the DT-binding.
		 */
		if (ret)
			dwc->num_clks = 0;
	}

	ret = reset_control_deassert(dwc->reset);
	if (ret)
		goto put_clks;

	ret = clk_bulk_prepare(dwc->num_clks, dwc->clks);
	if (ret)
		goto assert_reset;

	ret = clk_bulk_enable(dwc->num_clks, dwc->clks);
	if (ret)
		goto unprepare_clks;

skip_clk_reset:
	platform_set_drvdata(pdev, dwc);

	init_waitqueue_head(&dwc->wait_linkstate);
	spin_lock_init(&dwc->lock);

	pm_runtime_no_callbacks(dev);
	pm_runtime_set_active(dev);
	if (dwc->enable_bus_suspend) {
		pm_runtime_set_autosuspend_delay(dev,
			DWC3_DEFAULT_AUTOSUSPEND_DELAY);
		pm_runtime_use_autosuspend(dev);
	}
	pm_runtime_enable(dev);
	pm_runtime_forbid(dev);

	ret = dwc3_alloc_event_buffers(dwc, DWC3_EVENT_BUFFERS_SIZE);
	if (ret) {
		dev_err(dwc->dev, "failed to allocate event buffers\n");
		ret = -ENOMEM;
		goto err1;
	}

	ret = dwc3_alloc_scratch_buffers(dwc);
	if (ret)
		goto err2;

	if (dwc3_is_otg_or_drd(dwc) ||
		dwc->dr_mode == USB_DR_MODE_PERIPHERAL) {
		ret = dwc3_gadget_init(dwc);
		if (ret) {
			dev_err(dwc->dev, "gadget init failed %d\n", ret);
			goto err3;
		}
	}

<<<<<<< HEAD
	dwc->dwc_ipc_log_ctxt = ipc_log_context_create(NUM_LOG_PAGES,
					dev_name(dwc->dev), 0);
	if (!dwc->dwc_ipc_log_ctxt)
		dev_err(dwc->dev, "Error getting ipc_log_ctxt\n");
=======
	dwc3_check_params(dwc);
	dwc3_debugfs_init(dwc);
>>>>>>> 5d2c9fe6

	snprintf(dma_ipc_log_ctx_name, sizeof(dma_ipc_log_ctx_name),
					"%s.ep_events", dev_name(dwc->dev));
	dwc->dwc_dma_ipc_log_ctxt = ipc_log_context_create(2 * NUM_LOG_PAGES,
						dma_ipc_log_ctx_name, 0);
	if (!dwc->dwc_dma_ipc_log_ctxt)
		dev_err(dwc->dev, "Error getting ipc_log_ctxt for ep_events\n");

<<<<<<< HEAD
	dwc3_instance[count] = dwc;
	dwc->index = count;
	count++;
=======
	pm_runtime_put(dev);
>>>>>>> 5d2c9fe6

	pm_runtime_allow(dev);
	dwc3_debugfs_init(dwc);
	return 0;

<<<<<<< HEAD
=======
err5:
	dwc3_debugfs_exit(dwc);
	dwc3_event_buffers_cleanup(dwc);

	usb_phy_shutdown(dwc->usb2_phy);
	usb_phy_shutdown(dwc->usb3_phy);
	phy_exit(dwc->usb2_generic_phy);
	phy_exit(dwc->usb3_generic_phy);

	usb_phy_set_suspend(dwc->usb2_phy, 1);
	usb_phy_set_suspend(dwc->usb3_phy, 1);
	phy_power_off(dwc->usb2_generic_phy);
	phy_power_off(dwc->usb3_generic_phy);

	dwc3_ulpi_exit(dwc);

err4:
	dwc3_free_scratch_buffers(dwc);

>>>>>>> 5d2c9fe6
err3:
	dwc3_free_scratch_buffers(dwc);
err2:
	dwc3_free_event_buffers(dwc);
err1:
	if (dwc->num_clks) {
		clk_bulk_disable(dwc->num_clks, dwc->clks);
unprepare_clks:
		clk_bulk_unprepare(dwc->num_clks, dwc->clks);
assert_reset:
		reset_control_assert(dwc->reset);
put_clks:
		clk_bulk_put(dwc->num_clks, dwc->clks);
	}
	destroy_workqueue(dwc->dwc_wq);
err0:

	return ret;
}

static int dwc3_remove(struct platform_device *pdev)
{
	struct dwc3	*dwc = platform_get_drvdata(pdev);

<<<<<<< HEAD
	dwc3_debugfs_exit(dwc);
	dwc3_gadget_exit(dwc);
	pm_runtime_allow(&pdev->dev);
=======
	pm_runtime_get_sync(&pdev->dev);

	dwc3_core_exit_mode(dwc);
	dwc3_debugfs_exit(dwc);

	dwc3_core_exit(dwc);
	dwc3_ulpi_exit(dwc);

>>>>>>> 5d2c9fe6
	pm_runtime_disable(&pdev->dev);

	dwc3_free_event_buffers(dwc);
	dwc3_free_scratch_buffers(dwc);
	clk_bulk_put(dwc->num_clks, dwc->clks);

	ipc_log_context_destroy(dwc->dwc_ipc_log_ctxt);
	dwc->dwc_ipc_log_ctxt = NULL;
	ipc_log_context_destroy(dwc->dwc_dma_ipc_log_ctxt);
	dwc->dwc_dma_ipc_log_ctxt = NULL;
	count--;
	dwc3_instance[dwc->index] = NULL;

	return 0;
}

#ifdef CONFIG_PM
static int dwc3_core_init_for_resume(struct dwc3 *dwc)
{
	int ret;

	ret = reset_control_deassert(dwc->reset);
	if (ret)
		return ret;

	ret = clk_bulk_prepare(dwc->num_clks, dwc->clks);
	if (ret)
		goto assert_reset;

	ret = clk_bulk_enable(dwc->num_clks, dwc->clks);
	if (ret)
		goto unprepare_clks;

	ret = dwc3_core_init(dwc);
	if (ret)
		goto disable_clks;

	return 0;

disable_clks:
	clk_bulk_disable(dwc->num_clks, dwc->clks);
unprepare_clks:
	clk_bulk_unprepare(dwc->num_clks, dwc->clks);
assert_reset:
	reset_control_assert(dwc->reset);

	return ret;
}

static int dwc3_suspend_common(struct dwc3 *dwc, pm_message_t msg)
{
	unsigned long	flags;
	u32 reg;

	switch (dwc->current_dr_role) {
	case DWC3_GCTL_PRTCAP_DEVICE:
		spin_lock_irqsave(&dwc->lock, flags);
		dwc3_gadget_suspend(dwc);
		spin_unlock_irqrestore(&dwc->lock, flags);
		synchronize_irq(dwc->irq_gadget);
		dwc3_core_exit(dwc);
		break;
	case DWC3_GCTL_PRTCAP_HOST:
		if (!PMSG_IS_AUTO(msg)) {
			dwc3_core_exit(dwc);
			break;
		}

		/* Let controller to suspend HSPHY before PHY driver suspends */
		if (dwc->dis_u2_susphy_quirk ||
		    dwc->dis_enblslpm_quirk) {
			reg = dwc3_readl(dwc->regs, DWC3_GUSB2PHYCFG(0));
			reg |=  DWC3_GUSB2PHYCFG_ENBLSLPM |
				DWC3_GUSB2PHYCFG_SUSPHY;
			dwc3_writel(dwc->regs, DWC3_GUSB2PHYCFG(0), reg);

			/* Give some time for USB2 PHY to suspend */
			usleep_range(5000, 6000);
		}

		phy_pm_runtime_put_sync(dwc->usb2_generic_phy);
		phy_pm_runtime_put_sync(dwc->usb3_generic_phy);
		break;
	case DWC3_GCTL_PRTCAP_OTG:
		/* do nothing during runtime_suspend */
		if (PMSG_IS_AUTO(msg))
			break;

		if (dwc->current_otg_role == DWC3_OTG_ROLE_DEVICE) {
			spin_lock_irqsave(&dwc->lock, flags);
			dwc3_gadget_suspend(dwc);
			spin_unlock_irqrestore(&dwc->lock, flags);
			synchronize_irq(dwc->irq_gadget);
		}

		dwc3_otg_exit(dwc);
		dwc3_core_exit(dwc);
		break;
	default:
		/* do nothing */
		break;
	}

	return 0;
}

static int dwc3_resume_common(struct dwc3 *dwc, pm_message_t msg)
{
	unsigned long	flags;
	int		ret;
	u32		reg;

	switch (dwc->current_dr_role) {
	case DWC3_GCTL_PRTCAP_DEVICE:
		ret = dwc3_core_init_for_resume(dwc);
		if (ret)
			return ret;

		dwc3_set_prtcap(dwc, DWC3_GCTL_PRTCAP_DEVICE);
		spin_lock_irqsave(&dwc->lock, flags);
		dwc3_gadget_resume(dwc);
		spin_unlock_irqrestore(&dwc->lock, flags);
		break;
	case DWC3_GCTL_PRTCAP_HOST:
		if (!PMSG_IS_AUTO(msg)) {
			ret = dwc3_core_init_for_resume(dwc);
			if (ret)
				return ret;
			dwc3_set_prtcap(dwc, DWC3_GCTL_PRTCAP_HOST);
			break;
		}
		/* Restore GUSB2PHYCFG bits that were modified in suspend */
		reg = dwc3_readl(dwc->regs, DWC3_GUSB2PHYCFG(0));
		if (dwc->dis_u2_susphy_quirk)
			reg &= ~DWC3_GUSB2PHYCFG_SUSPHY;

		if (dwc->dis_enblslpm_quirk)
			reg &= ~DWC3_GUSB2PHYCFG_ENBLSLPM;

		dwc3_writel(dwc->regs, DWC3_GUSB2PHYCFG(0), reg);

		phy_pm_runtime_get_sync(dwc->usb2_generic_phy);
		phy_pm_runtime_get_sync(dwc->usb3_generic_phy);
		break;
	case DWC3_GCTL_PRTCAP_OTG:
		/* nothing to do on runtime_resume */
		if (PMSG_IS_AUTO(msg))
			break;

		ret = dwc3_core_init_for_resume(dwc);
		if (ret)
			return ret;

		dwc3_set_prtcap(dwc, dwc->current_dr_role);

		dwc3_otg_init(dwc);
		if (dwc->current_otg_role == DWC3_OTG_ROLE_HOST) {
			dwc3_otg_host_init(dwc);
		} else if (dwc->current_otg_role == DWC3_OTG_ROLE_DEVICE) {
			spin_lock_irqsave(&dwc->lock, flags);
			dwc3_gadget_resume(dwc);
			spin_unlock_irqrestore(&dwc->lock, flags);
		}

		break;
	default:
		/* do nothing */
		break;
	}

	return 0;
}

static int dwc3_runtime_checks(struct dwc3 *dwc)
{
	switch (dwc->current_dr_role) {
	case DWC3_GCTL_PRTCAP_DEVICE:
		if (dwc->connected)
			return -EBUSY;
		break;
	case DWC3_GCTL_PRTCAP_HOST:
	default:
		/* do nothing */
		break;
	}

	return 0;
}

static int dwc3_runtime_suspend(struct device *dev)
{
	struct dwc3     *dwc = dev_get_drvdata(dev);
	int		ret;

	/* Check if platform glue driver handling PM, if not then handle here */
	if (!dwc3_notify_event(dwc, DWC3_CORE_PM_SUSPEND_EVENT, 0))
		return 0;

	if (dwc3_runtime_checks(dwc))
		return -EBUSY;

	ret = dwc3_suspend_common(dwc, PMSG_AUTO_SUSPEND);
	if (ret)
		return ret;

	device_init_wakeup(dev, true);

	return 0;
}

static int dwc3_runtime_resume(struct device *dev)
{
	struct dwc3     *dwc = dev_get_drvdata(dev);
	int		ret;

	/* Check if platform glue driver handling PM, if not then handle here */
	if (!dwc3_notify_event(dwc, DWC3_CORE_PM_RESUME_EVENT, 0))
		return 0;

	device_init_wakeup(dev, false);

	ret = dwc3_resume_common(dwc, PMSG_AUTO_RESUME);
	if (ret)
		return ret;

	switch (dwc->current_dr_role) {
	case DWC3_GCTL_PRTCAP_DEVICE:
		dwc3_gadget_process_pending_events(dwc);
		break;
	case DWC3_GCTL_PRTCAP_HOST:
	default:
		/* do nothing */
		break;
	}

	pm_runtime_mark_last_busy(dev);

	return 0;
}

static int dwc3_runtime_idle(struct device *dev)
{
	struct dwc3     *dwc = dev_get_drvdata(dev);

	switch (dwc->current_dr_role) {
	case DWC3_GCTL_PRTCAP_DEVICE:
		if (dwc3_runtime_checks(dwc))
			return -EBUSY;
		break;
	case DWC3_GCTL_PRTCAP_HOST:
	default:
		/* do nothing */
		break;
	}

	pm_runtime_mark_last_busy(dev);
	pm_runtime_autosuspend(dev);

	return 0;
}
#endif /* CONFIG_PM */

#ifdef CONFIG_PM_SLEEP
static int dwc3_suspend(struct device *dev)
{
	struct dwc3	*dwc = dev_get_drvdata(dev);
	int		ret;

	/* Check if platform glue driver handling PM, if not then handle here */
	if (!dwc3_notify_event(dwc, DWC3_CORE_PM_SUSPEND_EVENT, 0))
		return 0;

	ret = dwc3_suspend_common(dwc, PMSG_SUSPEND);
	if (ret)
		return ret;

	pinctrl_pm_select_sleep_state(dev);

	return 0;
}

static int dwc3_resume(struct device *dev)
{
	struct dwc3	*dwc = dev_get_drvdata(dev);
	int		ret;

	/* Check if platform glue driver handling PM, if not then handle here */
	if (!dwc3_notify_event(dwc, DWC3_CORE_PM_RESUME_EVENT, 0)) {
		/*
		 * If the core was in host mode during suspend, then set the
		 * runtime PM state as active to reflect actual state of device
		 * which is now out of LPM. This allows runtime_suspend later.
		 */
		if (dwc->current_dr_role == DWC3_GCTL_PRTCAP_HOST &&
		    dwc->ignore_wakeup_src_in_hostmode)
			goto runtime_set_active;

		return 0;
	}

	pinctrl_pm_select_default_state(dev);

	ret = dwc3_resume_common(dwc, PMSG_RESUME);
	if (ret)
		return ret;

runtime_set_active:
	pm_runtime_disable(dev);
	pm_runtime_set_active(dev);
	pm_runtime_enable(dev);

	return 0;
}
#endif /* CONFIG_PM_SLEEP */

static const struct dev_pm_ops dwc3_dev_pm_ops = {
	SET_SYSTEM_SLEEP_PM_OPS(dwc3_suspend, dwc3_resume)
	SET_RUNTIME_PM_OPS(dwc3_runtime_suspend, dwc3_runtime_resume,
			dwc3_runtime_idle)
};

#ifdef CONFIG_OF
static const struct of_device_id of_dwc3_match[] = {
	{
		.compatible = "snps,dwc3"
	},
	{
		.compatible = "synopsys,dwc3"
	},
	{ },
};
MODULE_DEVICE_TABLE(of, of_dwc3_match);
#endif

#ifdef CONFIG_ACPI

#define ACPI_ID_INTEL_BSW	"808622B7"

static const struct acpi_device_id dwc3_acpi_match[] = {
	{ ACPI_ID_INTEL_BSW, 0 },
	{ },
};
MODULE_DEVICE_TABLE(acpi, dwc3_acpi_match);
#endif

static struct platform_driver dwc3_driver = {
	.probe		= dwc3_probe,
	.remove		= dwc3_remove,
	.driver		= {
		.name	= "dwc3",
		.of_match_table	= of_match_ptr(of_dwc3_match),
		.acpi_match_table = ACPI_PTR(dwc3_acpi_match),
		.pm	= &dwc3_dev_pm_ops,
	},
};

module_platform_driver(dwc3_driver);

MODULE_ALIAS("platform:dwc3");
MODULE_AUTHOR("Felipe Balbi <balbi@ti.com>");
MODULE_LICENSE("GPL v2");
MODULE_DESCRIPTION("DesignWare USB3 DRD Controller Driver");<|MERGE_RESOLUTION|>--- conflicted
+++ resolved
@@ -1582,15 +1582,10 @@
 		}
 	}
 
-<<<<<<< HEAD
 	dwc->dwc_ipc_log_ctxt = ipc_log_context_create(NUM_LOG_PAGES,
 					dev_name(dwc->dev), 0);
 	if (!dwc->dwc_ipc_log_ctxt)
 		dev_err(dwc->dev, "Error getting ipc_log_ctxt\n");
-=======
-	dwc3_check_params(dwc);
-	dwc3_debugfs_init(dwc);
->>>>>>> 5d2c9fe6
 
 	snprintf(dma_ipc_log_ctx_name, sizeof(dma_ipc_log_ctx_name),
 					"%s.ep_events", dev_name(dwc->dev));
@@ -1599,40 +1594,14 @@
 	if (!dwc->dwc_dma_ipc_log_ctxt)
 		dev_err(dwc->dev, "Error getting ipc_log_ctxt for ep_events\n");
 
-<<<<<<< HEAD
 	dwc3_instance[count] = dwc;
 	dwc->index = count;
 	count++;
-=======
-	pm_runtime_put(dev);
->>>>>>> 5d2c9fe6
 
 	pm_runtime_allow(dev);
 	dwc3_debugfs_init(dwc);
 	return 0;
 
-<<<<<<< HEAD
-=======
-err5:
-	dwc3_debugfs_exit(dwc);
-	dwc3_event_buffers_cleanup(dwc);
-
-	usb_phy_shutdown(dwc->usb2_phy);
-	usb_phy_shutdown(dwc->usb3_phy);
-	phy_exit(dwc->usb2_generic_phy);
-	phy_exit(dwc->usb3_generic_phy);
-
-	usb_phy_set_suspend(dwc->usb2_phy, 1);
-	usb_phy_set_suspend(dwc->usb3_phy, 1);
-	phy_power_off(dwc->usb2_generic_phy);
-	phy_power_off(dwc->usb3_generic_phy);
-
-	dwc3_ulpi_exit(dwc);
-
-err4:
-	dwc3_free_scratch_buffers(dwc);
-
->>>>>>> 5d2c9fe6
 err3:
 	dwc3_free_scratch_buffers(dwc);
 err2:
@@ -1657,20 +1626,9 @@
 {
 	struct dwc3	*dwc = platform_get_drvdata(pdev);
 
-<<<<<<< HEAD
 	dwc3_debugfs_exit(dwc);
 	dwc3_gadget_exit(dwc);
 	pm_runtime_allow(&pdev->dev);
-=======
-	pm_runtime_get_sync(&pdev->dev);
-
-	dwc3_core_exit_mode(dwc);
-	dwc3_debugfs_exit(dwc);
-
-	dwc3_core_exit(dwc);
-	dwc3_ulpi_exit(dwc);
-
->>>>>>> 5d2c9fe6
 	pm_runtime_disable(&pdev->dev);
 
 	dwc3_free_event_buffers(dwc);
