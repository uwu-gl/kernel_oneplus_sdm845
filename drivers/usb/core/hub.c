--- conflicted
+++ resolved
@@ -3501,12 +3501,6 @@
 		 * sequence.
 		 */
 		status = hub_port_status(hub, port1, &portstatus, &portchange);
-<<<<<<< HEAD
-
-		/* TRSMRCY = 10 msec */
-		usleep_range(10000, 10500);
-=======
->>>>>>> e7f15a9e
 	}
 
  SuspendCleared:
@@ -3523,7 +3517,7 @@
 		}
 
 		/* TRSMRCY = 10 msec */
-		msleep(10);
+		usleep_range(10000, 10500);
 	}
 
 	if (udev->persist_enabled)
