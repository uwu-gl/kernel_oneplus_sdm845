--- conflicted
+++ resolved
@@ -147,12 +147,7 @@
 	struct list_head list;
 };
 
-<<<<<<< HEAD
-#define MAX_USB_STRING_LEN	126
-#define MAX_USB_STRING_WITH_NULL_LEN	(MAX_USB_STRING_LEN+1)
-=======
 #define USB_MAX_STRING_WITH_NULL_LEN	(USB_MAX_STRING_LEN+1)
->>>>>>> 5d2c9fe6
 
 static int usb_string_copy(const char *s, char **s_copy)
 {
@@ -160,29 +155,17 @@
 	char *str;
 	char *copy = *s_copy;
 	ret = strlen(s);
-<<<<<<< HEAD
-	if (ret > MAX_USB_STRING_LEN)
-=======
 	if (ret > USB_MAX_STRING_LEN)
->>>>>>> 5d2c9fe6
 		return -EOVERFLOW;
 
 	if (copy) {
 		str = copy;
 	} else {
-<<<<<<< HEAD
-		str = kmalloc(MAX_USB_STRING_WITH_NULL_LEN, GFP_KERNEL);
-		if (!str)
-			return -ENOMEM;
-	}
-	strlcpy(str, s, MAX_USB_STRING_WITH_NULL_LEN);
-=======
 		str = kmalloc(USB_MAX_STRING_WITH_NULL_LEN, GFP_KERNEL);
 		if (!str)
 			return -ENOMEM;
 	}
 	strcpy(str, s);
->>>>>>> 5d2c9fe6
 	if (str[ret - 1] == '\n')
 		str[ret - 1] = '\0';
 	*s_copy = str;
