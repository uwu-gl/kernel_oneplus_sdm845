/*
 * RNDIS MSG parser
 *
 * Authors:	Benedikt Spranger, Pengutronix
 *		Robert Schwebel, Pengutronix
 *
 *              This program is free software; you can redistribute it and/or
 *              modify it under the terms of the GNU General Public License
 *              version 2, as published by the Free Software Foundation.
 *
 *		This software was originally developed in conformance with
 *		Microsoft's Remote NDIS Specification License Agreement.
 *
 * 03/12/2004 Kai-Uwe Bloem <linux-development@auerswald.de>
 *		Fixed message length bug in init_response
 *
 * 03/25/2004 Kai-Uwe Bloem <linux-development@auerswald.de>
 *		Fixed rndis_rm_hdr length bug.
 *
 * Copyright (C) 2004 by David Brownell
 *		updates to merge with Linux 2.6, better match RNDIS spec
 */

#include <linux/module.h>
#include <linux/moduleparam.h>
#include <linux/kernel.h>
#include <linux/errno.h>
#include <linux/idr.h>
#include <linux/list.h>
#include <linux/proc_fs.h>
#include <linux/slab.h>
#include <linux/seq_file.h>
#include <linux/netdevice.h>

#include <asm/io.h>
#include <asm/byteorder.h>
#include <asm/unaligned.h>

#include "u_rndis.h"

#undef	VERBOSE_DEBUG

#include "rndis.h"

int rndis_ul_max_pkt_per_xfer_rcvd;
module_param(rndis_ul_max_pkt_per_xfer_rcvd, int, S_IRUGO);
MODULE_PARM_DESC(rndis_ul_max_pkt_per_xfer_rcvd,
		"Max num of REMOTE_NDIS_PACKET_MSGs received in a single transfer");

int rndis_ul_max_xfer_size_rcvd;
module_param(rndis_ul_max_xfer_size_rcvd, int, S_IRUGO);
MODULE_PARM_DESC(rndis_ul_max_xfer_size_rcvd,
		"Max size of bus transfer received");


/* The driver for your USB chip needs to support ep0 OUT to work with
 * RNDIS, plus all three CDC Ethernet endpoints (interrupt not optional).
 *
 * Windows hosts need an INF file like Documentation/usb/linux.inf
 * and will be happier if you provide the host_addr module parameter.
 */

#if 0
static int rndis_debug = 0;
module_param (rndis_debug, int, 0);
MODULE_PARM_DESC (rndis_debug, "enable debugging");
#else
#define rndis_debug		0
#endif

#ifdef CONFIG_USB_GADGET_DEBUG_FILES

#define	NAME_TEMPLATE "driver/rndis-%03d"

#endif /* CONFIG_USB_GADGET_DEBUG_FILES */

static DEFINE_IDA(rndis_ida);

/* Driver Version */
static const __le32 rndis_driver_version = cpu_to_le32(1);

/* Function Prototypes */
static rndis_resp_t *rndis_add_response(struct rndis_params *params,
					u32 length);

#ifdef CONFIG_USB_GADGET_DEBUG_FILES

static const struct file_operations rndis_proc_fops;

#endif /* CONFIG_USB_GADGET_DEBUG_FILES */

/* supported OIDs */
static const u32 oid_supported_list[] =
{
	/* the general stuff */
	RNDIS_OID_GEN_SUPPORTED_LIST,
	RNDIS_OID_GEN_HARDWARE_STATUS,
	RNDIS_OID_GEN_MEDIA_SUPPORTED,
	RNDIS_OID_GEN_MEDIA_IN_USE,
	RNDIS_OID_GEN_MAXIMUM_FRAME_SIZE,
	RNDIS_OID_GEN_LINK_SPEED,
	RNDIS_OID_GEN_TRANSMIT_BLOCK_SIZE,
	RNDIS_OID_GEN_RECEIVE_BLOCK_SIZE,
	RNDIS_OID_GEN_VENDOR_ID,
	RNDIS_OID_GEN_VENDOR_DESCRIPTION,
	RNDIS_OID_GEN_VENDOR_DRIVER_VERSION,
	RNDIS_OID_GEN_CURRENT_PACKET_FILTER,
	RNDIS_OID_GEN_MAXIMUM_TOTAL_SIZE,
	RNDIS_OID_GEN_MEDIA_CONNECT_STATUS,
	RNDIS_OID_GEN_PHYSICAL_MEDIUM,

	/* the statistical stuff */
	RNDIS_OID_GEN_XMIT_OK,
	RNDIS_OID_GEN_RCV_OK,
	RNDIS_OID_GEN_XMIT_ERROR,
	RNDIS_OID_GEN_RCV_ERROR,
	RNDIS_OID_GEN_RCV_NO_BUFFER,
#ifdef	RNDIS_OPTIONAL_STATS
	RNDIS_OID_GEN_DIRECTED_BYTES_XMIT,
	RNDIS_OID_GEN_DIRECTED_FRAMES_XMIT,
	RNDIS_OID_GEN_MULTICAST_BYTES_XMIT,
	RNDIS_OID_GEN_MULTICAST_FRAMES_XMIT,
	RNDIS_OID_GEN_BROADCAST_BYTES_XMIT,
	RNDIS_OID_GEN_BROADCAST_FRAMES_XMIT,
	RNDIS_OID_GEN_DIRECTED_BYTES_RCV,
	RNDIS_OID_GEN_DIRECTED_FRAMES_RCV,
	RNDIS_OID_GEN_MULTICAST_BYTES_RCV,
	RNDIS_OID_GEN_MULTICAST_FRAMES_RCV,
	RNDIS_OID_GEN_BROADCAST_BYTES_RCV,
	RNDIS_OID_GEN_BROADCAST_FRAMES_RCV,
	RNDIS_OID_GEN_RCV_CRC_ERROR,
	RNDIS_OID_GEN_TRANSMIT_QUEUE_LENGTH,
#endif	/* RNDIS_OPTIONAL_STATS */

	/* mandatory 802.3 */
	/* the general stuff */
	RNDIS_OID_802_3_PERMANENT_ADDRESS,
	RNDIS_OID_802_3_CURRENT_ADDRESS,
	RNDIS_OID_802_3_MULTICAST_LIST,
	RNDIS_OID_802_3_MAC_OPTIONS,
	RNDIS_OID_802_3_MAXIMUM_LIST_SIZE,

	/* the statistical stuff */
	RNDIS_OID_802_3_RCV_ERROR_ALIGNMENT,
	RNDIS_OID_802_3_XMIT_ONE_COLLISION,
	RNDIS_OID_802_3_XMIT_MORE_COLLISIONS,
#ifdef	RNDIS_OPTIONAL_STATS
	RNDIS_OID_802_3_XMIT_DEFERRED,
	RNDIS_OID_802_3_XMIT_MAX_COLLISIONS,
	RNDIS_OID_802_3_RCV_OVERRUN,
	RNDIS_OID_802_3_XMIT_UNDERRUN,
	RNDIS_OID_802_3_XMIT_HEARTBEAT_FAILURE,
	RNDIS_OID_802_3_XMIT_TIMES_CRS_LOST,
	RNDIS_OID_802_3_XMIT_LATE_COLLISIONS,
#endif	/* RNDIS_OPTIONAL_STATS */

#ifdef	RNDIS_PM
	/* PM and wakeup are "mandatory" for USB, but the RNDIS specs
	 * don't say what they mean ... and the NDIS specs are often
	 * confusing and/or ambiguous in this context.  (That is, more
	 * so than their specs for the other OIDs.)
	 *
	 * FIXME someone who knows what these should do, please
	 * implement them!
	 */

	/* power management */
	OID_PNP_CAPABILITIES,
	OID_PNP_QUERY_POWER,
	OID_PNP_SET_POWER,

#ifdef	RNDIS_WAKEUP
	/* wake up host */
	OID_PNP_ENABLE_WAKE_UP,
	OID_PNP_ADD_WAKE_UP_PATTERN,
	OID_PNP_REMOVE_WAKE_UP_PATTERN,
#endif	/* RNDIS_WAKEUP */
#endif	/* RNDIS_PM */
};


/* NDIS Functions */
static int gen_ndis_query_resp(struct rndis_params *params, u32 OID, u8 *buf,
			       unsigned buf_len, rndis_resp_t *r)
{
	int retval = -ENOTSUPP;
	u32 length = 4;	/* usually */
	__le32 *outbuf;
	int i, count;
	rndis_query_cmplt_type *resp;
	struct net_device *net;
	struct rtnl_link_stats64 temp;
	const struct rtnl_link_stats64 *stats;

	if (!r) return -ENOMEM;
	resp = (rndis_query_cmplt_type *)r->buf;

	if (!resp) return -ENOMEM;

	if (buf_len && rndis_debug > 1) {
		pr_debug("query OID %08x value, len %d:\n", OID, buf_len);
		for (i = 0; i < buf_len; i += 16) {
			pr_debug("%03d: %08x %08x %08x %08x\n", i,
				get_unaligned_le32(&buf[i]),
				get_unaligned_le32(&buf[i + 4]),
				get_unaligned_le32(&buf[i + 8]),
				get_unaligned_le32(&buf[i + 12]));
		}
	}

	/* response goes here, right after the header */
	outbuf = (__le32 *)&resp[1];
	resp->InformationBufferOffset = cpu_to_le32(16);

	net = params->dev;
	stats = dev_get_stats(net, &temp);

	switch (OID) {

	/* general oids (table 4-1) */

	/* mandatory */
	case RNDIS_OID_GEN_SUPPORTED_LIST:
		pr_debug("%s: RNDIS_OID_GEN_SUPPORTED_LIST\n", __func__);
		length = sizeof(oid_supported_list);
		count  = length / sizeof(u32);
		for (i = 0; i < count; i++)
			outbuf[i] = cpu_to_le32(oid_supported_list[i]);
		retval = 0;
		break;

	/* mandatory */
	case RNDIS_OID_GEN_HARDWARE_STATUS:
		pr_debug("%s: RNDIS_OID_GEN_HARDWARE_STATUS\n", __func__);
		/* Bogus question!
		 * Hardware must be ready to receive high level protocols.
		 * BTW:
		 * reddite ergo quae sunt Caesaris Caesari
		 * et quae sunt Dei Deo!
		 */
		*outbuf = cpu_to_le32(0);
		retval = 0;
		break;

	/* mandatory */
	case RNDIS_OID_GEN_MEDIA_SUPPORTED:
		pr_debug("%s: RNDIS_OID_GEN_MEDIA_SUPPORTED\n", __func__);
		*outbuf = cpu_to_le32(params->medium);
		retval = 0;
		break;

	/* mandatory */
	case RNDIS_OID_GEN_MEDIA_IN_USE:
		pr_debug("%s: RNDIS_OID_GEN_MEDIA_IN_USE\n", __func__);
		/* one medium, one transport... (maybe you do it better) */
		*outbuf = cpu_to_le32(params->medium);
		retval = 0;
		break;

	/* mandatory */
	case RNDIS_OID_GEN_MAXIMUM_FRAME_SIZE:
		pr_debug("%s: RNDIS_OID_GEN_MAXIMUM_FRAME_SIZE\n", __func__);
		if (params->dev) {
			*outbuf = cpu_to_le32(params->dev->mtu);
			retval = 0;
		}
		break;

	/* mandatory */
	case RNDIS_OID_GEN_LINK_SPEED:
		if (rndis_debug > 1)
			pr_debug("%s: RNDIS_OID_GEN_LINK_SPEED\n", __func__);
		if (params->media_state == RNDIS_MEDIA_STATE_DISCONNECTED)
			*outbuf = cpu_to_le32(0);
		else
			*outbuf = cpu_to_le32(params->speed);
		retval = 0;
		break;

	/* mandatory */
	case RNDIS_OID_GEN_TRANSMIT_BLOCK_SIZE:
		pr_debug("%s: RNDIS_OID_GEN_TRANSMIT_BLOCK_SIZE\n", __func__);
		if (params->dev) {
			*outbuf = cpu_to_le32(params->dev->mtu);
			retval = 0;
		}
		break;

	/* mandatory */
	case RNDIS_OID_GEN_RECEIVE_BLOCK_SIZE:
		pr_debug("%s: RNDIS_OID_GEN_RECEIVE_BLOCK_SIZE\n", __func__);
		if (params->dev) {
			*outbuf = cpu_to_le32(params->dev->mtu);
			retval = 0;
		}
		break;

	/* mandatory */
	case RNDIS_OID_GEN_VENDOR_ID:
		pr_debug("%s: RNDIS_OID_GEN_VENDOR_ID\n", __func__);
		*outbuf = cpu_to_le32(params->vendorID);
		retval = 0;
		break;

	/* mandatory */
	case RNDIS_OID_GEN_VENDOR_DESCRIPTION:
		pr_debug("%s: RNDIS_OID_GEN_VENDOR_DESCRIPTION\n", __func__);
		if (params->vendorDescr) {
			length = strlen(params->vendorDescr);
			memcpy(outbuf, params->vendorDescr, length);
		} else {
			outbuf[0] = 0;
		}
		retval = 0;
		break;

	case RNDIS_OID_GEN_VENDOR_DRIVER_VERSION:
		pr_debug("%s: RNDIS_OID_GEN_VENDOR_DRIVER_VERSION\n", __func__);
		/* Created as LE */
		*outbuf = rndis_driver_version;
		retval = 0;
		break;

	/* mandatory */
	case RNDIS_OID_GEN_CURRENT_PACKET_FILTER:
		pr_debug("%s: RNDIS_OID_GEN_CURRENT_PACKET_FILTER\n", __func__);
		*outbuf = cpu_to_le32(*params->filter);
		retval = 0;
		break;

	/* mandatory */
	case RNDIS_OID_GEN_MAXIMUM_TOTAL_SIZE:
		pr_debug("%s: RNDIS_OID_GEN_MAXIMUM_TOTAL_SIZE\n", __func__);
		*outbuf = cpu_to_le32(RNDIS_MAX_TOTAL_SIZE);
		retval = 0;
		break;

	/* mandatory */
	case RNDIS_OID_GEN_MEDIA_CONNECT_STATUS:
		if (rndis_debug > 1)
			pr_debug("%s: RNDIS_OID_GEN_MEDIA_CONNECT_STATUS\n", __func__);
		*outbuf = cpu_to_le32(params->media_state);
		retval = 0;
		break;

	case RNDIS_OID_GEN_PHYSICAL_MEDIUM:
		pr_debug("%s: RNDIS_OID_GEN_PHYSICAL_MEDIUM\n", __func__);
		*outbuf = cpu_to_le32(0);
		retval = 0;
		break;

	/* The RNDIS specification is incomplete/wrong.   Some versions
	 * of MS-Windows expect OIDs that aren't specified there.  Other
	 * versions emit undefined RNDIS messages. DOCUMENT ALL THESE!
	 */
	case RNDIS_OID_GEN_MAC_OPTIONS:		/* from WinME */
		pr_debug("%s: RNDIS_OID_GEN_MAC_OPTIONS\n", __func__);
		*outbuf = cpu_to_le32(
			  RNDIS_MAC_OPTION_RECEIVE_SERIALIZED
			| RNDIS_MAC_OPTION_FULL_DUPLEX);
		retval = 0;
		break;

	/* statistics OIDs (table 4-2) */

	/* mandatory */
	case RNDIS_OID_GEN_XMIT_OK:
		if (rndis_debug > 1)
			pr_debug("%s: RNDIS_OID_GEN_XMIT_OK\n", __func__);
		if (stats) {
			*outbuf = cpu_to_le32(stats->tx_packets
				- stats->tx_errors - stats->tx_dropped);
			retval = 0;
		}
		break;

	/* mandatory */
	case RNDIS_OID_GEN_RCV_OK:
		if (rndis_debug > 1)
			pr_debug("%s: RNDIS_OID_GEN_RCV_OK\n", __func__);
		if (stats) {
			*outbuf = cpu_to_le32(stats->rx_packets
				- stats->rx_errors - stats->rx_dropped);
			retval = 0;
		}
		break;

	/* mandatory */
	case RNDIS_OID_GEN_XMIT_ERROR:
		if (rndis_debug > 1)
			pr_debug("%s: RNDIS_OID_GEN_XMIT_ERROR\n", __func__);
		if (stats) {
			*outbuf = cpu_to_le32(stats->tx_errors);
			retval = 0;
		}
		break;

	/* mandatory */
	case RNDIS_OID_GEN_RCV_ERROR:
		if (rndis_debug > 1)
			pr_debug("%s: RNDIS_OID_GEN_RCV_ERROR\n", __func__);
		if (stats) {
			*outbuf = cpu_to_le32(stats->rx_errors);
			retval = 0;
		}
		break;

	/* mandatory */
	case RNDIS_OID_GEN_RCV_NO_BUFFER:
		pr_debug("%s: RNDIS_OID_GEN_RCV_NO_BUFFER\n", __func__);
		if (stats) {
			*outbuf = cpu_to_le32(stats->rx_dropped);
			retval = 0;
		}
		break;

	/* ieee802.3 OIDs (table 4-3) */

	/* mandatory */
	case RNDIS_OID_802_3_PERMANENT_ADDRESS:
		pr_debug("%s: RNDIS_OID_802_3_PERMANENT_ADDRESS\n", __func__);
		if (params->dev) {
			length = ETH_ALEN;
			memcpy(outbuf, params->host_mac, length);
			retval = 0;
		}
		break;

	/* mandatory */
	case RNDIS_OID_802_3_CURRENT_ADDRESS:
		pr_debug("%s: RNDIS_OID_802_3_CURRENT_ADDRESS\n", __func__);
		if (params->dev) {
			length = ETH_ALEN;
			memcpy(outbuf, params->host_mac, length);
			retval = 0;
		}
		break;

	/* mandatory */
	case RNDIS_OID_802_3_MULTICAST_LIST:
		pr_debug("%s: RNDIS_OID_802_3_MULTICAST_LIST\n", __func__);
		/* Multicast base address only */
		*outbuf = cpu_to_le32(0xE0000000);
		retval = 0;
		break;

	/* mandatory */
	case RNDIS_OID_802_3_MAXIMUM_LIST_SIZE:
		pr_debug("%s: RNDIS_OID_802_3_MAXIMUM_LIST_SIZE\n", __func__);
		/* Multicast base address only */
		*outbuf = cpu_to_le32(1);
		retval = 0;
		break;

	case RNDIS_OID_802_3_MAC_OPTIONS:
		pr_debug("%s: RNDIS_OID_802_3_MAC_OPTIONS\n", __func__);
		*outbuf = cpu_to_le32(0);
		retval = 0;
		break;

	/* ieee802.3 statistics OIDs (table 4-4) */

	/* mandatory */
	case RNDIS_OID_802_3_RCV_ERROR_ALIGNMENT:
		pr_debug("%s: RNDIS_OID_802_3_RCV_ERROR_ALIGNMENT\n", __func__);
		if (stats) {
			*outbuf = cpu_to_le32(stats->rx_frame_errors);
			retval = 0;
		}
		break;

	/* mandatory */
	case RNDIS_OID_802_3_XMIT_ONE_COLLISION:
		pr_debug("%s: RNDIS_OID_802_3_XMIT_ONE_COLLISION\n", __func__);
		*outbuf = cpu_to_le32(0);
		retval = 0;
		break;

	/* mandatory */
	case RNDIS_OID_802_3_XMIT_MORE_COLLISIONS:
		pr_debug("%s: RNDIS_OID_802_3_XMIT_MORE_COLLISIONS\n", __func__);
		*outbuf = cpu_to_le32(0);
		retval = 0;
		break;

	default:
		pr_warning("%s: query unknown OID 0x%08X\n",
			 __func__, OID);
	}
	if (retval < 0)
		length = 0;

	resp->InformationBufferLength = cpu_to_le32(length);
	r->length = length + sizeof(*resp);
	resp->MessageLength = cpu_to_le32(r->length);
	return retval;
}

static int gen_ndis_set_resp(struct rndis_params *params, u32 OID,
			     u8 *buf, u32 buf_len, rndis_resp_t *r)
{
	rndis_set_cmplt_type *resp;
	int i, retval = -ENOTSUPP;

	if (!r)
		return -ENOMEM;
	resp = (rndis_set_cmplt_type *)r->buf;
	if (!resp)
		return -ENOMEM;

	if (buf_len && rndis_debug > 1) {
		pr_debug("set OID %08x value, len %d:\n", OID, buf_len);
		for (i = 0; i < buf_len; i += 16) {
			pr_debug("%03d: %08x %08x %08x %08x\n", i,
				get_unaligned_le32(&buf[i]),
				get_unaligned_le32(&buf[i + 4]),
				get_unaligned_le32(&buf[i + 8]),
				get_unaligned_le32(&buf[i + 12]));
		}
	}

	switch (OID) {
	case RNDIS_OID_GEN_CURRENT_PACKET_FILTER:

		/* these NDIS_PACKET_TYPE_* bitflags are shared with
		 * cdc_filter; it's not RNDIS-specific
		 * NDIS_PACKET_TYPE_x == USB_CDC_PACKET_TYPE_x for x in:
		 *	PROMISCUOUS, DIRECTED,
		 *	MULTICAST, ALL_MULTICAST, BROADCAST
		 */
		*params->filter = (u16)get_unaligned_le32(buf);
		pr_debug("%s: RNDIS_OID_GEN_CURRENT_PACKET_FILTER %08x\n",
			__func__, *params->filter);

		/* this call has a significant side effect:  it's
		 * what makes the packet flow start and stop, like
		 * activating the CDC Ethernet altsetting.
		 */
		retval = 0;
		if (*params->filter) {
			pr_debug("%s(): disable flow control\n", __func__);
			rndis_flow_control(params, false);
		} else {
			pr_err("%s(): enable flow control\n", __func__);
			rndis_flow_control(params, true);
		}
		break;

	case RNDIS_OID_802_3_MULTICAST_LIST:
		/* I think we can ignore this */
		pr_debug("%s: RNDIS_OID_802_3_MULTICAST_LIST\n", __func__);
		retval = 0;
		break;

	default:
		pr_warning("%s: set unknown OID 0x%08X, size %d\n",
			 __func__, OID, buf_len);
	}

	return retval;
}

/*
 * Response Functions
 */

static int rndis_init_response(struct rndis_params *params,
			       rndis_init_msg_type *buf)
{
	rndis_init_cmplt_type *resp;
	rndis_resp_t *r;

	if (!params->dev)
		return -ENOTSUPP;

	r = rndis_add_response(params, sizeof(rndis_init_cmplt_type));
	if (!r)
		return -ENOMEM;
	resp = (rndis_init_cmplt_type *)r->buf;

	resp->MessageType = cpu_to_le32(RNDIS_MSG_INIT_C);
	resp->MessageLength = cpu_to_le32(52);
	resp->RequestID = buf->RequestID; /* Still LE in msg buffer */
	resp->Status = cpu_to_le32(RNDIS_STATUS_SUCCESS);
	resp->MajorVersion = cpu_to_le32(RNDIS_MAJOR_VERSION);
	resp->MinorVersion = cpu_to_le32(RNDIS_MINOR_VERSION);
	resp->DeviceFlags = cpu_to_le32(RNDIS_DF_CONNECTIONLESS);
	resp->Medium = cpu_to_le32(RNDIS_MEDIUM_802_3);
	resp->MaxPacketsPerTransfer = cpu_to_le32(params->max_pkt_per_xfer);
	resp->MaxTransferSize = cpu_to_le32(params->max_pkt_per_xfer *
		(params->dev->mtu
		+ sizeof(struct ethhdr)
		+ sizeof(struct rndis_packet_msg_type)
		+ 22));
	resp->PacketAlignmentFactor = cpu_to_le32(params->pkt_alignment_factor);
	resp->AFListOffset = cpu_to_le32(0);
	resp->AFListSize = cpu_to_le32(0);

	params->ul_max_xfer_size = le32_to_cpu(resp->MaxTransferSize);
	params->resp_avail(params->v);
	return 0;
}

static int rndis_query_response(struct rndis_params *params,
				rndis_query_msg_type *buf)
{
	rndis_query_cmplt_type *resp;
	rndis_resp_t *r;

	/* pr_debug("%s: OID = %08X\n", __func__, cpu_to_le32(buf->OID)); */
	if (!params->dev)
		return -ENOTSUPP;

	/*
	 * we need more memory:
	 * gen_ndis_query_resp expects enough space for
	 * rndis_query_cmplt_type followed by data.
	 * oid_supported_list is the largest data reply
	 */
	r = rndis_add_response(params,
		sizeof(oid_supported_list) + sizeof(rndis_query_cmplt_type));
	if (!r)
		return -ENOMEM;
	resp = (rndis_query_cmplt_type *)r->buf;

	resp->MessageType = cpu_to_le32(RNDIS_MSG_QUERY_C);
	resp->RequestID = buf->RequestID; /* Still LE in msg buffer */

	if (gen_ndis_query_resp(params, le32_to_cpu(buf->OID),
			le32_to_cpu(buf->InformationBufferOffset)
					+ 8 + (u8 *)buf,
			le32_to_cpu(buf->InformationBufferLength),
			r)) {
		/* OID not supported */
		resp->Status = cpu_to_le32(RNDIS_STATUS_NOT_SUPPORTED);
		resp->MessageLength = cpu_to_le32(sizeof *resp);
		resp->InformationBufferLength = cpu_to_le32(0);
		resp->InformationBufferOffset = cpu_to_le32(0);
	} else
		resp->Status = cpu_to_le32(RNDIS_STATUS_SUCCESS);

	params->resp_avail(params->v);
	return 0;
}

static int rndis_set_response(struct rndis_params *params,
			      rndis_set_msg_type *buf)
{
	u32 BufLength, BufOffset;
	rndis_set_cmplt_type *resp;
	rndis_resp_t *r;

	BufLength = le32_to_cpu(buf->InformationBufferLength);
	BufOffset = le32_to_cpu(buf->InformationBufferOffset);
	if ((BufLength > RNDIS_MAX_TOTAL_SIZE) ||
	    (BufOffset + 8 >= RNDIS_MAX_TOTAL_SIZE))
		    return -EINVAL;

	r = rndis_add_response(params, sizeof(rndis_set_cmplt_type));
	if (!r)
		return -ENOMEM;
	resp = (rndis_set_cmplt_type *)r->buf;

#ifdef	VERBOSE_DEBUG
	pr_debug("%s: Length: %d\n", __func__, BufLength);
	pr_debug("%s: Offset: %d\n", __func__, BufOffset);
	pr_debug("%s: InfoBuffer: ", __func__);

	for (i = 0; i < BufLength; i++) {
		pr_debug("%02x ", *(((u8 *) buf) + i + 8 + BufOffset));
	}

	pr_debug("\n");
#endif

	resp->MessageType = cpu_to_le32(RNDIS_MSG_SET_C);
	resp->MessageLength = cpu_to_le32(16);
	resp->RequestID = buf->RequestID; /* Still LE in msg buffer */
	if (gen_ndis_set_resp(params, le32_to_cpu(buf->OID),
			((u8 *)buf) + 8 + BufOffset, BufLength, r))
		resp->Status = cpu_to_le32(RNDIS_STATUS_NOT_SUPPORTED);
	else
		resp->Status = cpu_to_le32(RNDIS_STATUS_SUCCESS);

	params->resp_avail(params->v);
	return 0;
}

static int rndis_reset_response(struct rndis_params *params,
				rndis_reset_msg_type *buf)
{
	rndis_reset_cmplt_type *resp;
	rndis_resp_t *r;

	r = rndis_add_response(params, sizeof(rndis_reset_cmplt_type));
	if (!r)
		return -ENOMEM;
	resp = (rndis_reset_cmplt_type *)r->buf;

	resp->MessageType = cpu_to_le32(RNDIS_MSG_RESET_C);
	resp->MessageLength = cpu_to_le32(16);
	resp->Status = cpu_to_le32(RNDIS_STATUS_SUCCESS);
	/* resent information */
	resp->AddressingReset = cpu_to_le32(1);

	params->resp_avail(params->v);
	return 0;
}

static int rndis_keepalive_response(struct rndis_params *params,
				    rndis_keepalive_msg_type *buf)
{
	rndis_keepalive_cmplt_type *resp;
	rndis_resp_t *r;

	/* host "should" check only in RNDIS_DATA_INITIALIZED state */

	r = rndis_add_response(params, sizeof(rndis_keepalive_cmplt_type));
	if (!r)
		return -ENOMEM;
	resp = (rndis_keepalive_cmplt_type *)r->buf;

	resp->MessageType = cpu_to_le32(RNDIS_MSG_KEEPALIVE_C);
	resp->MessageLength = cpu_to_le32(16);
	resp->RequestID = buf->RequestID; /* Still LE in msg buffer */
	resp->Status = cpu_to_le32(RNDIS_STATUS_SUCCESS);

	params->resp_avail(params->v);
	return 0;
}


/*
 * Device to Host Comunication
 */
static int rndis_indicate_status_msg(struct rndis_params *params, u32 status)
{
	rndis_indicate_status_msg_type *resp;
	rndis_resp_t *r;

	if (params->state == RNDIS_UNINITIALIZED)
		return -ENOTSUPP;

	r = rndis_add_response(params, sizeof(rndis_indicate_status_msg_type));
	if (!r)
		return -ENOMEM;
	resp = (rndis_indicate_status_msg_type *)r->buf;

	resp->MessageType = cpu_to_le32(RNDIS_MSG_INDICATE);
	resp->MessageLength = cpu_to_le32(20);
	resp->Status = cpu_to_le32(status);
	resp->StatusBufferLength = cpu_to_le32(0);
	resp->StatusBufferOffset = cpu_to_le32(0);

	params->resp_avail(params->v);
	return 0;
}

int rndis_signal_connect(struct rndis_params *params)
{
	params->media_state = RNDIS_MEDIA_STATE_CONNECTED;
	return rndis_indicate_status_msg(params, RNDIS_STATUS_MEDIA_CONNECT);
}
EXPORT_SYMBOL_GPL(rndis_signal_connect);

int rndis_signal_disconnect(struct rndis_params *params)
{
	params->media_state = RNDIS_MEDIA_STATE_DISCONNECTED;
	return rndis_indicate_status_msg(params, RNDIS_STATUS_MEDIA_DISCONNECT);
}
EXPORT_SYMBOL_GPL(rndis_signal_disconnect);

void rndis_uninit(struct rndis_params *params)
{
	u8 *buf;
	u32 length;

	if (!params)
		return;
	params->state = RNDIS_UNINITIALIZED;

	/* drain the response queue */
	while ((buf = rndis_get_next_response(params, &length)))
		rndis_free_response(params, buf);
}
EXPORT_SYMBOL_GPL(rndis_uninit);

void rndis_set_host_mac(struct rndis_params *params, const u8 *addr)
{
	params->host_mac = addr;
}
EXPORT_SYMBOL_GPL(rndis_set_host_mac);

/*
 * Message Parser
 */
int rndis_msg_parser(struct rndis_params *params, u8 *buf)
{
	u32 MsgType, MsgLength;
	__le32 *tmp;

	if (!buf)
		return -ENOMEM;

	tmp = (__le32 *)buf;
	MsgType   = get_unaligned_le32(tmp++);
	MsgLength = get_unaligned_le32(tmp++);

	if (!params)
		return -ENOTSUPP;

	/* NOTE: RNDIS is *EXTREMELY* chatty ... Windows constantly polls for
	 * rx/tx statistics and link status, in addition to KEEPALIVE traffic
	 * and normal HC level polling to see if there's any IN traffic.
	 */

	/* For USB: responses may take up to 10 seconds */
	switch (MsgType) {
	case RNDIS_MSG_INIT:
		pr_debug("%s: RNDIS_MSG_INIT\n", __func__);
		tmp++; /* to get RequestID */
		params->host_rndis_major_ver = get_unaligned_le32(tmp++);
		params->host_rndis_minor_ver = get_unaligned_le32(tmp++);
		params->dl_max_xfer_size = get_unaligned_le32(tmp++);

		pr_debug("%s(): RNDIS Host Major:%d Minor:%d version\n",
					__func__, params->host_rndis_major_ver,
					params->host_rndis_minor_ver);
		pr_debug("%s(): DL Max Transfer size:%x\n",
				__func__, params->dl_max_xfer_size);
		params->state = RNDIS_INITIALIZED;
		return rndis_init_response(params, (rndis_init_msg_type *)buf);

	case RNDIS_MSG_HALT:
		pr_debug("%s: RNDIS_MSG_HALT\n",
			__func__);
		if (params->state == RNDIS_DATA_INITIALIZED) {
			if (params->flow_ctrl_enable) {
				params->flow_ctrl_enable(true, params);
			} else {
				if (params->dev) {
					netif_carrier_off(params->dev);
					netif_stop_queue(params->dev);
				}
			}
			params->state = RNDIS_UNINITIALIZED;
		}
		return 0;

	case RNDIS_MSG_QUERY:
		return rndis_query_response(params,
					(rndis_query_msg_type *)buf);

	case RNDIS_MSG_SET:
		return rndis_set_response(params, (rndis_set_msg_type *)buf);

	case RNDIS_MSG_RESET:
		pr_debug("%s: RNDIS_MSG_RESET\n",
			__func__);
		return rndis_reset_response(params,
					(rndis_reset_msg_type *)buf);

	case RNDIS_MSG_KEEPALIVE:
		/* For USB: host does this every 5 seconds */
		if (rndis_debug > 1)
			pr_debug("%s: RNDIS_MSG_KEEPALIVE\n",
				__func__);
		return rndis_keepalive_response(params,
						 (rndis_keepalive_msg_type *)
						 buf);

	default:
		/* At least Windows XP emits some undefined RNDIS messages.
		 * In one case those messages seemed to relate to the host
		 * suspending itself.
		 */
		pr_warning("%s: unknown RNDIS message 0x%08X len %d\n",
			__func__, MsgType, MsgLength);
		print_hex_dump_bytes(__func__, DUMP_PREFIX_OFFSET,
				     buf, MsgLength);
		break;
	}

	return -ENOTSUPP;
}
EXPORT_SYMBOL_GPL(rndis_msg_parser);

static inline int rndis_get_nr(void)
{
	return ida_simple_get(&rndis_ida, 0, 0, GFP_KERNEL);
}

static inline void rndis_put_nr(int nr)
{
	ida_simple_remove(&rndis_ida, nr);
}

struct rndis_params *rndis_register(void (*resp_avail)(void *v), void *v,
	void (*flow_ctrl_enable)(bool enable, struct rndis_params *params))
{
	struct rndis_params *params;
	int i;

	if (!resp_avail)
		return ERR_PTR(-EINVAL);

	i = rndis_get_nr();
	if (i < 0) {
		pr_debug("failed\n");

		return ERR_PTR(-ENODEV);
	}

	params = kzalloc(sizeof(*params), GFP_KERNEL);
	if (!params) {
		rndis_put_nr(i);

		return ERR_PTR(-ENOMEM);
	}

#ifdef	CONFIG_USB_GADGET_DEBUG_FILES
	{
		struct proc_dir_entry *proc_entry;
		char name[20];

		sprintf(name, NAME_TEMPLATE, i);
		proc_entry = proc_create_data(name, 0660, NULL,
					      &rndis_proc_fops, params);
		if (!proc_entry) {
			kfree(params);
			rndis_put_nr(i);

			return ERR_PTR(-EIO);
		}
	}
#endif

	spin_lock_init(&params->lock);
	params->confignr = i;
	params->used = 1;
	params->state = RNDIS_UNINITIALIZED;
	params->media_state = RNDIS_MEDIA_STATE_DISCONNECTED;
	params->resp_avail = resp_avail;
	params->flow_ctrl_enable = flow_ctrl_enable;
	params->v = v;
	INIT_LIST_HEAD(&params->resp_queue);
	spin_lock_init(&params->resp_lock);
	pr_debug("%s: configNr = %d\n", __func__, i);

	return params;
}
EXPORT_SYMBOL_GPL(rndis_register);

void rndis_deregister(struct rndis_params *params)
{
	int i;

	pr_debug("%s:\n", __func__);

	if (!params)
		return;

	i = params->confignr;

#ifdef CONFIG_USB_GADGET_DEBUG_FILES
	{
		char name[20];

		sprintf(name, NAME_TEMPLATE, i);
		remove_proc_entry(name, NULL);
	}
#endif

	kfree(params);
	rndis_put_nr(i);
}
EXPORT_SYMBOL_GPL(rndis_deregister);
int rndis_set_param_dev(struct rndis_params *params, struct net_device *dev,
			u16 *cdc_filter)
{
	pr_debug("%s:\n", __func__);
	if (!dev)
		return -EINVAL;
	if (!params)
		return -1;

	params->dev = dev;
	params->filter = cdc_filter;

	rndis_ul_max_xfer_size_rcvd = 0;
	rndis_ul_max_pkt_per_xfer_rcvd = 0;
	return 0;
}
EXPORT_SYMBOL_GPL(rndis_set_param_dev);

int rndis_set_param_vendor(struct rndis_params *params, u32 vendorID,
			   const char *vendorDescr)
{
	pr_debug("%s:\n", __func__);
	if (!vendorDescr) return -1;
	if (!params)
		return -1;

	params->vendorID = vendorID;
	params->vendorDescr = vendorDescr;

	return 0;
}
EXPORT_SYMBOL_GPL(rndis_set_param_vendor);

int rndis_set_param_medium(struct rndis_params *params, u32 medium, u32 speed)
{
	pr_debug("%s: %u %u\n", __func__, medium, speed);
	if (!params)
		return -1;

	params->medium = medium;
	params->speed = speed;

	return 0;
}
EXPORT_SYMBOL_GPL(rndis_set_param_medium);

u32 rndis_get_dl_max_xfer_size(struct rndis_params *params)
{
	pr_debug("%s:\n", __func__);
	return params->dl_max_xfer_size;
}

u32 rndis_get_ul_max_xfer_size(struct rndis_params *params)
{
	pr_debug("%s:\n", __func__);
	return params->ul_max_xfer_size;
}

void rndis_set_max_pkt_xfer(struct rndis_params *params, u8 max_pkt_per_xfer)
{
	pr_debug("%s:\n", __func__);

	params->max_pkt_per_xfer = max_pkt_per_xfer;
}

/**
 * rndis_flow_control: enable/disable flow control with USB RNDIS interface
 * params - RNDIS network parameter
 * enable_flow_control - true: perform flow control, false: disable flow control
 *
 * In hw accelerated mode, this function triggers functionality to start/stop
 * endless transfers, otherwise it enables/disables RNDIS network interface.
 */
void rndis_flow_control(struct rndis_params *params, bool enable_flow_control)
{
	if (!params) {
		pr_err("%s: failed, params NULL\n", __func__);
		return;
	}

	pr_debug("%s(): params->state:%x\n", __func__, params->state);

	if (enable_flow_control) {
		if (params->state == RNDIS_DATA_INITIALIZED) {
			if (params->flow_ctrl_enable) {
				params->flow_ctrl_enable(enable_flow_control,
								params);
			} else {
				netif_carrier_off(params->dev);
				netif_stop_queue(params->dev);
			}
		}
		params->state = RNDIS_INITIALIZED;
	} else {
		if (params->state != RNDIS_DATA_INITIALIZED) {
			if (params->flow_ctrl_enable) {
				params->flow_ctrl_enable(enable_flow_control,
								params);
			} else {
				netif_carrier_on(params->dev);
				if (netif_running(params->dev))
					netif_wake_queue(params->dev);
			}
		}
		params->state = RNDIS_DATA_INITIALIZED;
	}
}

void rndis_add_hdr(struct sk_buff *skb)
{
	struct rndis_packet_msg_type *header;

	if (!skb)
		return;
	header = (void *)skb_push(skb, sizeof(*header));
	memset(header, 0, sizeof *header);
	header->MessageType = cpu_to_le32(RNDIS_MSG_PACKET);
	header->MessageLength = cpu_to_le32(skb->len);
	header->DataOffset = cpu_to_le32(36);
	header->DataLength = cpu_to_le32(skb->len - sizeof(*header));
}
EXPORT_SYMBOL_GPL(rndis_add_hdr);

void rndis_free_response(struct rndis_params *params, u8 *buf)
{
	rndis_resp_t *r, *n;
	unsigned long flags;

<<<<<<< HEAD
	spin_lock_irqsave(&params->lock, flags);
=======
	spin_lock(&params->resp_lock);
>>>>>>> 443d6630
	list_for_each_entry_safe(r, n, &params->resp_queue, list) {
		if (r->buf == buf) {
			list_del(&r->list);
			kfree(r);
		}
	}
<<<<<<< HEAD
	spin_unlock_irqrestore(&params->lock, flags);
=======
	spin_unlock(&params->resp_lock);
>>>>>>> 443d6630
}
EXPORT_SYMBOL_GPL(rndis_free_response);

u8 *rndis_get_next_response(struct rndis_params *params, u32 *length)
{
	rndis_resp_t *r, *n;
	unsigned long flags;

	if (!length) return NULL;

<<<<<<< HEAD
	spin_lock_irqsave(&params->lock, flags);
=======
	spin_lock(&params->resp_lock);
>>>>>>> 443d6630
	list_for_each_entry_safe(r, n, &params->resp_queue, list) {
		if (!r->send) {
			r->send = 1;
			*length = r->length;
<<<<<<< HEAD
			spin_unlock_irqrestore(&params->lock, flags);
=======
			spin_unlock(&params->resp_lock);
>>>>>>> 443d6630
			return r->buf;
		}
	}
	spin_unlock_irqrestore(&params->lock, flags);

	spin_unlock(&params->resp_lock);
	return NULL;
}
EXPORT_SYMBOL_GPL(rndis_get_next_response);

static rndis_resp_t *rndis_add_response(struct rndis_params *params, u32 length)
{
	rndis_resp_t *r;
	unsigned long flags;

	/* NOTE: this gets copied into ether.c USB_BUFSIZ bytes ... */
	r = kmalloc(sizeof(rndis_resp_t) + length, GFP_ATOMIC);
	if (!r) return NULL;

	r->buf = (u8 *)(r + 1);
	r->length = length;
	r->send = 0;

<<<<<<< HEAD
	spin_lock_irqsave(&params->lock, flags);
	list_add_tail(&r->list, &params->resp_queue);
	spin_unlock_irqrestore(&params->lock, flags);
=======
	spin_lock(&params->resp_lock);
	list_add_tail(&r->list, &params->resp_queue);
	spin_unlock(&params->resp_lock);
>>>>>>> 443d6630
	return r;
}

int rndis_rm_hdr(struct gether *port,
			struct sk_buff *skb,
			struct sk_buff_head *list)
{
	int num_pkts = 0;

	if (skb->len > rndis_ul_max_xfer_size_rcvd)
		rndis_ul_max_xfer_size_rcvd = skb->len;

	while (skb->len) {
		struct rndis_packet_msg_type *hdr;
		struct sk_buff          *skb2;
		u32             msg_len, data_offset, data_len;

		if (skb->len < sizeof *hdr) {
			pr_err("invalid rndis pkt: skblen:%u hdr_len:%zu",
					skb->len, sizeof *hdr);
			dev_kfree_skb_any(skb);
			return -EINVAL;
		}

		hdr = (void *)skb->data;
		msg_len = le32_to_cpu(hdr->MessageLength);
		data_offset = le32_to_cpu(hdr->DataOffset);
		data_len = le32_to_cpu(hdr->DataLength);

		if (skb->len < msg_len ||
				((data_offset + data_len + 8) > msg_len)) {
			pr_err("invalid rndis message: %d/%d/%d/%d, len:%d\n",
					le32_to_cpu(hdr->MessageType),
					msg_len, data_offset, data_len, skb->len);
			dev_kfree_skb_any(skb);
			return -EOVERFLOW;
		}
		if (le32_to_cpu(hdr->MessageType) != RNDIS_MSG_PACKET) {
			pr_err("invalid rndis message: %d/%d/%d/%d, len:%d\n",
					le32_to_cpu(hdr->MessageType),
					msg_len, data_offset, data_len, skb->len);
			dev_kfree_skb_any(skb);
			return -EINVAL;
		}

		num_pkts++;

		skb_pull(skb, data_offset + 8);

		if (data_len == skb->len ||
				data_len == (skb->len - 1)) {
			skb_trim(skb, data_len);
			break;
		}

		skb2 = skb_clone(skb, GFP_ATOMIC);
		if (!skb2) {
			pr_err("%s:skb clone failed\n", __func__);
			dev_kfree_skb_any(skb);
			return -ENOMEM;
		}

		skb_pull(skb, msg_len - sizeof *hdr);
		skb_trim(skb2, data_len);
		skb_queue_tail(list, skb2);
	}

	if (num_pkts > rndis_ul_max_pkt_per_xfer_rcvd)
		rndis_ul_max_pkt_per_xfer_rcvd = num_pkts;

	skb_queue_tail(list, skb);
	return 0;
}
EXPORT_SYMBOL_GPL(rndis_rm_hdr);

void rndis_set_pkt_alignment_factor(struct rndis_params *params,
		u8 pkt_alignment_factor)
{
	pr_debug("%s:\n", __func__);

	if (!params) {
		pr_err("%s: failed, params NULL\n", __func__);
		return;
	}

	params->pkt_alignment_factor = pkt_alignment_factor;
}

#ifdef CONFIG_USB_GADGET_DEBUG_FILES

static int rndis_proc_show(struct seq_file *m, void *v)
{
	rndis_params *param = m->private;

	seq_printf(m,
			 "Config Nr. %d\n"
			 "used      : %s\n"
			 "state     : %s\n"
			 "medium    : 0x%08X\n"
			 "speed     : %d\n"
			 "cable     : %s\n"
			 "vendor ID : 0x%08X\n"
			 "vendor    : %s\n"
			 "ul-max-xfer-size:%zu max-xfer-size-rcvd: %d\n"
			 "ul-max-pkts-per-xfer:%d max-pkts-per-xfer-rcvd:%d\n",
			 param->confignr, (param->used) ? "y" : "n",
			 ({ char *s = "?";
			 switch (param->state) {
			 case RNDIS_UNINITIALIZED:
				s = "RNDIS_UNINITIALIZED"; break;
			 case RNDIS_INITIALIZED:
				s = "RNDIS_INITIALIZED"; break;
			 case RNDIS_DATA_INITIALIZED:
				s = "RNDIS_DATA_INITIALIZED"; break;
			} s; }),
			 param->medium,
			 (param->media_state) ? 0 : param->speed*100,
			 (param->media_state) ? "disconnected" : "connected",
			 param->vendorID, param->vendorDescr,
			 param->dev ? param->max_pkt_per_xfer *
				 (param->dev->mtu + sizeof(struct ethhdr) +
				 sizeof(struct rndis_packet_msg_type) + 22) : 0,
			 rndis_ul_max_xfer_size_rcvd,
			 param->max_pkt_per_xfer,
			 rndis_ul_max_pkt_per_xfer_rcvd);
	return 0;
}

static ssize_t rndis_proc_write(struct file *file, const char __user *buffer,
				size_t count, loff_t *ppos)
{
	rndis_params *p = PDE_DATA(file_inode(file));
	u32 speed = 0;
	int i, fl_speed = 0;

	for (i = 0; i < count; i++) {
		char c;
		if (get_user(c, buffer))
			return -EFAULT;
		switch (c) {
		case '0':
		case '1':
		case '2':
		case '3':
		case '4':
		case '5':
		case '6':
		case '7':
		case '8':
		case '9':
			fl_speed = 1;
			speed = speed * 10 + c - '0';
			break;
		case 'C':
		case 'c':
			rndis_signal_connect(p);
			break;
		case 'D':
		case 'd':
			rndis_signal_disconnect(p);
			break;
		default:
			if (fl_speed) p->speed = speed;
			else pr_debug("%c is not valid\n", c);
			break;
		}

		buffer++;
	}

	return count;
}

static int rndis_proc_open(struct inode *inode, struct file *file)
{
	return single_open(file, rndis_proc_show, PDE_DATA(inode));
}

static const struct file_operations rndis_proc_fops = {
	.owner		= THIS_MODULE,
	.open		= rndis_proc_open,
	.read		= seq_read,
	.llseek		= seq_lseek,
	.release	= single_release,
	.write		= rndis_proc_write,
};

#define	NAME_TEMPLATE "driver/rndis-%03d"

#endif /* CONFIG_USB_GADGET_DEBUG_FILES */<|MERGE_RESOLUTION|>--- conflicted
+++ resolved
@@ -1103,22 +1103,14 @@
 	rndis_resp_t *r, *n;
 	unsigned long flags;
 
-<<<<<<< HEAD
-	spin_lock_irqsave(&params->lock, flags);
-=======
 	spin_lock(&params->resp_lock);
->>>>>>> 443d6630
 	list_for_each_entry_safe(r, n, &params->resp_queue, list) {
 		if (r->buf == buf) {
 			list_del(&r->list);
 			kfree(r);
 		}
 	}
-<<<<<<< HEAD
-	spin_unlock_irqrestore(&params->lock, flags);
-=======
 	spin_unlock(&params->resp_lock);
->>>>>>> 443d6630
 }
 EXPORT_SYMBOL_GPL(rndis_free_response);
 
@@ -1129,20 +1121,12 @@
 
 	if (!length) return NULL;
 
-<<<<<<< HEAD
-	spin_lock_irqsave(&params->lock, flags);
-=======
 	spin_lock(&params->resp_lock);
->>>>>>> 443d6630
 	list_for_each_entry_safe(r, n, &params->resp_queue, list) {
 		if (!r->send) {
 			r->send = 1;
 			*length = r->length;
-<<<<<<< HEAD
-			spin_unlock_irqrestore(&params->lock, flags);
-=======
 			spin_unlock(&params->resp_lock);
->>>>>>> 443d6630
 			return r->buf;
 		}
 	}
@@ -1166,15 +1150,9 @@
 	r->length = length;
 	r->send = 0;
 
-<<<<<<< HEAD
-	spin_lock_irqsave(&params->lock, flags);
-	list_add_tail(&r->list, &params->resp_queue);
-	spin_unlock_irqrestore(&params->lock, flags);
-=======
 	spin_lock(&params->resp_lock);
 	list_add_tail(&r->list, &params->resp_queue);
 	spin_unlock(&params->resp_lock);
->>>>>>> 443d6630
 	return r;
 }
 
