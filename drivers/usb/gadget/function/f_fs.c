/*
 * f_fs.c -- user mode file system API for USB composite function controllers
 *
 * Copyright (C) 2010 Samsung Electronics
 * Author: Michal Nazarewicz <mina86@mina86.com>
 *
 * Based on inode.c (GadgetFS) which was:
 * Copyright (C) 2003-2004 David Brownell
 * Copyright (C) 2003 Agilent Technologies
 *
 * This program is free software; you can redistribute it and/or modify
 * it under the terms of the GNU General Public License as published by
 * the Free Software Foundation; either version 2 of the License, or
 * (at your option) any later version.
 */


/* #define DEBUG */
/* #define VERBOSE_DEBUG */

#include <linux/blkdev.h>
#include <linux/pagemap.h>
#include <linux/export.h>
#include <linux/hid.h>
#include <linux/module.h>
#include <linux/uio.h>
#include <linux/ipc_logging.h>
#include <asm/unaligned.h>

#include <linux/usb/composite.h>
#include <linux/usb/functionfs.h>

#include <linux/aio.h>
#include <linux/mmu_context.h>
#include <linux/poll.h>
#include <linux/eventfd.h>
#include <linux/pm_qos.h>
#include <linux/hrtimer.h>

#include "u_fs.h"
#include "u_f.h"
#include "u_os_desc.h"
#include "configfs.h"

#define FUNCTIONFS_MAGIC	0xa647361 /* Chosen by a honest dice roll ;) */

#define NUM_PAGES	10 /* # of pages for ipc logging */

#define PM_QOS_REQUEST_SIZE	0xF000 /* > 4096*/
#define ADB_QOS_TIMEOUT		500000
#define ADB_PULL_PUSH_TIMEOUT	1000

static struct pm_qos_request adb_little_cpu_qos;
static struct hrtimer ffs_op_timer;
static bool lpm_flg = true;
static bool ffs_op_flg = true;

static void *ffs_ipc_log;
#define ffs_log(fmt, ...) do { \
	ipc_log_string(ffs_ipc_log, "%s: " fmt,  __func__, \
			##__VA_ARGS__); \
	pr_debug("%s: " fmt, __func__, ##__VA_ARGS__); \
} while (0)

/* Reference counter handling */
static void ffs_data_get(struct ffs_data *ffs);
static void ffs_data_put(struct ffs_data *ffs);
/* Creates new ffs_data object. */
static struct ffs_data *__must_check ffs_data_new(void) __attribute__((malloc));

/* Opened counter handling. */
static void ffs_data_opened(struct ffs_data *ffs);
static void ffs_data_closed(struct ffs_data *ffs);

/* Called with ffs->mutex held; take over ownership of data. */
static int __must_check
__ffs_data_got_descs(struct ffs_data *ffs, char *data, size_t len);
static int __must_check
__ffs_data_got_strings(struct ffs_data *ffs, char *data, size_t len);

static LIST_HEAD(inst_list);

/* ffs instance status */
#define INST_NAME_SIZE	16

struct ffs_inst_status {
	char inst_name[INST_NAME_SIZE];
	struct list_head list;
	struct mutex ffs_lock;
	bool inst_exist;
	struct f_fs_opts *opts;
	struct ffs_data *ffs_data;
};

/* Free instance structures */
static void ffs_inst_clean(struct f_fs_opts *opts,
		const char *inst_name);
static void ffs_inst_clean_delay(const char *inst_name);
static int ffs_inst_exist_check(const char *inst_name);
static struct ffs_inst_status *name_to_inst_status(
		const char *inst_name, bool create_inst);

/* The function structure ***************************************************/

struct ffs_ep;

struct ffs_function {
	struct usb_configuration	*conf;
	struct usb_gadget		*gadget;
	struct ffs_data			*ffs;

	struct ffs_ep			*eps;
	u8				eps_revmap[16];
	short				*interfaces_nums;

	struct usb_function		function;
};


static struct ffs_function *ffs_func_from_usb(struct usb_function *f)
{
	return container_of(f, struct ffs_function, function);
}


static inline enum ffs_setup_state
ffs_setup_state_clear_cancelled(struct ffs_data *ffs)
{
	return (enum ffs_setup_state)
		cmpxchg(&ffs->setup_state, FFS_SETUP_CANCELLED, FFS_NO_SETUP);
}


static void ffs_func_eps_disable(struct ffs_function *func);
static int __must_check ffs_func_eps_enable(struct ffs_function *func);

static int ffs_func_bind(struct usb_configuration *,
			 struct usb_function *);
static int ffs_func_set_alt(struct usb_function *, unsigned, unsigned);
static void ffs_func_disable(struct usb_function *);
static int ffs_func_setup(struct usb_function *,
			  const struct usb_ctrlrequest *);
static bool ffs_func_req_match(struct usb_function *,
			       const struct usb_ctrlrequest *,
			       bool config0);
static void ffs_func_suspend(struct usb_function *);
static void ffs_func_resume(struct usb_function *);


static int ffs_func_revmap_ep(struct ffs_function *func, u8 num);
static int ffs_func_revmap_intf(struct ffs_function *func, u8 intf);


/* The endpoints structures *************************************************/

struct ffs_ep {
	struct usb_ep			*ep;	/* P: ffs->eps_lock */
	struct usb_request		*req;	/* P: epfile->mutex */

	/* [0]: full speed, [1]: high speed, [2]: super speed */
	struct usb_endpoint_descriptor	*descs[3];

	u8				num;

	int				status;	/* P: epfile->mutex */
	bool				is_busy;
};

struct ffs_epfile {
	/* Protects ep->ep and ep->req. */
	struct mutex			mutex;
	wait_queue_head_t		wait;
	atomic_t			error;

	struct ffs_data			*ffs;
	struct ffs_ep			*ep;	/* P: ffs->eps_lock */

	struct dentry			*dentry;

	/*
	 * Buffer for holding data from partial reads which may happen since
	 * we’re rounding user read requests to a multiple of a max packet size.
	 *
	 * The pointer is initialised with NULL value and may be set by
	 * __ffs_epfile_read_data function to point to a temporary buffer.
	 *
	 * In normal operation, calls to __ffs_epfile_read_buffered will consume
	 * data from said buffer and eventually free it.  Importantly, while the
	 * function is using the buffer, it sets the pointer to NULL.  This is
	 * all right since __ffs_epfile_read_data and __ffs_epfile_read_buffered
	 * can never run concurrently (they are synchronised by epfile->mutex)
	 * so the latter will not assign a new value to the pointer.
	 *
	 * Meanwhile ffs_func_eps_disable frees the buffer (if the pointer is
	 * valid) and sets the pointer to READ_BUFFER_DROP value.  This special
	 * value is crux of the synchronisation between ffs_func_eps_disable and
	 * __ffs_epfile_read_data.
	 *
	 * Once __ffs_epfile_read_data is about to finish it will try to set the
	 * pointer back to its old value (as described above), but seeing as the
	 * pointer is not-NULL (namely READ_BUFFER_DROP) it will instead free
	 * the buffer.
	 *
	 * == State transitions ==
	 *
	 * • ptr == NULL:  (initial state)
	 *   ◦ __ffs_epfile_read_buffer_free: go to ptr == DROP
	 *   ◦ __ffs_epfile_read_buffered:    nop
	 *   ◦ __ffs_epfile_read_data allocates temp buffer: go to ptr == buf
	 *   ◦ reading finishes:              n/a, not in ‘and reading’ state
	 * • ptr == DROP:
	 *   ◦ __ffs_epfile_read_buffer_free: nop
	 *   ◦ __ffs_epfile_read_buffered:    go to ptr == NULL
	 *   ◦ __ffs_epfile_read_data allocates temp buffer: free buf, nop
	 *   ◦ reading finishes:              n/a, not in ‘and reading’ state
	 * • ptr == buf:
	 *   ◦ __ffs_epfile_read_buffer_free: free buf, go to ptr == DROP
	 *   ◦ __ffs_epfile_read_buffered:    go to ptr == NULL and reading
	 *   ◦ __ffs_epfile_read_data:        n/a, __ffs_epfile_read_buffered
	 *                                    is always called first
	 *   ◦ reading finishes:              n/a, not in ‘and reading’ state
	 * • ptr == NULL and reading:
	 *   ◦ __ffs_epfile_read_buffer_free: go to ptr == DROP and reading
	 *   ◦ __ffs_epfile_read_buffered:    n/a, mutex is held
	 *   ◦ __ffs_epfile_read_data:        n/a, mutex is held
	 *   ◦ reading finishes and …
	 *     … all data read:               free buf, go to ptr == NULL
	 *     … otherwise:                   go to ptr == buf and reading
	 * • ptr == DROP and reading:
	 *   ◦ __ffs_epfile_read_buffer_free: nop
	 *   ◦ __ffs_epfile_read_buffered:    n/a, mutex is held
	 *   ◦ __ffs_epfile_read_data:        n/a, mutex is held
	 *   ◦ reading finishes:              free buf, go to ptr == DROP
	 */
	struct ffs_buffer		*read_buffer;
#define READ_BUFFER_DROP ((struct ffs_buffer *)ERR_PTR(-ESHUTDOWN))

	char				name[5];

	unsigned char			in;	/* P: ffs->eps_lock */
	unsigned char			isoc;	/* P: ffs->eps_lock */

	unsigned char			_pad;
	atomic_t			opened;
};

struct ffs_buffer {
	size_t length;
	char *data;
	char storage[];
};

/*  ffs_io_data structure ***************************************************/

struct ffs_io_data {
	bool aio;
	bool read;

	struct kiocb *kiocb;
	struct iov_iter data;
	const void *to_free;
	char *buf;

	struct mm_struct *mm;
	struct work_struct work;

	struct usb_ep *ep;
	struct usb_request *req;

	struct ffs_data *ffs;
};

struct ffs_desc_helper {
	struct ffs_data *ffs;
	unsigned interfaces_count;
	unsigned eps_count;
};

static int  __must_check ffs_epfiles_create(struct ffs_data *ffs);
static void ffs_epfiles_destroy(struct ffs_epfile *epfiles, unsigned count);

static struct dentry *
ffs_sb_create_file(struct super_block *sb, const char *name, void *data,
		   const struct file_operations *fops);

/* Devices management *******************************************************/

DEFINE_MUTEX(ffs_lock);
EXPORT_SYMBOL_GPL(ffs_lock);

static struct ffs_dev *_ffs_find_dev(const char *name);
static struct ffs_dev *_ffs_alloc_dev(void);
static int _ffs_name_dev(struct ffs_dev *dev, const char *name);
static void _ffs_free_dev(struct ffs_dev *dev);
static void *ffs_acquire_dev(const char *dev_name);
static void ffs_release_dev(struct ffs_data *ffs_data);
static int ffs_ready(struct ffs_data *ffs);
static void ffs_closed(struct ffs_data *ffs);

/* Misc helper functions ****************************************************/

static int ffs_mutex_lock(struct mutex *mutex, unsigned nonblock)
	__attribute__((warn_unused_result, nonnull));
static char *ffs_prepare_buffer(const char __user *buf, size_t len,
	size_t extra_buf_alloc)
	__attribute__((warn_unused_result, nonnull));


/* Control file aka ep0 *****************************************************/

static void ffs_ep0_complete(struct usb_ep *ep, struct usb_request *req)
{
	struct ffs_data *ffs = req->context;

	complete_all(&ffs->ep0req_completion);
}

static int __ffs_ep0_queue_wait(struct ffs_data *ffs, char *data, size_t len)
{
	struct usb_request *req = ffs->ep0req;
	int ret;

	req->zero     = len < le16_to_cpu(ffs->ev.setup.wLength);

	spin_unlock_irq(&ffs->ev.waitq.lock);

	ffs_log("enter: state %d setup_state %d flags %lu", ffs->state,
		ffs->setup_state, ffs->flags);

	req->buf      = data;
	req->length   = len;

	/*
	 * UDC layer requires to provide a buffer even for ZLP, but should
	 * not use it at all. Let's provide some poisoned pointer to catch
	 * possible bug in the driver.
	 */
	if (req->buf == NULL)
		req->buf = (void *)0xDEADBABE;

	reinit_completion(&ffs->ep0req_completion);

	ret = usb_ep_queue(ffs->gadget->ep0, req, GFP_ATOMIC);
	if (unlikely(ret < 0))
		return ret;

	ret = wait_for_completion_interruptible(&ffs->ep0req_completion);
	if (unlikely(ret)) {
		usb_ep_dequeue(ffs->gadget->ep0, req);
		return -EINTR;
	}

	ffs->setup_state = FFS_NO_SETUP;

	ffs_log("exit: state %d setup_state %d flags %lu", ffs->state,
		ffs->setup_state, ffs->flags);

	return req->status ? req->status : req->actual;
}

static int __ffs_ep0_stall(struct ffs_data *ffs)
{
	ffs_log("state %d setup_state %d flags %lu can_stall %d", ffs->state,
		ffs->setup_state, ffs->flags, ffs->ev.can_stall);

	if (ffs->ev.can_stall) {
		pr_vdebug("ep0 stall\n");
		usb_ep_set_halt(ffs->gadget->ep0);
		ffs->setup_state = FFS_NO_SETUP;
		return -EL2HLT;
	} else {
		pr_debug("bogus ep0 stall!\n");
		return -ESRCH;
	}
}

static ssize_t ffs_ep0_write(struct file *file, const char __user *buf,
			     size_t len, loff_t *ptr)
{
	struct ffs_data *ffs = file->private_data;
	struct usb_gadget *gadget = ffs->gadget;
	ssize_t ret;
	char *data;

	ENTER();

	ffs_log("enter:len %zu state %d setup_state %d flags %lu", len,
		ffs->state, ffs->setup_state, ffs->flags);

	ret = ffs_inst_exist_check(ffs->dev_name);
	if (ret < 0)
		return ret;

	/* Fast check if setup was canceled */
	if (ffs_setup_state_clear_cancelled(ffs) == FFS_SETUP_CANCELLED)
		return -EIDRM;

	/* Acquire mutex */
	ret = ffs_mutex_lock(&ffs->mutex, file->f_flags & O_NONBLOCK);
	if (unlikely(ret < 0))
		return ret;

	/* Check state */
	switch (ffs->state) {
	case FFS_READ_DESCRIPTORS:
	case FFS_READ_STRINGS:
		/* Copy data */
		if (unlikely(len < 16)) {
			ret = -EINVAL;
			break;
		}

		data = ffs_prepare_buffer(buf, len, 0);
		if (IS_ERR(data)) {
			ret = PTR_ERR(data);
			break;
		}

		/* Handle data */
		if (ffs->state == FFS_READ_DESCRIPTORS) {
			pr_info("read descriptors\n");
			ret = __ffs_data_got_descs(ffs, data, len);
			if (unlikely(ret < 0))
				break;

			ffs->state = FFS_READ_STRINGS;
			ret = len;
		} else {
			pr_info("read strings\n");
			ret = __ffs_data_got_strings(ffs, data, len);
			if (unlikely(ret < 0))
				break;

			ret = ffs_epfiles_create(ffs);
			if (unlikely(ret)) {
				ffs->state = FFS_CLOSING;
				break;
			}

			ffs->state = FFS_ACTIVE;
			mutex_unlock(&ffs->mutex);

			ret = ffs_ready(ffs);
			if (unlikely(ret < 0)) {
				ffs->state = FFS_CLOSING;
				return ret;
			}

			return len;
		}
		break;

	case FFS_ACTIVE:
		data = NULL;
		/*
		 * We're called from user space, we can use _irq
		 * rather then _irqsave
		 */
		spin_lock_irq(&ffs->ev.waitq.lock);
		switch (ffs_setup_state_clear_cancelled(ffs)) {
		case FFS_SETUP_CANCELLED:
			ret = -EIDRM;
			goto done_spin;

		case FFS_NO_SETUP:
			ret = -ESRCH;
			goto done_spin;

		case FFS_SETUP_PENDING:
			break;
		}

		/* FFS_SETUP_PENDING */
		if (!(ffs->ev.setup.bRequestType & USB_DIR_IN)) {
			spin_unlock_irq(&ffs->ev.waitq.lock);
			ret = __ffs_ep0_stall(ffs);
			break;
		}

		/* FFS_SETUP_PENDING and not stall */
		len = min(len, (size_t)le16_to_cpu(ffs->ev.setup.wLength));

		spin_unlock_irq(&ffs->ev.waitq.lock);

		data = ffs_prepare_buffer(buf, len, gadget->extra_buf_alloc);
		if (IS_ERR(data)) {
			ret = PTR_ERR(data);
			break;
		}

		spin_lock_irq(&ffs->ev.waitq.lock);

		/*
		 * We are guaranteed to be still in FFS_ACTIVE state
		 * but the state of setup could have changed from
		 * FFS_SETUP_PENDING to FFS_SETUP_CANCELLED so we need
		 * to check for that.  If that happened we copied data
		 * from user space in vain but it's unlikely.
		 *
		 * For sure we are not in FFS_NO_SETUP since this is
		 * the only place FFS_SETUP_PENDING -> FFS_NO_SETUP
		 * transition can be performed and it's protected by
		 * mutex.
		 */
		if (ffs_setup_state_clear_cancelled(ffs) ==
		    FFS_SETUP_CANCELLED) {
			ret = -EIDRM;
done_spin:
			spin_unlock_irq(&ffs->ev.waitq.lock);
		} else {
			/* unlocks spinlock */
			ret = __ffs_ep0_queue_wait(ffs, data, len);
		}
		kfree(data);
		break;

	default:
		ret = -EBADFD;
		break;
	}

	ffs_log("exit:ret %zu state %d setup_state %d flags %lu", ret,
		ffs->state, ffs->setup_state, ffs->flags);

	mutex_unlock(&ffs->mutex);
	return ret;
}

/* Called with ffs->ev.waitq.lock and ffs->mutex held, both released on exit. */
static ssize_t __ffs_ep0_read_events(struct ffs_data *ffs, char __user *buf,
				     size_t n)
{
	/*
	 * n cannot be bigger than ffs->ev.count, which cannot be bigger than
	 * size of ffs->ev.types array (which is four) so that's how much space
	 * we reserve.
	 */
	struct usb_functionfs_event events[ARRAY_SIZE(ffs->ev.types)];
	const size_t size = n * sizeof *events;
	unsigned i = 0;

	memset(events, 0, size);

	do {
		events[i].type = ffs->ev.types[i];
		if (events[i].type == FUNCTIONFS_SETUP) {
			events[i].u.setup = ffs->ev.setup;
			ffs->setup_state = FFS_SETUP_PENDING;
		}
	} while (++i < n);

	ffs->ev.count -= n;
	if (ffs->ev.count)
		memmove(ffs->ev.types, ffs->ev.types + n,
			ffs->ev.count * sizeof *ffs->ev.types);

	spin_unlock_irq(&ffs->ev.waitq.lock);

	ffs_log("state %d setup_state %d flags %lu #evt %zu", ffs->state,
		ffs->setup_state, ffs->flags, n);

	mutex_unlock(&ffs->mutex);

	return unlikely(copy_to_user(buf, events, size)) ? -EFAULT : size;
}

static ssize_t ffs_ep0_read(struct file *file, char __user *buf,
			    size_t len, loff_t *ptr)
{
	struct ffs_data *ffs = file->private_data;
	char *data = NULL;
	size_t n;
	int ret;

	ENTER();

	ffs_log("enter:len %zu state %d setup_state %d flags %lu", len,
		ffs->state, ffs->setup_state, ffs->flags);

	ret = ffs_inst_exist_check(ffs->dev_name);
	if (ret < 0)
		return ret;

	/* Fast check if setup was canceled */
	if (ffs_setup_state_clear_cancelled(ffs) == FFS_SETUP_CANCELLED)
		return -EIDRM;

	/* Acquire mutex */
	ret = ffs_mutex_lock(&ffs->mutex, file->f_flags & O_NONBLOCK);
	if (unlikely(ret < 0))
		return ret;

	/* Check state */
	if (ffs->state != FFS_ACTIVE) {
		ret = -EBADFD;
		goto done_mutex;
	}

	/*
	 * We're called from user space, we can use _irq rather then
	 * _irqsave
	 */
	spin_lock_irq(&ffs->ev.waitq.lock);

	switch (ffs_setup_state_clear_cancelled(ffs)) {
	case FFS_SETUP_CANCELLED:
		ret = -EIDRM;
		break;

	case FFS_NO_SETUP:
		n = len / sizeof(struct usb_functionfs_event);
		if (unlikely(!n)) {
			ret = -EINVAL;
			break;
		}

		if ((file->f_flags & O_NONBLOCK) && !ffs->ev.count) {
			ret = -EAGAIN;
			break;
		}

		if (wait_event_interruptible_exclusive_locked_irq(ffs->ev.waitq,
							ffs->ev.count)) {
			ret = -EINTR;
			break;
		}

		return __ffs_ep0_read_events(ffs, buf,
					     min(n, (size_t)ffs->ev.count));

	case FFS_SETUP_PENDING:
		if (ffs->ev.setup.bRequestType & USB_DIR_IN) {
			spin_unlock_irq(&ffs->ev.waitq.lock);
			ret = __ffs_ep0_stall(ffs);
			goto done_mutex;
		}

		len = min(len, (size_t)le16_to_cpu(ffs->ev.setup.wLength));

		spin_unlock_irq(&ffs->ev.waitq.lock);

		if (likely(len)) {
			data = kmalloc(len, GFP_KERNEL);
			if (unlikely(!data)) {
				ret = -ENOMEM;
				goto done_mutex;
			}
		}

		spin_lock_irq(&ffs->ev.waitq.lock);

		/* See ffs_ep0_write() */
		if (ffs_setup_state_clear_cancelled(ffs) ==
		    FFS_SETUP_CANCELLED) {
			ret = -EIDRM;
			break;
		}

		/* unlocks spinlock */
		ret = __ffs_ep0_queue_wait(ffs, data, len);
		if (likely(ret > 0) && unlikely(copy_to_user(buf, data, len)))
			ret = -EFAULT;
		goto done_mutex;

	default:
		ret = -EBADFD;
		break;
	}

	spin_unlock_irq(&ffs->ev.waitq.lock);
done_mutex:
	ffs_log("exit:ret %d state %d setup_state %d flags %lu", ret,
		ffs->state, ffs->setup_state, ffs->flags);

	mutex_unlock(&ffs->mutex);
	kfree(data);

	return ret;
}

static int ffs_ep0_open(struct inode *inode, struct file *file)
{
	struct ffs_data *ffs = inode->i_private;
	int ret;

	ENTER();

	ffs_log("state %d setup_state %d flags %lu opened %d", ffs->state,
		ffs->setup_state, ffs->flags, atomic_read(&ffs->opened));

	ret = ffs_inst_exist_check(ffs->dev_name);
	if (ret < 0)
		return ret;

	/* to get updated opened atomic variable value */
	smp_mb__before_atomic();
/* xianglin@bsp, 20170104 Add log to check ep0 status */
	if (atomic_read(&ffs->opened)) {
		pr_err("ep0 is already opened!\n");
		return -EBUSY;
	}

	if (unlikely(ffs->state == FFS_CLOSING)) {
		pr_err("FFS_CLOSING!\n");
		return -EBUSY;
	}

	file->private_data = ffs;
	ffs_data_opened(ffs);
<<<<<<< HEAD
	pr_info("ep0_open success!\n");
	return 0;
=======

	return stream_open(inode, file);
>>>>>>> b5308593
}

static int ffs_ep0_release(struct inode *inode, struct file *file)
{
	struct ffs_data *ffs = file->private_data;

	ENTER();

	ffs_log("state %d setup_state %d flags %lu opened %d", ffs->state,
		ffs->setup_state, ffs->flags, atomic_read(&ffs->opened));

	ffs_data_closed(ffs);

	return 0;
}

static long ffs_ep0_ioctl(struct file *file, unsigned code, unsigned long value)
{
	struct ffs_data *ffs = file->private_data;
	struct usb_gadget *gadget = ffs->gadget;
	long ret;

	ENTER();

	ffs_log("state %d setup_state %d flags %lu opened %d", ffs->state,
		ffs->setup_state, ffs->flags, atomic_read(&ffs->opened));

	ret = ffs_inst_exist_check(ffs->dev_name);
	if (ret < 0)
		return ret;

	if (code == FUNCTIONFS_INTERFACE_REVMAP) {
		struct ffs_function *func = ffs->func;
		ret = func ? ffs_func_revmap_intf(func, value) : -ENODEV;
	} else if (gadget && gadget->ops->ioctl) {
		ret = gadget->ops->ioctl(gadget, code, value);
	} else {
		ret = -ENOTTY;
	}

	return ret;
}

static unsigned int ffs_ep0_poll(struct file *file, poll_table *wait)
{
	struct ffs_data *ffs = file->private_data;
	unsigned int mask = POLLWRNORM;
	int ret;

	ffs_log("enter:state %d setup_state %d flags %lu opened %d", ffs->state,
		ffs->setup_state, ffs->flags, atomic_read(&ffs->opened));

	ret = ffs_inst_exist_check(ffs->dev_name);
	if (ret < 0)
		return ret;

	poll_wait(file, &ffs->ev.waitq, wait);

	ret = ffs_mutex_lock(&ffs->mutex, file->f_flags & O_NONBLOCK);
	if (unlikely(ret < 0))
		return mask;

	switch (ffs->state) {
	case FFS_READ_DESCRIPTORS:
	case FFS_READ_STRINGS:
		mask |= POLLOUT;
		break;

	case FFS_ACTIVE:
		switch (ffs->setup_state) {
		case FFS_NO_SETUP:
			if (ffs->ev.count)
				mask |= POLLIN;
			break;

		case FFS_SETUP_PENDING:
		case FFS_SETUP_CANCELLED:
			mask |= (POLLIN | POLLOUT);
			break;
		}
	case FFS_CLOSING:
		break;
	case FFS_DEACTIVATED:
		break;
	}

	ffs_log("exit: mask %u", mask);

	mutex_unlock(&ffs->mutex);

	return mask;
}

static const struct file_operations ffs_ep0_operations = {
	.llseek =	no_llseek,

	.open =		ffs_ep0_open,
	.write =	ffs_ep0_write,
	.read =		ffs_ep0_read,
	.release =	ffs_ep0_release,
	.unlocked_ioctl =	ffs_ep0_ioctl,
	.poll =		ffs_ep0_poll,
};


/* "Normal" endpoints operations ********************************************/

static void ffs_epfile_io_complete(struct usb_ep *_ep, struct usb_request *req)
{
	struct ffs_ep *ep = _ep->driver_data;

	ENTER();

	/* req may be freed during unbind */
	if (ep && ep->req && likely(req->context)) {
		struct ffs_ep *ep = _ep->driver_data;
		ep->status = req->status ? req->status : req->actual;
		ffs_log("ep status %d for req %pK", ep->status, req);
		/* Set is_busy false to indicate completion of last request */
		ep->is_busy = false;
		complete(req->context);
	}
}

static ssize_t ffs_copy_to_iter(void *data, int data_len, struct iov_iter *iter)
{
	ssize_t ret = copy_to_iter(data, data_len, iter);
	if (likely(ret == data_len))
		return ret;

	if (unlikely(iov_iter_count(iter)))
		return -EFAULT;

	/*
	 * Dear user space developer!
	 *
	 * TL;DR: To stop getting below error message in your kernel log, change
	 * user space code using functionfs to align read buffers to a max
	 * packet size.
	 *
	 * Some UDCs (e.g. dwc3) require request sizes to be a multiple of a max
	 * packet size.  When unaligned buffer is passed to functionfs, it
	 * internally uses a larger, aligned buffer so that such UDCs are happy.
	 *
	 * Unfortunately, this means that host may send more data than was
	 * requested in read(2) system call.  f_fs doesn’t know what to do with
	 * that excess data so it simply drops it.
	 *
	 * Was the buffer aligned in the first place, no such problem would
	 * happen.
	 *
	 * Data may be dropped only in AIO reads.  Synchronous reads are handled
	 * by splitting a request into multiple parts.  This splitting may still
	 * be a problem though so it’s likely best to align the buffer
	 * regardless of it being AIO or not..
	 *
	 * This only affects OUT endpoints, i.e. reading data with a read(2),
	 * aio_read(2) etc. system calls.  Writing data to an IN endpoint is not
	 * affected.
	 */
	pr_err("functionfs read size %d > requested size %zd, dropping excess data. "
	       "Align read buffer size to max packet size to avoid the problem.\n",
	       data_len, ret);

	return ret;
}

static void ffs_user_copy_worker(struct work_struct *work)
{
	struct ffs_io_data *io_data = container_of(work, struct ffs_io_data,
						   work);
	int ret = io_data->req->status ? io_data->req->status :
					 io_data->req->actual;
	bool kiocb_has_eventfd = io_data->kiocb->ki_flags & IOCB_EVENTFD;

	ffs_log("enter: ret %d", ret);

	if (io_data->read && ret > 0) {
		mm_segment_t oldfs = get_fs();

		set_fs(USER_DS);
		use_mm(io_data->mm);
		ret = ffs_copy_to_iter(io_data->buf, ret, &io_data->data);
		unuse_mm(io_data->mm);
		set_fs(oldfs);
	}

	io_data->kiocb->ki_complete(io_data->kiocb, ret, ret);

	if (io_data->ffs->ffs_eventfd && !kiocb_has_eventfd)
		eventfd_signal(io_data->ffs->ffs_eventfd, 1);

	usb_ep_free_request(io_data->ep, io_data->req);

	if (io_data->read)
		kfree(io_data->to_free);
	kfree(io_data->buf);
	kfree(io_data);

	ffs_log("exit");
}

static void ffs_epfile_async_io_complete(struct usb_ep *_ep,
					 struct usb_request *req)
{
	struct ffs_io_data *io_data = req->context;

	ENTER();

	ffs_log("enter");

	INIT_WORK(&io_data->work, ffs_user_copy_worker);
	schedule_work(&io_data->work);

	ffs_log("exit");
}

static void __ffs_epfile_read_buffer_free(struct ffs_epfile *epfile)
{
	/*
	 * See comment in struct ffs_epfile for full read_buffer pointer
	 * synchronisation story.
	 */
	struct ffs_buffer *buf = xchg(&epfile->read_buffer, READ_BUFFER_DROP);
	if (buf && buf != READ_BUFFER_DROP)
		kfree(buf);
}

/* Assumes epfile->mutex is held. */
static ssize_t __ffs_epfile_read_buffered(struct ffs_epfile *epfile,
					  struct iov_iter *iter)
{
	/*
	 * Null out epfile->read_buffer so ffs_func_eps_disable does not free
	 * the buffer while we are using it.  See comment in struct ffs_epfile
	 * for full read_buffer pointer synchronisation story.
	 */
	struct ffs_buffer *buf = xchg(&epfile->read_buffer, NULL);
	ssize_t ret;
	if (!buf || buf == READ_BUFFER_DROP)
		return 0;

	ret = copy_to_iter(buf->data, buf->length, iter);
	if (buf->length == ret) {
		kfree(buf);
		return ret;
	}

	if (unlikely(iov_iter_count(iter))) {
		ret = -EFAULT;
	} else {
		buf->length -= ret;
		buf->data += ret;
	}

	if (cmpxchg(&epfile->read_buffer, NULL, buf))
		kfree(buf);

	return ret;
}

/* Assumes epfile->mutex is held. */
static ssize_t __ffs_epfile_read_data(struct ffs_epfile *epfile,
				      void *data, int data_len,
				      struct iov_iter *iter)
{
	struct ffs_buffer *buf;

	ssize_t ret = copy_to_iter(data, data_len, iter);
	if (likely(data_len == ret))
		return ret;

	if (unlikely(iov_iter_count(iter)))
		return -EFAULT;

	/* See ffs_copy_to_iter for more context. */
	pr_warn("functionfs read size %d > requested size %zd, splitting request into multiple reads.",
		data_len, ret);

	data_len -= ret;
	buf = kmalloc(sizeof(*buf) + data_len, GFP_KERNEL);
	if (!buf)
		return -ENOMEM;
	buf->length = data_len;
	buf->data = buf->storage;
	memcpy(buf->storage, data + ret, data_len);

	/*
	 * At this point read_buffer is NULL or READ_BUFFER_DROP (if
	 * ffs_func_eps_disable has been called in the meanwhile).  See comment
	 * in struct ffs_epfile for full read_buffer pointer synchronisation
	 * story.
	 */
	if (unlikely(cmpxchg(&epfile->read_buffer, NULL, buf)))
		kfree(buf);

	return ret;
}

static ssize_t ffs_epfile_io(struct file *file, struct ffs_io_data *io_data)
{
	struct ffs_epfile *epfile = file->private_data;
	struct usb_request *req;
	struct ffs_ep *ep;
	char *data = NULL;
	ssize_t ret, data_len = -EINVAL;
	int halt;
	size_t extra_buf_alloc = 0;

	ffs_log("enter: epfile name %s epfile err %d (%s)", epfile->name,
		atomic_read(&epfile->error), io_data->read ? "READ" : "WRITE");

	ret = ffs_inst_exist_check(epfile->ffs->dev_name);
	if (ret < 0)
		return ret;

	/* to get updated error atomic variable value */
	smp_mb__before_atomic();
	if (atomic_read(&epfile->error))
		return -ENODEV;

	/* Are we still active? */
	if (WARN_ON(epfile->ffs->state != FFS_ACTIVE))
		return -ENODEV;

	/* Wait for endpoint to be enabled */
	ep = epfile->ep;
	if (!ep) {
		if (file->f_flags & O_NONBLOCK)
			return -EAGAIN;

		/* Don't wait on write if device is offline */
		if (!io_data->read)
			return -ENODEV;

		/* to get updated error atomic variable value */
		smp_mb__before_atomic();

		/*
		 * if ep is disabled, this fails all current IOs
		 * and wait for next epfile open to happen
		 */
		if (!atomic_read(&epfile->error)) {
			ret = wait_event_interruptible(epfile->wait,
					(ep = epfile->ep));
			if (ret < 0)
				return -EINTR;
		}

		if (!ep)
			return -ENODEV;
	}

	/* Do we halt? */
	halt = (!io_data->read == !epfile->in);
	if (halt && epfile->isoc)
		return -EINVAL;

	/* We will be using request and read_buffer */
	ret = ffs_mutex_lock(&epfile->mutex, file->f_flags & O_NONBLOCK);
	if (unlikely(ret))
		goto error;

	/* Allocate & copy */
	if (!halt) {
		struct usb_gadget *gadget;

		/*
		 * Do we have buffered data from previous partial read?  Check
		 * that for synchronous case only because we do not have
		 * facility to ‘wake up’ a pending asynchronous read and push
		 * buffered data to it which we would need to make things behave
		 * consistently.
		 */
		if (!io_data->aio && io_data->read) {
			ret = __ffs_epfile_read_buffered(epfile, &io_data->data);
			if (ret)
				goto error_mutex;
		}

		/*
		 * if we _do_ wait above, the epfile->ffs->gadget might be NULL
		 * before the waiting completes, so do not assign to 'gadget'
		 * earlier
		 */
		gadget = epfile->ffs->gadget;

		spin_lock_irq(&epfile->ffs->eps_lock);
		/* In the meantime, endpoint got disabled or changed. */
		if (epfile->ep != ep) {
			ret = -ESHUTDOWN;
			goto error_lock;
		}
		data_len = iov_iter_count(&io_data->data);
		/*
		 * Controller may require buffer size to be aligned to
		 * maxpacketsize of an out endpoint.
		 */
		if (io_data->read)
			data_len = usb_ep_align_maybe(gadget, ep->ep, data_len);
		spin_unlock_irq(&epfile->ffs->eps_lock);

		extra_buf_alloc = gadget->extra_buf_alloc;
		if (!io_data->read)
			data = kmalloc(data_len + extra_buf_alloc,
					GFP_KERNEL);
		else
			data = kmalloc(data_len, GFP_KERNEL);
		if (unlikely(!data)) {
			ret = -ENOMEM;
			goto error_mutex;
		}
		if (!io_data->read &&
		    copy_from_iter(data, data_len, &io_data->data) != data_len) {
			ret = -EFAULT;
			goto error_mutex;
		}
	}

	spin_lock_irq(&epfile->ffs->eps_lock);

	if (epfile->ep != ep) {
		/* In the meantime, endpoint got disabled or changed. */
		ret = -ESHUTDOWN;
	} else if (halt) {
		/* Halt */
		if (likely(epfile->ep == ep) && !WARN_ON(!ep->ep))
			usb_ep_set_halt(ep->ep);
		ret = -EBADMSG;
	} else if (unlikely(data_len == -EINVAL)) {
		/*
		 * Sanity Check: even though data_len can't be used
		 * uninitialized at the time I write this comment, some
		 * compilers complain about this situation.
		 * In order to keep the code clean from warnings, data_len is
		 * being initialized to -EINVAL during its declaration, which
		 * means we can't rely on compiler anymore to warn no future
		 * changes won't result in data_len being used uninitialized.
		 * For such reason, we're adding this redundant sanity check
		 * here.
		 */
		WARN(1, "%s: data_len == -EINVAL\n", __func__);
		ret = -EINVAL;
	} else if (!io_data->aio) {
		struct completion *done;
		bool interrupted = false;

		req = ep->req;
		req->buf      = data;
		req->length   = data_len;
		ret           = 0;
		req->complete = ffs_epfile_io_complete;

		if (io_data->read) {
			reinit_completion(&epfile->ffs->epout_completion);
			done = &epfile->ffs->epout_completion;
		} else {
			reinit_completion(&epfile->ffs->epin_completion);
			done = &epfile->ffs->epin_completion;
		}

		req->context = done;
		/*
		 * Don't queue another read request if previous is
		 * still busy.
		 */
		if (!(io_data->read && ep->is_busy)) {
			ret = usb_ep_queue(ep->ep, req, GFP_ATOMIC);
			ep->is_busy = true;
		}

		if (unlikely(ret < 0)) {
			ret = -EIO;
			ep->is_busy = false;
			goto error_lock;
		}

		spin_unlock_irq(&epfile->ffs->eps_lock);

		if (unlikely(wait_for_completion_interruptible(done))) {
			/*
			 * To avoid race condition with ffs_epfile_io_complete,
			 * dequeue the request first then check
			 * status. usb_ep_dequeue API should guarantee no race
			 * condition with req->complete callback.
			 */
			spin_lock_irq(&epfile->ffs->eps_lock);
			interrupted = true;
			/*
			 * While we were acquiring lock endpoint got
			 * disabled (disconnect) or changed
			 (composition switch) ?
			 */
			if (epfile->ep == ep) {
				usb_ep_dequeue(ep->ep, req);
				spin_unlock_irq(&epfile->ffs->eps_lock);
				wait_for_completion(done);
				interrupted = ep->status < 0;
			} else {
				spin_unlock_irq(&epfile->ffs->eps_lock);
			}
		}

		if (interrupted) {
			ret = -EINTR;
			goto error_mutex;
		}

		ret = -ENODEV;
		spin_lock_irq(&epfile->ffs->eps_lock);
		/*
		 * While we were acquiring lock endpoint got
		 * disabled (disconnect) or changed
		 * (composition switch) ?
		 */
		if (epfile->ep == ep)
			ret = ep->status;
		spin_unlock_irq(&epfile->ffs->eps_lock);
		if (io_data->read && ret > 0)
			ret = __ffs_epfile_read_data(epfile, data, ep->status,
						     &io_data->data);
		goto error_mutex;
	} else if (!(req = usb_ep_alloc_request(ep->ep, GFP_ATOMIC))) {
		ret = -ENOMEM;
	} else {
		req->buf      = data;
		req->length   = data_len;

		io_data->buf = data;
		io_data->ep = ep->ep;
		io_data->req = req;
		io_data->ffs = epfile->ffs;

		req->context  = io_data;
		req->complete = ffs_epfile_async_io_complete;

		ret = usb_ep_queue(ep->ep, req, GFP_ATOMIC);
		if (unlikely(ret)) {
			io_data->req = NULL;
			usb_ep_free_request(ep->ep, req);
			goto error_lock;
		}

		ret = -EIOCBQUEUED;
		/*
		 * Do not kfree the buffer in this function.  It will be freed
		 * by ffs_user_copy_worker.
		 */
		data = NULL;
	}

error_lock:
	spin_unlock_irq(&epfile->ffs->eps_lock);
error_mutex:
	mutex_unlock(&epfile->mutex);
error:
	kfree(data);

	ffs_log("exit: ret %zu", ret);

	return ret;
}

static enum hrtimer_restart ffs_op_timeout(struct hrtimer *timer)
{
	static int cnt;

	/* wait 5s to close */
	if (!ffs_op_flg)
		cnt = cnt + 1;
	if (cnt > 5) {
		pr_info("ffs_op_timeout, close lpm_disable\n");
		msm_cpuidle_set_sleep_disable(false);
		cnt = 0;
		lpm_flg = false;
		return HRTIMER_NORESTART;
	}

	hrtimer_start(&ffs_op_timer,
		ms_to_ktime(ADB_PULL_PUSH_TIMEOUT),
		HRTIMER_MODE_REL);
	return HRTIMER_RESTART;
}

static int
ffs_epfile_open(struct inode *inode, struct file *file)
{
	struct ffs_epfile *epfile = inode->i_private;
	int ret;

	ENTER();

	ffs_log("enter:state %d setup_state %d flag %lu", epfile->ffs->state,
		epfile->ffs->setup_state, epfile->ffs->flags);

	ret = ffs_inst_exist_check(epfile->ffs->dev_name);
	if (ret < 0)
		return ret;

	if (WARN_ON(epfile->ffs->state != FFS_ACTIVE))
		return -ENODEV;

	/* to get updated opened atomic variable value */
	smp_mb__before_atomic();
	if (atomic_read(&epfile->opened)) {
		pr_err("%s(): ep(%s) is already opened.\n",
					__func__, epfile->name);
		return -EBUSY;
	}

	atomic_set(&epfile->opened, 1);
	file->private_data = epfile;
	ffs_data_opened(epfile->ffs);
	atomic_set(&epfile->error, 0);

	ffs_log("exit:state %d setup_state %d flag %lu", epfile->ffs->state,
		epfile->ffs->setup_state, epfile->ffs->flags);

	return stream_open(inode, file);
}

static int ffs_aio_cancel(struct kiocb *kiocb)
{
	struct ffs_io_data *io_data = kiocb->private;
	struct ffs_epfile *epfile = kiocb->ki_filp->private_data;
	unsigned long flags;
	int value;

	ENTER();

	ffs_log("enter:state %d setup_state %d flag %lu", epfile->ffs->state,
		epfile->ffs->setup_state, epfile->ffs->flags);

	spin_lock_irqsave(&epfile->ffs->eps_lock, flags);

	if (likely(io_data && io_data->ep && io_data->req))
		value = usb_ep_dequeue(io_data->ep, io_data->req);
	else
		value = -EINVAL;

	spin_unlock_irqrestore(&epfile->ffs->eps_lock, flags);

	ffs_log("exit: value %d", value);

	return value;
}

static ssize_t ffs_epfile_write_iter(struct kiocb *kiocb, struct iov_iter *from)
{
	struct ffs_io_data io_data, *p = &io_data;
	ssize_t res;
	struct ffs_epfile *epfile = kiocb->ki_filp->private_data;
	bool adb_write_flag = false;

	ENTER();

	ffs_log("enter");

	if (!is_sync_kiocb(kiocb)) {
		p = kzalloc(sizeof(io_data), GFP_KERNEL);
		if (unlikely(!p))
			return -ENOMEM;
		p->aio = true;
	} else {
		memset(p, 0, sizeof(*p));
		p->aio = false;
	}

	p->read = false;
	p->kiocb = kiocb;
	p->data = *from;
	p->mm = current->mm;

	kiocb->private = p;

	if (p->aio) {
		kiocb_set_cancel_fn(kiocb, ffs_aio_cancel);
	} else {
		if ((strcmp(epfile->name, "ep1") == 0)
			|| (strcmp(epfile->name, "ep2") == 0))
			adb_write_flag = true;

		if ((p->data.count & PM_QOS_REQUEST_SIZE) && adb_write_flag) {
			if (!lpm_flg) {
				msm_cpuidle_set_sleep_disable(true);
				hrtimer_start(&ffs_op_timer,
					ms_to_ktime(ADB_PULL_PUSH_TIMEOUT),
					HRTIMER_MODE_REL);
			}
			lpm_flg = true;
			ffs_op_flg = true;
			pm_qos_update_request_timeout(&adb_little_cpu_qos,
				(MAX_CPUFREQ - 4), ADB_QOS_TIMEOUT);
		}
	}

	res = ffs_epfile_io(kiocb->ki_filp, p);
	if (ffs_op_flg)
		ffs_op_flg = false;
	if (res == -EIOCBQUEUED)
		return res;
	if (p->aio)
		kfree(p);
	else
		*from = p->data;

	ffs_log("exit");

	return res;
}

static ssize_t ffs_epfile_read_iter(struct kiocb *kiocb, struct iov_iter *to)
{
	struct ffs_io_data io_data, *p = &io_data;
	ssize_t res;
	struct ffs_epfile *epfile = kiocb->ki_filp->private_data;
	bool adb_read_flag = false;

	ENTER();

	ffs_log("enter");

	if (!is_sync_kiocb(kiocb)) {
		p = kzalloc(sizeof(io_data), GFP_KERNEL);
		if (unlikely(!p))
			return -ENOMEM;
		p->aio = true;
	} else {
		memset(p, 0, sizeof(*p));
		p->aio = false;
	}

	p->read = true;
	p->kiocb = kiocb;
	if (p->aio) {
		p->to_free = dup_iter(&p->data, to, GFP_KERNEL);
		if (!p->to_free) {
			kfree(p);
			return -ENOMEM;
		}
	} else {
		p->data = *to;
		p->to_free = NULL;
	}
	p->mm = current->mm;

	kiocb->private = p;

	if (p->aio) {
		kiocb_set_cancel_fn(kiocb, ffs_aio_cancel);
	} else {
		if ((strcmp(epfile->name, "ep1") == 0)
			|| (strcmp(epfile->name, "ep2") == 0))
			adb_read_flag = true;

		if ((p->data.count & PM_QOS_REQUEST_SIZE)
				&& adb_read_flag) {
			if (!lpm_flg) {
				msm_cpuidle_set_sleep_disable(true);
				hrtimer_start(&ffs_op_timer,
					ms_to_ktime(ADB_PULL_PUSH_TIMEOUT),
					HRTIMER_MODE_REL);
			}
			lpm_flg = true;
			ffs_op_flg = true;
			pm_qos_update_request_timeout(&adb_little_cpu_qos,
				(MAX_CPUFREQ - 4), ADB_QOS_TIMEOUT);
		}
	}

	res = ffs_epfile_io(kiocb->ki_filp, p);
	if (ffs_op_flg)
		ffs_op_flg = false;
	if (res == -EIOCBQUEUED)
		return res;

	if (p->aio) {
		kfree(p->to_free);
		kfree(p);
	} else {
		*to = p->data;
	}

	ffs_log("exit");

	return res;
}

static int
ffs_epfile_release(struct inode *inode, struct file *file)
{
	struct ffs_epfile *epfile = inode->i_private;

	ENTER();

	atomic_set(&epfile->opened, 0);
	__ffs_epfile_read_buffer_free(epfile);
	ffs_log("enter:state %d setup_state %d flag %lu", epfile->ffs->state,
		epfile->ffs->setup_state, epfile->ffs->flags);
	atomic_set(&epfile->error, 1);
	ffs_data_closed(epfile->ffs);
	file->private_data = NULL;

	ffs_log("exit");

	return 0;
}

static long ffs_epfile_ioctl(struct file *file, unsigned code,
			     unsigned long value)
{
	struct ffs_epfile *epfile = file->private_data;
	int ret;

	ENTER();

	ffs_log("enter:state %d setup_state %d flag %lu", epfile->ffs->state,
		epfile->ffs->setup_state, epfile->ffs->flags);

	ret = ffs_inst_exist_check(epfile->ffs->dev_name);
	if (ret < 0)
		return ret;

	if (WARN_ON(epfile->ffs->state != FFS_ACTIVE))
		return -ENODEV;

	spin_lock_irq(&epfile->ffs->eps_lock);
	if (likely(epfile->ep)) {
		switch (code) {
		case FUNCTIONFS_FIFO_STATUS:
			ret = usb_ep_fifo_status(epfile->ep->ep);
			break;
		case FUNCTIONFS_FIFO_FLUSH:
			usb_ep_fifo_flush(epfile->ep->ep);
			ret = 0;
			break;
		case FUNCTIONFS_CLEAR_HALT:
			ret = usb_ep_clear_halt(epfile->ep->ep);
			break;
		case FUNCTIONFS_ENDPOINT_REVMAP:
			ret = epfile->ep->num;
			break;
		case FUNCTIONFS_ENDPOINT_DESC:
		{
			int desc_idx;
			struct usb_endpoint_descriptor desc1, *desc;

			switch (epfile->ffs->gadget->speed) {
			case USB_SPEED_SUPER:
			case USB_SPEED_SUPER_PLUS:
				desc_idx = 2;
				break;
			case USB_SPEED_HIGH:
				desc_idx = 1;
				break;
			default:
				desc_idx = 0;
			}

			desc = epfile->ep->descs[desc_idx];
			memcpy(&desc1, desc, desc->bLength);

			spin_unlock_irq(&epfile->ffs->eps_lock);
			ret = copy_to_user((void *)value, &desc1, desc1.bLength);
			if (ret)
				ret = -EFAULT;
			return ret;
		}
		default:
			ret = -ENOTTY;
		}
	} else {
		ret = -ENODEV;
	}
	spin_unlock_irq(&epfile->ffs->eps_lock);

	ffs_log("exit:ret %d", ret);

	return ret;
}

static const struct file_operations ffs_epfile_operations = {
	.llseek =	no_llseek,

	.open =		ffs_epfile_open,
	.write_iter =	ffs_epfile_write_iter,
	.read_iter =	ffs_epfile_read_iter,
	.release =	ffs_epfile_release,
	.unlocked_ioctl =	ffs_epfile_ioctl,
};


/* File system and super block operations ***********************************/

/*
 * Mounting the file system creates a controller file, used first for
 * function configuration then later for event monitoring.
 */

static struct inode *__must_check
ffs_sb_make_inode(struct super_block *sb, void *data,
		  const struct file_operations *fops,
		  const struct inode_operations *iops,
		  struct ffs_file_perms *perms)
{
	struct inode *inode;

	ENTER();

	ffs_log("enter");

	inode = new_inode(sb);

	if (likely(inode)) {
		struct timespec ts = current_time(inode);

		inode->i_ino	 = get_next_ino();
		inode->i_mode    = perms->mode;
		inode->i_uid     = perms->uid;
		inode->i_gid     = perms->gid;
		inode->i_atime   = ts;
		inode->i_mtime   = ts;
		inode->i_ctime   = ts;
		inode->i_private = data;
		if (fops)
			inode->i_fop = fops;
		if (iops)
			inode->i_op  = iops;
	}

	ffs_log("exit");

	return inode;
}

/* Create "regular" file */
static struct dentry *ffs_sb_create_file(struct super_block *sb,
					const char *name, void *data,
					const struct file_operations *fops)
{
	struct ffs_data	*ffs = sb->s_fs_info;
	struct dentry	*dentry;
	struct inode	*inode;

	ENTER();

	ffs_log("enter");

	dentry = d_alloc_name(sb->s_root, name);
	if (unlikely(!dentry))
		return NULL;

	inode = ffs_sb_make_inode(sb, data, fops, NULL, &ffs->file_perms);
	if (unlikely(!inode)) {
		dput(dentry);
		return NULL;
	}

	d_add(dentry, inode);

	ffs_log("exit");

	return dentry;
}

/* Super block */
static const struct super_operations ffs_sb_operations = {
	.statfs =	simple_statfs,
	.drop_inode =	generic_delete_inode,
};

struct ffs_sb_fill_data {
	struct ffs_file_perms perms;
	umode_t root_mode;
	const char *dev_name;
	bool no_disconnect;
	struct ffs_data *ffs_data;
};

static int ffs_sb_fill(struct super_block *sb, void *_data, int silent)
{
	struct ffs_sb_fill_data *data = _data;
	struct inode	*inode;
	struct ffs_data	*ffs = data->ffs_data;

	ENTER();

	ffs_log("enter");

	ffs->sb              = sb;
	data->ffs_data       = NULL;
	sb->s_fs_info        = ffs;
	sb->s_blocksize      = PAGE_SIZE;
	sb->s_blocksize_bits = PAGE_SHIFT;
	sb->s_magic          = FUNCTIONFS_MAGIC;
	sb->s_op             = &ffs_sb_operations;
	sb->s_time_gran      = 1;

	/* Root inode */
	data->perms.mode = data->root_mode;
	inode = ffs_sb_make_inode(sb, NULL,
				  &simple_dir_operations,
				  &simple_dir_inode_operations,
				  &data->perms);
	sb->s_root = d_make_root(inode);
	if (unlikely(!sb->s_root))
		return -ENOMEM;

	/* EP0 file */
	if (unlikely(!ffs_sb_create_file(sb, "ep0", ffs,
					 &ffs_ep0_operations)))
		return -ENOMEM;

	ffs_log("exit");

	return 0;
}

static int ffs_fs_parse_opts(struct ffs_sb_fill_data *data, char *opts)
{
	ENTER();

	ffs_log("enter");

	if (!opts || !*opts)
		return 0;

	for (;;) {
		unsigned long value;
		char *eq, *comma;

		/* Option limit */
		comma = strchr(opts, ',');
		if (comma)
			*comma = 0;

		/* Value limit */
		eq = strchr(opts, '=');
		if (unlikely(!eq)) {
			pr_err("'=' missing in %s\n", opts);
			return -EINVAL;
		}
		*eq = 0;

		/* Parse value */
		if (kstrtoul(eq + 1, 0, &value)) {
			pr_err("%s: invalid value: %s\n", opts, eq + 1);
			return -EINVAL;
		}

		/* Interpret option */
		switch (eq - opts) {
		case 13:
			if (!memcmp(opts, "no_disconnect", 13))
				data->no_disconnect = !!value;
			else
				goto invalid;
			break;
		case 5:
			if (!memcmp(opts, "rmode", 5))
				data->root_mode  = (value & 0555) | S_IFDIR;
			else if (!memcmp(opts, "fmode", 5))
				data->perms.mode = (value & 0666) | S_IFREG;
			else
				goto invalid;
			break;

		case 4:
			if (!memcmp(opts, "mode", 4)) {
				data->root_mode  = (value & 0555) | S_IFDIR;
				data->perms.mode = (value & 0666) | S_IFREG;
			} else {
				goto invalid;
			}
			break;

		case 3:
			if (!memcmp(opts, "uid", 3)) {
				data->perms.uid = make_kuid(current_user_ns(), value);
				if (!uid_valid(data->perms.uid)) {
					pr_err("%s: unmapped value: %lu\n", opts, value);
					return -EINVAL;
				}
			} else if (!memcmp(opts, "gid", 3)) {
				data->perms.gid = make_kgid(current_user_ns(), value);
				if (!gid_valid(data->perms.gid)) {
					pr_err("%s: unmapped value: %lu\n", opts, value);
					return -EINVAL;
				}
			} else {
				goto invalid;
			}
			break;

		default:
invalid:
			pr_err("%s: invalid option\n", opts);
			return -EINVAL;
		}

		/* Next iteration */
		if (!comma)
			break;
		opts = comma + 1;
	}

	ffs_log("exit");

	return 0;
}

/* "mount -t functionfs dev_name /dev/function" ends up here */

static struct dentry *
ffs_fs_mount(struct file_system_type *t, int flags,
	      const char *dev_name, void *opts)
{
	struct ffs_sb_fill_data data = {
		.perms = {
			.mode = S_IFREG | 0600,
			.uid = GLOBAL_ROOT_UID,
			.gid = GLOBAL_ROOT_GID,
		},
		.root_mode = S_IFDIR | 0500,
		.no_disconnect = false,
	};
	struct dentry *rv;
	int ret;
	void *ffs_dev;
	struct ffs_data	*ffs;
	struct ffs_inst_status *inst_status;

	ENTER();

	ffs_log("enter");

	ret = ffs_fs_parse_opts(&data, opts);
	if (unlikely(ret < 0))
		return ERR_PTR(ret);

	ffs = ffs_data_new();
	if (unlikely(!ffs))
		return ERR_PTR(-ENOMEM);
	ffs->file_perms = data.perms;
	ffs->no_disconnect = data.no_disconnect;

	ffs->dev_name = kstrdup(dev_name, GFP_KERNEL);
	if (unlikely(!ffs->dev_name)) {
		ffs_data_put(ffs);
		return ERR_PTR(-ENOMEM);
	}

	ffs_dev = ffs_acquire_dev(dev_name);
	if (IS_ERR(ffs_dev)) {
		ffs_data_put(ffs);
		return ERR_CAST(ffs_dev);
	}
	ffs->private_data = ffs_dev;
	data.ffs_data = ffs;

	inst_status = name_to_inst_status(ffs->dev_name, false);
	if (IS_ERR(inst_status)) {
		ffs_log("failed to find instance (%s)\n",
				ffs->dev_name);
		return ERR_PTR(-EINVAL);
	}

	/* Store ffs to global status structure */
	ffs_dev_lock();
	inst_status->ffs_data = ffs;
	ffs_dev_unlock();

	rv = mount_nodev(t, flags, &data, ffs_sb_fill);
	if (IS_ERR(rv) && data.ffs_data) {
		ffs_release_dev(data.ffs_data);
		ffs_data_put(data.ffs_data);
	}

	ffs_log("exit");

	return rv;
}

static void
ffs_fs_kill_sb(struct super_block *sb)
{
	ENTER();

	ffs_log("enter");

	kill_litter_super(sb);
	if (sb->s_fs_info) {
		ffs_release_dev(sb->s_fs_info);
		ffs_data_closed(sb->s_fs_info);
	}

	ffs_log("exit");
}

static struct file_system_type ffs_fs_type = {
	.owner		= THIS_MODULE,
	.name		= "functionfs",
	.mount		= ffs_fs_mount,
	.kill_sb	= ffs_fs_kill_sb,
};
MODULE_ALIAS_FS("functionfs");


/* Driver's main init/cleanup functions *************************************/

static int functionfs_init(void)
{
	int ret;

	ENTER();

	ret = register_filesystem(&ffs_fs_type);
	if (likely(!ret))
		pr_info("file system registered\n");
	else
		pr_err("failed registering file system (%d)\n", ret);

	ffs_ipc_log = ipc_log_context_create(NUM_PAGES, "f_fs", 0);
	if (IS_ERR_OR_NULL(ffs_ipc_log))
		ffs_ipc_log =  NULL;

	return ret;
}

static void functionfs_cleanup(void)
{
	ENTER();

	pr_info("unloading\n");
	unregister_filesystem(&ffs_fs_type);

	if (ffs_ipc_log) {
		ipc_log_context_destroy(ffs_ipc_log);
		ffs_ipc_log = NULL;
	}
}


/* ffs_data and ffs_function construction and destruction code **************/

static void ffs_data_clear(struct ffs_data *ffs);
static void ffs_data_reset(struct ffs_data *ffs);

static void ffs_data_get(struct ffs_data *ffs)
{
	ENTER();

	ffs_log("enter");

	/* to get updated ref atomic variable value */
	smp_mb__before_atomic();
	atomic_inc(&ffs->ref);

	ffs_log("exit");
}

static void ffs_data_opened(struct ffs_data *ffs)
{
	ENTER();

	ffs_log("enter: state %d setup_state %d flag %lu opened %d", ffs->state,
		ffs->setup_state, ffs->flags, atomic_read(&ffs->opened));

	/* to get updated ref atomic variable value */
	smp_mb__before_atomic();
	atomic_inc(&ffs->ref);
	if (atomic_add_return(1, &ffs->opened) == 1 &&
			ffs->state == FFS_DEACTIVATED) {
		ffs->state = FFS_CLOSING;
		ffs_data_reset(ffs);
	}

	ffs_log("exit: state %d setup_state %d flag %lu", ffs->state,
		ffs->setup_state, ffs->flags);
}

static void ffs_data_put(struct ffs_data *ffs)
{
	struct ffs_inst_status *inst_status;
	const char *dev_name;

	ENTER();

	ffs_log("enter");

	/* to get updated ref atomic variable value */
	smp_mb__before_atomic();
	if (unlikely(atomic_dec_and_test(&ffs->ref))) {
		pr_info("%s(): freeing\n", __func__);
		/* Clear ffs from global structure */
		inst_status = name_to_inst_status(ffs->dev_name, false);
		if (!IS_ERR(inst_status)) {
			ffs_dev_lock();
			inst_status->ffs_data = NULL;
			ffs_dev_unlock();
		}
		ffs_data_clear(ffs);
		BUG_ON(waitqueue_active(&ffs->ev.waitq) ||
		       waitqueue_active(&ffs->ep0req_completion.wait));
		dev_name = ffs->dev_name;
		kfree(ffs);
		ffs_inst_clean_delay(dev_name);
		kfree(dev_name);
	}

	ffs_log("exit");
}

static void ffs_data_closed(struct ffs_data *ffs)
{
	ENTER();

	ffs_log("enter: state %d setup_state %d flag %lu opened %d", ffs->state,
		ffs->setup_state, ffs->flags, atomic_read(&ffs->opened));

	/* to get updated opened atomic variable value */
	smp_mb__before_atomic();
	if (atomic_dec_and_test(&ffs->opened)) {
		if (ffs->no_disconnect) {
			ffs->state = FFS_DEACTIVATED;
			if (ffs->epfiles) {
				ffs_epfiles_destroy(ffs->epfiles,
						   ffs->eps_count);
				ffs->epfiles = NULL;
			}
			if (ffs->setup_state == FFS_SETUP_PENDING)
				__ffs_ep0_stall(ffs);
		} else {
			ffs->state = FFS_CLOSING;
			ffs_data_reset(ffs);
		}
	}

	/* to get updated opened atomic variable value */
	smp_mb__before_atomic();
	if (atomic_read(&ffs->opened) < 0) {
		ffs->state = FFS_CLOSING;
		ffs_data_reset(ffs);
	}

	ffs_log("exit: state %d setup_state %d flag %lu", ffs->state,
		ffs->setup_state, ffs->flags);

	ffs_data_put(ffs);
}

static struct ffs_data *ffs_data_new(void)
{
	struct ffs_data *ffs = kzalloc(sizeof *ffs, GFP_KERNEL);
	if (unlikely(!ffs))
		return NULL;

	ENTER();

	ffs_log("enter");

	atomic_set(&ffs->ref, 1);
	atomic_set(&ffs->opened, 0);
	ffs->state = FFS_READ_DESCRIPTORS;
	mutex_init(&ffs->mutex);
	spin_lock_init(&ffs->eps_lock);
	init_waitqueue_head(&ffs->ev.waitq);
	init_completion(&ffs->ep0req_completion);
	init_completion(&ffs->epout_completion);
	init_completion(&ffs->epin_completion);

	/* XXX REVISIT need to update it in some places, or do we? */
	ffs->ev.can_stall = 1;

	ffs_log("exit");

	return ffs;
}

static void ffs_data_clear(struct ffs_data *ffs)
{
	ENTER();

	ffs_log("enter: state %d setup_state %d flag %lu", ffs->state,
		ffs->setup_state, ffs->flags);

	pr_debug("%s: ffs->gadget= %pK, ffs->flags= %lu\n",
				__func__, ffs->gadget, ffs->flags);
	ffs_closed(ffs);

	BUG_ON(ffs->gadget);

	if (ffs->epfiles) {
		ffs_epfiles_destroy(ffs->epfiles, ffs->eps_count);
		ffs->epfiles = NULL;
	}

	if (ffs->ffs_eventfd) {
		eventfd_ctx_put(ffs->ffs_eventfd);
		ffs->ffs_eventfd = NULL;
	}

	kfree(ffs->raw_descs_data);
	kfree(ffs->raw_strings);
	kfree(ffs->stringtabs);

	ffs_log("exit: state %d setup_state %d flag %lu", ffs->state,
		ffs->setup_state, ffs->flags);
}

static void ffs_data_reset(struct ffs_data *ffs)
{
	ENTER();

	ffs_log("enter: state %d setup_state %d flag %lu", ffs->state,
		ffs->setup_state, ffs->flags);

	ffs_data_clear(ffs);

	ffs->raw_descs_data = NULL;
	ffs->raw_descs = NULL;
	ffs->raw_strings = NULL;
	ffs->stringtabs = NULL;

	ffs->raw_descs_length = 0;
	ffs->fs_descs_count = 0;
	ffs->hs_descs_count = 0;
	ffs->ss_descs_count = 0;

	ffs->strings_count = 0;
	ffs->interfaces_count = 0;
	ffs->eps_count = 0;

	ffs->ev.count = 0;

	ffs->state = FFS_READ_DESCRIPTORS;
	ffs->setup_state = FFS_NO_SETUP;
	ffs->flags = 0;


	ffs_log("exit: state %d setup_state %d flag %lu", ffs->state,
		ffs->setup_state, ffs->flags);

	ffs->ms_os_descs_ext_prop_count = 0;
	ffs->ms_os_descs_ext_prop_name_len = 0;
	ffs->ms_os_descs_ext_prop_data_len = 0;
}


static int functionfs_bind(struct ffs_data *ffs, struct usb_composite_dev *cdev)
{
	struct usb_gadget_strings **lang;
	int first_id;

	ENTER();

	ffs_log("enter: state %d setup_state %d flag %lu", ffs->state,
		ffs->setup_state, ffs->flags);

	if (WARN_ON(ffs->state != FFS_ACTIVE
		 || test_and_set_bit(FFS_FL_BOUND, &ffs->flags)))
		return -EBADFD;

	first_id = usb_string_ids_n(cdev, ffs->strings_count);
	if (unlikely(first_id < 0))
		return first_id;

	ffs->ep0req = usb_ep_alloc_request(cdev->gadget->ep0, GFP_KERNEL);
	if (unlikely(!ffs->ep0req))
		return -ENOMEM;
	ffs->ep0req->complete = ffs_ep0_complete;
	ffs->ep0req->context = ffs;

	lang = ffs->stringtabs;
	if (lang) {
		for (; *lang; ++lang) {
			struct usb_string *str = (*lang)->strings;
			int id = first_id;
			for (; str->s; ++id, ++str)
				str->id = id;
		}
	}

	ffs->gadget = cdev->gadget;

	ffs_log("exit: state %d setup_state %d flag %lu gadget %pK\n",
			ffs->state, ffs->setup_state, ffs->flags, ffs->gadget);

	ffs_data_get(ffs);
	return 0;
}

static void functionfs_unbind(struct ffs_data *ffs)
{
	ENTER();

	if (!WARN_ON(!ffs->gadget)) {
		usb_ep_free_request(ffs->gadget->ep0, ffs->ep0req);
		ffs->ep0req = NULL;
		ffs->gadget = NULL;
		clear_bit(FFS_FL_BOUND, &ffs->flags);
		ffs_log("state %d setup_state %d flag %lu gadget %pK\n",
			ffs->state, ffs->setup_state, ffs->flags, ffs->gadget);
		ffs_data_put(ffs);
	}
}

static int ffs_epfiles_create(struct ffs_data *ffs)
{
	struct ffs_epfile *epfile, *epfiles;
	unsigned i, count;

	ENTER();

	ffs_log("enter: state %d setup_state %d flag %lu", ffs->state,
		ffs->setup_state, ffs->flags);

	count = ffs->eps_count;
	epfiles = kcalloc(count, sizeof(*epfiles), GFP_KERNEL);
	if (!epfiles)
		return -ENOMEM;

	epfile = epfiles;
	for (i = 1; i <= count; ++i, ++epfile) {
		epfile->ffs = ffs;
		mutex_init(&epfile->mutex);
		init_waitqueue_head(&epfile->wait);
		atomic_set(&epfile->opened, 0);
		if (ffs->user_flags & FUNCTIONFS_VIRTUAL_ADDR)
			sprintf(epfile->name, "ep%02x", ffs->eps_addrmap[i]);
		else
			sprintf(epfile->name, "ep%u", i);
		epfile->dentry = ffs_sb_create_file(ffs->sb, epfile->name,
						 epfile,
						 &ffs_epfile_operations);
		if (unlikely(!epfile->dentry)) {
			ffs_epfiles_destroy(epfiles, i - 1);
			return -ENOMEM;
		}
	}

	ffs->epfiles = epfiles;

	pm_qos_add_request(&adb_little_cpu_qos, PM_QOS_C0_CPUFREQ_MIN,
		MIN_CPUFREQ);

	ffs_log("exit: eps_count %u state %d setup_state %d flag %lu",
		count, ffs->state, ffs->setup_state, ffs->flags);

	return 0;
}

static void ffs_epfiles_destroy(struct ffs_epfile *epfiles, unsigned count)
{
	struct ffs_epfile *epfile = epfiles;

	ENTER();

	ffs_log("enter: count %u", count);

	for (; count; --count, ++epfile) {
		BUG_ON(mutex_is_locked(&epfile->mutex) ||
		       waitqueue_active(&epfile->wait));
		if (epfile->dentry) {
			d_delete(epfile->dentry);
			dput(epfile->dentry);
			epfile->dentry = NULL;
		}
	}

	kfree(epfiles);

	pm_qos_remove_request(&adb_little_cpu_qos);

	ffs_log("exit");
}

static void ffs_func_eps_disable(struct ffs_function *func)
{
	struct ffs_ep *ep         = func->eps;
	struct ffs_epfile *epfile = func->ffs->epfiles;
	unsigned count            = func->ffs->eps_count;
	unsigned long flags;

	ffs_log("enter: state %d setup_state %d flag %lu", func->ffs->state,
		func->ffs->setup_state, func->ffs->flags);

	spin_lock_irqsave(&func->ffs->eps_lock, flags);
	do {

		if (epfile)
			atomic_set(&epfile->error, 1);

		/* pending requests get nuked */
		if (likely(ep->ep))
			usb_ep_disable(ep->ep);
		++ep;

		if (epfile) {
			epfile->ep = NULL;
			__ffs_epfile_read_buffer_free(epfile);
			++epfile;
		}
	} while (--count);
	spin_unlock_irqrestore(&func->ffs->eps_lock, flags);

	ffs_log("exit");
}

static int ffs_func_eps_enable(struct ffs_function *func)
{
	struct ffs_data *ffs      = func->ffs;
	struct ffs_ep *ep         = func->eps;
	struct ffs_epfile *epfile = ffs->epfiles;
	unsigned count            = ffs->eps_count;
	unsigned long flags;
	int ret = 0;

	ffs_log("enter: state %d setup_state %d flag %lu", func->ffs->state,
		func->ffs->setup_state, func->ffs->flags);

	spin_lock_irqsave(&func->ffs->eps_lock, flags);
	do {
		struct usb_endpoint_descriptor *ds;
		int desc_idx;

		if (ffs->gadget->speed == USB_SPEED_SUPER)
			desc_idx = 2;
		else if (ffs->gadget->speed == USB_SPEED_HIGH)
			desc_idx = 1;
		else
			desc_idx = 0;

		/* fall-back to lower speed if desc missing for current speed */
		do {
			ds = ep->descs[desc_idx];
		} while (!ds && --desc_idx >= 0);

		if (!ds) {
			ret = -EINVAL;
			break;
		}

		ep->ep->driver_data = ep;
		ep->ep->desc = ds;

		ret = config_ep_by_speed(func->gadget, &func->function, ep->ep);
		if (ret) {
			pr_err("%s(): config_ep_by_speed(%d) err for %s\n",
						__func__, ret, ep->ep->name);
			break;
		}

		ret = usb_ep_enable(ep->ep);
		if (likely(!ret)) {
			epfile->ep = ep;
			epfile->in = usb_endpoint_dir_in(ds);
			epfile->isoc = usb_endpoint_xfer_isoc(ds);
			ffs_log("usb_ep_enable %s", ep->ep->name);
		} else {
			break;
		}

		wake_up(&epfile->wait);

		++ep;
		++epfile;
	} while (--count);
	spin_unlock_irqrestore(&func->ffs->eps_lock, flags);

	ffs_log("exit: ret %d", ret);

	return ret;
}


/* Parsing and building descriptors and strings *****************************/

/*
 * This validates if data pointed by data is a valid USB descriptor as
 * well as record how many interfaces, endpoints and strings are
 * required by given configuration.  Returns address after the
 * descriptor or NULL if data is invalid.
 */

enum ffs_entity_type {
	FFS_DESCRIPTOR, FFS_INTERFACE, FFS_STRING, FFS_ENDPOINT
};

enum ffs_os_desc_type {
	FFS_OS_DESC, FFS_OS_DESC_EXT_COMPAT, FFS_OS_DESC_EXT_PROP
};

typedef int (*ffs_entity_callback)(enum ffs_entity_type entity,
				   u8 *valuep,
				   struct usb_descriptor_header *desc,
				   void *priv);

typedef int (*ffs_os_desc_callback)(enum ffs_os_desc_type entity,
				    struct usb_os_desc_header *h, void *data,
				    unsigned len, void *priv);

static int __must_check ffs_do_single_desc(char *data, unsigned len,
					   ffs_entity_callback entity,
					   void *priv)
{
	struct usb_descriptor_header *_ds = (void *)data;
	u8 length;
	int ret;

	ENTER();

	ffs_log("enter: len %u", len);

	/* At least two bytes are required: length and type */
	if (len < 2) {
		pr_vdebug("descriptor too short\n");
		return -EINVAL;
	}

	/* If we have at least as many bytes as the descriptor takes? */
	length = _ds->bLength;
	if (len < length) {
		pr_vdebug("descriptor longer then available data\n");
		return -EINVAL;
	}

#define __entity_check_INTERFACE(val)  1
#define __entity_check_STRING(val)     (val)
#define __entity_check_ENDPOINT(val)   ((val) & USB_ENDPOINT_NUMBER_MASK)
#define __entity(type, val) do {					\
		pr_vdebug("entity " #type "(%02x)\n", (val));		\
		if (unlikely(!__entity_check_ ##type(val))) {		\
			pr_vdebug("invalid entity's value\n");		\
			return -EINVAL;					\
		}							\
		ret = entity(FFS_ ##type, &val, _ds, priv);		\
		if (unlikely(ret < 0)) {				\
			pr_debug("entity " #type "(%02x); ret = %d\n",	\
				 (val), ret);				\
			return ret;					\
		}							\
	} while (0)

	/* Parse descriptor depending on type. */
	switch (_ds->bDescriptorType) {
	case USB_DT_DEVICE:
	case USB_DT_CONFIG:
	case USB_DT_STRING:
	case USB_DT_DEVICE_QUALIFIER:
		/* function can't have any of those */
		pr_vdebug("descriptor reserved for gadget: %d\n",
		      _ds->bDescriptorType);
		return -EINVAL;

	case USB_DT_INTERFACE: {
		struct usb_interface_descriptor *ds = (void *)_ds;
		pr_vdebug("interface descriptor\n");
		if (length != sizeof *ds)
			goto inv_length;

		__entity(INTERFACE, ds->bInterfaceNumber);
		if (ds->iInterface)
			__entity(STRING, ds->iInterface);
	}
		break;

	case USB_DT_ENDPOINT: {
		struct usb_endpoint_descriptor *ds = (void *)_ds;
		pr_vdebug("endpoint descriptor\n");
		if (length != USB_DT_ENDPOINT_SIZE &&
		    length != USB_DT_ENDPOINT_AUDIO_SIZE)
			goto inv_length;
		__entity(ENDPOINT, ds->bEndpointAddress);
	}
		break;

	case HID_DT_HID:
		pr_vdebug("hid descriptor\n");
		if (length != sizeof(struct hid_descriptor))
			goto inv_length;
		break;

	case USB_DT_OTG:
		if (length != sizeof(struct usb_otg_descriptor))
			goto inv_length;
		break;

	case USB_DT_INTERFACE_ASSOCIATION: {
		struct usb_interface_assoc_descriptor *ds = (void *)_ds;
		pr_vdebug("interface association descriptor\n");
		if (length != sizeof *ds)
			goto inv_length;
		if (ds->iFunction)
			__entity(STRING, ds->iFunction);
	}
		break;

	case USB_DT_SS_ENDPOINT_COMP:
		pr_vdebug("EP SS companion descriptor\n");
		if (length != sizeof(struct usb_ss_ep_comp_descriptor))
			goto inv_length;
		break;

	case USB_DT_OTHER_SPEED_CONFIG:
	case USB_DT_INTERFACE_POWER:
	case USB_DT_DEBUG:
	case USB_DT_SECURITY:
	case USB_DT_CS_RADIO_CONTROL:
		/* TODO */
		pr_vdebug("unimplemented descriptor: %d\n", _ds->bDescriptorType);
		return -EINVAL;

	default:
		/* We should never be here */
		pr_vdebug("unknown descriptor: %d\n", _ds->bDescriptorType);
		return -EINVAL;

inv_length:
		pr_vdebug("invalid length: %d (descriptor %d)\n",
			  _ds->bLength, _ds->bDescriptorType);
		return -EINVAL;
	}

#undef __entity
#undef __entity_check_DESCRIPTOR
#undef __entity_check_INTERFACE
#undef __entity_check_STRING
#undef __entity_check_ENDPOINT

	ffs_log("exit: desc type %d length %d", _ds->bDescriptorType, length);

	return length;
}

static int __must_check ffs_do_descs(unsigned count, char *data, unsigned len,
				     ffs_entity_callback entity, void *priv)
{
	const unsigned _len = len;
	unsigned long num = 0;

	ENTER();

	ffs_log("enter: len %u", len);

	for (;;) {
		int ret;

		if (num == count)
			data = NULL;

		/* Record "descriptor" entity */
		ret = entity(FFS_DESCRIPTOR, (u8 *)num, (void *)data, priv);
		if (unlikely(ret < 0)) {
			pr_debug("entity DESCRIPTOR(%02lx); ret = %d\n",
				 num, ret);
			return ret;
		}

		if (!data)
			return _len - len;

		ret = ffs_do_single_desc(data, len, entity, priv);
		if (unlikely(ret < 0)) {
			pr_debug("%s returns %d\n", __func__, ret);
			return ret;
		}

		len -= ret;
		data += ret;
		++num;
	}

	ffs_log("exit: len %u", len);
}

static int __ffs_data_do_entity(enum ffs_entity_type type,
				u8 *valuep, struct usb_descriptor_header *desc,
				void *priv)
{
	struct ffs_desc_helper *helper = priv;
	struct usb_endpoint_descriptor *d;

	ENTER();

	ffs_log("enter: type %u", type);

	switch (type) {
	case FFS_DESCRIPTOR:
		break;

	case FFS_INTERFACE:
		/*
		 * Interfaces are indexed from zero so if we
		 * encountered interface "n" then there are at least
		 * "n+1" interfaces.
		 */
		if (*valuep >= helper->interfaces_count)
			helper->interfaces_count = *valuep + 1;
		break;

	case FFS_STRING:
		/*
		 * Strings are indexed from 1 (0 is magic ;) reserved
		 * for languages list or some such)
		 */
		if (*valuep > helper->ffs->strings_count)
			helper->ffs->strings_count = *valuep;
		break;

	case FFS_ENDPOINT:
		d = (void *)desc;
		helper->eps_count++;
		if (helper->eps_count >= 15)
			return -EINVAL;
		/* Check if descriptors for any speed were already parsed */
		if (!helper->ffs->eps_count && !helper->ffs->interfaces_count)
			helper->ffs->eps_addrmap[helper->eps_count] =
				d->bEndpointAddress;
		else if (helper->ffs->eps_addrmap[helper->eps_count] !=
				d->bEndpointAddress)
			return -EINVAL;
		break;
	}

	ffs_log("exit");

	return 0;
}

static int __ffs_do_os_desc_header(enum ffs_os_desc_type *next_type,
				   struct usb_os_desc_header *desc)
{
	u16 bcd_version = le16_to_cpu(desc->bcdVersion);
	u16 w_index = le16_to_cpu(desc->wIndex);

	ffs_log("enter");

	if (bcd_version != 1) {
		pr_vdebug("unsupported os descriptors version: %d",
			  bcd_version);
		return -EINVAL;
	}
	switch (w_index) {
	case 0x4:
		*next_type = FFS_OS_DESC_EXT_COMPAT;
		break;
	case 0x5:
		*next_type = FFS_OS_DESC_EXT_PROP;
		break;
	default:
		pr_vdebug("unsupported os descriptor type: %d", w_index);
		return -EINVAL;
	}

	ffs_log("exit: size of desc %zu", sizeof(*desc));

	return sizeof(*desc);
}

/*
 * Process all extended compatibility/extended property descriptors
 * of a feature descriptor
 */
static int __must_check ffs_do_single_os_desc(char *data, unsigned len,
					      enum ffs_os_desc_type type,
					      u16 feature_count,
					      ffs_os_desc_callback entity,
					      void *priv,
					      struct usb_os_desc_header *h)
{
	int ret;
	const unsigned _len = len;

	ENTER();

	ffs_log("enter: len %u os desc type %d", len, type);

	/* loop over all ext compat/ext prop descriptors */
	while (feature_count--) {
		ret = entity(type, h, data, len, priv);
		if (unlikely(ret < 0)) {
			pr_debug("bad OS descriptor, type: %d\n", type);
			return ret;
		}
		data += ret;
		len -= ret;
	}

	ffs_log("exit");

	return _len - len;
}

/* Process a number of complete Feature Descriptors (Ext Compat or Ext Prop) */
static int __must_check ffs_do_os_descs(unsigned count,
					char *data, unsigned len,
					ffs_os_desc_callback entity, void *priv)
{
	const unsigned _len = len;
	unsigned long num = 0;

	ENTER();

	ffs_log("enter: len %u", len);

	for (num = 0; num < count; ++num) {
		int ret;
		enum ffs_os_desc_type type;
		u16 feature_count;
		struct usb_os_desc_header *desc = (void *)data;

		if (len < sizeof(*desc))
			return -EINVAL;

		/*
		 * Record "descriptor" entity.
		 * Process dwLength, bcdVersion, wIndex, get b/wCount.
		 * Move the data pointer to the beginning of extended
		 * compatibilities proper or extended properties proper
		 * portions of the data
		 */
		if (le32_to_cpu(desc->dwLength) > len)
			return -EINVAL;

		ret = __ffs_do_os_desc_header(&type, desc);
		if (unlikely(ret < 0)) {
			pr_debug("entity OS_DESCRIPTOR(%02lx); ret = %d\n",
				 num, ret);
			return ret;
		}
		/*
		 * 16-bit hex "?? 00" Little Endian looks like 8-bit hex "??"
		 */
		feature_count = le16_to_cpu(desc->wCount);
		if (type == FFS_OS_DESC_EXT_COMPAT &&
		    (feature_count > 255 || desc->Reserved))
				return -EINVAL;
		len -= ret;
		data += ret;

		/*
		 * Process all function/property descriptors
		 * of this Feature Descriptor
		 */
		ret = ffs_do_single_os_desc(data, len, type,
					    feature_count, entity, priv, desc);
		if (unlikely(ret < 0)) {
			pr_debug("%s returns %d\n", __func__, ret);
			return ret;
		}

		len -= ret;
		data += ret;
	}

	ffs_log("exit");

	return _len - len;
}

/**
 * Validate contents of the buffer from userspace related to OS descriptors.
 */
static int __ffs_data_do_os_desc(enum ffs_os_desc_type type,
				 struct usb_os_desc_header *h, void *data,
				 unsigned len, void *priv)
{
	struct ffs_data *ffs = priv;
	u8 length;

	ENTER();

	ffs_log("enter: len %u", len);

	switch (type) {
	case FFS_OS_DESC_EXT_COMPAT: {
		struct usb_ext_compat_desc *d = data;
		int i;

		if (len < sizeof(*d) ||
		    d->bFirstInterfaceNumber >= ffs->interfaces_count)
			return -EINVAL;
		if (d->Reserved1 != 1) {
			/*
			 * According to the spec, Reserved1 must be set to 1
			 * but older kernels incorrectly rejected non-zero
			 * values.  We fix it here to avoid returning EINVAL
			 * in response to values we used to accept.
			 */
			pr_debug("usb_ext_compat_desc::Reserved1 forced to 1\n");
			d->Reserved1 = 1;
		}
		for (i = 0; i < ARRAY_SIZE(d->Reserved2); ++i)
			if (d->Reserved2[i])
				return -EINVAL;

		length = sizeof(struct usb_ext_compat_desc);
	}
		break;
	case FFS_OS_DESC_EXT_PROP: {
		struct usb_ext_prop_desc *d = data;
		u32 type, pdl;
		u16 pnl;

		if (len < sizeof(*d) || h->interface >= ffs->interfaces_count)
			return -EINVAL;
		length = le32_to_cpu(d->dwSize);
		if (len < length)
			return -EINVAL;
		type = le32_to_cpu(d->dwPropertyDataType);
		if (type < USB_EXT_PROP_UNICODE ||
		    type > USB_EXT_PROP_UNICODE_MULTI) {
			pr_vdebug("unsupported os descriptor property type: %d",
				  type);
			return -EINVAL;
		}
		pnl = le16_to_cpu(d->wPropertyNameLength);
		if (length < 14 + pnl) {
			pr_vdebug("invalid os descriptor length: %d pnl:%d (descriptor %d)\n",
				  length, pnl, type);
			return -EINVAL;
		}
		pdl = le32_to_cpu(*(u32 *)((u8 *)data + 10 + pnl));
		if (length != 14 + pnl + pdl) {
			pr_vdebug("invalid os descriptor length: %d pnl:%d pdl:%d (descriptor %d)\n",
				  length, pnl, pdl, type);
			return -EINVAL;
		}
		++ffs->ms_os_descs_ext_prop_count;
		/* property name reported to the host as "WCHAR"s */
		ffs->ms_os_descs_ext_prop_name_len += pnl * 2;
		ffs->ms_os_descs_ext_prop_data_len += pdl;
	}
		break;
	default:
		pr_vdebug("unknown descriptor: %d\n", type);
		return -EINVAL;
	}

	ffs_log("exit");

	return length;
}

static int __ffs_data_got_descs(struct ffs_data *ffs,
				char *const _data, size_t len)
{
	char *data = _data, *raw_descs;
	unsigned os_descs_count = 0, counts[3], flags;
	int ret = -EINVAL, i;
	struct ffs_desc_helper helper;

	ENTER();

	ffs_log("enter: len %zu", len);

	if (get_unaligned_le32(data + 4) != len)
		goto error;

	switch (get_unaligned_le32(data)) {
	case FUNCTIONFS_DESCRIPTORS_MAGIC:
		flags = FUNCTIONFS_HAS_FS_DESC | FUNCTIONFS_HAS_HS_DESC;
		data += 8;
		len  -= 8;
		break;
	case FUNCTIONFS_DESCRIPTORS_MAGIC_V2:
		flags = get_unaligned_le32(data + 8);
		ffs->user_flags = flags;
		if (flags & ~(FUNCTIONFS_HAS_FS_DESC |
			      FUNCTIONFS_HAS_HS_DESC |
			      FUNCTIONFS_HAS_SS_DESC |
			      FUNCTIONFS_HAS_MS_OS_DESC |
			      FUNCTIONFS_VIRTUAL_ADDR |
			      FUNCTIONFS_EVENTFD |
			      FUNCTIONFS_ALL_CTRL_RECIP |
			      FUNCTIONFS_CONFIG0_SETUP)) {
			ret = -ENOSYS;
			goto error;
		}
		data += 12;
		len  -= 12;
		break;
	default:
		goto error;
	}

	if (flags & FUNCTIONFS_EVENTFD) {
		if (len < 4)
			goto error;
		ffs->ffs_eventfd =
			eventfd_ctx_fdget((int)get_unaligned_le32(data));
		if (IS_ERR(ffs->ffs_eventfd)) {
			ret = PTR_ERR(ffs->ffs_eventfd);
			ffs->ffs_eventfd = NULL;
			goto error;
		}
		data += 4;
		len  -= 4;
	}

	/* Read fs_count, hs_count and ss_count (if present) */
	for (i = 0; i < 3; ++i) {
		if (!(flags & (1 << i))) {
			counts[i] = 0;
		} else if (len < 4) {
			goto error;
		} else {
			counts[i] = get_unaligned_le32(data);
			data += 4;
			len  -= 4;
		}
	}
	if (flags & (1 << i)) {
		if (len < 4) {
			goto error;
		}
		os_descs_count = get_unaligned_le32(data);
		data += 4;
		len -= 4;
	};

	/* Read descriptors */
	raw_descs = data;
	helper.ffs = ffs;
	for (i = 0; i < 3; ++i) {
		if (!counts[i])
			continue;
		helper.interfaces_count = 0;
		helper.eps_count = 0;
		ret = ffs_do_descs(counts[i], data, len,
				   __ffs_data_do_entity, &helper);
		if (ret < 0)
			goto error;
		if (!ffs->eps_count && !ffs->interfaces_count) {
			ffs->eps_count = helper.eps_count;
			ffs->interfaces_count = helper.interfaces_count;
		} else {
			if (ffs->eps_count != helper.eps_count) {
				ret = -EINVAL;
				goto error;
			}
			if (ffs->interfaces_count != helper.interfaces_count) {
				ret = -EINVAL;
				goto error;
			}
		}
		data += ret;
		len  -= ret;
	}
	if (os_descs_count) {
		ret = ffs_do_os_descs(os_descs_count, data, len,
				      __ffs_data_do_os_desc, ffs);
		if (ret < 0)
			goto error;
		data += ret;
		len -= ret;
	}

	if (raw_descs == data || len) {
		ret = -EINVAL;
		goto error;
	}

	ffs->raw_descs_data	= _data;
	ffs->raw_descs		= raw_descs;
	ffs->raw_descs_length	= data - raw_descs;
	ffs->fs_descs_count	= counts[0];
	ffs->hs_descs_count	= counts[1];
	ffs->ss_descs_count	= counts[2];
	ffs->ms_os_descs_count	= os_descs_count;

	ffs_log("exit");

	return 0;

error:
	kfree(_data);
	ffs_log("exit: ret %d", ret);
	return ret;
}

static int __ffs_data_got_strings(struct ffs_data *ffs,
				  char *const _data, size_t len)
{
	u32 str_count, needed_count, lang_count;
	struct usb_gadget_strings **stringtabs, *t;
	const char *data = _data;
	struct usb_string *s;

	ENTER();

	ffs_log("enter: len %zu", len);

	if (unlikely(len < 16 ||
		     get_unaligned_le32(data) != FUNCTIONFS_STRINGS_MAGIC ||
		     get_unaligned_le32(data + 4) != len))
		goto error;
	str_count  = get_unaligned_le32(data + 8);
	lang_count = get_unaligned_le32(data + 12);

	/* if one is zero the other must be zero */
	if (unlikely(!str_count != !lang_count))
		goto error;

	/* Do we have at least as many strings as descriptors need? */
	needed_count = ffs->strings_count;
	if (unlikely(str_count < needed_count))
		goto error;

	/*
	 * If we don't need any strings just return and free all
	 * memory.
	 */
	if (!needed_count) {
		kfree(_data);
		return 0;
	}

	/* Allocate everything in one chunk so there's less maintenance. */
	{
		unsigned i = 0;
		vla_group(d);
		vla_item(d, struct usb_gadget_strings *, stringtabs,
			lang_count + 1);
		vla_item(d, struct usb_gadget_strings, stringtab, lang_count);
		vla_item(d, struct usb_string, strings,
			lang_count*(needed_count+1));

		char *vlabuf = kmalloc(vla_group_size(d), GFP_KERNEL);

		if (unlikely(!vlabuf)) {
			kfree(_data);
			return -ENOMEM;
		}

		/* Initialize the VLA pointers */
		stringtabs = vla_ptr(vlabuf, d, stringtabs);
		t = vla_ptr(vlabuf, d, stringtab);
		i = lang_count;
		do {
			*stringtabs++ = t++;
		} while (--i);
		*stringtabs = NULL;

		/* stringtabs = vlabuf = d_stringtabs for later kfree */
		stringtabs = vla_ptr(vlabuf, d, stringtabs);
		t = vla_ptr(vlabuf, d, stringtab);
		s = vla_ptr(vlabuf, d, strings);
	}

	/* For each language */
	data += 16;
	len -= 16;

	do { /* lang_count > 0 so we can use do-while */
		unsigned needed = needed_count;
		u32 str_per_lang = str_count;

		if (unlikely(len < 3))
			goto error_free;
		t->language = get_unaligned_le16(data);
		t->strings  = s;
		++t;

		data += 2;
		len -= 2;

		/* For each string */
		do { /* str_count > 0 so we can use do-while */
			size_t length = strnlen(data, len);

			if (unlikely(length == len))
				goto error_free;

			/*
			 * User may provide more strings then we need,
			 * if that's the case we simply ignore the
			 * rest
			 */
			if (likely(needed)) {
				/*
				 * s->id will be set while adding
				 * function to configuration so for
				 * now just leave garbage here.
				 */
				s->s = data;
				--needed;
				++s;
			}

			data += length + 1;
			len -= length + 1;
		} while (--str_per_lang);

		s->id = 0;   /* terminator */
		s->s = NULL;
		++s;

	} while (--lang_count);

	/* Some garbage left? */
	if (unlikely(len))
		goto error_free;

	/* Done! */
	ffs->stringtabs = stringtabs;
	ffs->raw_strings = _data;

	ffs_log("exit");
	return 0;

error_free:
	kfree(stringtabs);
error:
	kfree(_data);
	ffs_log("exit: -EINVAL");
	return -EINVAL;
}


/* Events handling and management *******************************************/

static void __ffs_event_add(struct ffs_data *ffs,
			    enum usb_functionfs_event_type type)
{
	enum usb_functionfs_event_type rem_type1, rem_type2 = type;
	int neg = 0;

	ffs_log("enter: type %d state %d setup_state %d flag %lu", type,
		ffs->state, ffs->setup_state, ffs->flags);

	/*
	 * Abort any unhandled setup
	 *
	 * We do not need to worry about some cmpxchg() changing value
	 * of ffs->setup_state without holding the lock because when
	 * state is FFS_SETUP_PENDING cmpxchg() in several places in
	 * the source does nothing.
	 */
	if (ffs->setup_state == FFS_SETUP_PENDING)
		ffs->setup_state = FFS_SETUP_CANCELLED;

	/*
	 * Logic of this function guarantees that there are at most four pending
	 * evens on ffs->ev.types queue.  This is important because the queue
	 * has space for four elements only and __ffs_ep0_read_events function
	 * depends on that limit as well.  If more event types are added, those
	 * limits have to be revisited or guaranteed to still hold.
	 */
	switch (type) {
	case FUNCTIONFS_RESUME:
		rem_type2 = FUNCTIONFS_SUSPEND;
		/* FALL THROUGH */
	case FUNCTIONFS_SUSPEND:
	case FUNCTIONFS_SETUP:
		rem_type1 = type;
		/* Discard all similar events */
		break;

	case FUNCTIONFS_BIND:
	case FUNCTIONFS_UNBIND:
	case FUNCTIONFS_DISABLE:
	case FUNCTIONFS_ENABLE:
		/* Discard everything other then power management. */
		rem_type1 = FUNCTIONFS_SUSPEND;
		rem_type2 = FUNCTIONFS_RESUME;
		neg = 1;
		break;

	default:
		WARN(1, "%d: unknown event, this should not happen\n", type);
		return;
	}

	{
		u8 *ev  = ffs->ev.types, *out = ev;
		unsigned n = ffs->ev.count;
		for (; n; --n, ++ev)
			if ((*ev == rem_type1 || *ev == rem_type2) == neg)
				*out++ = *ev;
			else
				pr_vdebug("purging event %d\n", *ev);
		ffs->ev.count = out - ffs->ev.types;
	}

	pr_vdebug("adding event %d\n", type);
	ffs->ev.types[ffs->ev.count++] = type;
	wake_up_locked(&ffs->ev.waitq);
	if (ffs->ffs_eventfd)
		eventfd_signal(ffs->ffs_eventfd, 1);

	ffs_log("exit: state %d setup_state %d flag %lu", ffs->state,
		ffs->setup_state, ffs->flags);
}

static void ffs_event_add(struct ffs_data *ffs,
			  enum usb_functionfs_event_type type)
{
	unsigned long flags;
	spin_lock_irqsave(&ffs->ev.waitq.lock, flags);
	__ffs_event_add(ffs, type);
	spin_unlock_irqrestore(&ffs->ev.waitq.lock, flags);
}

/* Bind/unbind USB function hooks *******************************************/

static int ffs_ep_addr2idx(struct ffs_data *ffs, u8 endpoint_address)
{
	int i;

	for (i = 1; i < ARRAY_SIZE(ffs->eps_addrmap); ++i)
		if (ffs->eps_addrmap[i] == endpoint_address)
			return i;
	return -ENOENT;
}

static int __ffs_func_bind_do_descs(enum ffs_entity_type type, u8 *valuep,
				    struct usb_descriptor_header *desc,
				    void *priv)
{
	struct usb_endpoint_descriptor *ds = (void *)desc;
	struct ffs_function *func = priv;
	struct ffs_ep *ffs_ep;
	unsigned ep_desc_id;
	int idx;
	static const char *speed_names[] = { "full", "high", "super" };

	ffs_log("enter");

	if (type != FFS_DESCRIPTOR)
		return 0;

	/*
	 * If ss_descriptors is not NULL, we are reading super speed
	 * descriptors; if hs_descriptors is not NULL, we are reading high
	 * speed descriptors; otherwise, we are reading full speed
	 * descriptors.
	 */
	if (func->function.ss_descriptors) {
		ep_desc_id = 2;
		func->function.ss_descriptors[(long)valuep] = desc;
	} else if (func->function.hs_descriptors) {
		ep_desc_id = 1;
		func->function.hs_descriptors[(long)valuep] = desc;
	} else {
		ep_desc_id = 0;
		func->function.fs_descriptors[(long)valuep]    = desc;
	}

	if (!desc || desc->bDescriptorType != USB_DT_ENDPOINT)
		return 0;

	idx = ffs_ep_addr2idx(func->ffs, ds->bEndpointAddress) - 1;
	if (idx < 0)
		return idx;

	ffs_ep = func->eps + idx;

	if (unlikely(ffs_ep->descs[ep_desc_id])) {
		pr_err("two %sspeed descriptors for EP %d\n",
			  speed_names[ep_desc_id],
			  ds->bEndpointAddress & USB_ENDPOINT_NUMBER_MASK);
		return -EINVAL;
	}
	ffs_ep->descs[ep_desc_id] = ds;

	ffs_dump_mem(": Original  ep desc", ds, ds->bLength);
	if (ffs_ep->ep) {
		ds->bEndpointAddress = ffs_ep->descs[0]->bEndpointAddress;
		if (!ds->wMaxPacketSize)
			ds->wMaxPacketSize = ffs_ep->descs[0]->wMaxPacketSize;
	} else {
		struct usb_request *req;
		struct usb_ep *ep;
		u8 bEndpointAddress;

		/*
		 * We back up bEndpointAddress because autoconfig overwrites
		 * it with physical endpoint address.
		 */
		bEndpointAddress = ds->bEndpointAddress;
		pr_vdebug("autoconfig\n");
		ep = usb_ep_autoconfig(func->gadget, ds);
		if (unlikely(!ep))
			return -ENOTSUPP;
		ep->driver_data = func->eps + idx;

		req = usb_ep_alloc_request(ep, GFP_KERNEL);
		if (unlikely(!req))
			return -ENOMEM;

		ffs_ep->ep  = ep;
		ffs_ep->req = req;
		func->eps_revmap[ds->bEndpointAddress &
				 USB_ENDPOINT_NUMBER_MASK] = idx + 1;
		/*
		 * If we use virtual address mapping, we restore
		 * original bEndpointAddress value.
		 */
		if (func->ffs->user_flags & FUNCTIONFS_VIRTUAL_ADDR)
			ds->bEndpointAddress = bEndpointAddress;
	}
	ffs_dump_mem(": Rewritten ep desc", ds, ds->bLength);

	ffs_log("exit");

	return 0;
}

static int __ffs_func_bind_do_nums(enum ffs_entity_type type, u8 *valuep,
				   struct usb_descriptor_header *desc,
				   void *priv)
{
	struct ffs_function *func = priv;
	unsigned idx;
	u8 newValue;

	ffs_log("enter: type %d", type);

	switch (type) {
	default:
	case FFS_DESCRIPTOR:
		/* Handled in previous pass by __ffs_func_bind_do_descs() */
		return 0;

	case FFS_INTERFACE:
		idx = *valuep;
		if (func->interfaces_nums[idx] < 0) {
			int id = usb_interface_id(func->conf, &func->function);
			if (unlikely(id < 0))
				return id;
			func->interfaces_nums[idx] = id;
		}
		newValue = func->interfaces_nums[idx];
		break;

	case FFS_STRING:
		/* String' IDs are allocated when fsf_data is bound to cdev */
		newValue = func->ffs->stringtabs[0]->strings[*valuep - 1].id;
		break;

	case FFS_ENDPOINT:
		/*
		 * USB_DT_ENDPOINT are handled in
		 * __ffs_func_bind_do_descs().
		 */
		if (desc->bDescriptorType == USB_DT_ENDPOINT)
			return 0;

		idx = (*valuep & USB_ENDPOINT_NUMBER_MASK) - 1;
		if (unlikely(!func->eps[idx].ep))
			return -EINVAL;

		{
			struct usb_endpoint_descriptor **descs;
			descs = func->eps[idx].descs;
			newValue = descs[descs[0] ? 0 : 1]->bEndpointAddress;
		}
		break;
	}

	pr_vdebug("%02x -> %02x\n", *valuep, newValue);
	*valuep = newValue;

	ffs_log("exit: newValue %d", newValue);

	return 0;
}

static int __ffs_func_bind_do_os_desc(enum ffs_os_desc_type type,
				      struct usb_os_desc_header *h, void *data,
				      unsigned len, void *priv)
{
	struct ffs_function *func = priv;
	u8 length = 0;

	ffs_log("enter: type %d", type);

	switch (type) {
	case FFS_OS_DESC_EXT_COMPAT: {
		struct usb_ext_compat_desc *desc = data;
		struct usb_os_desc_table *t;

		t = &func->function.os_desc_table[desc->bFirstInterfaceNumber];
		t->if_id = func->interfaces_nums[desc->bFirstInterfaceNumber];
		memcpy(t->os_desc->ext_compat_id, &desc->CompatibleID,
		       ARRAY_SIZE(desc->CompatibleID) +
		       ARRAY_SIZE(desc->SubCompatibleID));
		length = sizeof(*desc);
	}
		break;
	case FFS_OS_DESC_EXT_PROP: {
		struct usb_ext_prop_desc *desc = data;
		struct usb_os_desc_table *t;
		struct usb_os_desc_ext_prop *ext_prop;
		char *ext_prop_name;
		char *ext_prop_data;

		t = &func->function.os_desc_table[h->interface];
		t->if_id = func->interfaces_nums[h->interface];

		ext_prop = func->ffs->ms_os_descs_ext_prop_avail;
		func->ffs->ms_os_descs_ext_prop_avail += sizeof(*ext_prop);

		ext_prop->type = le32_to_cpu(desc->dwPropertyDataType);
		ext_prop->name_len = le16_to_cpu(desc->wPropertyNameLength);
		ext_prop->data_len = le32_to_cpu(*(u32 *)
			usb_ext_prop_data_len_ptr(data, ext_prop->name_len));
		length = ext_prop->name_len + ext_prop->data_len + 14;

		ext_prop_name = func->ffs->ms_os_descs_ext_prop_name_avail;
		func->ffs->ms_os_descs_ext_prop_name_avail +=
			ext_prop->name_len;

		ext_prop_data = func->ffs->ms_os_descs_ext_prop_data_avail;
		func->ffs->ms_os_descs_ext_prop_data_avail +=
			ext_prop->data_len;
		memcpy(ext_prop_data,
		       usb_ext_prop_data_ptr(data, ext_prop->name_len),
		       ext_prop->data_len);
		/* unicode data reported to the host as "WCHAR"s */
		switch (ext_prop->type) {
		case USB_EXT_PROP_UNICODE:
		case USB_EXT_PROP_UNICODE_ENV:
		case USB_EXT_PROP_UNICODE_LINK:
		case USB_EXT_PROP_UNICODE_MULTI:
			ext_prop->data_len *= 2;
			break;
		}
		ext_prop->data = ext_prop_data;

		memcpy(ext_prop_name, usb_ext_prop_name_ptr(data),
		       ext_prop->name_len);
		/* property name reported to the host as "WCHAR"s */
		ext_prop->name_len *= 2;
		ext_prop->name = ext_prop_name;

		t->os_desc->ext_prop_len +=
			ext_prop->name_len + ext_prop->data_len + 14;
		++t->os_desc->ext_prop_count;
		list_add_tail(&ext_prop->entry, &t->os_desc->ext_prop);
	}
		break;
	default:
		pr_vdebug("unknown descriptor: %d\n", type);
	}

	ffs_log("exit");

	return length;
}

static inline struct f_fs_opts *ffs_do_functionfs_bind(struct usb_function *f,
						struct usb_configuration *c)
{
	struct ffs_function *func = ffs_func_from_usb(f);
	struct f_fs_opts *ffs_opts =
		container_of(f->fi, struct f_fs_opts, func_inst);
	int ret;

	ENTER();

	ffs_log("enter");

	/*
	 * Legacy gadget triggers binding in functionfs_ready_callback,
	 * which already uses locking; taking the same lock here would
	 * cause a deadlock.
	 *
	 * Configfs-enabled gadgets however do need ffs_dev_lock.
	 */
	if (!ffs_opts->no_configfs)
		ffs_dev_lock();
	ret = ffs_opts->dev->desc_ready ? 0 : -ENODEV;
	func->ffs = ffs_opts->dev->ffs_data;
	if (!ffs_opts->no_configfs)
		ffs_dev_unlock();
	if (ret)
		return ERR_PTR(ret);

	func->conf = c;
	func->gadget = c->cdev->gadget;

	/*
	 * in drivers/usb/gadget/configfs.c:configfs_composite_bind()
	 * configurations are bound in sequence with list_for_each_entry,
	 * in each configuration its functions are bound in sequence
	 * with list_for_each_entry, so we assume no race condition
	 * with regard to ffs_opts->bound access
	 */
	if (!ffs_opts->refcnt) {
		ret = functionfs_bind(func->ffs, c->cdev);
		if (ret)
			return ERR_PTR(ret);
	}
	ffs_opts->refcnt++;
	func->function.strings = func->ffs->stringtabs;

	ffs_log("exit");

	return ffs_opts;
}

static int _ffs_func_bind(struct usb_configuration *c,
			  struct usb_function *f)
{
	struct ffs_function *func = ffs_func_from_usb(f);
	struct ffs_data *ffs = func->ffs;

	const int full = !!func->ffs->fs_descs_count;
	const int high = !!func->ffs->hs_descs_count;
	const int super = !!func->ffs->ss_descs_count;

	int fs_len, hs_len, ss_len, ret, i;
	struct ffs_ep *eps_ptr;

	/* Make it a single chunk, less management later on */
	vla_group(d);
	vla_item_with_sz(d, struct ffs_ep, eps, ffs->eps_count);
	vla_item_with_sz(d, struct usb_descriptor_header *, fs_descs,
		full ? ffs->fs_descs_count + 1 : 0);
	vla_item_with_sz(d, struct usb_descriptor_header *, hs_descs,
		high ? ffs->hs_descs_count + 1 : 0);
	vla_item_with_sz(d, struct usb_descriptor_header *, ss_descs,
		super ? ffs->ss_descs_count + 1 : 0);
	vla_item_with_sz(d, short, inums, ffs->interfaces_count);
	vla_item_with_sz(d, struct usb_os_desc_table, os_desc_table,
			 c->cdev->use_os_string ? ffs->interfaces_count : 0);
	vla_item_with_sz(d, char[16], ext_compat,
			 c->cdev->use_os_string ? ffs->interfaces_count : 0);
	vla_item_with_sz(d, struct usb_os_desc, os_desc,
			 c->cdev->use_os_string ? ffs->interfaces_count : 0);
	vla_item_with_sz(d, struct usb_os_desc_ext_prop, ext_prop,
			 ffs->ms_os_descs_ext_prop_count);
	vla_item_with_sz(d, char, ext_prop_name,
			 ffs->ms_os_descs_ext_prop_name_len);
	vla_item_with_sz(d, char, ext_prop_data,
			 ffs->ms_os_descs_ext_prop_data_len);
	vla_item_with_sz(d, char, raw_descs, ffs->raw_descs_length);
	char *vlabuf;

	ENTER();

	ffs_log("enter: state %d setup_state %d flag %lu", ffs->state,
		ffs->setup_state, ffs->flags);

	/* Has descriptors only for speeds gadget does not support */
	if (unlikely(!(full | high | super)))
		return -ENOTSUPP;

	/* Allocate a single chunk, less management later on */
	vlabuf = kzalloc(vla_group_size(d), GFP_KERNEL);
	if (unlikely(!vlabuf))
		return -ENOMEM;

	ffs->ms_os_descs_ext_prop_avail = vla_ptr(vlabuf, d, ext_prop);
	ffs->ms_os_descs_ext_prop_name_avail =
		vla_ptr(vlabuf, d, ext_prop_name);
	ffs->ms_os_descs_ext_prop_data_avail =
		vla_ptr(vlabuf, d, ext_prop_data);

	/* Copy descriptors  */
	memcpy(vla_ptr(vlabuf, d, raw_descs), ffs->raw_descs,
	       ffs->raw_descs_length);

	memset(vla_ptr(vlabuf, d, inums), 0xff, d_inums__sz);
	eps_ptr = vla_ptr(vlabuf, d, eps);
	for (i = 0; i < ffs->eps_count; i++)
		eps_ptr[i].num = -1;

	/* Save pointers
	 * d_eps == vlabuf, func->eps used to kfree vlabuf later
	*/
	func->eps             = vla_ptr(vlabuf, d, eps);
	func->interfaces_nums = vla_ptr(vlabuf, d, inums);

	/*
	 * Go through all the endpoint descriptors and allocate
	 * endpoints first, so that later we can rewrite the endpoint
	 * numbers without worrying that it may be described later on.
	 */
	if (likely(full)) {
		func->function.fs_descriptors = vla_ptr(vlabuf, d, fs_descs);
		fs_len = ffs_do_descs(ffs->fs_descs_count,
				      vla_ptr(vlabuf, d, raw_descs),
				      d_raw_descs__sz,
				      __ffs_func_bind_do_descs, func);
		if (unlikely(fs_len < 0)) {
			ret = fs_len;
			goto error;
		}
	} else {
		fs_len = 0;
	}

	if (likely(high)) {
		func->function.hs_descriptors = vla_ptr(vlabuf, d, hs_descs);
		hs_len = ffs_do_descs(ffs->hs_descs_count,
				      vla_ptr(vlabuf, d, raw_descs) + fs_len,
				      d_raw_descs__sz - fs_len,
				      __ffs_func_bind_do_descs, func);
		if (unlikely(hs_len < 0)) {
			ret = hs_len;
			goto error;
		}
	} else {
		hs_len = 0;
	}

	if (likely(super)) {
		func->function.ss_descriptors = func->function.ssp_descriptors =
			vla_ptr(vlabuf, d, ss_descs);
		ss_len = ffs_do_descs(ffs->ss_descs_count,
				vla_ptr(vlabuf, d, raw_descs) + fs_len + hs_len,
				d_raw_descs__sz - fs_len - hs_len,
				__ffs_func_bind_do_descs, func);
		if (unlikely(ss_len < 0)) {
			ret = ss_len;
			goto error;
		}
	} else {
		ss_len = 0;
	}

	/*
	 * Now handle interface numbers allocation and interface and
	 * endpoint numbers rewriting.  We can do that in one go
	 * now.
	 */
	ret = ffs_do_descs(ffs->fs_descs_count +
			   (high ? ffs->hs_descs_count : 0) +
			   (super ? ffs->ss_descs_count : 0),
			   vla_ptr(vlabuf, d, raw_descs), d_raw_descs__sz,
			   __ffs_func_bind_do_nums, func);
	if (unlikely(ret < 0))
		goto error;

	func->function.os_desc_table = vla_ptr(vlabuf, d, os_desc_table);
	if (c->cdev->use_os_string) {
		for (i = 0; i < ffs->interfaces_count; ++i) {
			struct usb_os_desc *desc;

			desc = func->function.os_desc_table[i].os_desc =
				vla_ptr(vlabuf, d, os_desc) +
				i * sizeof(struct usb_os_desc);
			desc->ext_compat_id =
				vla_ptr(vlabuf, d, ext_compat) + i * 16;
			INIT_LIST_HEAD(&desc->ext_prop);
		}
		ret = ffs_do_os_descs(ffs->ms_os_descs_count,
				      vla_ptr(vlabuf, d, raw_descs) +
				      fs_len + hs_len + ss_len,
				      d_raw_descs__sz - fs_len - hs_len -
				      ss_len,
				      __ffs_func_bind_do_os_desc, func);
		if (unlikely(ret < 0))
			goto error;
	}
	func->function.os_desc_n =
		c->cdev->use_os_string ? ffs->interfaces_count : 0;

	/* And we're done */
	ffs_event_add(ffs, FUNCTIONFS_BIND);

	ffs_log("exit: state %d setup_state %d flag %lu", ffs->state,
		ffs->setup_state, ffs->flags);

	return 0;

error:
	/* XXX Do we need to release all claimed endpoints here? */
	ffs_log("exit: ret %d", ret);
	return ret;
}

static int ffs_func_bind(struct usb_configuration *c,
			 struct usb_function *f)
{
	struct f_fs_opts *ffs_opts = ffs_do_functionfs_bind(f, c);
	struct ffs_function *func = ffs_func_from_usb(f);
	int ret;

	ffs_log("enter");

	if (IS_ERR(ffs_opts))
		return PTR_ERR(ffs_opts);

	ret = _ffs_func_bind(c, f);
	if (ret && !--ffs_opts->refcnt)
		functionfs_unbind(func->ffs);

	lpm_flg = false;
	ffs_op_flg = false;
	hrtimer_init(&ffs_op_timer, CLOCK_MONOTONIC, HRTIMER_MODE_REL);
	ffs_op_timer.function = ffs_op_timeout;

	ffs_log("exit: ret %d", ret);

	return ret;
}


/* Other USB function hooks *************************************************/

static void ffs_reset_work(struct work_struct *work)
{
	struct ffs_data *ffs = container_of(work,
		struct ffs_data, reset_work);

	ffs_log("enter");

	ffs_data_reset(ffs);

	ffs_log("exit");
}

static int ffs_func_set_alt(struct usb_function *f,
			    unsigned interface, unsigned alt)
{
	struct ffs_function *func = ffs_func_from_usb(f);
	struct ffs_data *ffs = func->ffs;
	int ret = 0, intf;

	ffs_log("enter");

	if (alt != (unsigned)-1) {
		intf = ffs_func_revmap_intf(func, interface);
		if (unlikely(intf < 0))
			return intf;
	}

	if (ffs->func) {
		ffs_func_eps_disable(ffs->func);
		ffs->func = NULL;
		/* matching put to allow LPM on disconnect */
		usb_gadget_autopm_put_async(ffs->gadget);
	}

	if (ffs->state == FFS_DEACTIVATED) {
		ffs->state = FFS_CLOSING;
		INIT_WORK(&ffs->reset_work, ffs_reset_work);
		schedule_work(&ffs->reset_work);
		return -ENODEV;
	}

	if (ffs->state != FFS_ACTIVE)
		return -ENODEV;

	if (alt == (unsigned)-1) {
		ffs->func = NULL;
		ffs_event_add(ffs, FUNCTIONFS_DISABLE);
		return 0;
	}

	ffs->func = func;
	ret = ffs_func_eps_enable(func);
	if (likely(ret >= 0)) {
		ffs_event_add(ffs, FUNCTIONFS_ENABLE);
		/* Disable USB LPM later on bus_suspend */
		usb_gadget_autopm_get_async(ffs->gadget);
	}
	ffs_log("exit: ret %d", ret);

	return ret;
}

static void ffs_func_disable(struct usb_function *f)
{
	ffs_log("enter");
	ffs_func_set_alt(f, 0, (unsigned)-1);

	ffs_log("exit");
}

static int ffs_func_setup(struct usb_function *f,
			  const struct usb_ctrlrequest *creq)
{
	struct ffs_function *func = ffs_func_from_usb(f);
	struct ffs_data *ffs = func->ffs;
	unsigned long flags;
	int ret;

	ENTER();

	ffs_log("enter");

	pr_vdebug("creq->bRequestType = %02x\n", creq->bRequestType);
	pr_vdebug("creq->bRequest     = %02x\n", creq->bRequest);
	pr_vdebug("creq->wValue       = %04x\n", le16_to_cpu(creq->wValue));
	pr_vdebug("creq->wIndex       = %04x\n", le16_to_cpu(creq->wIndex));
	pr_vdebug("creq->wLength      = %04x\n", le16_to_cpu(creq->wLength));

	/*
	 * Most requests directed to interface go through here
	 * (notable exceptions are set/get interface) so we need to
	 * handle them.  All other either handled by composite or
	 * passed to usb_configuration->setup() (if one is set).  No
	 * matter, we will handle requests directed to endpoint here
	 * as well (as it's straightforward).  Other request recipient
	 * types are only handled when the user flag FUNCTIONFS_ALL_CTRL_RECIP
	 * is being used.
	 */
	if (ffs->state != FFS_ACTIVE)
		return -ENODEV;

	switch (creq->bRequestType & USB_RECIP_MASK) {
	case USB_RECIP_INTERFACE:
		ret = ffs_func_revmap_intf(func, le16_to_cpu(creq->wIndex));
		if (unlikely(ret < 0))
			return ret;
		break;

	case USB_RECIP_ENDPOINT:
		ret = ffs_func_revmap_ep(func, le16_to_cpu(creq->wIndex));
		if (unlikely(ret < 0))
			return ret;
		if (func->ffs->user_flags & FUNCTIONFS_VIRTUAL_ADDR)
			ret = func->ffs->eps_addrmap[ret];
		break;

	default:
		if (func->ffs->user_flags & FUNCTIONFS_ALL_CTRL_RECIP)
			ret = le16_to_cpu(creq->wIndex);
		else
			return -EOPNOTSUPP;
	}

	spin_lock_irqsave(&ffs->ev.waitq.lock, flags);
	ffs->ev.setup = *creq;
	ffs->ev.setup.wIndex = cpu_to_le16(ret);
	__ffs_event_add(ffs, FUNCTIONFS_SETUP);
	spin_unlock_irqrestore(&ffs->ev.waitq.lock, flags);

	ffs_log("exit");

	return creq->wLength == 0 ? USB_GADGET_DELAYED_STATUS : 0;
}

static bool ffs_func_req_match(struct usb_function *f,
			       const struct usb_ctrlrequest *creq,
			       bool config0)
{
	struct ffs_function *func = ffs_func_from_usb(f);

	if (!test_bit(FFS_FL_BOUND, &func->ffs->flags)) {
		ffs_log("ffs function do not bind yet.\n");
		return false;
	}

	if (config0 && !(func->ffs->user_flags & FUNCTIONFS_CONFIG0_SETUP))
		return false;

	switch (creq->bRequestType & USB_RECIP_MASK) {
	case USB_RECIP_INTERFACE:
		return (ffs_func_revmap_intf(func,
					     le16_to_cpu(creq->wIndex)) >= 0);
	case USB_RECIP_ENDPOINT:
		return (ffs_func_revmap_ep(func,
					   le16_to_cpu(creq->wIndex)) >= 0);
	default:
		return (bool) (func->ffs->user_flags &
			       FUNCTIONFS_ALL_CTRL_RECIP);
	}
}

static void ffs_func_suspend(struct usb_function *f)
{
	ENTER();

	ffs_log("enter");

	ffs_event_add(ffs_func_from_usb(f)->ffs, FUNCTIONFS_SUSPEND);

	ffs_log("exit");
}

static void ffs_func_resume(struct usb_function *f)
{
	ENTER();

	ffs_log("enter");

	ffs_event_add(ffs_func_from_usb(f)->ffs, FUNCTIONFS_RESUME);

	ffs_log("exit");
}


/* Endpoint and interface numbers reverse mapping ***************************/

static int ffs_func_revmap_ep(struct ffs_function *func, u8 num)
{
	num = func->eps_revmap[num & USB_ENDPOINT_NUMBER_MASK];
	return num ? num : -EDOM;
}

static int ffs_func_revmap_intf(struct ffs_function *func, u8 intf)
{
	short *nums = func->interfaces_nums;
	unsigned count = func->ffs->interfaces_count;

	ffs_log("enter");

	for (; count; --count, ++nums) {
		if (*nums >= 0 && *nums == intf)
			return nums - func->interfaces_nums;
	}

	ffs_log("exit");

	return -EDOM;
}


/* Devices management *******************************************************/

static LIST_HEAD(ffs_devices);

static struct ffs_dev *_ffs_do_find_dev(const char *name)
{
	struct ffs_dev *dev;

	ffs_log("enter");

	list_for_each_entry(dev, &ffs_devices, entry) {
		if (!dev->name || !name)
			continue;
		if (strcmp(dev->name, name) == 0)
			return dev;
	}

	ffs_log("exit");

	return NULL;
}

/*
 * ffs_lock must be taken by the caller of this function
 */
static struct ffs_dev *_ffs_get_single_dev(void)
{
	struct ffs_dev *dev;

	ffs_log("enter");

	if (list_is_singular(&ffs_devices)) {
		dev = list_first_entry(&ffs_devices, struct ffs_dev, entry);
		if (dev->single)
			return dev;
	}

	ffs_log("exit");

	return NULL;
}

/*
 * ffs_lock must be taken by the caller of this function
 */
static struct ffs_dev *_ffs_find_dev(const char *name)
{
	struct ffs_dev *dev;

	ffs_log("enter");

	dev = _ffs_get_single_dev();
	if (dev)
		return dev;

	dev = _ffs_do_find_dev(name);

	ffs_log("exit");

	return dev;
}

/* Configfs support *********************************************************/

static inline struct f_fs_opts *to_ffs_opts(struct config_item *item)
{
	return container_of(to_config_group(item), struct f_fs_opts,
			    func_inst.group);
}

static void ffs_attr_release(struct config_item *item)
{
	struct f_fs_opts *opts = to_ffs_opts(item);

	usb_put_function_instance(&opts->func_inst);
}

static struct configfs_item_operations ffs_item_ops = {
	.release	= ffs_attr_release,
};

static struct config_item_type ffs_func_type = {
	.ct_item_ops	= &ffs_item_ops,
	.ct_owner	= THIS_MODULE,
};


/* Function registration interface ******************************************/

static struct ffs_inst_status *name_to_inst_status(
		const char *inst_name, bool create_inst)
{
	struct ffs_inst_status *inst_status;

	list_for_each_entry(inst_status, &inst_list, list) {
		if (!strncasecmp(inst_status->inst_name,
					inst_name, strlen(inst_name)))
			return inst_status;
	}

	if (!create_inst)
		return ERR_PTR(-ENODEV);

	inst_status = kzalloc(sizeof(struct ffs_inst_status),
					GFP_KERNEL);
	if (!inst_status)
		return ERR_PTR(-ENOMEM);

	mutex_init(&inst_status->ffs_lock);
	snprintf(inst_status->inst_name, INST_NAME_SIZE, inst_name);
	list_add_tail(&inst_status->list, &inst_list);

	return inst_status;
}

static int ffs_inst_exist_check(const char *inst_name)
{
	struct ffs_inst_status *inst_status;

	inst_status = name_to_inst_status(inst_name, false);
	if (IS_ERR(inst_status)) {
		pr_err_ratelimited(
				"%s: failed to find instance (%s)\n",
				__func__, inst_name);
		return -ENODEV;
	}

	mutex_lock(&inst_status->ffs_lock);

	if (unlikely(inst_status->inst_exist == false)) {
		mutex_unlock(&inst_status->ffs_lock);
		pr_err_ratelimited(
				"%s: f_fs instance (%s) has been freed already.\n",
				__func__, inst_name);
		return -ENODEV;
	}

	mutex_unlock(&inst_status->ffs_lock);

	return 0;
}

static void ffs_inst_clean(struct f_fs_opts *opts,
		const char *inst_name)
{
	struct ffs_inst_status *inst_status;

	inst_status = name_to_inst_status(inst_name, false);
	if (IS_ERR(inst_status)) {
		pr_err_ratelimited(
				"%s: failed to find instance (%s)\n",
				__func__, inst_name);
		return;
	}

	inst_status->opts = NULL;

	ffs_dev_lock();
	_ffs_free_dev(opts->dev);
	ffs_dev_unlock();
	kfree(opts);
}

static void ffs_inst_clean_delay(const char *inst_name)
{
	struct ffs_inst_status *inst_status;

	inst_status = name_to_inst_status(inst_name, false);
	if (IS_ERR(inst_status)) {
		pr_err_ratelimited(
				"%s: failed to find (%s) instance\n",
				__func__, inst_name);
		return;
	}

	mutex_lock(&inst_status->ffs_lock);

	if (unlikely(inst_status->inst_exist == false)) {
		if (inst_status->opts) {
			ffs_inst_clean(inst_status->opts, inst_name);
			pr_err_ratelimited("%s: Delayed free memory\n",
					__func__);
		}
		mutex_unlock(&inst_status->ffs_lock);
		return;
	}

	mutex_unlock(&inst_status->ffs_lock);
}

static void ffs_free_inst(struct usb_function_instance *f)
{
	struct f_fs_opts *opts;
	struct ffs_inst_status *inst_status;

	opts = to_f_fs_opts(f);

	inst_status = name_to_inst_status(opts->dev->name, false);
	if (IS_ERR(inst_status)) {
		ffs_log("failed to find (%s) instance\n",
				opts->dev->name);
		return;
	}

	mutex_lock(&inst_status->ffs_lock);
	if (opts->dev->ffs_data
			&& atomic_read(&opts->dev->ffs_data->opened)) {
		inst_status->inst_exist = false;
		mutex_unlock(&inst_status->ffs_lock);
		ffs_log("Dev is open, free mem when dev (%s) close\n",
				opts->dev->name);
		return;
	}

	ffs_inst_clean(opts, opts->dev->name);
	inst_status->inst_exist = false;
	mutex_unlock(&inst_status->ffs_lock);
}

#define MAX_INST_NAME_LEN	40

static int ffs_set_inst_name(struct usb_function_instance *fi, const char *name)
{
	struct f_fs_opts *opts, *opts_prev;
	struct ffs_data *ffs_data_tmp;
	char *ptr;
	const char *tmp;
	int name_len, ret;
	struct ffs_inst_status *inst_status;

	name_len = strlen(name) + 1;
	if (name_len > MAX_INST_NAME_LEN)
		return -ENAMETOOLONG;

	ptr = kstrndup(name, name_len, GFP_KERNEL);
	if (!ptr)
		return -ENOMEM;

	inst_status = name_to_inst_status(ptr, true);
	if (IS_ERR(inst_status)) {
		ffs_log("failed to create status struct for (%s) instance\n",
				ptr);
		return -EINVAL;
	}

	mutex_lock(&inst_status->ffs_lock);
	opts_prev = inst_status->opts;
	if (opts_prev) {
		mutex_unlock(&inst_status->ffs_lock);
		ffs_log("instance (%s): prev inst do not freed yet\n",
				inst_status->inst_name);
		return -EBUSY;
	}
	mutex_unlock(&inst_status->ffs_lock);

	opts = to_f_fs_opts(fi);
	tmp = NULL;

	ffs_dev_lock();

	tmp = opts->dev->name_allocated ? opts->dev->name : NULL;
	ret = _ffs_name_dev(opts->dev, ptr);
	if (ret) {
		kfree(ptr);
		ffs_dev_unlock();
		return ret;
	}
	opts->dev->name_allocated = true;

	/*
	 * If ffs instance is freed and created once, new allocated
	 * opts->dev need to initialize opts->dev->ffs_data, and
	 * ffs_private_data also need to update new allocated opts->dev
	 * address.
	 */
	ffs_data_tmp = inst_status->ffs_data;
	if (ffs_data_tmp)
		opts->dev->ffs_data = ffs_data_tmp;

	if (opts->dev->ffs_data)
		opts->dev->ffs_data->private_data = opts->dev;

	ffs_dev_unlock();

	kfree(tmp);

	mutex_lock(&inst_status->ffs_lock);
	inst_status->inst_exist = true;
	inst_status->opts = opts;
	mutex_unlock(&inst_status->ffs_lock);

	return 0;
}

static struct usb_function_instance *ffs_alloc_inst(void)
{
	struct f_fs_opts *opts;
	struct ffs_dev *dev;

	opts = kzalloc(sizeof(*opts), GFP_KERNEL);
	if (!opts)
		return ERR_PTR(-ENOMEM);

	opts->func_inst.set_inst_name = ffs_set_inst_name;
	opts->func_inst.free_func_inst = ffs_free_inst;
	ffs_dev_lock();
	dev = _ffs_alloc_dev();
	ffs_dev_unlock();
	if (IS_ERR(dev)) {
		kfree(opts);
		return ERR_CAST(dev);
	}
	opts->dev = dev;
	dev->opts = opts;

	config_group_init_type_name(&opts->func_inst.group, "",
				    &ffs_func_type);
	return &opts->func_inst;
}

static void ffs_free(struct usb_function *f)
{
	kfree(ffs_func_from_usb(f));
}

static void ffs_func_unbind(struct usb_configuration *c,
			    struct usb_function *f)
{
	struct ffs_function *func = ffs_func_from_usb(f);
	struct ffs_data *ffs = func->ffs;
	struct f_fs_opts *opts =
		container_of(f->fi, struct f_fs_opts, func_inst);
	struct ffs_ep *ep = func->eps;
	unsigned count = ffs->eps_count;
	unsigned long flags;

	ENTER();

	ffs_log("enter: state %d setup_state %d flag %lu", ffs->state,
		ffs->setup_state, ffs->flags);

	if (ffs->func == func) {
		ffs_func_eps_disable(func);
		ffs->func = NULL;
	}

	if (!--opts->refcnt)
		functionfs_unbind(ffs);

	/* cleanup after autoconfig */
	spin_lock_irqsave(&func->ffs->eps_lock, flags);
	do {
		if (ep->ep && ep->req)
			usb_ep_free_request(ep->ep, ep->req);
		ep->req = NULL;
		ep->ep = NULL;
		++ep;
	} while (--count);
	spin_unlock_irqrestore(&func->ffs->eps_lock, flags);
	kfree(func->eps);
	func->eps = NULL;
	/*
	 * eps, descriptors and interfaces_nums are allocated in the
	 * same chunk so only one free is required.
	 */
	func->function.fs_descriptors = NULL;
	func->function.hs_descriptors = NULL;
	func->function.ss_descriptors = NULL;
	func->function.ssp_descriptors = NULL;
	func->interfaces_nums = NULL;

	ffs_event_add(ffs, FUNCTIONFS_UNBIND);
	hrtimer_cancel(&ffs_op_timer);
	if (lpm_flg)
		msm_cpuidle_set_sleep_disable(false);
	lpm_flg = false;
	ffs_op_flg = false;
	ffs_log("exit: state %d setup_state %d flag %lu", ffs->state,
	ffs->setup_state, ffs->flags);
}

static struct usb_function *ffs_alloc(struct usb_function_instance *fi)
{
	struct ffs_function *func;

	ENTER();

	func = kzalloc(sizeof(*func), GFP_KERNEL);
	if (unlikely(!func))
		return ERR_PTR(-ENOMEM);

	func->function.name    = "Function FS Gadget";

	func->function.bind    = ffs_func_bind;
	func->function.unbind  = ffs_func_unbind;
	func->function.set_alt = ffs_func_set_alt;
	func->function.disable = ffs_func_disable;
	func->function.setup   = ffs_func_setup;
	func->function.req_match = ffs_func_req_match;
	func->function.suspend = ffs_func_suspend;
	func->function.resume  = ffs_func_resume;
	func->function.free_func = ffs_free;

	return &func->function;
}

/*
 * ffs_lock must be taken by the caller of this function
 */
static struct ffs_dev *_ffs_alloc_dev(void)
{
	struct ffs_dev *dev;
	int ret;

	if (_ffs_get_single_dev())
			return ERR_PTR(-EBUSY);

	dev = kzalloc(sizeof(*dev), GFP_KERNEL);
	if (!dev)
		return ERR_PTR(-ENOMEM);

	if (list_empty(&ffs_devices)) {
		ret = functionfs_init();
		if (ret) {
			kfree(dev);
			return ERR_PTR(ret);
		}
	}

	list_add(&dev->entry, &ffs_devices);

	return dev;
}

/*
 * ffs_lock must be taken by the caller of this function
 * The caller is responsible for "name" being available whenever f_fs needs it
 */
static int _ffs_name_dev(struct ffs_dev *dev, const char *name)
{
	struct ffs_dev *existing;

	ffs_log("enter");

	existing = _ffs_do_find_dev(name);
	if (existing)
		return -EBUSY;

	dev->name = name;

	ffs_log("exit");

	return 0;
}

/*
 * The caller is responsible for "name" being available whenever f_fs needs it
 */
int ffs_name_dev(struct ffs_dev *dev, const char *name)
{
	int ret;

	ffs_log("enter");

	ffs_dev_lock();
	ret = _ffs_name_dev(dev, name);
	ffs_dev_unlock();

	ffs_log("exit");

	return ret;
}
EXPORT_SYMBOL_GPL(ffs_name_dev);

int ffs_single_dev(struct ffs_dev *dev)
{
	int ret;

	ffs_log("enter");

	ret = 0;
	ffs_dev_lock();

	if (!list_is_singular(&ffs_devices))
		ret = -EBUSY;
	else
		dev->single = true;

	ffs_dev_unlock();

	ffs_log("exit");

	return ret;
}
EXPORT_SYMBOL_GPL(ffs_single_dev);

/*
 * ffs_lock must be taken by the caller of this function
 */
static void _ffs_free_dev(struct ffs_dev *dev)
{

	ffs_log("enter");

	list_del(&dev->entry);
	if (dev->name_allocated)
		kfree(dev->name);

	/* Clear the private_data pointer to stop incorrect dev access */
	if (dev->ffs_data)
		dev->ffs_data->private_data = NULL;

	kfree(dev);
	if (list_empty(&ffs_devices))
		functionfs_cleanup();

	ffs_log("exit");
}

static void *ffs_acquire_dev(const char *dev_name)
{
	struct ffs_dev *ffs_dev;

	ENTER();

	ffs_log("enter");

	ffs_dev_lock();

	ffs_dev = _ffs_find_dev(dev_name);
	if (!ffs_dev)
		ffs_dev = ERR_PTR(-ENOENT);
	else if (ffs_dev->mounted)
		ffs_dev = ERR_PTR(-EBUSY);
	else if (ffs_dev->ffs_acquire_dev_callback &&
	    ffs_dev->ffs_acquire_dev_callback(ffs_dev))
		ffs_dev = ERR_PTR(-ENOENT);
	else
		ffs_dev->mounted = true;

	ffs_dev_unlock();

	ffs_log("exit");

	return ffs_dev;
}

static void ffs_release_dev(struct ffs_data *ffs_data)
{
	struct ffs_dev *ffs_dev;

	ENTER();

	ffs_log("enter");

	ffs_dev_lock();

	ffs_dev = ffs_data->private_data;
	if (ffs_dev) {
		ffs_dev->mounted = false;

		if (ffs_dev->ffs_release_dev_callback)
			ffs_dev->ffs_release_dev_callback(ffs_dev);
	}

	ffs_dev_unlock();

	ffs_log("exit");
}

static int ffs_ready(struct ffs_data *ffs)
{
	struct ffs_dev *ffs_obj;
	int ret = 0;

	ENTER();

	ffs_log("enter");

	ffs_dev_lock();

	ffs_obj = ffs->private_data;
	if (!ffs_obj) {
		ret = -EINVAL;
		goto done;
	}
	if (WARN_ON(ffs_obj->desc_ready)) {
		ret = -EBUSY;
		goto done;
	}

	ffs_obj->desc_ready = true;
	ffs_obj->ffs_data = ffs;

	if (ffs_obj->ffs_ready_callback) {
		ret = ffs_obj->ffs_ready_callback(ffs);
		if (ret)
			goto done;
	}

	set_bit(FFS_FL_CALL_CLOSED_CALLBACK, &ffs->flags);
done:
	ffs_dev_unlock();

	ffs_log("exit");

	return ret;
}

static void ffs_closed(struct ffs_data *ffs)
{
	struct ffs_dev *ffs_obj;
	struct f_fs_opts *opts;

	ENTER();

	ffs_log("enter");

	ffs_dev_lock();

	ffs_obj = ffs->private_data;
	if (!ffs_obj) {
		ffs_dev_unlock();
		goto done;
	}

	ffs_obj->desc_ready = false;
	ffs_obj->ffs_data = NULL;

	if (test_and_clear_bit(FFS_FL_CALL_CLOSED_CALLBACK, &ffs->flags) &&
	    ffs_obj->ffs_closed_callback)
		ffs_obj->ffs_closed_callback(ffs);

	if (ffs_obj->opts) {
		opts = ffs_obj->opts;
	} else {
		ffs_dev_unlock();
		goto done;
	}

	/* to get updated refcount atomic variable value */
	smp_mb__before_atomic();
	if (opts->no_configfs || !opts->func_inst.group.cg_item.ci_parent
	    || !atomic_read(&opts->func_inst.group.cg_item.ci_kref.refcount)) {
		ffs_dev_unlock();
		goto done;
	}

	ffs_dev_unlock();

	if (test_bit(FFS_FL_BOUND, &ffs->flags)) {
		unregister_gadget_item(opts->
			       func_inst.group.cg_item.ci_parent->ci_parent);
		ffs_log("unreg gadget done");
	}
done:
	ffs_log("exit");
}

/* Misc helper functions ****************************************************/

static int ffs_mutex_lock(struct mutex *mutex, unsigned nonblock)
{
	return nonblock
		? likely(mutex_trylock(mutex)) ? 0 : -EAGAIN
		: mutex_lock_interruptible(mutex);
}

/**
 * ffs_prepare_buffer() - copy userspace buffer into kernel.
 * @buf: userspace buffer
 * @len: length of the buffer
 * @extra_alloc_buf: Extra buffer allocation if required by UDC.
 *
 * This function returns pointer to the copied buffer
 */
static char *ffs_prepare_buffer(const char __user *buf, size_t len,
		size_t extra_buf_alloc)
{
	char *data;

	if (unlikely(!len))
		return NULL;

	data = kmalloc(len + extra_buf_alloc, GFP_KERNEL);
	if (unlikely(!data))
		return ERR_PTR(-ENOMEM);

	if (unlikely(copy_from_user(data, buf, len))) {
		kfree(data);
		return ERR_PTR(-EFAULT);
	}

	pr_vdebug("Buffer from user space:\n");
	ffs_dump_mem("", data, len);

	return data;
}

static void __exit ffs_exit(void)
{
	struct ffs_inst_status *inst_status, *inst_status_tmp = NULL;

	list_for_each_entry(inst_status, &inst_list, list) {
		if (inst_status_tmp) {
			list_del(&inst_status_tmp->list);
			kfree(inst_status_tmp);
		}
		inst_status_tmp = inst_status;
	}
	if (inst_status_tmp) {
		list_del(&inst_status_tmp->list);
		kfree(inst_status_tmp);
	}
}
module_exit(ffs_exit);

DECLARE_USB_FUNCTION_INIT(ffs, ffs_alloc_inst, ffs_alloc);
MODULE_LICENSE("GPL");
MODULE_AUTHOR("Michal Nazarewicz");<|MERGE_RESOLUTION|>--- conflicted
+++ resolved
@@ -707,13 +707,8 @@
 
 	file->private_data = ffs;
 	ffs_data_opened(ffs);
-<<<<<<< HEAD
 	pr_info("ep0_open success!\n");
 	return 0;
-=======
-
-	return stream_open(inode, file);
->>>>>>> b5308593
 }
 
 static int ffs_ep0_release(struct inode *inode, struct file *file)
