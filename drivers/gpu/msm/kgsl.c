--- conflicted
+++ resolved
@@ -2235,15 +2235,6 @@
 	}
 
 	ret = memdesc_sg_virt(&entry->memdesc, hostptr);
-<<<<<<< HEAD
-
-	if (ret && kgsl_memdesc_use_cpu_map(&entry->memdesc))
-		kgsl_mmu_put_gpuaddr(&entry->memdesc);
-
-	return ret;
-}
-=======
->>>>>>> 7c3ffbe3
 
 	if (ret && kgsl_memdesc_use_cpu_map(&entry->memdesc))
 		kgsl_mmu_put_gpuaddr(&entry->memdesc);
