/*
 * Copyright © 2008 Intel Corporation
 *
 * Permission is hereby granted, free of charge, to any person obtaining a
 * copy of this software and associated documentation files (the "Software"),
 * to deal in the Software without restriction, including without limitation
 * the rights to use, copy, modify, merge, publish, distribute, sublicense,
 * and/or sell copies of the Software, and to permit persons to whom the
 * Software is furnished to do so, subject to the following conditions:
 *
 * The above copyright notice and this permission notice (including the next
 * paragraph) shall be included in all copies or substantial portions of the
 * Software.
 *
 * THE SOFTWARE IS PROVIDED "AS IS", WITHOUT WARRANTY OF ANY KIND, EXPRESS OR
 * IMPLIED, INCLUDING BUT NOT LIMITED TO THE WARRANTIES OF MERCHANTABILITY,
 * FITNESS FOR A PARTICULAR PURPOSE AND NONINFRINGEMENT.  IN NO EVENT SHALL
 * THE AUTHORS OR COPYRIGHT HOLDERS BE LIABLE FOR ANY CLAIM, DAMAGES OR OTHER
 * LIABILITY, WHETHER IN AN ACTION OF CONTRACT, TORT OR OTHERWISE, ARISING
 * FROM, OUT OF OR IN CONNECTION WITH THE SOFTWARE OR THE USE OR OTHER DEALINGS
 * IN THE SOFTWARE.
 *
 * Authors:
 *    Keith Packard <keithp@keithp.com>
 *
 */

#include <linux/i2c.h>
#include <linux/slab.h>
#include <linux/export.h>
#include <drm/drmP.h>
#include <drm/drm_crtc.h>
#include <drm/drm_crtc_helper.h>
#include <drm/drm_edid.h>
#include "intel_drv.h"
#include <drm/i915_drm.h>
#include "i915_drv.h"

#define DP_LINK_CHECK_TIMEOUT	(10 * 1000)

struct dp_link_dpll {
	int link_bw;
	struct dpll dpll;
};

static const struct dp_link_dpll gen4_dpll[] = {
	{ DP_LINK_BW_1_62,
		{ .p1 = 2, .p2 = 10, .n = 2, .m1 = 23, .m2 = 8 } },
	{ DP_LINK_BW_2_7,
		{ .p1 = 1, .p2 = 10, .n = 1, .m1 = 14, .m2 = 2 } }
};

static const struct dp_link_dpll pch_dpll[] = {
	{ DP_LINK_BW_1_62,
		{ .p1 = 2, .p2 = 10, .n = 1, .m1 = 12, .m2 = 9 } },
	{ DP_LINK_BW_2_7,
		{ .p1 = 1, .p2 = 10, .n = 2, .m1 = 14, .m2 = 8 } }
};

static const struct dp_link_dpll vlv_dpll[] = {
	{ DP_LINK_BW_1_62,
		{ .p1 = 3, .p2 = 2, .n = 5, .m1 = 3, .m2 = 81 } },
	{ DP_LINK_BW_2_7,
		{ .p1 = 2, .p2 = 2, .n = 1, .m1 = 2, .m2 = 27 } }
};

/**
 * is_edp - is the given port attached to an eDP panel (either CPU or PCH)
 * @intel_dp: DP struct
 *
 * If a CPU or PCH DP output is attached to an eDP panel, this function
 * will return true, and false otherwise.
 */
static bool is_edp(struct intel_dp *intel_dp)
{
	struct intel_digital_port *intel_dig_port = dp_to_dig_port(intel_dp);

	return intel_dig_port->base.type == INTEL_OUTPUT_EDP;
}

static struct drm_device *intel_dp_to_dev(struct intel_dp *intel_dp)
{
	struct intel_digital_port *intel_dig_port = dp_to_dig_port(intel_dp);

	return intel_dig_port->base.base.dev;
}

static struct intel_dp *intel_attached_dp(struct drm_connector *connector)
{
	return enc_to_intel_dp(&intel_attached_encoder(connector)->base);
}

static void intel_dp_link_down(struct intel_dp *intel_dp);
static bool _edp_panel_vdd_on(struct intel_dp *intel_dp);
static void edp_panel_vdd_off(struct intel_dp *intel_dp, bool sync);

static int
intel_dp_max_link_bw(struct intel_dp *intel_dp)
{
	int max_link_bw = intel_dp->dpcd[DP_MAX_LINK_RATE];
	struct drm_device *dev = intel_dp->attached_connector->base.dev;

	switch (max_link_bw) {
	case DP_LINK_BW_1_62:
	case DP_LINK_BW_2_7:
		break;
	case DP_LINK_BW_5_4: /* 1.2 capable displays may advertise higher bw */
		if ((IS_HASWELL(dev) || INTEL_INFO(dev)->gen >= 8) &&
		    intel_dp->dpcd[DP_DPCD_REV] >= 0x12)
			max_link_bw = DP_LINK_BW_5_4;
		else
			max_link_bw = DP_LINK_BW_2_7;
		break;
	default:
		WARN(1, "invalid max DP link bw val %x, using 1.62Gbps\n",
		     max_link_bw);
		max_link_bw = DP_LINK_BW_1_62;
		break;
	}
	return max_link_bw;
}

/*
 * The units on the numbers in the next two are... bizarre.  Examples will
 * make it clearer; this one parallels an example in the eDP spec.
 *
 * intel_dp_max_data_rate for one lane of 2.7GHz evaluates as:
 *
 *     270000 * 1 * 8 / 10 == 216000
 *
 * The actual data capacity of that configuration is 2.16Gbit/s, so the
 * units are decakilobits.  ->clock in a drm_display_mode is in kilohertz -
 * or equivalently, kilopixels per second - so for 1680x1050R it'd be
 * 119000.  At 18bpp that's 2142000 kilobits per second.
 *
 * Thus the strange-looking division by 10 in intel_dp_link_required, to
 * get the result in decakilobits instead of kilobits.
 */

static int
intel_dp_link_required(int pixel_clock, int bpp)
{
	return (pixel_clock * bpp + 9) / 10;
}

static int
intel_dp_max_data_rate(int max_link_clock, int max_lanes)
{
	return (max_link_clock * max_lanes * 8) / 10;
}

static enum drm_mode_status
intel_dp_mode_valid(struct drm_connector *connector,
		    struct drm_display_mode *mode)
{
	struct intel_dp *intel_dp = intel_attached_dp(connector);
	struct intel_connector *intel_connector = to_intel_connector(connector);
	struct drm_display_mode *fixed_mode = intel_connector->panel.fixed_mode;
	int target_clock = mode->clock;
	int max_rate, mode_rate, max_lanes, max_link_clock;

	if (is_edp(intel_dp) && fixed_mode) {
		if (mode->hdisplay > fixed_mode->hdisplay)
			return MODE_PANEL;

		if (mode->vdisplay > fixed_mode->vdisplay)
			return MODE_PANEL;

		target_clock = fixed_mode->clock;
	}

	max_link_clock = drm_dp_bw_code_to_link_rate(intel_dp_max_link_bw(intel_dp));
	max_lanes = drm_dp_max_lane_count(intel_dp->dpcd);

	max_rate = intel_dp_max_data_rate(max_link_clock, max_lanes);
	mode_rate = intel_dp_link_required(target_clock, 18);

	if (mode_rate > max_rate)
		return MODE_CLOCK_HIGH;

	if (mode->clock < 10000)
		return MODE_CLOCK_LOW;

	if (mode->flags & DRM_MODE_FLAG_DBLCLK)
		return MODE_H_ILLEGAL;

	return MODE_OK;
}

static uint32_t
pack_aux(uint8_t *src, int src_bytes)
{
	int	i;
	uint32_t v = 0;

	if (src_bytes > 4)
		src_bytes = 4;
	for (i = 0; i < src_bytes; i++)
		v |= ((uint32_t) src[i]) << ((3-i) * 8);
	return v;
}

static void
unpack_aux(uint32_t src, uint8_t *dst, int dst_bytes)
{
	int i;
	if (dst_bytes > 4)
		dst_bytes = 4;
	for (i = 0; i < dst_bytes; i++)
		dst[i] = src >> ((3-i) * 8);
}

/* hrawclock is 1/4 the FSB frequency */
static int
intel_hrawclk(struct drm_device *dev)
{
	struct drm_i915_private *dev_priv = dev->dev_private;
	uint32_t clkcfg;

	/* There is no CLKCFG reg in Valleyview. VLV hrawclk is 200 MHz */
	if (IS_VALLEYVIEW(dev))
		return 200;

	clkcfg = I915_READ(CLKCFG);
	switch (clkcfg & CLKCFG_FSB_MASK) {
	case CLKCFG_FSB_400:
		return 100;
	case CLKCFG_FSB_533:
		return 133;
	case CLKCFG_FSB_667:
		return 166;
	case CLKCFG_FSB_800:
		return 200;
	case CLKCFG_FSB_1067:
		return 266;
	case CLKCFG_FSB_1333:
		return 333;
	/* these two are just a guess; one of them might be right */
	case CLKCFG_FSB_1600:
	case CLKCFG_FSB_1600_ALT:
		return 400;
	default:
		return 133;
	}
}

static void
intel_dp_init_panel_power_sequencer(struct drm_device *dev,
				    struct intel_dp *intel_dp,
				    struct edp_power_seq *out);
static void
intel_dp_init_panel_power_sequencer_registers(struct drm_device *dev,
					      struct intel_dp *intel_dp,
					      struct edp_power_seq *out);

static enum pipe
vlv_power_sequencer_pipe(struct intel_dp *intel_dp)
{
	struct intel_digital_port *intel_dig_port = dp_to_dig_port(intel_dp);
	struct drm_crtc *crtc = intel_dig_port->base.base.crtc;
	struct drm_device *dev = intel_dig_port->base.base.dev;
	struct drm_i915_private *dev_priv = dev->dev_private;
	enum port port = intel_dig_port->port;
	enum pipe pipe;

	/* modeset should have pipe */
	if (crtc)
		return to_intel_crtc(crtc)->pipe;

	/* init time, try to find a pipe with this port selected */
	for (pipe = PIPE_A; pipe <= PIPE_B; pipe++) {
		u32 port_sel = I915_READ(VLV_PIPE_PP_ON_DELAYS(pipe)) &
			PANEL_PORT_SELECT_MASK;
		if (port_sel == PANEL_PORT_SELECT_DPB_VLV && port == PORT_B)
			return pipe;
		if (port_sel == PANEL_PORT_SELECT_DPC_VLV && port == PORT_C)
			return pipe;
	}

	/* shrug */
	return PIPE_A;
}

static u32 _pp_ctrl_reg(struct intel_dp *intel_dp)
{
	struct drm_device *dev = intel_dp_to_dev(intel_dp);

	if (HAS_PCH_SPLIT(dev))
		return PCH_PP_CONTROL;
	else
		return VLV_PIPE_PP_CONTROL(vlv_power_sequencer_pipe(intel_dp));
}

static u32 _pp_stat_reg(struct intel_dp *intel_dp)
{
	struct drm_device *dev = intel_dp_to_dev(intel_dp);

	if (HAS_PCH_SPLIT(dev))
		return PCH_PP_STATUS;
	else
		return VLV_PIPE_PP_STATUS(vlv_power_sequencer_pipe(intel_dp));
}

static bool edp_have_panel_power(struct intel_dp *intel_dp)
{
	struct drm_device *dev = intel_dp_to_dev(intel_dp);
	struct drm_i915_private *dev_priv = dev->dev_private;

	return (I915_READ(_pp_stat_reg(intel_dp)) & PP_ON) != 0;
}

static bool edp_have_panel_vdd(struct intel_dp *intel_dp)
{
	struct drm_device *dev = intel_dp_to_dev(intel_dp);
	struct drm_i915_private *dev_priv = dev->dev_private;

	return (I915_READ(_pp_ctrl_reg(intel_dp)) & EDP_FORCE_VDD) != 0;
}

static void
intel_dp_check_edp(struct intel_dp *intel_dp)
{
	struct drm_device *dev = intel_dp_to_dev(intel_dp);
	struct drm_i915_private *dev_priv = dev->dev_private;

	if (!is_edp(intel_dp))
		return;

	if (!edp_have_panel_power(intel_dp) && !edp_have_panel_vdd(intel_dp)) {
		WARN(1, "eDP powered off while attempting aux channel communication.\n");
		DRM_DEBUG_KMS("Status 0x%08x Control 0x%08x\n",
			      I915_READ(_pp_stat_reg(intel_dp)),
			      I915_READ(_pp_ctrl_reg(intel_dp)));
	}
}

static uint32_t
intel_dp_aux_wait_done(struct intel_dp *intel_dp, bool has_aux_irq)
{
	struct intel_digital_port *intel_dig_port = dp_to_dig_port(intel_dp);
	struct drm_device *dev = intel_dig_port->base.base.dev;
	struct drm_i915_private *dev_priv = dev->dev_private;
	uint32_t ch_ctl = intel_dp->aux_ch_ctl_reg;
	uint32_t status;
	bool done;

#define C (((status = I915_READ_NOTRACE(ch_ctl)) & DP_AUX_CH_CTL_SEND_BUSY) == 0)
	if (has_aux_irq)
		done = wait_event_timeout(dev_priv->gmbus_wait_queue, C,
					  msecs_to_jiffies_timeout(10));
	else
		done = wait_for_atomic(C, 10) == 0;
	if (!done)
		DRM_ERROR("dp aux hw did not signal timeout (has irq: %i)!\n",
			  has_aux_irq);
#undef C

	return status;
}

static uint32_t i9xx_get_aux_clock_divider(struct intel_dp *intel_dp, int index)
{
	struct intel_digital_port *intel_dig_port = dp_to_dig_port(intel_dp);
	struct drm_device *dev = intel_dig_port->base.base.dev;

	/*
	 * The clock divider is based off the hrawclk, and would like to run at
	 * 2MHz.  So, take the hrawclk value and divide by 2 and use that
	 */
	return index ? 0 : intel_hrawclk(dev) / 2;
}

static uint32_t ilk_get_aux_clock_divider(struct intel_dp *intel_dp, int index)
{
	struct intel_digital_port *intel_dig_port = dp_to_dig_port(intel_dp);
	struct drm_device *dev = intel_dig_port->base.base.dev;

	if (index)
		return 0;

	if (intel_dig_port->port == PORT_A) {
		if (IS_GEN6(dev) || IS_GEN7(dev))
			return 200; /* SNB & IVB eDP input clock at 400Mhz */
		else
			return 225; /* eDP input clock at 450Mhz */
	} else {
		return DIV_ROUND_UP(intel_pch_rawclk(dev), 2);
	}
}

static uint32_t hsw_get_aux_clock_divider(struct intel_dp *intel_dp, int index)
{
	struct intel_digital_port *intel_dig_port = dp_to_dig_port(intel_dp);
	struct drm_device *dev = intel_dig_port->base.base.dev;
	struct drm_i915_private *dev_priv = dev->dev_private;

	if (intel_dig_port->port == PORT_A) {
		if (index)
			return 0;
		return DIV_ROUND_CLOSEST(intel_ddi_get_cdclk_freq(dev_priv), 2000);
	} else if (dev_priv->pch_id == INTEL_PCH_LPT_DEVICE_ID_TYPE) {
		/* Workaround for non-ULT HSW */
		switch (index) {
		case 0: return 63;
		case 1: return 72;
		default: return 0;
		}
	} else  {
		return index ? 0 : DIV_ROUND_UP(intel_pch_rawclk(dev), 2);
	}
}

static uint32_t vlv_get_aux_clock_divider(struct intel_dp *intel_dp, int index)
{
	return index ? 0 : 100;
}

static uint32_t i9xx_get_aux_send_ctl(struct intel_dp *intel_dp,
				      bool has_aux_irq,
				      int send_bytes,
				      uint32_t aux_clock_divider)
{
	struct intel_digital_port *intel_dig_port = dp_to_dig_port(intel_dp);
	struct drm_device *dev = intel_dig_port->base.base.dev;
	uint32_t precharge, timeout;

	if (IS_GEN6(dev))
		precharge = 3;
	else
		precharge = 5;

	if (IS_BROADWELL(dev) && intel_dp->aux_ch_ctl_reg == DPA_AUX_CH_CTL)
		timeout = DP_AUX_CH_CTL_TIME_OUT_600us;
	else
		timeout = DP_AUX_CH_CTL_TIME_OUT_400us;

	return DP_AUX_CH_CTL_SEND_BUSY |
	       DP_AUX_CH_CTL_DONE |
	       (has_aux_irq ? DP_AUX_CH_CTL_INTERRUPT : 0) |
	       DP_AUX_CH_CTL_TIME_OUT_ERROR |
	       timeout |
	       DP_AUX_CH_CTL_RECEIVE_ERROR |
	       (send_bytes << DP_AUX_CH_CTL_MESSAGE_SIZE_SHIFT) |
	       (precharge << DP_AUX_CH_CTL_PRECHARGE_2US_SHIFT) |
	       (aux_clock_divider << DP_AUX_CH_CTL_BIT_CLOCK_2X_SHIFT);
}

static int
intel_dp_aux_ch(struct intel_dp *intel_dp,
		uint8_t *send, int send_bytes,
		uint8_t *recv, int recv_size)
{
	struct intel_digital_port *intel_dig_port = dp_to_dig_port(intel_dp);
	struct drm_device *dev = intel_dig_port->base.base.dev;
	struct drm_i915_private *dev_priv = dev->dev_private;
	uint32_t ch_ctl = intel_dp->aux_ch_ctl_reg;
	uint32_t ch_data = ch_ctl + 4;
	uint32_t aux_clock_divider;
	int i, ret, recv_bytes;
	uint32_t status;
	int try, clock = 0;
	bool has_aux_irq = HAS_AUX_IRQ(dev);
	bool vdd;

	vdd = _edp_panel_vdd_on(intel_dp);

	/* dp aux is extremely sensitive to irq latency, hence request the
	 * lowest possible wakeup latency and so prevent the cpu from going into
	 * deep sleep states.
	 */
	pm_qos_update_request(&dev_priv->pm_qos, 0);

	intel_dp_check_edp(intel_dp);

	intel_aux_display_runtime_get(dev_priv);

	/* Try to wait for any previous AUX channel activity */
	for (try = 0; try < 3; try++) {
		status = I915_READ_NOTRACE(ch_ctl);
		if ((status & DP_AUX_CH_CTL_SEND_BUSY) == 0)
			break;
		msleep(1);
	}

	if (try == 3) {
		WARN(1, "dp_aux_ch not started status 0x%08x\n",
		     I915_READ(ch_ctl));
		ret = -EBUSY;
		goto out;
	}

	/* Only 5 data registers! */
	if (WARN_ON(send_bytes > 20 || recv_size > 20)) {
		ret = -E2BIG;
		goto out;
	}

	while ((aux_clock_divider = intel_dp->get_aux_clock_divider(intel_dp, clock++))) {
		u32 send_ctl = intel_dp->get_aux_send_ctl(intel_dp,
							  has_aux_irq,
							  send_bytes,
							  aux_clock_divider);

		/* Must try at least 3 times according to DP spec */
		for (try = 0; try < 5; try++) {
			/* Load the send data into the aux channel data registers */
			for (i = 0; i < send_bytes; i += 4)
				I915_WRITE(ch_data + i,
					   pack_aux(send + i, send_bytes - i));

			/* Send the command and wait for it to complete */
			I915_WRITE(ch_ctl, send_ctl);

			status = intel_dp_aux_wait_done(intel_dp, has_aux_irq);

			/* Clear done status and any errors */
			I915_WRITE(ch_ctl,
				   status |
				   DP_AUX_CH_CTL_DONE |
				   DP_AUX_CH_CTL_TIME_OUT_ERROR |
				   DP_AUX_CH_CTL_RECEIVE_ERROR);

			if (status & (DP_AUX_CH_CTL_TIME_OUT_ERROR |
				      DP_AUX_CH_CTL_RECEIVE_ERROR))
				continue;
			if (status & DP_AUX_CH_CTL_DONE)
				break;
		}
		if (status & DP_AUX_CH_CTL_DONE)
			break;
	}

	if ((status & DP_AUX_CH_CTL_DONE) == 0) {
		DRM_ERROR("dp_aux_ch not done status 0x%08x\n", status);
		ret = -EBUSY;
		goto out;
	}

	/* Check for timeout or receive error.
	 * Timeouts occur when the sink is not connected
	 */
	if (status & DP_AUX_CH_CTL_RECEIVE_ERROR) {
		DRM_ERROR("dp_aux_ch receive error status 0x%08x\n", status);
		ret = -EIO;
		goto out;
	}

	/* Timeouts occur when the device isn't connected, so they're
	 * "normal" -- don't fill the kernel log with these */
	if (status & DP_AUX_CH_CTL_TIME_OUT_ERROR) {
		DRM_DEBUG_KMS("dp_aux_ch timeout status 0x%08x\n", status);
		ret = -ETIMEDOUT;
		goto out;
	}

	/* Unload any bytes sent back from the other side */
	recv_bytes = ((status & DP_AUX_CH_CTL_MESSAGE_SIZE_MASK) >>
		      DP_AUX_CH_CTL_MESSAGE_SIZE_SHIFT);
	if (recv_bytes > recv_size)
		recv_bytes = recv_size;

	for (i = 0; i < recv_bytes; i += 4)
		unpack_aux(I915_READ(ch_data + i),
			   recv + i, recv_bytes - i);

	ret = recv_bytes;
out:
	pm_qos_update_request(&dev_priv->pm_qos, PM_QOS_DEFAULT_VALUE);
	intel_aux_display_runtime_put(dev_priv);

	if (vdd)
		edp_panel_vdd_off(intel_dp, false);

	return ret;
}

#define HEADER_SIZE	4
static ssize_t
intel_dp_aux_transfer(struct drm_dp_aux *aux, struct drm_dp_aux_msg *msg)
{
	struct intel_dp *intel_dp = container_of(aux, struct intel_dp, aux);
	uint8_t txbuf[20], rxbuf[20];
	size_t txsize, rxsize;
	int ret;

	txbuf[0] = msg->request << 4;
	txbuf[1] = msg->address >> 8;
	txbuf[2] = msg->address & 0xff;
	txbuf[3] = msg->size - 1;

	switch (msg->request & ~DP_AUX_I2C_MOT) {
	case DP_AUX_NATIVE_WRITE:
	case DP_AUX_I2C_WRITE:
		txsize = HEADER_SIZE + msg->size;
		rxsize = 1;

		if (WARN_ON(txsize > 20))
			return -E2BIG;

		memcpy(txbuf + HEADER_SIZE, msg->buffer, msg->size);

		ret = intel_dp_aux_ch(intel_dp, txbuf, txsize, rxbuf, rxsize);
		if (ret > 0) {
			msg->reply = rxbuf[0] >> 4;

			/* Return payload size. */
			ret = msg->size;
		}
		break;

	case DP_AUX_NATIVE_READ:
	case DP_AUX_I2C_READ:
		txsize = HEADER_SIZE;
		rxsize = msg->size + 1;

		if (WARN_ON(rxsize > 20))
			return -E2BIG;

		ret = intel_dp_aux_ch(intel_dp, txbuf, txsize, rxbuf, rxsize);
		if (ret > 0) {
			msg->reply = rxbuf[0] >> 4;
			/*
			 * Assume happy day, and copy the data. The caller is
			 * expected to check msg->reply before touching it.
			 *
			 * Return payload size.
			 */
			ret--;
			memcpy(msg->buffer, rxbuf + 1, ret);
		}
		break;

	default:
		ret = -EINVAL;
		break;
	}

	return ret;
}

static void
intel_dp_aux_init(struct intel_dp *intel_dp, struct intel_connector *connector)
{
	struct drm_device *dev = intel_dp_to_dev(intel_dp);
	struct intel_digital_port *intel_dig_port = dp_to_dig_port(intel_dp);
	enum port port = intel_dig_port->port;
	const char *name = NULL;
	int ret;

	switch (port) {
	case PORT_A:
		intel_dp->aux_ch_ctl_reg = DPA_AUX_CH_CTL;
		name = "DPDDC-A";
		break;
	case PORT_B:
		intel_dp->aux_ch_ctl_reg = PCH_DPB_AUX_CH_CTL;
		name = "DPDDC-B";
		break;
	case PORT_C:
		intel_dp->aux_ch_ctl_reg = PCH_DPC_AUX_CH_CTL;
		name = "DPDDC-C";
		break;
	case PORT_D:
		intel_dp->aux_ch_ctl_reg = PCH_DPD_AUX_CH_CTL;
		name = "DPDDC-D";
		break;
	default:
		BUG();
	}

	if (!HAS_DDI(dev))
		intel_dp->aux_ch_ctl_reg = intel_dp->output_reg + 0x10;

	intel_dp->aux.name = name;
	intel_dp->aux.dev = dev->dev;
	intel_dp->aux.transfer = intel_dp_aux_transfer;

	DRM_DEBUG_KMS("registering %s bus for %s\n", name,
		      connector->base.kdev->kobj.name);

	ret = drm_dp_aux_register_i2c_bus(&intel_dp->aux);
	if (ret < 0) {
		DRM_ERROR("drm_dp_aux_register_i2c_bus() for %s failed (%d)\n",
			  name, ret);
		return;
	}

	ret = sysfs_create_link(&connector->base.kdev->kobj,
				&intel_dp->aux.ddc.dev.kobj,
				intel_dp->aux.ddc.dev.kobj.name);
	if (ret < 0) {
		DRM_ERROR("sysfs_create_link() for %s failed (%d)\n", name, ret);
		drm_dp_aux_unregister_i2c_bus(&intel_dp->aux);
	}
}

static void
intel_dp_connector_unregister(struct intel_connector *intel_connector)
{
	struct intel_dp *intel_dp = intel_attached_dp(&intel_connector->base);

	sysfs_remove_link(&intel_connector->base.kdev->kobj,
			  intel_dp->aux.ddc.dev.kobj.name);
	intel_connector_unregister(intel_connector);
}

static void
intel_dp_set_clock(struct intel_encoder *encoder,
		   struct intel_crtc_config *pipe_config, int link_bw)
{
	struct drm_device *dev = encoder->base.dev;
	const struct dp_link_dpll *divisor = NULL;
	int i, count = 0;

	if (IS_G4X(dev)) {
		divisor = gen4_dpll;
		count = ARRAY_SIZE(gen4_dpll);
	} else if (IS_HASWELL(dev)) {
		/* Haswell has special-purpose DP DDI clocks. */
	} else if (HAS_PCH_SPLIT(dev)) {
		divisor = pch_dpll;
		count = ARRAY_SIZE(pch_dpll);
	} else if (IS_VALLEYVIEW(dev)) {
		divisor = vlv_dpll;
		count = ARRAY_SIZE(vlv_dpll);
	}

	if (divisor && count) {
		for (i = 0; i < count; i++) {
			if (link_bw == divisor[i].link_bw) {
				pipe_config->dpll = divisor[i].dpll;
				pipe_config->clock_set = true;
				break;
			}
		}
	}
}

bool
intel_dp_compute_config(struct intel_encoder *encoder,
			struct intel_crtc_config *pipe_config)
{
	struct drm_device *dev = encoder->base.dev;
	struct drm_i915_private *dev_priv = dev->dev_private;
	struct drm_display_mode *adjusted_mode = &pipe_config->adjusted_mode;
	struct intel_dp *intel_dp = enc_to_intel_dp(&encoder->base);
	enum port port = dp_to_dig_port(intel_dp)->port;
	struct intel_crtc *intel_crtc = encoder->new_crtc;
	struct intel_connector *intel_connector = intel_dp->attached_connector;
	int lane_count, clock;
	int max_lane_count = drm_dp_max_lane_count(intel_dp->dpcd);
	/* Conveniently, the link BW constants become indices with a shift...*/
	int max_clock = intel_dp_max_link_bw(intel_dp) >> 3;
	int bpp, mode_rate;
	static int bws[] = { DP_LINK_BW_1_62, DP_LINK_BW_2_7, DP_LINK_BW_5_4 };
	int link_avail, link_clock;

	if (HAS_PCH_SPLIT(dev) && !HAS_DDI(dev) && port != PORT_A)
		pipe_config->has_pch_encoder = true;

	pipe_config->has_dp_encoder = true;

	if (is_edp(intel_dp) && intel_connector->panel.fixed_mode) {
		intel_fixed_panel_mode(intel_connector->panel.fixed_mode,
				       adjusted_mode);
		if (!HAS_PCH_SPLIT(dev))
			intel_gmch_panel_fitting(intel_crtc, pipe_config,
						 intel_connector->panel.fitting_mode);
		else
			intel_pch_panel_fitting(intel_crtc, pipe_config,
						intel_connector->panel.fitting_mode);
	}

	if (adjusted_mode->flags & DRM_MODE_FLAG_DBLCLK)
		return false;

	DRM_DEBUG_KMS("DP link computation with max lane count %i "
		      "max bw %02x pixel clock %iKHz\n",
		      max_lane_count, bws[max_clock],
		      adjusted_mode->crtc_clock);

	/* Walk through all bpp values. Luckily they're all nicely spaced with 2
	 * bpc in between. */
	bpp = pipe_config->pipe_bpp;
	if (is_edp(intel_dp) && dev_priv->vbt.edp_bpp &&
	    dev_priv->vbt.edp_bpp < bpp) {
		DRM_DEBUG_KMS("clamping bpp for eDP panel to BIOS-provided %i\n",
			      dev_priv->vbt.edp_bpp);
		bpp = dev_priv->vbt.edp_bpp;
	}

	for (; bpp >= 6*3; bpp -= 2*3) {
		mode_rate = intel_dp_link_required(adjusted_mode->crtc_clock,
						   bpp);

		for (lane_count = 1; lane_count <= max_lane_count; lane_count <<= 1) {
			for (clock = 0; clock <= max_clock; clock++) {
				link_clock = drm_dp_bw_code_to_link_rate(bws[clock]);
				link_avail = intel_dp_max_data_rate(link_clock,
								    lane_count);

				if (mode_rate <= link_avail) {
					goto found;
				}
			}
		}
	}

	return false;

found:
	if (intel_dp->color_range_auto) {
		/*
		 * See:
		 * CEA-861-E - 5.1 Default Encoding Parameters
		 * VESA DisplayPort Ver.1.2a - 5.1.1.1 Video Colorimetry
		 */
		if (bpp != 18 && drm_match_cea_mode(adjusted_mode) > 1)
			intel_dp->color_range = DP_COLOR_RANGE_16_235;
		else
			intel_dp->color_range = 0;
	}

	if (intel_dp->color_range)
		pipe_config->limited_color_range = true;

	intel_dp->link_bw = bws[clock];
	intel_dp->lane_count = lane_count;
	pipe_config->pipe_bpp = bpp;
	pipe_config->port_clock = drm_dp_bw_code_to_link_rate(intel_dp->link_bw);

	DRM_DEBUG_KMS("DP link bw %02x lane count %d clock %d bpp %d\n",
		      intel_dp->link_bw, intel_dp->lane_count,
		      pipe_config->port_clock, bpp);
	DRM_DEBUG_KMS("DP link bw required %i available %i\n",
		      mode_rate, link_avail);

	intel_link_compute_m_n(bpp, lane_count,
			       adjusted_mode->crtc_clock,
			       pipe_config->port_clock,
			       &pipe_config->dp_m_n);

	intel_dp_set_clock(encoder, pipe_config, intel_dp->link_bw);

	return true;
}

static void ironlake_set_pll_cpu_edp(struct intel_dp *intel_dp)
{
	struct intel_digital_port *dig_port = dp_to_dig_port(intel_dp);
	struct intel_crtc *crtc = to_intel_crtc(dig_port->base.base.crtc);
	struct drm_device *dev = crtc->base.dev;
	struct drm_i915_private *dev_priv = dev->dev_private;
	u32 dpa_ctl;

	DRM_DEBUG_KMS("eDP PLL enable for clock %d\n", crtc->config.port_clock);
	dpa_ctl = I915_READ(DP_A);
	dpa_ctl &= ~DP_PLL_FREQ_MASK;

	if (crtc->config.port_clock == 162000) {
		/* For a long time we've carried around a ILK-DevA w/a for the
		 * 160MHz clock. If we're really unlucky, it's still required.
		 */
		DRM_DEBUG_KMS("160MHz cpu eDP clock, might need ilk devA w/a\n");
		dpa_ctl |= DP_PLL_FREQ_160MHZ;
		intel_dp->DP |= DP_PLL_FREQ_160MHZ;
	} else {
		dpa_ctl |= DP_PLL_FREQ_270MHZ;
		intel_dp->DP |= DP_PLL_FREQ_270MHZ;
	}

	I915_WRITE(DP_A, dpa_ctl);

	POSTING_READ(DP_A);
	udelay(500);
}

static void intel_dp_mode_set(struct intel_encoder *encoder)
{
	struct drm_device *dev = encoder->base.dev;
	struct drm_i915_private *dev_priv = dev->dev_private;
	struct intel_dp *intel_dp = enc_to_intel_dp(&encoder->base);
	enum port port = dp_to_dig_port(intel_dp)->port;
	struct intel_crtc *crtc = to_intel_crtc(encoder->base.crtc);
	struct drm_display_mode *adjusted_mode = &crtc->config.adjusted_mode;

	/*
	 * There are four kinds of DP registers:
	 *
	 * 	IBX PCH
	 * 	SNB CPU
	 *	IVB CPU
	 * 	CPT PCH
	 *
	 * IBX PCH and CPU are the same for almost everything,
	 * except that the CPU DP PLL is configured in this
	 * register
	 *
	 * CPT PCH is quite different, having many bits moved
	 * to the TRANS_DP_CTL register instead. That
	 * configuration happens (oddly) in ironlake_pch_enable
	 */

	/* Preserve the BIOS-computed detected bit. This is
	 * supposed to be read-only.
	 */
	intel_dp->DP = I915_READ(intel_dp->output_reg) & DP_DETECTED;

	/* Handle DP bits in common between all three register formats */
	intel_dp->DP |= DP_VOLTAGE_0_4 | DP_PRE_EMPHASIS_0;
	intel_dp->DP |= DP_PORT_WIDTH(intel_dp->lane_count);

	if (intel_dp->has_audio) {
		DRM_DEBUG_DRIVER("Enabling DP audio on pipe %c\n",
				 pipe_name(crtc->pipe));
		intel_dp->DP |= DP_AUDIO_OUTPUT_ENABLE;
		intel_write_eld(&encoder->base, adjusted_mode);
	}

	/* Split out the IBX/CPU vs CPT settings */

	if (port == PORT_A && IS_GEN7(dev) && !IS_VALLEYVIEW(dev)) {
		if (adjusted_mode->flags & DRM_MODE_FLAG_PHSYNC)
			intel_dp->DP |= DP_SYNC_HS_HIGH;
		if (adjusted_mode->flags & DRM_MODE_FLAG_PVSYNC)
			intel_dp->DP |= DP_SYNC_VS_HIGH;
		intel_dp->DP |= DP_LINK_TRAIN_OFF_CPT;

		if (drm_dp_enhanced_frame_cap(intel_dp->dpcd))
			intel_dp->DP |= DP_ENHANCED_FRAMING;

		intel_dp->DP |= crtc->pipe << 29;
	} else if (!HAS_PCH_CPT(dev) || port == PORT_A) {
		if (!HAS_PCH_SPLIT(dev) && !IS_VALLEYVIEW(dev))
			intel_dp->DP |= intel_dp->color_range;

		if (adjusted_mode->flags & DRM_MODE_FLAG_PHSYNC)
			intel_dp->DP |= DP_SYNC_HS_HIGH;
		if (adjusted_mode->flags & DRM_MODE_FLAG_PVSYNC)
			intel_dp->DP |= DP_SYNC_VS_HIGH;
		intel_dp->DP |= DP_LINK_TRAIN_OFF;

		if (drm_dp_enhanced_frame_cap(intel_dp->dpcd))
			intel_dp->DP |= DP_ENHANCED_FRAMING;

		if (crtc->pipe == 1)
			intel_dp->DP |= DP_PIPEB_SELECT;
	} else {
		intel_dp->DP |= DP_LINK_TRAIN_OFF_CPT;
	}

	if (port == PORT_A && !IS_VALLEYVIEW(dev))
		ironlake_set_pll_cpu_edp(intel_dp);
}

#define IDLE_ON_MASK		(PP_ON | PP_SEQUENCE_MASK | 0                     | PP_SEQUENCE_STATE_MASK)
#define IDLE_ON_VALUE   	(PP_ON | PP_SEQUENCE_NONE | 0                     | PP_SEQUENCE_STATE_ON_IDLE)

#define IDLE_OFF_MASK		(PP_ON | PP_SEQUENCE_MASK | 0                     | 0)
#define IDLE_OFF_VALUE		(0     | PP_SEQUENCE_NONE | 0                     | 0)

#define IDLE_CYCLE_MASK		(PP_ON | PP_SEQUENCE_MASK | PP_CYCLE_DELAY_ACTIVE | PP_SEQUENCE_STATE_MASK)
#define IDLE_CYCLE_VALUE	(0     | PP_SEQUENCE_NONE | 0                     | PP_SEQUENCE_STATE_OFF_IDLE)

static void wait_panel_status(struct intel_dp *intel_dp,
				       u32 mask,
				       u32 value)
{
	struct drm_device *dev = intel_dp_to_dev(intel_dp);
	struct drm_i915_private *dev_priv = dev->dev_private;
	u32 pp_stat_reg, pp_ctrl_reg;

	pp_stat_reg = _pp_stat_reg(intel_dp);
	pp_ctrl_reg = _pp_ctrl_reg(intel_dp);

	DRM_DEBUG_KMS("mask %08x value %08x status %08x control %08x\n",
			mask, value,
			I915_READ(pp_stat_reg),
			I915_READ(pp_ctrl_reg));

	if (_wait_for((I915_READ(pp_stat_reg) & mask) == value, 5000, 10)) {
		DRM_ERROR("Panel status timeout: status %08x control %08x\n",
				I915_READ(pp_stat_reg),
				I915_READ(pp_ctrl_reg));
	}

	DRM_DEBUG_KMS("Wait complete\n");
}

static void wait_panel_on(struct intel_dp *intel_dp)
{
	DRM_DEBUG_KMS("Wait for panel power on\n");
	wait_panel_status(intel_dp, IDLE_ON_MASK, IDLE_ON_VALUE);
}

static void wait_panel_off(struct intel_dp *intel_dp)
{
	DRM_DEBUG_KMS("Wait for panel power off time\n");
	wait_panel_status(intel_dp, IDLE_OFF_MASK, IDLE_OFF_VALUE);
}

static void wait_panel_power_cycle(struct intel_dp *intel_dp)
{
	DRM_DEBUG_KMS("Wait for panel power cycle\n");

	/* When we disable the VDD override bit last we have to do the manual
	 * wait. */
	wait_remaining_ms_from_jiffies(intel_dp->last_power_cycle,
				       intel_dp->panel_power_cycle_delay);

	wait_panel_status(intel_dp, IDLE_CYCLE_MASK, IDLE_CYCLE_VALUE);
}

static void wait_backlight_on(struct intel_dp *intel_dp)
{
	wait_remaining_ms_from_jiffies(intel_dp->last_power_on,
				       intel_dp->backlight_on_delay);
}

static void edp_wait_backlight_off(struct intel_dp *intel_dp)
{
	wait_remaining_ms_from_jiffies(intel_dp->last_backlight_off,
				       intel_dp->backlight_off_delay);
}

/* Read the current pp_control value, unlocking the register if it
 * is locked
 */

static  u32 ironlake_get_pp_control(struct intel_dp *intel_dp)
{
	struct drm_device *dev = intel_dp_to_dev(intel_dp);
	struct drm_i915_private *dev_priv = dev->dev_private;
	u32 control;

	control = I915_READ(_pp_ctrl_reg(intel_dp));
	control &= ~PANEL_UNLOCK_MASK;
	control |= PANEL_UNLOCK_REGS;
	return control;
}

static bool _edp_panel_vdd_on(struct intel_dp *intel_dp)
{
	struct drm_device *dev = intel_dp_to_dev(intel_dp);
	struct drm_i915_private *dev_priv = dev->dev_private;
	u32 pp;
	u32 pp_stat_reg, pp_ctrl_reg;
	bool need_to_disable = !intel_dp->want_panel_vdd;

	if (!is_edp(intel_dp))
		return false;

	intel_dp->want_panel_vdd = true;

	if (edp_have_panel_vdd(intel_dp))
		return need_to_disable;

	intel_runtime_pm_get(dev_priv);

	DRM_DEBUG_KMS("Turning eDP VDD on\n");

	if (!edp_have_panel_power(intel_dp))
		wait_panel_power_cycle(intel_dp);

	pp = ironlake_get_pp_control(intel_dp);
	pp |= EDP_FORCE_VDD;

	pp_stat_reg = _pp_stat_reg(intel_dp);
	pp_ctrl_reg = _pp_ctrl_reg(intel_dp);

	I915_WRITE(pp_ctrl_reg, pp);
	POSTING_READ(pp_ctrl_reg);
	DRM_DEBUG_KMS("PP_STATUS: 0x%08x PP_CONTROL: 0x%08x\n",
			I915_READ(pp_stat_reg), I915_READ(pp_ctrl_reg));
	/*
	 * If the panel wasn't on, delay before accessing aux channel
	 */
	if (!edp_have_panel_power(intel_dp)) {
		DRM_DEBUG_KMS("eDP was not running\n");
		msleep(intel_dp->panel_power_up_delay);
	}

	return need_to_disable;
}

void intel_edp_panel_vdd_on(struct intel_dp *intel_dp)
{
	if (is_edp(intel_dp)) {
		bool vdd = _edp_panel_vdd_on(intel_dp);

		WARN(!vdd, "eDP VDD already requested on\n");
	}
}

static void edp_panel_vdd_off_sync(struct intel_dp *intel_dp)
{
	struct drm_device *dev = intel_dp_to_dev(intel_dp);
	struct drm_i915_private *dev_priv = dev->dev_private;
	u32 pp;
	u32 pp_stat_reg, pp_ctrl_reg;

	WARN_ON(!mutex_is_locked(&dev->mode_config.mutex));

	if (!intel_dp->want_panel_vdd && edp_have_panel_vdd(intel_dp)) {
		DRM_DEBUG_KMS("Turning eDP VDD off\n");

		pp = ironlake_get_pp_control(intel_dp);
		pp &= ~EDP_FORCE_VDD;

		pp_ctrl_reg = _pp_ctrl_reg(intel_dp);
		pp_stat_reg = _pp_stat_reg(intel_dp);

		I915_WRITE(pp_ctrl_reg, pp);
		POSTING_READ(pp_ctrl_reg);

		/* Make sure sequencer is idle before allowing subsequent activity */
		DRM_DEBUG_KMS("PP_STATUS: 0x%08x PP_CONTROL: 0x%08x\n",
		I915_READ(pp_stat_reg), I915_READ(pp_ctrl_reg));

		if ((pp & POWER_TARGET_ON) == 0)
			intel_dp->last_power_cycle = jiffies;

		intel_runtime_pm_put(dev_priv);
	}
}

static void edp_panel_vdd_work(struct work_struct *__work)
{
	struct intel_dp *intel_dp = container_of(to_delayed_work(__work),
						 struct intel_dp, panel_vdd_work);
	struct drm_device *dev = intel_dp_to_dev(intel_dp);

	mutex_lock(&dev->mode_config.mutex);
	edp_panel_vdd_off_sync(intel_dp);
	mutex_unlock(&dev->mode_config.mutex);
}

static void edp_panel_vdd_off(struct intel_dp *intel_dp, bool sync)
{
	if (!is_edp(intel_dp))
		return;

	WARN(!intel_dp->want_panel_vdd, "eDP VDD not forced on");

	intel_dp->want_panel_vdd = false;

	if (sync) {
		edp_panel_vdd_off_sync(intel_dp);
	} else {
		/*
		 * Queue the timer to fire a long
		 * time from now (relative to the power down delay)
		 * to keep the panel power up across a sequence of operations
		 */
		schedule_delayed_work(&intel_dp->panel_vdd_work,
				      msecs_to_jiffies(intel_dp->panel_power_cycle_delay * 5));
	}
}

void intel_edp_panel_on(struct intel_dp *intel_dp)
{
	struct drm_device *dev = intel_dp_to_dev(intel_dp);
	struct drm_i915_private *dev_priv = dev->dev_private;
	u32 pp;
	u32 pp_ctrl_reg;

	if (!is_edp(intel_dp))
		return;

	DRM_DEBUG_KMS("Turn eDP power on\n");

	if (edp_have_panel_power(intel_dp)) {
		DRM_DEBUG_KMS("eDP power already on\n");
		return;
	}

	wait_panel_power_cycle(intel_dp);

	pp_ctrl_reg = _pp_ctrl_reg(intel_dp);
	pp = ironlake_get_pp_control(intel_dp);
	if (IS_GEN5(dev)) {
		/* ILK workaround: disable reset around power sequence */
		pp &= ~PANEL_POWER_RESET;
		I915_WRITE(pp_ctrl_reg, pp);
		POSTING_READ(pp_ctrl_reg);
	}

	pp |= POWER_TARGET_ON;
	if (!IS_GEN5(dev))
		pp |= PANEL_POWER_RESET;

	I915_WRITE(pp_ctrl_reg, pp);
	POSTING_READ(pp_ctrl_reg);

	wait_panel_on(intel_dp);
	intel_dp->last_power_on = jiffies;

	if (IS_GEN5(dev)) {
		pp |= PANEL_POWER_RESET; /* restore panel reset bit */
		I915_WRITE(pp_ctrl_reg, pp);
		POSTING_READ(pp_ctrl_reg);
	}
}

void intel_edp_panel_off(struct intel_dp *intel_dp)
{
	struct drm_device *dev = intel_dp_to_dev(intel_dp);
	struct drm_i915_private *dev_priv = dev->dev_private;
	u32 pp;
	u32 pp_ctrl_reg;

	if (!is_edp(intel_dp))
		return;

	DRM_DEBUG_KMS("Turn eDP power off\n");

	edp_wait_backlight_off(intel_dp);

	WARN(!intel_dp->want_panel_vdd, "Need VDD to turn off panel\n");

	pp = ironlake_get_pp_control(intel_dp);
	/* We need to switch off panel power _and_ force vdd, for otherwise some
	 * panels get very unhappy and cease to work. */
	pp &= ~(POWER_TARGET_ON | PANEL_POWER_RESET | EDP_FORCE_VDD |
		EDP_BLC_ENABLE);

	pp_ctrl_reg = _pp_ctrl_reg(intel_dp);

	intel_dp->want_panel_vdd = false;

	I915_WRITE(pp_ctrl_reg, pp);
	POSTING_READ(pp_ctrl_reg);

	intel_dp->last_power_cycle = jiffies;
	wait_panel_off(intel_dp);

	/* We got a reference when we enabled the VDD. */
	intel_runtime_pm_put(dev_priv);
}

void intel_edp_backlight_on(struct intel_dp *intel_dp)
{
	struct intel_digital_port *intel_dig_port = dp_to_dig_port(intel_dp);
	struct drm_device *dev = intel_dig_port->base.base.dev;
	struct drm_i915_private *dev_priv = dev->dev_private;
	u32 pp;
	u32 pp_ctrl_reg;

	if (!is_edp(intel_dp))
		return;

	DRM_DEBUG_KMS("\n");
	/*
	 * If we enable the backlight right away following a panel power
	 * on, we may see slight flicker as the panel syncs with the eDP
	 * link.  So delay a bit to make sure the image is solid before
	 * allowing it to appear.
	 */
	wait_backlight_on(intel_dp);
	pp = ironlake_get_pp_control(intel_dp);
	pp |= EDP_BLC_ENABLE;

	pp_ctrl_reg = _pp_ctrl_reg(intel_dp);

	I915_WRITE(pp_ctrl_reg, pp);
	POSTING_READ(pp_ctrl_reg);

	intel_panel_enable_backlight(intel_dp->attached_connector);
}

void intel_edp_backlight_off(struct intel_dp *intel_dp)
{
	struct drm_device *dev = intel_dp_to_dev(intel_dp);
	struct drm_i915_private *dev_priv = dev->dev_private;
	u32 pp;
	u32 pp_ctrl_reg;

	if (!is_edp(intel_dp))
		return;

	intel_panel_disable_backlight(intel_dp->attached_connector);

	DRM_DEBUG_KMS("\n");
	pp = ironlake_get_pp_control(intel_dp);
	pp &= ~EDP_BLC_ENABLE;

	pp_ctrl_reg = _pp_ctrl_reg(intel_dp);

	I915_WRITE(pp_ctrl_reg, pp);
	POSTING_READ(pp_ctrl_reg);
	intel_dp->last_backlight_off = jiffies;
}

static void ironlake_edp_pll_on(struct intel_dp *intel_dp)
{
	struct intel_digital_port *intel_dig_port = dp_to_dig_port(intel_dp);
	struct drm_crtc *crtc = intel_dig_port->base.base.crtc;
	struct drm_device *dev = crtc->dev;
	struct drm_i915_private *dev_priv = dev->dev_private;
	u32 dpa_ctl;

	assert_pipe_disabled(dev_priv,
			     to_intel_crtc(crtc)->pipe);

	DRM_DEBUG_KMS("\n");
	dpa_ctl = I915_READ(DP_A);
	WARN(dpa_ctl & DP_PLL_ENABLE, "dp pll on, should be off\n");
	WARN(dpa_ctl & DP_PORT_EN, "dp port still on, should be off\n");

	/* We don't adjust intel_dp->DP while tearing down the link, to
	 * facilitate link retraining (e.g. after hotplug). Hence clear all
	 * enable bits here to ensure that we don't enable too much. */
	intel_dp->DP &= ~(DP_PORT_EN | DP_AUDIO_OUTPUT_ENABLE);
	intel_dp->DP |= DP_PLL_ENABLE;
	I915_WRITE(DP_A, intel_dp->DP);
	POSTING_READ(DP_A);
	udelay(200);
}

static void ironlake_edp_pll_off(struct intel_dp *intel_dp)
{
	struct intel_digital_port *intel_dig_port = dp_to_dig_port(intel_dp);
	struct drm_crtc *crtc = intel_dig_port->base.base.crtc;
	struct drm_device *dev = crtc->dev;
	struct drm_i915_private *dev_priv = dev->dev_private;
	u32 dpa_ctl;

	assert_pipe_disabled(dev_priv,
			     to_intel_crtc(crtc)->pipe);

	dpa_ctl = I915_READ(DP_A);
	WARN((dpa_ctl & DP_PLL_ENABLE) == 0,
	     "dp pll off, should be on\n");
	WARN(dpa_ctl & DP_PORT_EN, "dp port still on, should be off\n");

	/* We can't rely on the value tracked for the DP register in
	 * intel_dp->DP because link_down must not change that (otherwise link
	 * re-training will fail. */
	dpa_ctl &= ~DP_PLL_ENABLE;
	I915_WRITE(DP_A, dpa_ctl);
	POSTING_READ(DP_A);
	udelay(200);
}

/* If the sink supports it, try to set the power state appropriately */
void intel_dp_sink_dpms(struct intel_dp *intel_dp, int mode)
{
	int ret, i;

	/* Should have a valid DPCD by this point */
	if (intel_dp->dpcd[DP_DPCD_REV] < 0x11)
		return;

	if (mode != DRM_MODE_DPMS_ON) {
		ret = drm_dp_dpcd_writeb(&intel_dp->aux, DP_SET_POWER,
					 DP_SET_POWER_D3);
		if (ret != 1)
			DRM_DEBUG_DRIVER("failed to write sink power state\n");
	} else {
		/*
		 * When turning on, we need to retry for 1ms to give the sink
		 * time to wake up.
		 */
		for (i = 0; i < 3; i++) {
			ret = drm_dp_dpcd_writeb(&intel_dp->aux, DP_SET_POWER,
						 DP_SET_POWER_D0);
			if (ret == 1)
				break;
			msleep(1);
		}
	}
}

static bool intel_dp_get_hw_state(struct intel_encoder *encoder,
				  enum pipe *pipe)
{
	struct intel_dp *intel_dp = enc_to_intel_dp(&encoder->base);
	enum port port = dp_to_dig_port(intel_dp)->port;
	struct drm_device *dev = encoder->base.dev;
	struct drm_i915_private *dev_priv = dev->dev_private;
	enum intel_display_power_domain power_domain;
	u32 tmp;

	power_domain = intel_display_port_power_domain(encoder);
	if (!intel_display_power_enabled(dev_priv, power_domain))
		return false;

	tmp = I915_READ(intel_dp->output_reg);

	if (!(tmp & DP_PORT_EN))
		return false;

	if (port == PORT_A && IS_GEN7(dev) && !IS_VALLEYVIEW(dev)) {
		*pipe = PORT_TO_PIPE_CPT(tmp);
	} else if (!HAS_PCH_CPT(dev) || port == PORT_A) {
		*pipe = PORT_TO_PIPE(tmp);
	} else {
		u32 trans_sel;
		u32 trans_dp;
		int i;

		switch (intel_dp->output_reg) {
		case PCH_DP_B:
			trans_sel = TRANS_DP_PORT_SEL_B;
			break;
		case PCH_DP_C:
			trans_sel = TRANS_DP_PORT_SEL_C;
			break;
		case PCH_DP_D:
			trans_sel = TRANS_DP_PORT_SEL_D;
			break;
		default:
			return true;
		}

		for_each_pipe(i) {
			trans_dp = I915_READ(TRANS_DP_CTL(i));
			if ((trans_dp & TRANS_DP_PORT_SEL_MASK) == trans_sel) {
				*pipe = i;
				return true;
			}
		}

		DRM_DEBUG_KMS("No pipe for dp port 0x%x found\n",
			      intel_dp->output_reg);
	}

	return true;
}

static void intel_dp_get_config(struct intel_encoder *encoder,
				struct intel_crtc_config *pipe_config)
{
	struct intel_dp *intel_dp = enc_to_intel_dp(&encoder->base);
	u32 tmp, flags = 0;
	struct drm_device *dev = encoder->base.dev;
	struct drm_i915_private *dev_priv = dev->dev_private;
	enum port port = dp_to_dig_port(intel_dp)->port;
	struct intel_crtc *crtc = to_intel_crtc(encoder->base.crtc);
	int dotclock;

	if ((port == PORT_A) || !HAS_PCH_CPT(dev)) {
		tmp = I915_READ(intel_dp->output_reg);
		if (tmp & DP_SYNC_HS_HIGH)
			flags |= DRM_MODE_FLAG_PHSYNC;
		else
			flags |= DRM_MODE_FLAG_NHSYNC;

		if (tmp & DP_SYNC_VS_HIGH)
			flags |= DRM_MODE_FLAG_PVSYNC;
		else
			flags |= DRM_MODE_FLAG_NVSYNC;
	} else {
		tmp = I915_READ(TRANS_DP_CTL(crtc->pipe));
		if (tmp & TRANS_DP_HSYNC_ACTIVE_HIGH)
			flags |= DRM_MODE_FLAG_PHSYNC;
		else
			flags |= DRM_MODE_FLAG_NHSYNC;

		if (tmp & TRANS_DP_VSYNC_ACTIVE_HIGH)
			flags |= DRM_MODE_FLAG_PVSYNC;
		else
			flags |= DRM_MODE_FLAG_NVSYNC;
	}

	pipe_config->adjusted_mode.flags |= flags;

	pipe_config->has_dp_encoder = true;

	intel_dp_get_m_n(crtc, pipe_config);

	if (port == PORT_A) {
		if ((I915_READ(DP_A) & DP_PLL_FREQ_MASK) == DP_PLL_FREQ_160MHZ)
			pipe_config->port_clock = 162000;
		else
			pipe_config->port_clock = 270000;
	}

	dotclock = intel_dotclock_calculate(pipe_config->port_clock,
					    &pipe_config->dp_m_n);

	if (HAS_PCH_SPLIT(dev_priv->dev) && port != PORT_A)
		ironlake_check_encoder_dotclock(pipe_config, dotclock);

	pipe_config->adjusted_mode.crtc_clock = dotclock;

	if (is_edp(intel_dp) && dev_priv->vbt.edp_bpp &&
	    pipe_config->pipe_bpp > dev_priv->vbt.edp_bpp) {
		/*
		 * This is a big fat ugly hack.
		 *
		 * Some machines in UEFI boot mode provide us a VBT that has 18
		 * bpp and 1.62 GHz link bandwidth for eDP, which for reasons
		 * unknown we fail to light up. Yet the same BIOS boots up with
		 * 24 bpp and 2.7 GHz link. Use the same bpp as the BIOS uses as
		 * max, not what it tells us to use.
		 *
		 * Note: This will still be broken if the eDP panel is not lit
		 * up by the BIOS, and thus we can't get the mode at module
		 * load.
		 */
		DRM_DEBUG_KMS("pipe has %d bpp for eDP panel, overriding BIOS-provided max %d bpp\n",
			      pipe_config->pipe_bpp, dev_priv->vbt.edp_bpp);
		dev_priv->vbt.edp_bpp = pipe_config->pipe_bpp;
	}
}

static bool is_edp_psr(struct drm_device *dev)
{
	struct drm_i915_private *dev_priv = dev->dev_private;

	return dev_priv->psr.sink_support;
}

static bool intel_edp_is_psr_enabled(struct drm_device *dev)
{
	struct drm_i915_private *dev_priv = dev->dev_private;

	if (!HAS_PSR(dev))
		return false;

	return I915_READ(EDP_PSR_CTL(dev)) & EDP_PSR_ENABLE;
}

static void intel_edp_psr_write_vsc(struct intel_dp *intel_dp,
				    struct edp_vsc_psr *vsc_psr)
{
	struct intel_digital_port *dig_port = dp_to_dig_port(intel_dp);
	struct drm_device *dev = dig_port->base.base.dev;
	struct drm_i915_private *dev_priv = dev->dev_private;
	struct intel_crtc *crtc = to_intel_crtc(dig_port->base.base.crtc);
	u32 ctl_reg = HSW_TVIDEO_DIP_CTL(crtc->config.cpu_transcoder);
	u32 data_reg = HSW_TVIDEO_DIP_VSC_DATA(crtc->config.cpu_transcoder);
	uint32_t *data = (uint32_t *) vsc_psr;
	unsigned int i;

	/* As per BSPec (Pipe Video Data Island Packet), we need to disable
	   the video DIP being updated before program video DIP data buffer
	   registers for DIP being updated. */
	I915_WRITE(ctl_reg, 0);
	POSTING_READ(ctl_reg);

	for (i = 0; i < VIDEO_DIP_VSC_DATA_SIZE; i += 4) {
		if (i < sizeof(struct edp_vsc_psr))
			I915_WRITE(data_reg + i, *data++);
		else
			I915_WRITE(data_reg + i, 0);
	}

	I915_WRITE(ctl_reg, VIDEO_DIP_ENABLE_VSC_HSW);
	POSTING_READ(ctl_reg);
}

static void intel_edp_psr_setup(struct intel_dp *intel_dp)
{
	struct drm_device *dev = intel_dp_to_dev(intel_dp);
	struct drm_i915_private *dev_priv = dev->dev_private;
	struct edp_vsc_psr psr_vsc;

	if (intel_dp->psr_setup_done)
		return;

	/* Prepare VSC packet as per EDP 1.3 spec, Table 3.10 */
	memset(&psr_vsc, 0, sizeof(psr_vsc));
	psr_vsc.sdp_header.HB0 = 0;
	psr_vsc.sdp_header.HB1 = 0x7;
	psr_vsc.sdp_header.HB2 = 0x2;
	psr_vsc.sdp_header.HB3 = 0x8;
	intel_edp_psr_write_vsc(intel_dp, &psr_vsc);

	/* Avoid continuous PSR exit by masking memup and hpd */
	I915_WRITE(EDP_PSR_DEBUG_CTL(dev), EDP_PSR_DEBUG_MASK_MEMUP |
		   EDP_PSR_DEBUG_MASK_HPD | EDP_PSR_DEBUG_MASK_LPSP);

	intel_dp->psr_setup_done = true;
}

static void intel_edp_psr_enable_sink(struct intel_dp *intel_dp)
{
	struct drm_device *dev = intel_dp_to_dev(intel_dp);
	struct drm_i915_private *dev_priv = dev->dev_private;
	uint32_t aux_clock_divider;
	int precharge = 0x3;
	int msg_size = 5;       /* Header(4) + Message(1) */

	aux_clock_divider = intel_dp->get_aux_clock_divider(intel_dp, 0);

	/* Enable PSR in sink */
	if (intel_dp->psr_dpcd[1] & DP_PSR_NO_TRAIN_ON_EXIT)
		drm_dp_dpcd_writeb(&intel_dp->aux, DP_PSR_EN_CFG,
				   DP_PSR_ENABLE & ~DP_PSR_MAIN_LINK_ACTIVE);
	else
		drm_dp_dpcd_writeb(&intel_dp->aux, DP_PSR_EN_CFG,
				   DP_PSR_ENABLE | DP_PSR_MAIN_LINK_ACTIVE);

	/* Setup AUX registers */
	I915_WRITE(EDP_PSR_AUX_DATA1(dev), EDP_PSR_DPCD_COMMAND);
	I915_WRITE(EDP_PSR_AUX_DATA2(dev), EDP_PSR_DPCD_NORMAL_OPERATION);
	I915_WRITE(EDP_PSR_AUX_CTL(dev),
		   DP_AUX_CH_CTL_TIME_OUT_400us |
		   (msg_size << DP_AUX_CH_CTL_MESSAGE_SIZE_SHIFT) |
		   (precharge << DP_AUX_CH_CTL_PRECHARGE_2US_SHIFT) |
		   (aux_clock_divider << DP_AUX_CH_CTL_BIT_CLOCK_2X_SHIFT));
}

static void intel_edp_psr_enable_source(struct intel_dp *intel_dp)
{
	struct drm_device *dev = intel_dp_to_dev(intel_dp);
	struct drm_i915_private *dev_priv = dev->dev_private;
	uint32_t max_sleep_time = 0x1f;
	uint32_t idle_frames = 1;
	uint32_t val = 0x0;
	const uint32_t link_entry_time = EDP_PSR_MIN_LINK_ENTRY_TIME_8_LINES;

	if (intel_dp->psr_dpcd[1] & DP_PSR_NO_TRAIN_ON_EXIT) {
		val |= EDP_PSR_LINK_STANDBY;
		val |= EDP_PSR_TP2_TP3_TIME_0us;
		val |= EDP_PSR_TP1_TIME_0us;
		val |= EDP_PSR_SKIP_AUX_EXIT;
	} else
		val |= EDP_PSR_LINK_DISABLE;

	I915_WRITE(EDP_PSR_CTL(dev), val |
		   IS_BROADWELL(dev) ? 0 : link_entry_time |
		   max_sleep_time << EDP_PSR_MAX_SLEEP_TIME_SHIFT |
		   idle_frames << EDP_PSR_IDLE_FRAME_SHIFT |
		   EDP_PSR_ENABLE);
}

static bool intel_edp_psr_match_conditions(struct intel_dp *intel_dp)
{
	struct intel_digital_port *dig_port = dp_to_dig_port(intel_dp);
	struct drm_device *dev = dig_port->base.base.dev;
	struct drm_i915_private *dev_priv = dev->dev_private;
	struct drm_crtc *crtc = dig_port->base.base.crtc;
	struct intel_crtc *intel_crtc = to_intel_crtc(crtc);
	struct drm_i915_gem_object *obj = to_intel_framebuffer(crtc->primary->fb)->obj;
	struct intel_encoder *intel_encoder = &dp_to_dig_port(intel_dp)->base;

	dev_priv->psr.source_ok = false;

	if (!HAS_PSR(dev)) {
		DRM_DEBUG_KMS("PSR not supported on this platform\n");
		return false;
	}

	if ((intel_encoder->type != INTEL_OUTPUT_EDP) ||
	    (dig_port->port != PORT_A)) {
		DRM_DEBUG_KMS("HSW ties PSR to DDI A (eDP)\n");
		return false;
	}

	if (!i915.enable_psr) {
		DRM_DEBUG_KMS("PSR disable by flag\n");
		return false;
	}

	crtc = dig_port->base.base.crtc;
	if (crtc == NULL) {
		DRM_DEBUG_KMS("crtc not active for PSR\n");
		return false;
	}

	intel_crtc = to_intel_crtc(crtc);
	if (!intel_crtc_active(crtc)) {
		DRM_DEBUG_KMS("crtc not active for PSR\n");
		return false;
	}

	obj = to_intel_framebuffer(crtc->primary->fb)->obj;
	if (obj->tiling_mode != I915_TILING_X ||
	    obj->fence_reg == I915_FENCE_REG_NONE) {
		DRM_DEBUG_KMS("PSR condition failed: fb not tiled or fenced\n");
		return false;
	}

	if (I915_READ(SPRCTL(intel_crtc->pipe)) & SPRITE_ENABLE) {
		DRM_DEBUG_KMS("PSR condition failed: Sprite is Enabled\n");
		return false;
	}

	if (I915_READ(HSW_STEREO_3D_CTL(intel_crtc->config.cpu_transcoder)) &
	    S3D_ENABLE) {
		DRM_DEBUG_KMS("PSR condition failed: Stereo 3D is Enabled\n");
		return false;
	}

	if (intel_crtc->config.adjusted_mode.flags & DRM_MODE_FLAG_INTERLACE) {
		DRM_DEBUG_KMS("PSR condition failed: Interlaced is Enabled\n");
		return false;
	}

	dev_priv->psr.source_ok = true;
	return true;
}

static void intel_edp_psr_do_enable(struct intel_dp *intel_dp)
{
	struct drm_device *dev = intel_dp_to_dev(intel_dp);

	if (!intel_edp_psr_match_conditions(intel_dp) ||
	    intel_edp_is_psr_enabled(dev))
		return;

	/* Setup PSR once */
	intel_edp_psr_setup(intel_dp);

	/* Enable PSR on the panel */
	intel_edp_psr_enable_sink(intel_dp);

	/* Enable PSR on the host */
	intel_edp_psr_enable_source(intel_dp);
}

void intel_edp_psr_enable(struct intel_dp *intel_dp)
{
	struct drm_device *dev = intel_dp_to_dev(intel_dp);

	if (intel_edp_psr_match_conditions(intel_dp) &&
	    !intel_edp_is_psr_enabled(dev))
		intel_edp_psr_do_enable(intel_dp);
}

void intel_edp_psr_disable(struct intel_dp *intel_dp)
{
	struct drm_device *dev = intel_dp_to_dev(intel_dp);
	struct drm_i915_private *dev_priv = dev->dev_private;

	if (!intel_edp_is_psr_enabled(dev))
		return;

	I915_WRITE(EDP_PSR_CTL(dev),
		   I915_READ(EDP_PSR_CTL(dev)) & ~EDP_PSR_ENABLE);

	/* Wait till PSR is idle */
	if (_wait_for((I915_READ(EDP_PSR_STATUS_CTL(dev)) &
		       EDP_PSR_STATUS_STATE_MASK) == 0, 2000, 10))
		DRM_ERROR("Timed out waiting for PSR Idle State\n");
}

void intel_edp_psr_update(struct drm_device *dev)
{
	struct intel_encoder *encoder;
	struct intel_dp *intel_dp = NULL;

	list_for_each_entry(encoder, &dev->mode_config.encoder_list, base.head)
		if (encoder->type == INTEL_OUTPUT_EDP) {
			intel_dp = enc_to_intel_dp(&encoder->base);

			if (!is_edp_psr(dev))
				return;

			if (!intel_edp_psr_match_conditions(intel_dp))
				intel_edp_psr_disable(intel_dp);
			else
				if (!intel_edp_is_psr_enabled(dev))
					intel_edp_psr_do_enable(intel_dp);
		}
}

static void intel_disable_dp(struct intel_encoder *encoder)
{
	struct intel_dp *intel_dp = enc_to_intel_dp(&encoder->base);
	enum port port = dp_to_dig_port(intel_dp)->port;
	struct drm_device *dev = encoder->base.dev;

	/* Make sure the panel is off before trying to change the mode. But also
	 * ensure that we have vdd while we switch off the panel. */
	intel_edp_panel_vdd_on(intel_dp);
	intel_edp_backlight_off(intel_dp);
	intel_dp_sink_dpms(intel_dp, DRM_MODE_DPMS_OFF);
	intel_edp_panel_off(intel_dp);

	/* cpu edp my only be disable _after_ the cpu pipe/plane is disabled. */
	if (!(port == PORT_A || IS_VALLEYVIEW(dev)))
		intel_dp_link_down(intel_dp);
}

static void intel_post_disable_dp(struct intel_encoder *encoder)
{
	struct intel_dp *intel_dp = enc_to_intel_dp(&encoder->base);
	enum port port = dp_to_dig_port(intel_dp)->port;
	struct drm_device *dev = encoder->base.dev;

	if (port == PORT_A || IS_VALLEYVIEW(dev)) {
		intel_dp_link_down(intel_dp);
		if (!IS_VALLEYVIEW(dev))
			ironlake_edp_pll_off(intel_dp);
	}
}

static void intel_enable_dp(struct intel_encoder *encoder)
{
	struct intel_dp *intel_dp = enc_to_intel_dp(&encoder->base);
	struct drm_device *dev = encoder->base.dev;
	struct drm_i915_private *dev_priv = dev->dev_private;
	uint32_t dp_reg = I915_READ(intel_dp->output_reg);

	if (WARN_ON(dp_reg & DP_PORT_EN))
		return;

	intel_edp_panel_vdd_on(intel_dp);
	intel_dp_sink_dpms(intel_dp, DRM_MODE_DPMS_ON);
	intel_dp_start_link_train(intel_dp);
	intel_edp_panel_on(intel_dp);
	edp_panel_vdd_off(intel_dp, true);
	intel_dp_complete_link_train(intel_dp);
	intel_dp_stop_link_train(intel_dp);
}

static void g4x_enable_dp(struct intel_encoder *encoder)
{
	struct intel_dp *intel_dp = enc_to_intel_dp(&encoder->base);

	intel_enable_dp(encoder);
	intel_edp_backlight_on(intel_dp);
}

static void vlv_enable_dp(struct intel_encoder *encoder)
{
	struct intel_dp *intel_dp = enc_to_intel_dp(&encoder->base);

	intel_edp_backlight_on(intel_dp);
}

static void g4x_pre_enable_dp(struct intel_encoder *encoder)
{
	struct intel_dp *intel_dp = enc_to_intel_dp(&encoder->base);
	struct intel_digital_port *dport = dp_to_dig_port(intel_dp);

	if (dport->port == PORT_A)
		ironlake_edp_pll_on(intel_dp);
}

static void vlv_pre_enable_dp(struct intel_encoder *encoder)
{
	struct intel_dp *intel_dp = enc_to_intel_dp(&encoder->base);
	struct intel_digital_port *dport = dp_to_dig_port(intel_dp);
	struct drm_device *dev = encoder->base.dev;
	struct drm_i915_private *dev_priv = dev->dev_private;
	struct intel_crtc *intel_crtc = to_intel_crtc(encoder->base.crtc);
	enum dpio_channel port = vlv_dport_to_channel(dport);
	int pipe = intel_crtc->pipe;
	struct edp_power_seq power_seq;
	u32 val;

	mutex_lock(&dev_priv->dpio_lock);

	val = vlv_dpio_read(dev_priv, pipe, VLV_PCS01_DW8(port));
	val = 0;
	if (pipe)
		val |= (1<<21);
	else
		val &= ~(1<<21);
	val |= 0x001000c4;
	vlv_dpio_write(dev_priv, pipe, VLV_PCS_DW8(port), val);
	vlv_dpio_write(dev_priv, pipe, VLV_PCS_DW14(port), 0x00760018);
	vlv_dpio_write(dev_priv, pipe, VLV_PCS_DW23(port), 0x00400888);

	mutex_unlock(&dev_priv->dpio_lock);

	if (is_edp(intel_dp)) {
		/* init power sequencer on this pipe and port */
		intel_dp_init_panel_power_sequencer(dev, intel_dp, &power_seq);
		intel_dp_init_panel_power_sequencer_registers(dev, intel_dp,
							      &power_seq);
	}

	intel_enable_dp(encoder);

	vlv_wait_port_ready(dev_priv, dport);
}

static void vlv_dp_pre_pll_enable(struct intel_encoder *encoder)
{
	struct intel_digital_port *dport = enc_to_dig_port(&encoder->base);
	struct drm_device *dev = encoder->base.dev;
	struct drm_i915_private *dev_priv = dev->dev_private;
	struct intel_crtc *intel_crtc =
		to_intel_crtc(encoder->base.crtc);
	enum dpio_channel port = vlv_dport_to_channel(dport);
	int pipe = intel_crtc->pipe;

	/* Program Tx lane resets to default */
	mutex_lock(&dev_priv->dpio_lock);
	vlv_dpio_write(dev_priv, pipe, VLV_PCS_DW0(port),
			 DPIO_PCS_TX_LANE2_RESET |
			 DPIO_PCS_TX_LANE1_RESET);
	vlv_dpio_write(dev_priv, pipe, VLV_PCS_DW1(port),
			 DPIO_PCS_CLK_CRI_RXEB_EIOS_EN |
			 DPIO_PCS_CLK_CRI_RXDIGFILTSG_EN |
			 (1<<DPIO_PCS_CLK_DATAWIDTH_SHIFT) |
				 DPIO_PCS_CLK_SOFT_RESET);

	/* Fix up inter-pair skew failure */
	vlv_dpio_write(dev_priv, pipe, VLV_PCS_DW12(port), 0x00750f00);
	vlv_dpio_write(dev_priv, pipe, VLV_TX_DW11(port), 0x00001500);
	vlv_dpio_write(dev_priv, pipe, VLV_TX_DW14(port), 0x40400000);
	mutex_unlock(&dev_priv->dpio_lock);
}

/*
 * Native read with retry for link status and receiver capability reads for
 * cases where the sink may still be asleep.
 *
 * Sinks are *supposed* to come up within 1ms from an off state, but we're also
 * supposed to retry 3 times per the spec.
 */
static ssize_t
intel_dp_dpcd_read_wake(struct drm_dp_aux *aux, unsigned int offset,
			void *buffer, size_t size)
{
	ssize_t ret;
	int i;

	for (i = 0; i < 3; i++) {
		ret = drm_dp_dpcd_read(aux, offset, buffer, size);
		if (ret == size)
			return ret;
		msleep(1);
	}

	return ret;
}

/*
 * Fetch AUX CH registers 0x202 - 0x207 which contain
 * link status information
 */
static bool
intel_dp_get_link_status(struct intel_dp *intel_dp, uint8_t link_status[DP_LINK_STATUS_SIZE])
{
	return intel_dp_dpcd_read_wake(&intel_dp->aux,
				       DP_LANE0_1_STATUS,
				       link_status,
				       DP_LINK_STATUS_SIZE) == DP_LINK_STATUS_SIZE;
}

/*
 * These are source-specific values; current Intel hardware supports
 * a maximum voltage of 800mV and a maximum pre-emphasis of 6dB
 */

static uint8_t
intel_dp_voltage_max(struct intel_dp *intel_dp)
{
	struct drm_device *dev = intel_dp_to_dev(intel_dp);
	enum port port = dp_to_dig_port(intel_dp)->port;

	if (IS_VALLEYVIEW(dev) || IS_BROADWELL(dev))
		return DP_TRAIN_VOLTAGE_SWING_1200;
	else if (IS_GEN7(dev) && port == PORT_A)
		return DP_TRAIN_VOLTAGE_SWING_800;
	else if (HAS_PCH_CPT(dev) && port != PORT_A)
		return DP_TRAIN_VOLTAGE_SWING_1200;
	else
		return DP_TRAIN_VOLTAGE_SWING_800;
}

static uint8_t
intel_dp_pre_emphasis_max(struct intel_dp *intel_dp, uint8_t voltage_swing)
{
	struct drm_device *dev = intel_dp_to_dev(intel_dp);
	enum port port = dp_to_dig_port(intel_dp)->port;

	if (IS_BROADWELL(dev)) {
		switch (voltage_swing & DP_TRAIN_VOLTAGE_SWING_MASK) {
		case DP_TRAIN_VOLTAGE_SWING_400:
		case DP_TRAIN_VOLTAGE_SWING_600:
			return DP_TRAIN_PRE_EMPHASIS_6;
		case DP_TRAIN_VOLTAGE_SWING_800:
			return DP_TRAIN_PRE_EMPHASIS_3_5;
		case DP_TRAIN_VOLTAGE_SWING_1200:
		default:
			return DP_TRAIN_PRE_EMPHASIS_0;
		}
	} else if (IS_HASWELL(dev)) {
		switch (voltage_swing & DP_TRAIN_VOLTAGE_SWING_MASK) {
		case DP_TRAIN_VOLTAGE_SWING_400:
			return DP_TRAIN_PRE_EMPHASIS_9_5;
		case DP_TRAIN_VOLTAGE_SWING_600:
			return DP_TRAIN_PRE_EMPHASIS_6;
		case DP_TRAIN_VOLTAGE_SWING_800:
			return DP_TRAIN_PRE_EMPHASIS_3_5;
		case DP_TRAIN_VOLTAGE_SWING_1200:
		default:
			return DP_TRAIN_PRE_EMPHASIS_0;
		}
	} else if (IS_VALLEYVIEW(dev)) {
		switch (voltage_swing & DP_TRAIN_VOLTAGE_SWING_MASK) {
		case DP_TRAIN_VOLTAGE_SWING_400:
			return DP_TRAIN_PRE_EMPHASIS_9_5;
		case DP_TRAIN_VOLTAGE_SWING_600:
			return DP_TRAIN_PRE_EMPHASIS_6;
		case DP_TRAIN_VOLTAGE_SWING_800:
			return DP_TRAIN_PRE_EMPHASIS_3_5;
		case DP_TRAIN_VOLTAGE_SWING_1200:
		default:
			return DP_TRAIN_PRE_EMPHASIS_0;
		}
	} else if (IS_GEN7(dev) && port == PORT_A) {
		switch (voltage_swing & DP_TRAIN_VOLTAGE_SWING_MASK) {
		case DP_TRAIN_VOLTAGE_SWING_400:
			return DP_TRAIN_PRE_EMPHASIS_6;
		case DP_TRAIN_VOLTAGE_SWING_600:
		case DP_TRAIN_VOLTAGE_SWING_800:
			return DP_TRAIN_PRE_EMPHASIS_3_5;
		default:
			return DP_TRAIN_PRE_EMPHASIS_0;
		}
	} else {
		switch (voltage_swing & DP_TRAIN_VOLTAGE_SWING_MASK) {
		case DP_TRAIN_VOLTAGE_SWING_400:
			return DP_TRAIN_PRE_EMPHASIS_6;
		case DP_TRAIN_VOLTAGE_SWING_600:
			return DP_TRAIN_PRE_EMPHASIS_6;
		case DP_TRAIN_VOLTAGE_SWING_800:
			return DP_TRAIN_PRE_EMPHASIS_3_5;
		case DP_TRAIN_VOLTAGE_SWING_1200:
		default:
			return DP_TRAIN_PRE_EMPHASIS_0;
		}
	}
}

static uint32_t intel_vlv_signal_levels(struct intel_dp *intel_dp)
{
	struct drm_device *dev = intel_dp_to_dev(intel_dp);
	struct drm_i915_private *dev_priv = dev->dev_private;
	struct intel_digital_port *dport = dp_to_dig_port(intel_dp);
	struct intel_crtc *intel_crtc =
		to_intel_crtc(dport->base.base.crtc);
	unsigned long demph_reg_value, preemph_reg_value,
		uniqtranscale_reg_value;
	uint8_t train_set = intel_dp->train_set[0];
	enum dpio_channel port = vlv_dport_to_channel(dport);
	int pipe = intel_crtc->pipe;

	switch (train_set & DP_TRAIN_PRE_EMPHASIS_MASK) {
	case DP_TRAIN_PRE_EMPHASIS_0:
		preemph_reg_value = 0x0004000;
		switch (train_set & DP_TRAIN_VOLTAGE_SWING_MASK) {
		case DP_TRAIN_VOLTAGE_SWING_400:
			demph_reg_value = 0x2B405555;
			uniqtranscale_reg_value = 0x552AB83A;
			break;
		case DP_TRAIN_VOLTAGE_SWING_600:
			demph_reg_value = 0x2B404040;
			uniqtranscale_reg_value = 0x5548B83A;
			break;
		case DP_TRAIN_VOLTAGE_SWING_800:
			demph_reg_value = 0x2B245555;
			uniqtranscale_reg_value = 0x5560B83A;
			break;
		case DP_TRAIN_VOLTAGE_SWING_1200:
			demph_reg_value = 0x2B405555;
			uniqtranscale_reg_value = 0x5598DA3A;
			break;
		default:
			return 0;
		}
		break;
	case DP_TRAIN_PRE_EMPHASIS_3_5:
		preemph_reg_value = 0x0002000;
		switch (train_set & DP_TRAIN_VOLTAGE_SWING_MASK) {
		case DP_TRAIN_VOLTAGE_SWING_400:
			demph_reg_value = 0x2B404040;
			uniqtranscale_reg_value = 0x5552B83A;
			break;
		case DP_TRAIN_VOLTAGE_SWING_600:
			demph_reg_value = 0x2B404848;
			uniqtranscale_reg_value = 0x5580B83A;
			break;
		case DP_TRAIN_VOLTAGE_SWING_800:
			demph_reg_value = 0x2B404040;
			uniqtranscale_reg_value = 0x55ADDA3A;
			break;
		default:
			return 0;
		}
		break;
	case DP_TRAIN_PRE_EMPHASIS_6:
		preemph_reg_value = 0x0000000;
		switch (train_set & DP_TRAIN_VOLTAGE_SWING_MASK) {
		case DP_TRAIN_VOLTAGE_SWING_400:
			demph_reg_value = 0x2B305555;
			uniqtranscale_reg_value = 0x5570B83A;
			break;
		case DP_TRAIN_VOLTAGE_SWING_600:
			demph_reg_value = 0x2B2B4040;
			uniqtranscale_reg_value = 0x55ADDA3A;
			break;
		default:
			return 0;
		}
		break;
	case DP_TRAIN_PRE_EMPHASIS_9_5:
		preemph_reg_value = 0x0006000;
		switch (train_set & DP_TRAIN_VOLTAGE_SWING_MASK) {
		case DP_TRAIN_VOLTAGE_SWING_400:
			demph_reg_value = 0x1B405555;
			uniqtranscale_reg_value = 0x55ADDA3A;
			break;
		default:
			return 0;
		}
		break;
	default:
		return 0;
	}

	mutex_lock(&dev_priv->dpio_lock);
	vlv_dpio_write(dev_priv, pipe, VLV_TX_DW5(port), 0x00000000);
	vlv_dpio_write(dev_priv, pipe, VLV_TX_DW4(port), demph_reg_value);
	vlv_dpio_write(dev_priv, pipe, VLV_TX_DW2(port),
			 uniqtranscale_reg_value);
	vlv_dpio_write(dev_priv, pipe, VLV_TX_DW3(port), 0x0C782040);
	vlv_dpio_write(dev_priv, pipe, VLV_PCS_DW11(port), 0x00030000);
	vlv_dpio_write(dev_priv, pipe, VLV_PCS_DW9(port), preemph_reg_value);
	vlv_dpio_write(dev_priv, pipe, VLV_TX_DW5(port), 0x80000000);
	mutex_unlock(&dev_priv->dpio_lock);

	return 0;
}

static void
intel_get_adjust_train(struct intel_dp *intel_dp,
		       const uint8_t link_status[DP_LINK_STATUS_SIZE])
{
	uint8_t v = 0;
	uint8_t p = 0;
	int lane;
	uint8_t voltage_max;
	uint8_t preemph_max;

	for (lane = 0; lane < intel_dp->lane_count; lane++) {
		uint8_t this_v = drm_dp_get_adjust_request_voltage(link_status, lane);
		uint8_t this_p = drm_dp_get_adjust_request_pre_emphasis(link_status, lane);

		if (this_v > v)
			v = this_v;
		if (this_p > p)
			p = this_p;
	}

	voltage_max = intel_dp_voltage_max(intel_dp);
	if (v >= voltage_max)
		v = voltage_max | DP_TRAIN_MAX_SWING_REACHED;

	preemph_max = intel_dp_pre_emphasis_max(intel_dp, v);
	if (p >= preemph_max)
		p = preemph_max | DP_TRAIN_MAX_PRE_EMPHASIS_REACHED;

	for (lane = 0; lane < 4; lane++)
		intel_dp->train_set[lane] = v | p;
}

static uint32_t
intel_gen4_signal_levels(uint8_t train_set)
{
	uint32_t	signal_levels = 0;

	switch (train_set & DP_TRAIN_VOLTAGE_SWING_MASK) {
	case DP_TRAIN_VOLTAGE_SWING_400:
	default:
		signal_levels |= DP_VOLTAGE_0_4;
		break;
	case DP_TRAIN_VOLTAGE_SWING_600:
		signal_levels |= DP_VOLTAGE_0_6;
		break;
	case DP_TRAIN_VOLTAGE_SWING_800:
		signal_levels |= DP_VOLTAGE_0_8;
		break;
	case DP_TRAIN_VOLTAGE_SWING_1200:
		signal_levels |= DP_VOLTAGE_1_2;
		break;
	}
	switch (train_set & DP_TRAIN_PRE_EMPHASIS_MASK) {
	case DP_TRAIN_PRE_EMPHASIS_0:
	default:
		signal_levels |= DP_PRE_EMPHASIS_0;
		break;
	case DP_TRAIN_PRE_EMPHASIS_3_5:
		signal_levels |= DP_PRE_EMPHASIS_3_5;
		break;
	case DP_TRAIN_PRE_EMPHASIS_6:
		signal_levels |= DP_PRE_EMPHASIS_6;
		break;
	case DP_TRAIN_PRE_EMPHASIS_9_5:
		signal_levels |= DP_PRE_EMPHASIS_9_5;
		break;
	}
	return signal_levels;
}

/* Gen6's DP voltage swing and pre-emphasis control */
static uint32_t
intel_gen6_edp_signal_levels(uint8_t train_set)
{
	int signal_levels = train_set & (DP_TRAIN_VOLTAGE_SWING_MASK |
					 DP_TRAIN_PRE_EMPHASIS_MASK);
	switch (signal_levels) {
	case DP_TRAIN_VOLTAGE_SWING_400 | DP_TRAIN_PRE_EMPHASIS_0:
	case DP_TRAIN_VOLTAGE_SWING_600 | DP_TRAIN_PRE_EMPHASIS_0:
		return EDP_LINK_TRAIN_400_600MV_0DB_SNB_B;
	case DP_TRAIN_VOLTAGE_SWING_400 | DP_TRAIN_PRE_EMPHASIS_3_5:
		return EDP_LINK_TRAIN_400MV_3_5DB_SNB_B;
	case DP_TRAIN_VOLTAGE_SWING_400 | DP_TRAIN_PRE_EMPHASIS_6:
	case DP_TRAIN_VOLTAGE_SWING_600 | DP_TRAIN_PRE_EMPHASIS_6:
		return EDP_LINK_TRAIN_400_600MV_6DB_SNB_B;
	case DP_TRAIN_VOLTAGE_SWING_600 | DP_TRAIN_PRE_EMPHASIS_3_5:
	case DP_TRAIN_VOLTAGE_SWING_800 | DP_TRAIN_PRE_EMPHASIS_3_5:
		return EDP_LINK_TRAIN_600_800MV_3_5DB_SNB_B;
	case DP_TRAIN_VOLTAGE_SWING_800 | DP_TRAIN_PRE_EMPHASIS_0:
	case DP_TRAIN_VOLTAGE_SWING_1200 | DP_TRAIN_PRE_EMPHASIS_0:
		return EDP_LINK_TRAIN_800_1200MV_0DB_SNB_B;
	default:
		DRM_DEBUG_KMS("Unsupported voltage swing/pre-emphasis level:"
			      "0x%x\n", signal_levels);
		return EDP_LINK_TRAIN_400_600MV_0DB_SNB_B;
	}
}

/* Gen7's DP voltage swing and pre-emphasis control */
static uint32_t
intel_gen7_edp_signal_levels(uint8_t train_set)
{
	int signal_levels = train_set & (DP_TRAIN_VOLTAGE_SWING_MASK |
					 DP_TRAIN_PRE_EMPHASIS_MASK);
	switch (signal_levels) {
	case DP_TRAIN_VOLTAGE_SWING_400 | DP_TRAIN_PRE_EMPHASIS_0:
		return EDP_LINK_TRAIN_400MV_0DB_IVB;
	case DP_TRAIN_VOLTAGE_SWING_400 | DP_TRAIN_PRE_EMPHASIS_3_5:
		return EDP_LINK_TRAIN_400MV_3_5DB_IVB;
	case DP_TRAIN_VOLTAGE_SWING_400 | DP_TRAIN_PRE_EMPHASIS_6:
		return EDP_LINK_TRAIN_400MV_6DB_IVB;

	case DP_TRAIN_VOLTAGE_SWING_600 | DP_TRAIN_PRE_EMPHASIS_0:
		return EDP_LINK_TRAIN_600MV_0DB_IVB;
	case DP_TRAIN_VOLTAGE_SWING_600 | DP_TRAIN_PRE_EMPHASIS_3_5:
		return EDP_LINK_TRAIN_600MV_3_5DB_IVB;

	case DP_TRAIN_VOLTAGE_SWING_800 | DP_TRAIN_PRE_EMPHASIS_0:
		return EDP_LINK_TRAIN_800MV_0DB_IVB;
	case DP_TRAIN_VOLTAGE_SWING_800 | DP_TRAIN_PRE_EMPHASIS_3_5:
		return EDP_LINK_TRAIN_800MV_3_5DB_IVB;

	default:
		DRM_DEBUG_KMS("Unsupported voltage swing/pre-emphasis level:"
			      "0x%x\n", signal_levels);
		return EDP_LINK_TRAIN_500MV_0DB_IVB;
	}
}

/* Gen7.5's (HSW) DP voltage swing and pre-emphasis control */
static uint32_t
intel_hsw_signal_levels(uint8_t train_set)
{
	int signal_levels = train_set & (DP_TRAIN_VOLTAGE_SWING_MASK |
					 DP_TRAIN_PRE_EMPHASIS_MASK);
	switch (signal_levels) {
	case DP_TRAIN_VOLTAGE_SWING_400 | DP_TRAIN_PRE_EMPHASIS_0:
		return DDI_BUF_EMP_400MV_0DB_HSW;
	case DP_TRAIN_VOLTAGE_SWING_400 | DP_TRAIN_PRE_EMPHASIS_3_5:
		return DDI_BUF_EMP_400MV_3_5DB_HSW;
	case DP_TRAIN_VOLTAGE_SWING_400 | DP_TRAIN_PRE_EMPHASIS_6:
		return DDI_BUF_EMP_400MV_6DB_HSW;
	case DP_TRAIN_VOLTAGE_SWING_400 | DP_TRAIN_PRE_EMPHASIS_9_5:
		return DDI_BUF_EMP_400MV_9_5DB_HSW;

	case DP_TRAIN_VOLTAGE_SWING_600 | DP_TRAIN_PRE_EMPHASIS_0:
		return DDI_BUF_EMP_600MV_0DB_HSW;
	case DP_TRAIN_VOLTAGE_SWING_600 | DP_TRAIN_PRE_EMPHASIS_3_5:
		return DDI_BUF_EMP_600MV_3_5DB_HSW;
	case DP_TRAIN_VOLTAGE_SWING_600 | DP_TRAIN_PRE_EMPHASIS_6:
		return DDI_BUF_EMP_600MV_6DB_HSW;

	case DP_TRAIN_VOLTAGE_SWING_800 | DP_TRAIN_PRE_EMPHASIS_0:
		return DDI_BUF_EMP_800MV_0DB_HSW;
	case DP_TRAIN_VOLTAGE_SWING_800 | DP_TRAIN_PRE_EMPHASIS_3_5:
		return DDI_BUF_EMP_800MV_3_5DB_HSW;
	default:
		DRM_DEBUG_KMS("Unsupported voltage swing/pre-emphasis level:"
			      "0x%x\n", signal_levels);
		return DDI_BUF_EMP_400MV_0DB_HSW;
	}
}

static uint32_t
intel_bdw_signal_levels(uint8_t train_set)
{
	int signal_levels = train_set & (DP_TRAIN_VOLTAGE_SWING_MASK |
					 DP_TRAIN_PRE_EMPHASIS_MASK);
	switch (signal_levels) {
	case DP_TRAIN_VOLTAGE_SWING_400 | DP_TRAIN_PRE_EMPHASIS_0:
		return DDI_BUF_EMP_400MV_0DB_BDW;	/* Sel0 */
	case DP_TRAIN_VOLTAGE_SWING_400 | DP_TRAIN_PRE_EMPHASIS_3_5:
		return DDI_BUF_EMP_400MV_3_5DB_BDW;	/* Sel1 */
	case DP_TRAIN_VOLTAGE_SWING_400 | DP_TRAIN_PRE_EMPHASIS_6:
		return DDI_BUF_EMP_400MV_6DB_BDW;	/* Sel2 */

	case DP_TRAIN_VOLTAGE_SWING_600 | DP_TRAIN_PRE_EMPHASIS_0:
		return DDI_BUF_EMP_600MV_0DB_BDW;	/* Sel3 */
	case DP_TRAIN_VOLTAGE_SWING_600 | DP_TRAIN_PRE_EMPHASIS_3_5:
		return DDI_BUF_EMP_600MV_3_5DB_BDW;	/* Sel4 */
	case DP_TRAIN_VOLTAGE_SWING_600 | DP_TRAIN_PRE_EMPHASIS_6:
		return DDI_BUF_EMP_600MV_6DB_BDW;	/* Sel5 */

	case DP_TRAIN_VOLTAGE_SWING_800 | DP_TRAIN_PRE_EMPHASIS_0:
		return DDI_BUF_EMP_800MV_0DB_BDW;	/* Sel6 */
	case DP_TRAIN_VOLTAGE_SWING_800 | DP_TRAIN_PRE_EMPHASIS_3_5:
		return DDI_BUF_EMP_800MV_3_5DB_BDW;	/* Sel7 */

	case DP_TRAIN_VOLTAGE_SWING_1200 | DP_TRAIN_PRE_EMPHASIS_0:
		return DDI_BUF_EMP_1200MV_0DB_BDW;	/* Sel8 */

	default:
		DRM_DEBUG_KMS("Unsupported voltage swing/pre-emphasis level:"
			      "0x%x\n", signal_levels);
		return DDI_BUF_EMP_400MV_0DB_BDW;	/* Sel0 */
	}
}

/* Properly updates "DP" with the correct signal levels. */
static void
intel_dp_set_signal_levels(struct intel_dp *intel_dp, uint32_t *DP)
{
	struct intel_digital_port *intel_dig_port = dp_to_dig_port(intel_dp);
	enum port port = intel_dig_port->port;
	struct drm_device *dev = intel_dig_port->base.base.dev;
	uint32_t signal_levels, mask;
	uint8_t train_set = intel_dp->train_set[0];

	if (IS_BROADWELL(dev)) {
		signal_levels = intel_bdw_signal_levels(train_set);
		mask = DDI_BUF_EMP_MASK;
	} else if (IS_HASWELL(dev)) {
		signal_levels = intel_hsw_signal_levels(train_set);
		mask = DDI_BUF_EMP_MASK;
	} else if (IS_VALLEYVIEW(dev)) {
		signal_levels = intel_vlv_signal_levels(intel_dp);
		mask = 0;
	} else if (IS_GEN7(dev) && port == PORT_A) {
		signal_levels = intel_gen7_edp_signal_levels(train_set);
		mask = EDP_LINK_TRAIN_VOL_EMP_MASK_IVB;
	} else if (IS_GEN6(dev) && port == PORT_A) {
		signal_levels = intel_gen6_edp_signal_levels(train_set);
		mask = EDP_LINK_TRAIN_VOL_EMP_MASK_SNB;
	} else {
		signal_levels = intel_gen4_signal_levels(train_set);
		mask = DP_VOLTAGE_MASK | DP_PRE_EMPHASIS_MASK;
	}

	DRM_DEBUG_KMS("Using signal levels %08x\n", signal_levels);

	*DP = (*DP & ~mask) | signal_levels;
}

static bool
intel_dp_set_link_train(struct intel_dp *intel_dp,
			uint32_t *DP,
			uint8_t dp_train_pat)
{
	struct intel_digital_port *intel_dig_port = dp_to_dig_port(intel_dp);
	struct drm_device *dev = intel_dig_port->base.base.dev;
	struct drm_i915_private *dev_priv = dev->dev_private;
	enum port port = intel_dig_port->port;
	uint8_t buf[sizeof(intel_dp->train_set) + 1];
	int ret, len;

	if (HAS_DDI(dev)) {
		uint32_t temp = I915_READ(DP_TP_CTL(port));

		if (dp_train_pat & DP_LINK_SCRAMBLING_DISABLE)
			temp |= DP_TP_CTL_SCRAMBLE_DISABLE;
		else
			temp &= ~DP_TP_CTL_SCRAMBLE_DISABLE;

		temp &= ~DP_TP_CTL_LINK_TRAIN_MASK;
		switch (dp_train_pat & DP_TRAINING_PATTERN_MASK) {
		case DP_TRAINING_PATTERN_DISABLE:
			temp |= DP_TP_CTL_LINK_TRAIN_NORMAL;

			break;
		case DP_TRAINING_PATTERN_1:
			temp |= DP_TP_CTL_LINK_TRAIN_PAT1;
			break;
		case DP_TRAINING_PATTERN_2:
			temp |= DP_TP_CTL_LINK_TRAIN_PAT2;
			break;
		case DP_TRAINING_PATTERN_3:
			temp |= DP_TP_CTL_LINK_TRAIN_PAT3;
			break;
		}
		I915_WRITE(DP_TP_CTL(port), temp);

	} else if (HAS_PCH_CPT(dev) && (IS_GEN7(dev) || port != PORT_A)) {
		*DP &= ~DP_LINK_TRAIN_MASK_CPT;

		switch (dp_train_pat & DP_TRAINING_PATTERN_MASK) {
		case DP_TRAINING_PATTERN_DISABLE:
			*DP |= DP_LINK_TRAIN_OFF_CPT;
			break;
		case DP_TRAINING_PATTERN_1:
			*DP |= DP_LINK_TRAIN_PAT_1_CPT;
			break;
		case DP_TRAINING_PATTERN_2:
			*DP |= DP_LINK_TRAIN_PAT_2_CPT;
			break;
		case DP_TRAINING_PATTERN_3:
			DRM_ERROR("DP training pattern 3 not supported\n");
			*DP |= DP_LINK_TRAIN_PAT_2_CPT;
			break;
		}

	} else {
		*DP &= ~DP_LINK_TRAIN_MASK;

		switch (dp_train_pat & DP_TRAINING_PATTERN_MASK) {
		case DP_TRAINING_PATTERN_DISABLE:
			*DP |= DP_LINK_TRAIN_OFF;
			break;
		case DP_TRAINING_PATTERN_1:
			*DP |= DP_LINK_TRAIN_PAT_1;
			break;
		case DP_TRAINING_PATTERN_2:
			*DP |= DP_LINK_TRAIN_PAT_2;
			break;
		case DP_TRAINING_PATTERN_3:
			DRM_ERROR("DP training pattern 3 not supported\n");
			*DP |= DP_LINK_TRAIN_PAT_2;
			break;
		}
	}

	I915_WRITE(intel_dp->output_reg, *DP);
	POSTING_READ(intel_dp->output_reg);

	buf[0] = dp_train_pat;
	if ((dp_train_pat & DP_TRAINING_PATTERN_MASK) ==
	    DP_TRAINING_PATTERN_DISABLE) {
		/* don't write DP_TRAINING_LANEx_SET on disable */
		len = 1;
	} else {
		/* DP_TRAINING_LANEx_SET follow DP_TRAINING_PATTERN_SET */
		memcpy(buf + 1, intel_dp->train_set, intel_dp->lane_count);
		len = intel_dp->lane_count + 1;
	}

	ret = drm_dp_dpcd_write(&intel_dp->aux, DP_TRAINING_PATTERN_SET,
				buf, len);

	return ret == len;
}

static bool
intel_dp_reset_link_train(struct intel_dp *intel_dp, uint32_t *DP,
			uint8_t dp_train_pat)
{
	memset(intel_dp->train_set, 0, sizeof(intel_dp->train_set));
	intel_dp_set_signal_levels(intel_dp, DP);
	return intel_dp_set_link_train(intel_dp, DP, dp_train_pat);
}

static bool
intel_dp_update_link_train(struct intel_dp *intel_dp, uint32_t *DP,
			   const uint8_t link_status[DP_LINK_STATUS_SIZE])
{
	struct intel_digital_port *intel_dig_port = dp_to_dig_port(intel_dp);
	struct drm_device *dev = intel_dig_port->base.base.dev;
	struct drm_i915_private *dev_priv = dev->dev_private;
	int ret;

	intel_get_adjust_train(intel_dp, link_status);
	intel_dp_set_signal_levels(intel_dp, DP);

	I915_WRITE(intel_dp->output_reg, *DP);
	POSTING_READ(intel_dp->output_reg);

	ret = drm_dp_dpcd_write(&intel_dp->aux, DP_TRAINING_LANE0_SET,
				intel_dp->train_set, intel_dp->lane_count);

	return ret == intel_dp->lane_count;
}

static void intel_dp_set_idle_link_train(struct intel_dp *intel_dp)
{
	struct intel_digital_port *intel_dig_port = dp_to_dig_port(intel_dp);
	struct drm_device *dev = intel_dig_port->base.base.dev;
	struct drm_i915_private *dev_priv = dev->dev_private;
	enum port port = intel_dig_port->port;
	uint32_t val;

	if (!HAS_DDI(dev))
		return;

	val = I915_READ(DP_TP_CTL(port));
	val &= ~DP_TP_CTL_LINK_TRAIN_MASK;
	val |= DP_TP_CTL_LINK_TRAIN_IDLE;
	I915_WRITE(DP_TP_CTL(port), val);

	/*
	 * On PORT_A we can have only eDP in SST mode. There the only reason
	 * we need to set idle transmission mode is to work around a HW issue
	 * where we enable the pipe while not in idle link-training mode.
	 * In this case there is requirement to wait for a minimum number of
	 * idle patterns to be sent.
	 */
	if (port == PORT_A)
		return;

	if (wait_for((I915_READ(DP_TP_STATUS(port)) & DP_TP_STATUS_IDLE_DONE),
		     1))
		DRM_ERROR("Timed out waiting for DP idle patterns\n");
}

/* Enable corresponding port and start training pattern 1 */
void
intel_dp_start_link_train(struct intel_dp *intel_dp)
{
	struct drm_encoder *encoder = &dp_to_dig_port(intel_dp)->base.base;
	struct drm_device *dev = encoder->dev;
	int i;
	uint8_t voltage;
	int voltage_tries, loop_tries;
	uint32_t DP = intel_dp->DP;
	uint8_t link_config[2];

	if (HAS_DDI(dev))
		intel_ddi_prepare_link_retrain(encoder);

	/* Write the link configuration data */
	link_config[0] = intel_dp->link_bw;
	link_config[1] = intel_dp->lane_count;
	if (drm_dp_enhanced_frame_cap(intel_dp->dpcd))
		link_config[1] |= DP_LANE_COUNT_ENHANCED_FRAME_EN;
	drm_dp_dpcd_write(&intel_dp->aux, DP_LINK_BW_SET, link_config, 2);

	link_config[0] = 0;
	link_config[1] = DP_SET_ANSI_8B10B;
	drm_dp_dpcd_write(&intel_dp->aux, DP_DOWNSPREAD_CTRL, link_config, 2);

	DP |= DP_PORT_EN;

	/* clock recovery */
	if (!intel_dp_reset_link_train(intel_dp, &DP,
				       DP_TRAINING_PATTERN_1 |
				       DP_LINK_SCRAMBLING_DISABLE)) {
		DRM_ERROR("failed to enable link training\n");
		return;
	}

	voltage = 0xff;
	voltage_tries = 0;
	loop_tries = 0;
	for (;;) {
		uint8_t link_status[DP_LINK_STATUS_SIZE];

		drm_dp_link_train_clock_recovery_delay(intel_dp->dpcd);
		if (!intel_dp_get_link_status(intel_dp, link_status)) {
			DRM_ERROR("failed to get link status\n");
			break;
		}

		if (drm_dp_clock_recovery_ok(link_status, intel_dp->lane_count)) {
			DRM_DEBUG_KMS("clock recovery OK\n");
			break;
		}

		/* Check to see if we've tried the max voltage */
		for (i = 0; i < intel_dp->lane_count; i++)
			if ((intel_dp->train_set[i] & DP_TRAIN_MAX_SWING_REACHED) == 0)
				break;
		if (i == intel_dp->lane_count) {
			++loop_tries;
			if (loop_tries == 5) {
				DRM_ERROR("too many full retries, give up\n");
				break;
			}
			intel_dp_reset_link_train(intel_dp, &DP,
						  DP_TRAINING_PATTERN_1 |
						  DP_LINK_SCRAMBLING_DISABLE);
			voltage_tries = 0;
			continue;
		}

		/* Check to see if we've tried the same voltage 5 times */
		if ((intel_dp->train_set[0] & DP_TRAIN_VOLTAGE_SWING_MASK) == voltage) {
			++voltage_tries;
			if (voltage_tries == 5) {
				DRM_ERROR("too many voltage retries, give up\n");
				break;
			}
		} else
			voltage_tries = 0;
		voltage = intel_dp->train_set[0] & DP_TRAIN_VOLTAGE_SWING_MASK;

		/* Update training set as requested by target */
		if (!intel_dp_update_link_train(intel_dp, &DP, link_status)) {
			DRM_ERROR("failed to update link training\n");
			break;
		}
	}

	intel_dp->DP = DP;
}

void
intel_dp_complete_link_train(struct intel_dp *intel_dp)
{
	bool channel_eq = false;
	int tries, cr_tries;
	uint32_t DP = intel_dp->DP;
	uint32_t training_pattern = DP_TRAINING_PATTERN_2;

	/* Training Pattern 3 for HBR2 ot 1.2 devices that support it*/
	if (intel_dp->link_bw == DP_LINK_BW_5_4 || intel_dp->use_tps3)
		training_pattern = DP_TRAINING_PATTERN_3;

	/* channel equalization */
	if (!intel_dp_set_link_train(intel_dp, &DP,
				     training_pattern |
				     DP_LINK_SCRAMBLING_DISABLE)) {
		DRM_ERROR("failed to start channel equalization\n");
		return;
	}

	tries = 0;
	cr_tries = 0;
	channel_eq = false;
	for (;;) {
		uint8_t link_status[DP_LINK_STATUS_SIZE];

		if (cr_tries > 5) {
			DRM_ERROR("failed to train DP, aborting\n");
			break;
		}

		drm_dp_link_train_channel_eq_delay(intel_dp->dpcd);
		if (!intel_dp_get_link_status(intel_dp, link_status)) {
			DRM_ERROR("failed to get link status\n");
			break;
		}

		/* Make sure clock is still ok */
		if (!drm_dp_clock_recovery_ok(link_status, intel_dp->lane_count)) {
			intel_dp_start_link_train(intel_dp);
			intel_dp_set_link_train(intel_dp, &DP,
						training_pattern |
						DP_LINK_SCRAMBLING_DISABLE);
			cr_tries++;
			continue;
		}

		if (drm_dp_channel_eq_ok(link_status, intel_dp->lane_count)) {
			channel_eq = true;
			break;
		}

		/* Try 5 times, then try clock recovery if that fails */
		if (tries > 5) {
			intel_dp_link_down(intel_dp);
			intel_dp_start_link_train(intel_dp);
			intel_dp_set_link_train(intel_dp, &DP,
						training_pattern |
						DP_LINK_SCRAMBLING_DISABLE);
			tries = 0;
			cr_tries++;
			continue;
		}

		/* Update training set as requested by target */
		if (!intel_dp_update_link_train(intel_dp, &DP, link_status)) {
			DRM_ERROR("failed to update link training\n");
			break;
		}
		++tries;
	}

	intel_dp_set_idle_link_train(intel_dp);

	intel_dp->DP = DP;

	if (channel_eq)
		DRM_DEBUG_KMS("Channel EQ done. DP Training successful\n");

}

void intel_dp_stop_link_train(struct intel_dp *intel_dp)
{
	intel_dp_set_link_train(intel_dp, &intel_dp->DP,
				DP_TRAINING_PATTERN_DISABLE);
}

static void
intel_dp_link_down(struct intel_dp *intel_dp)
{
	struct intel_digital_port *intel_dig_port = dp_to_dig_port(intel_dp);
	enum port port = intel_dig_port->port;
	struct drm_device *dev = intel_dig_port->base.base.dev;
	struct drm_i915_private *dev_priv = dev->dev_private;
	struct intel_crtc *intel_crtc =
		to_intel_crtc(intel_dig_port->base.base.crtc);
	uint32_t DP = intel_dp->DP;

	/*
	 * DDI code has a strict mode set sequence and we should try to respect
	 * it, otherwise we might hang the machine in many different ways. So we
	 * really should be disabling the port only on a complete crtc_disable
	 * sequence. This function is just called under two conditions on DDI
	 * code:
	 * - Link train failed while doing crtc_enable, and on this case we
	 *   really should respect the mode set sequence and wait for a
	 *   crtc_disable.
	 * - Someone turned the monitor off and intel_dp_check_link_status
	 *   called us. We don't need to disable the whole port on this case, so
	 *   when someone turns the monitor on again,
	 *   intel_ddi_prepare_link_retrain will take care of redoing the link
	 *   train.
	 */
	if (HAS_DDI(dev))
		return;

	if (WARN_ON((I915_READ(intel_dp->output_reg) & DP_PORT_EN) == 0))
		return;

	DRM_DEBUG_KMS("\n");

	if (HAS_PCH_CPT(dev) && (IS_GEN7(dev) || port != PORT_A)) {
		DP &= ~DP_LINK_TRAIN_MASK_CPT;
		I915_WRITE(intel_dp->output_reg, DP | DP_LINK_TRAIN_PAT_IDLE_CPT);
	} else {
		DP &= ~DP_LINK_TRAIN_MASK;
		I915_WRITE(intel_dp->output_reg, DP | DP_LINK_TRAIN_PAT_IDLE);
	}
	POSTING_READ(intel_dp->output_reg);

	/* We don't really know why we're doing this */
	intel_wait_for_vblank(dev, intel_crtc->pipe);

	if (HAS_PCH_IBX(dev) &&
	    I915_READ(intel_dp->output_reg) & DP_PIPEB_SELECT) {
		struct drm_crtc *crtc = intel_dig_port->base.base.crtc;

		/* Hardware workaround: leaving our transcoder select
		 * set to transcoder B while it's off will prevent the
		 * corresponding HDMI output on transcoder A.
		 *
		 * Combine this with another hardware workaround:
		 * transcoder select bit can only be cleared while the
		 * port is enabled.
		 */
		DP &= ~DP_PIPEB_SELECT;
		I915_WRITE(intel_dp->output_reg, DP);

		/* Changes to enable or select take place the vblank
		 * after being written.
		 */
		if (WARN_ON(crtc == NULL)) {
			/* We should never try to disable a port without a crtc
			 * attached. For paranoia keep the code around for a
			 * bit. */
			POSTING_READ(intel_dp->output_reg);
			msleep(50);
		} else
			intel_wait_for_vblank(dev, intel_crtc->pipe);
	}

	DP &= ~DP_AUDIO_OUTPUT_ENABLE;
	I915_WRITE(intel_dp->output_reg, DP & ~DP_PORT_EN);
	POSTING_READ(intel_dp->output_reg);
	msleep(intel_dp->panel_power_down_delay);
}

static bool
intel_dp_get_dpcd(struct intel_dp *intel_dp)
{
	struct intel_digital_port *dig_port = dp_to_dig_port(intel_dp);
	struct drm_device *dev = dig_port->base.base.dev;
	struct drm_i915_private *dev_priv = dev->dev_private;

	char dpcd_hex_dump[sizeof(intel_dp->dpcd) * 3];

	if (intel_dp_dpcd_read_wake(&intel_dp->aux, 0x000, intel_dp->dpcd,
				    sizeof(intel_dp->dpcd)) < 0)
		return false; /* aux transfer failed */

	hex_dump_to_buffer(intel_dp->dpcd, sizeof(intel_dp->dpcd),
			   32, 1, dpcd_hex_dump, sizeof(dpcd_hex_dump), false);
	DRM_DEBUG_KMS("DPCD: %s\n", dpcd_hex_dump);

	if (intel_dp->dpcd[DP_DPCD_REV] == 0)
		return false; /* DPCD not present */

	/* Check if the panel supports PSR */
	memset(intel_dp->psr_dpcd, 0, sizeof(intel_dp->psr_dpcd));
	if (is_edp(intel_dp)) {
		intel_dp_dpcd_read_wake(&intel_dp->aux, DP_PSR_SUPPORT,
					intel_dp->psr_dpcd,
					sizeof(intel_dp->psr_dpcd));
		if (intel_dp->psr_dpcd[0] & DP_PSR_IS_SUPPORTED) {
			dev_priv->psr.sink_support = true;
			DRM_DEBUG_KMS("Detected EDP PSR Panel.\n");
		}
	}

	/* Training Pattern 3 support */
	if (intel_dp->dpcd[DP_DPCD_REV] >= 0x12 &&
	    intel_dp->dpcd[DP_MAX_LANE_COUNT] & DP_TPS3_SUPPORTED) {
		intel_dp->use_tps3 = true;
		DRM_DEBUG_KMS("Displayport TPS3 supported");
	} else
		intel_dp->use_tps3 = false;

	if (!(intel_dp->dpcd[DP_DOWNSTREAMPORT_PRESENT] &
	      DP_DWN_STRM_PORT_PRESENT))
		return true; /* native DP sink */

	if (intel_dp->dpcd[DP_DPCD_REV] == 0x10)
		return true; /* no per-port downstream info */

	if (intel_dp_dpcd_read_wake(&intel_dp->aux, DP_DOWNSTREAM_PORT_0,
				    intel_dp->downstream_ports,
				    DP_MAX_DOWNSTREAM_PORTS) < 0)
		return false; /* downstream port status fetch failed */

	return true;
}

static void
intel_dp_probe_oui(struct intel_dp *intel_dp)
{
	u8 buf[3];

	if (!(intel_dp->dpcd[DP_DOWN_STREAM_PORT_COUNT] & DP_OUI_SUPPORT))
		return;

	intel_edp_panel_vdd_on(intel_dp);

	if (intel_dp_dpcd_read_wake(&intel_dp->aux, DP_SINK_OUI, buf, 3) == 3)
		DRM_DEBUG_KMS("Sink OUI: %02hx%02hx%02hx\n",
			      buf[0], buf[1], buf[2]);

	if (intel_dp_dpcd_read_wake(&intel_dp->aux, DP_BRANCH_OUI, buf, 3) == 3)
		DRM_DEBUG_KMS("Branch OUI: %02hx%02hx%02hx\n",
			      buf[0], buf[1], buf[2]);

	edp_panel_vdd_off(intel_dp, false);
}

int intel_dp_sink_crc(struct intel_dp *intel_dp, u8 *crc)
{
	struct intel_digital_port *intel_dig_port = dp_to_dig_port(intel_dp);
	struct drm_device *dev = intel_dig_port->base.base.dev;
	struct intel_crtc *intel_crtc =
		to_intel_crtc(intel_dig_port->base.base.crtc);
	u8 buf[1];

	if (drm_dp_dpcd_readb(&intel_dp->aux, DP_TEST_SINK_MISC, buf) < 0)
		return -EAGAIN;

	if (!(buf[0] & DP_TEST_CRC_SUPPORTED))
		return -ENOTTY;

	if (drm_dp_dpcd_writeb(&intel_dp->aux, DP_TEST_SINK,
			       DP_TEST_SINK_START) < 0)
		return -EAGAIN;

	/* Wait 2 vblanks to be sure we will have the correct CRC value */
	intel_wait_for_vblank(dev, intel_crtc->pipe);
	intel_wait_for_vblank(dev, intel_crtc->pipe);

	if (drm_dp_dpcd_read(&intel_dp->aux, DP_TEST_CRC_R_CR, crc, 6) < 0)
		return -EAGAIN;

	drm_dp_dpcd_writeb(&intel_dp->aux, DP_TEST_SINK, 0);
	return 0;
}

static bool
intel_dp_get_sink_irq(struct intel_dp *intel_dp, u8 *sink_irq_vector)
{
	return intel_dp_dpcd_read_wake(&intel_dp->aux,
				       DP_DEVICE_SERVICE_IRQ_VECTOR,
				       sink_irq_vector, 1) == 1;
}

static void
intel_dp_handle_test_request(struct intel_dp *intel_dp)
{
	/* NAK by default */
	drm_dp_dpcd_writeb(&intel_dp->aux, DP_TEST_RESPONSE, DP_TEST_NAK);
}

/*
 * According to DP spec
 * 5.1.2:
 *  1. Read DPCD
 *  2. Configure link according to Receiver Capabilities
 *  3. Use Link Training from 2.5.3.3 and 3.5.1.3
 *  4. Check link status on receipt of hot-plug interrupt
 */

void
intel_dp_check_link_status(struct intel_dp *intel_dp)
{
	struct intel_encoder *intel_encoder = &dp_to_dig_port(intel_dp)->base;
	u8 sink_irq_vector;
	u8 link_status[DP_LINK_STATUS_SIZE];

	if (!intel_encoder->connectors_active)
		return;

	if (WARN_ON(!intel_encoder->base.crtc))
		return;

	/* Try to read receiver status if the link appears to be up */
	if (!intel_dp_get_link_status(intel_dp, link_status)) {
		return;
	}

	/* Now read the DPCD to see if it's actually running */
	if (!intel_dp_get_dpcd(intel_dp)) {
		return;
	}

	/* Try to read the source of the interrupt */
	if (intel_dp->dpcd[DP_DPCD_REV] >= 0x11 &&
	    intel_dp_get_sink_irq(intel_dp, &sink_irq_vector)) {
		/* Clear interrupt source */
		drm_dp_dpcd_writeb(&intel_dp->aux,
				   DP_DEVICE_SERVICE_IRQ_VECTOR,
				   sink_irq_vector);

		if (sink_irq_vector & DP_AUTOMATED_TEST_REQUEST)
			intel_dp_handle_test_request(intel_dp);
		if (sink_irq_vector & (DP_CP_IRQ | DP_SINK_SPECIFIC_IRQ))
			DRM_DEBUG_DRIVER("CP or sink specific irq unhandled\n");
	}

	if (!drm_dp_channel_eq_ok(link_status, intel_dp->lane_count)) {
		DRM_DEBUG_KMS("%s: channel EQ not ok, retraining\n",
			      drm_get_encoder_name(&intel_encoder->base));
		intel_dp_start_link_train(intel_dp);
		intel_dp_complete_link_train(intel_dp);
		intel_dp_stop_link_train(intel_dp);
	}
}

/* XXX this is probably wrong for multiple downstream ports */
static enum drm_connector_status
intel_dp_detect_dpcd(struct intel_dp *intel_dp)
{
	uint8_t *dpcd = intel_dp->dpcd;
	uint8_t type;

	if (!intel_dp_get_dpcd(intel_dp))
		return connector_status_disconnected;

	/* if there's no downstream port, we're done */
	if (!(dpcd[DP_DOWNSTREAMPORT_PRESENT] & DP_DWN_STRM_PORT_PRESENT))
		return connector_status_connected;

	/* If we're HPD-aware, SINK_COUNT changes dynamically */
	if (intel_dp->dpcd[DP_DPCD_REV] >= 0x11 &&
	    intel_dp->downstream_ports[0] & DP_DS_PORT_HPD) {
		uint8_t reg;

		if (intel_dp_dpcd_read_wake(&intel_dp->aux, DP_SINK_COUNT,
					    &reg, 1) < 0)
			return connector_status_unknown;

		return DP_GET_SINK_COUNT(reg) ? connector_status_connected
					      : connector_status_disconnected;
	}

	/* If no HPD, poke DDC gently */
	if (drm_probe_ddc(&intel_dp->aux.ddc))
		return connector_status_connected;

	/* Well we tried, say unknown for unreliable port types */
	if (intel_dp->dpcd[DP_DPCD_REV] >= 0x11) {
		type = intel_dp->downstream_ports[0] & DP_DS_PORT_TYPE_MASK;
		if (type == DP_DS_PORT_TYPE_VGA ||
		    type == DP_DS_PORT_TYPE_NON_EDID)
			return connector_status_unknown;
	} else {
		type = intel_dp->dpcd[DP_DOWNSTREAMPORT_PRESENT] &
			DP_DWN_STRM_PORT_TYPE_MASK;
		if (type == DP_DWN_STRM_PORT_TYPE_ANALOG ||
		    type == DP_DWN_STRM_PORT_TYPE_OTHER)
			return connector_status_unknown;
	}

	/* Anything else is out of spec, warn and ignore */
	DRM_DEBUG_KMS("Broken DP branch device, ignoring\n");
	return connector_status_disconnected;
}

static enum drm_connector_status
ironlake_dp_detect(struct intel_dp *intel_dp)
{
	struct drm_device *dev = intel_dp_to_dev(intel_dp);
	struct drm_i915_private *dev_priv = dev->dev_private;
	struct intel_digital_port *intel_dig_port = dp_to_dig_port(intel_dp);
	enum drm_connector_status status;

	/* Can't disconnect eDP, but you can close the lid... */
	if (is_edp(intel_dp)) {
		status = intel_panel_detect(dev);
		if (status == connector_status_unknown)
			status = connector_status_connected;
		return status;
	}

	if (!ibx_digital_port_connected(dev_priv, intel_dig_port))
		return connector_status_disconnected;

	return intel_dp_detect_dpcd(intel_dp);
}

static enum drm_connector_status
g4x_dp_detect(struct intel_dp *intel_dp)
{
	struct drm_device *dev = intel_dp_to_dev(intel_dp);
	struct drm_i915_private *dev_priv = dev->dev_private;
	struct intel_digital_port *intel_dig_port = dp_to_dig_port(intel_dp);
	uint32_t bit;

	/* Can't disconnect eDP, but you can close the lid... */
	if (is_edp(intel_dp)) {
		enum drm_connector_status status;

		status = intel_panel_detect(dev);
		if (status == connector_status_unknown)
			status = connector_status_connected;
		return status;
	}

	if (IS_VALLEYVIEW(dev)) {
		switch (intel_dig_port->port) {
		case PORT_B:
			bit = PORTB_HOTPLUG_LIVE_STATUS_VLV;
			break;
		case PORT_C:
			bit = PORTC_HOTPLUG_LIVE_STATUS_VLV;
			break;
		case PORT_D:
			bit = PORTD_HOTPLUG_LIVE_STATUS_VLV;
			break;
		default:
			return connector_status_unknown;
		}
	} else {
		switch (intel_dig_port->port) {
		case PORT_B:
			bit = PORTB_HOTPLUG_LIVE_STATUS_G4X;
			break;
		case PORT_C:
			bit = PORTC_HOTPLUG_LIVE_STATUS_G4X;
			break;
		case PORT_D:
			bit = PORTD_HOTPLUG_LIVE_STATUS_G4X;
			break;
		default:
			return connector_status_unknown;
		}
	}

	if ((I915_READ(PORT_HOTPLUG_STAT) & bit) == 0)
		return connector_status_disconnected;

	return intel_dp_detect_dpcd(intel_dp);
}

static struct edid *
intel_dp_get_edid(struct drm_connector *connector, struct i2c_adapter *adapter)
{
	struct intel_connector *intel_connector = to_intel_connector(connector);

	/* use cached edid if we have one */
	if (intel_connector->edid) {
		/* invalid edid */
		if (IS_ERR(intel_connector->edid))
			return NULL;

		return drm_edid_duplicate(intel_connector->edid);
	}

	return drm_get_edid(connector, adapter);
}

static int
intel_dp_get_edid_modes(struct drm_connector *connector, struct i2c_adapter *adapter)
{
	struct intel_connector *intel_connector = to_intel_connector(connector);

	/* use cached edid if we have one */
	if (intel_connector->edid) {
		/* invalid edid */
		if (IS_ERR(intel_connector->edid))
			return 0;

		return intel_connector_update_modes(connector,
						    intel_connector->edid);
	}

	return intel_ddc_get_modes(connector, adapter);
}

static enum drm_connector_status
intel_dp_detect(struct drm_connector *connector, bool force)
{
	struct intel_dp *intel_dp = intel_attached_dp(connector);
	struct intel_digital_port *intel_dig_port = dp_to_dig_port(intel_dp);
	struct intel_encoder *intel_encoder = &intel_dig_port->base;
	struct drm_device *dev = connector->dev;
	struct drm_i915_private *dev_priv = dev->dev_private;
	enum drm_connector_status status;
	enum intel_display_power_domain power_domain;
	struct edid *edid = NULL;

	intel_runtime_pm_get(dev_priv);

	power_domain = intel_display_port_power_domain(intel_encoder);
	intel_display_power_get(dev_priv, power_domain);

	DRM_DEBUG_KMS("[CONNECTOR:%d:%s]\n",
		      connector->base.id, drm_get_connector_name(connector));

	intel_dp->has_audio = false;

	if (HAS_PCH_SPLIT(dev))
		status = ironlake_dp_detect(intel_dp);
	else
		status = g4x_dp_detect(intel_dp);

	if (status != connector_status_connected)
		goto out;

	intel_dp_probe_oui(intel_dp);

	if (intel_dp->force_audio != HDMI_AUDIO_AUTO) {
		intel_dp->has_audio = (intel_dp->force_audio == HDMI_AUDIO_ON);
	} else {
		edid = intel_dp_get_edid(connector, &intel_dp->aux.ddc);
		if (edid) {
			intel_dp->has_audio = drm_detect_monitor_audio(edid);
			kfree(edid);
		}
	}

	if (intel_encoder->type != INTEL_OUTPUT_EDP)
		intel_encoder->type = INTEL_OUTPUT_DISPLAYPORT;
	status = connector_status_connected;

out:
	intel_display_power_put(dev_priv, power_domain);

	intel_runtime_pm_put(dev_priv);

	return status;
}

static int intel_dp_get_modes(struct drm_connector *connector)
{
	struct intel_dp *intel_dp = intel_attached_dp(connector);
	struct intel_digital_port *intel_dig_port = dp_to_dig_port(intel_dp);
	struct intel_encoder *intel_encoder = &intel_dig_port->base;
	struct intel_connector *intel_connector = to_intel_connector(connector);
	struct drm_device *dev = connector->dev;
	struct drm_i915_private *dev_priv = dev->dev_private;
	enum intel_display_power_domain power_domain;
	int ret;

	/* We should parse the EDID data and find out if it has an audio sink
	 */

	power_domain = intel_display_port_power_domain(intel_encoder);
	intel_display_power_get(dev_priv, power_domain);

	ret = intel_dp_get_edid_modes(connector, &intel_dp->aux.ddc);
	intel_display_power_put(dev_priv, power_domain);
	if (ret)
		return ret;

	/* if eDP has no EDID, fall back to fixed mode */
	if (is_edp(intel_dp) && intel_connector->panel.fixed_mode) {
		struct drm_display_mode *mode;
		mode = drm_mode_duplicate(dev,
					  intel_connector->panel.fixed_mode);
		if (mode) {
			drm_mode_probed_add(connector, mode);
			return 1;
		}
	}
	return 0;
}

static bool
intel_dp_detect_audio(struct drm_connector *connector)
{
	struct intel_dp *intel_dp = intel_attached_dp(connector);
	struct intel_digital_port *intel_dig_port = dp_to_dig_port(intel_dp);
	struct intel_encoder *intel_encoder = &intel_dig_port->base;
	struct drm_device *dev = connector->dev;
	struct drm_i915_private *dev_priv = dev->dev_private;
	enum intel_display_power_domain power_domain;
	struct edid *edid;
	bool has_audio = false;

	power_domain = intel_display_port_power_domain(intel_encoder);
	intel_display_power_get(dev_priv, power_domain);

	edid = intel_dp_get_edid(connector, &intel_dp->aux.ddc);
	if (edid) {
		has_audio = drm_detect_monitor_audio(edid);
		kfree(edid);
	}

	intel_display_power_put(dev_priv, power_domain);

	return has_audio;
}

static int
intel_dp_set_property(struct drm_connector *connector,
		      struct drm_property *property,
		      uint64_t val)
{
	struct drm_i915_private *dev_priv = connector->dev->dev_private;
	struct intel_connector *intel_connector = to_intel_connector(connector);
	struct intel_encoder *intel_encoder = intel_attached_encoder(connector);
	struct intel_dp *intel_dp = enc_to_intel_dp(&intel_encoder->base);
	int ret;

	ret = drm_object_property_set_value(&connector->base, property, val);
	if (ret)
		return ret;

	if (property == dev_priv->force_audio_property) {
		int i = val;
		bool has_audio;

		if (i == intel_dp->force_audio)
			return 0;

		intel_dp->force_audio = i;

		if (i == HDMI_AUDIO_AUTO)
			has_audio = intel_dp_detect_audio(connector);
		else
			has_audio = (i == HDMI_AUDIO_ON);

		if (has_audio == intel_dp->has_audio)
			return 0;

		intel_dp->has_audio = has_audio;
		goto done;
	}

	if (property == dev_priv->broadcast_rgb_property) {
		bool old_auto = intel_dp->color_range_auto;
		uint32_t old_range = intel_dp->color_range;

		switch (val) {
		case INTEL_BROADCAST_RGB_AUTO:
			intel_dp->color_range_auto = true;
			break;
		case INTEL_BROADCAST_RGB_FULL:
			intel_dp->color_range_auto = false;
			intel_dp->color_range = 0;
			break;
		case INTEL_BROADCAST_RGB_LIMITED:
			intel_dp->color_range_auto = false;
			intel_dp->color_range = DP_COLOR_RANGE_16_235;
			break;
		default:
			return -EINVAL;
		}

		if (old_auto == intel_dp->color_range_auto &&
		    old_range == intel_dp->color_range)
			return 0;

		goto done;
	}

	if (is_edp(intel_dp) &&
	    property == connector->dev->mode_config.scaling_mode_property) {
		if (val == DRM_MODE_SCALE_NONE) {
			DRM_DEBUG_KMS("no scaling not supported\n");
			return -EINVAL;
		}

		if (intel_connector->panel.fitting_mode == val) {
			/* the eDP scaling property is not changed */
			return 0;
		}
		intel_connector->panel.fitting_mode = val;

		goto done;
	}

	return -EINVAL;

done:
	if (intel_encoder->base.crtc)
		intel_crtc_restore_mode(intel_encoder->base.crtc);

	return 0;
}

static void
intel_dp_connector_destroy(struct drm_connector *connector)
{
	struct intel_connector *intel_connector = to_intel_connector(connector);

	if (!IS_ERR_OR_NULL(intel_connector->edid))
		kfree(intel_connector->edid);

	/* Can't call is_edp() since the encoder may have been destroyed
	 * already. */
	if (connector->connector_type == DRM_MODE_CONNECTOR_eDP)
		intel_panel_fini(&intel_connector->panel);

	drm_connector_cleanup(connector);
	kfree(connector);
}

void intel_dp_encoder_destroy(struct drm_encoder *encoder)
{
	struct intel_digital_port *intel_dig_port = enc_to_dig_port(encoder);
	struct intel_dp *intel_dp = &intel_dig_port->dp;
	struct drm_device *dev = intel_dp_to_dev(intel_dp);

	drm_dp_aux_unregister_i2c_bus(&intel_dp->aux);
	drm_encoder_cleanup(encoder);
	if (is_edp(intel_dp)) {
		cancel_delayed_work_sync(&intel_dp->panel_vdd_work);
		mutex_lock(&dev->mode_config.mutex);
		edp_panel_vdd_off_sync(intel_dp);
		mutex_unlock(&dev->mode_config.mutex);
	}
	kfree(intel_dig_port);
}

static const struct drm_connector_funcs intel_dp_connector_funcs = {
	.dpms = intel_connector_dpms,
	.detect = intel_dp_detect,
	.fill_modes = drm_helper_probe_single_connector_modes,
	.set_property = intel_dp_set_property,
	.destroy = intel_dp_connector_destroy,
};

static const struct drm_connector_helper_funcs intel_dp_connector_helper_funcs = {
	.get_modes = intel_dp_get_modes,
	.mode_valid = intel_dp_mode_valid,
	.best_encoder = intel_best_encoder,
};

static const struct drm_encoder_funcs intel_dp_enc_funcs = {
	.destroy = intel_dp_encoder_destroy,
};

static void
intel_dp_hot_plug(struct intel_encoder *intel_encoder)
{
	struct intel_dp *intel_dp = enc_to_intel_dp(&intel_encoder->base);

	intel_dp_check_link_status(intel_dp);
}

/* Return which DP Port should be selected for Transcoder DP control */
int
intel_trans_dp_port_sel(struct drm_crtc *crtc)
{
	struct drm_device *dev = crtc->dev;
	struct intel_encoder *intel_encoder;
	struct intel_dp *intel_dp;

	for_each_encoder_on_crtc(dev, crtc, intel_encoder) {
		intel_dp = enc_to_intel_dp(&intel_encoder->base);

		if (intel_encoder->type == INTEL_OUTPUT_DISPLAYPORT ||
		    intel_encoder->type == INTEL_OUTPUT_EDP)
			return intel_dp->output_reg;
	}

	return -1;
}

/* check the VBT to see whether the eDP is on DP-D port */
bool intel_dp_is_edp(struct drm_device *dev, enum port port)
{
	struct drm_i915_private *dev_priv = dev->dev_private;
	union child_device_config *p_child;
	int i;
	static const short port_mapping[] = {
		[PORT_B] = PORT_IDPB,
		[PORT_C] = PORT_IDPC,
		[PORT_D] = PORT_IDPD,
	};

	if (port == PORT_A)
		return true;

	if (!dev_priv->vbt.child_dev_num)
		return false;

	for (i = 0; i < dev_priv->vbt.child_dev_num; i++) {
		p_child = dev_priv->vbt.child_dev + i;

		if (p_child->common.dvo_port == port_mapping[port] &&
		    (p_child->common.device_type & DEVICE_TYPE_eDP_BITS) ==
		    (DEVICE_TYPE_eDP & DEVICE_TYPE_eDP_BITS))
			return true;
	}
	return false;
}

static void
intel_dp_add_properties(struct intel_dp *intel_dp, struct drm_connector *connector)
{
	struct intel_connector *intel_connector = to_intel_connector(connector);

	intel_attach_force_audio_property(connector);
	intel_attach_broadcast_rgb_property(connector);
	intel_dp->color_range_auto = true;

	if (is_edp(intel_dp)) {
		drm_mode_create_scaling_mode_property(connector->dev);
		drm_object_attach_property(
			&connector->base,
			connector->dev->mode_config.scaling_mode_property,
			DRM_MODE_SCALE_ASPECT);
		intel_connector->panel.fitting_mode = DRM_MODE_SCALE_ASPECT;
	}
}

static void intel_dp_init_panel_power_timestamps(struct intel_dp *intel_dp)
{
	intel_dp->last_power_cycle = jiffies;
	intel_dp->last_power_on = jiffies;
	intel_dp->last_backlight_off = jiffies;
}

static void
intel_dp_init_panel_power_sequencer(struct drm_device *dev,
				    struct intel_dp *intel_dp,
				    struct edp_power_seq *out)
{
	struct drm_i915_private *dev_priv = dev->dev_private;
	struct edp_power_seq cur, vbt, spec, final;
	u32 pp_on, pp_off, pp_div, pp;
	int pp_ctrl_reg, pp_on_reg, pp_off_reg, pp_div_reg;

	if (HAS_PCH_SPLIT(dev)) {
		pp_ctrl_reg = PCH_PP_CONTROL;
		pp_on_reg = PCH_PP_ON_DELAYS;
		pp_off_reg = PCH_PP_OFF_DELAYS;
		pp_div_reg = PCH_PP_DIVISOR;
	} else {
		enum pipe pipe = vlv_power_sequencer_pipe(intel_dp);

		pp_ctrl_reg = VLV_PIPE_PP_CONTROL(pipe);
		pp_on_reg = VLV_PIPE_PP_ON_DELAYS(pipe);
		pp_off_reg = VLV_PIPE_PP_OFF_DELAYS(pipe);
		pp_div_reg = VLV_PIPE_PP_DIVISOR(pipe);
	}

	/* Workaround: Need to write PP_CONTROL with the unlock key as
	 * the very first thing. */
	pp = ironlake_get_pp_control(intel_dp);
	I915_WRITE(pp_ctrl_reg, pp);

	pp_on = I915_READ(pp_on_reg);
	pp_off = I915_READ(pp_off_reg);
	pp_div = I915_READ(pp_div_reg);

	/* Pull timing values out of registers */
	cur.t1_t3 = (pp_on & PANEL_POWER_UP_DELAY_MASK) >>
		PANEL_POWER_UP_DELAY_SHIFT;

	cur.t8 = (pp_on & PANEL_LIGHT_ON_DELAY_MASK) >>
		PANEL_LIGHT_ON_DELAY_SHIFT;

	cur.t9 = (pp_off & PANEL_LIGHT_OFF_DELAY_MASK) >>
		PANEL_LIGHT_OFF_DELAY_SHIFT;

	cur.t10 = (pp_off & PANEL_POWER_DOWN_DELAY_MASK) >>
		PANEL_POWER_DOWN_DELAY_SHIFT;

	cur.t11_t12 = ((pp_div & PANEL_POWER_CYCLE_DELAY_MASK) >>
		       PANEL_POWER_CYCLE_DELAY_SHIFT) * 1000;

	DRM_DEBUG_KMS("cur t1_t3 %d t8 %d t9 %d t10 %d t11_t12 %d\n",
		      cur.t1_t3, cur.t8, cur.t9, cur.t10, cur.t11_t12);

	vbt = dev_priv->vbt.edp_pps;

	/* Upper limits from eDP 1.3 spec. Note that we use the clunky units of
	 * our hw here, which are all in 100usec. */
	spec.t1_t3 = 210 * 10;
	spec.t8 = 50 * 10; /* no limit for t8, use t7 instead */
	spec.t9 = 50 * 10; /* no limit for t9, make it symmetric with t8 */
	spec.t10 = 500 * 10;
	/* This one is special and actually in units of 100ms, but zero
	 * based in the hw (so we need to add 100 ms). But the sw vbt
	 * table multiplies it with 1000 to make it in units of 100usec,
	 * too. */
	spec.t11_t12 = (510 + 100) * 10;

	DRM_DEBUG_KMS("vbt t1_t3 %d t8 %d t9 %d t10 %d t11_t12 %d\n",
		      vbt.t1_t3, vbt.t8, vbt.t9, vbt.t10, vbt.t11_t12);

	/* Use the max of the register settings and vbt. If both are
	 * unset, fall back to the spec limits. */
#define assign_final(field)	final.field = (max(cur.field, vbt.field) == 0 ? \
				       spec.field : \
				       max(cur.field, vbt.field))
	assign_final(t1_t3);
	assign_final(t8);
	assign_final(t9);
	assign_final(t10);
	assign_final(t11_t12);
#undef assign_final

#define get_delay(field)	(DIV_ROUND_UP(final.field, 10))
	intel_dp->panel_power_up_delay = get_delay(t1_t3);
	intel_dp->backlight_on_delay = get_delay(t8);
	intel_dp->backlight_off_delay = get_delay(t9);
	intel_dp->panel_power_down_delay = get_delay(t10);
	intel_dp->panel_power_cycle_delay = get_delay(t11_t12);
#undef get_delay

	DRM_DEBUG_KMS("panel power up delay %d, power down delay %d, power cycle delay %d\n",
		      intel_dp->panel_power_up_delay, intel_dp->panel_power_down_delay,
		      intel_dp->panel_power_cycle_delay);

	DRM_DEBUG_KMS("backlight on delay %d, off delay %d\n",
		      intel_dp->backlight_on_delay, intel_dp->backlight_off_delay);

	if (out)
		*out = final;
}

static void
intel_dp_init_panel_power_sequencer_registers(struct drm_device *dev,
					      struct intel_dp *intel_dp,
					      struct edp_power_seq *seq)
{
	struct drm_i915_private *dev_priv = dev->dev_private;
	u32 pp_on, pp_off, pp_div, port_sel = 0;
	int div = HAS_PCH_SPLIT(dev) ? intel_pch_rawclk(dev) : intel_hrawclk(dev);
	int pp_on_reg, pp_off_reg, pp_div_reg;

	if (HAS_PCH_SPLIT(dev)) {
		pp_on_reg = PCH_PP_ON_DELAYS;
		pp_off_reg = PCH_PP_OFF_DELAYS;
		pp_div_reg = PCH_PP_DIVISOR;
	} else {
		enum pipe pipe = vlv_power_sequencer_pipe(intel_dp);

		pp_on_reg = VLV_PIPE_PP_ON_DELAYS(pipe);
		pp_off_reg = VLV_PIPE_PP_OFF_DELAYS(pipe);
		pp_div_reg = VLV_PIPE_PP_DIVISOR(pipe);
	}

	/*
	 * And finally store the new values in the power sequencer. The
	 * backlight delays are set to 1 because we do manual waits on them. For
	 * T8, even BSpec recommends doing it. For T9, if we don't do this,
	 * we'll end up waiting for the backlight off delay twice: once when we
	 * do the manual sleep, and once when we disable the panel and wait for
	 * the PP_STATUS bit to become zero.
	 */
	pp_on = (seq->t1_t3 << PANEL_POWER_UP_DELAY_SHIFT) |
		(1 << PANEL_LIGHT_ON_DELAY_SHIFT);
	pp_off = (1 << PANEL_LIGHT_OFF_DELAY_SHIFT) |
		 (seq->t10 << PANEL_POWER_DOWN_DELAY_SHIFT);
	/* Compute the divisor for the pp clock, simply match the Bspec
	 * formula. */
	pp_div = ((100 * div)/2 - 1) << PP_REFERENCE_DIVIDER_SHIFT;
	pp_div |= (DIV_ROUND_UP(seq->t11_t12, 1000)
			<< PANEL_POWER_CYCLE_DELAY_SHIFT);

	/* Haswell doesn't have any port selection bits for the panel
	 * power sequencer any more. */
	if (IS_VALLEYVIEW(dev)) {
		if (dp_to_dig_port(intel_dp)->port == PORT_B)
			port_sel = PANEL_PORT_SELECT_DPB_VLV;
		else
			port_sel = PANEL_PORT_SELECT_DPC_VLV;
	} else if (HAS_PCH_IBX(dev) || HAS_PCH_CPT(dev)) {
		if (dp_to_dig_port(intel_dp)->port == PORT_A)
			port_sel = PANEL_PORT_SELECT_DPA;
		else
			port_sel = PANEL_PORT_SELECT_DPD;
	}

	pp_on |= port_sel;

	I915_WRITE(pp_on_reg, pp_on);
	I915_WRITE(pp_off_reg, pp_off);
	I915_WRITE(pp_div_reg, pp_div);

	DRM_DEBUG_KMS("panel power sequencer register settings: PP_ON %#x, PP_OFF %#x, PP_DIV %#x\n",
		      I915_READ(pp_on_reg),
		      I915_READ(pp_off_reg),
		      I915_READ(pp_div_reg));
}

static bool intel_edp_init_connector(struct intel_dp *intel_dp,
				     struct intel_connector *intel_connector,
				     struct edp_power_seq *power_seq)
{
	struct drm_connector *connector = &intel_connector->base;
	struct intel_digital_port *intel_dig_port = dp_to_dig_port(intel_dp);
	struct drm_device *dev = intel_dig_port->base.base.dev;
	struct drm_i915_private *dev_priv = dev->dev_private;
	struct drm_display_mode *fixed_mode = NULL;
	bool has_dpcd;
	struct drm_display_mode *scan;
	struct edid *edid;

	if (!is_edp(intel_dp))
		return true;

	/* Cache DPCD and EDID for edp. */
	intel_edp_panel_vdd_on(intel_dp);
	has_dpcd = intel_dp_get_dpcd(intel_dp);
	edp_panel_vdd_off(intel_dp, false);

	if (has_dpcd) {
		if (intel_dp->dpcd[DP_DPCD_REV] >= 0x11)
			dev_priv->no_aux_handshake =
				intel_dp->dpcd[DP_MAX_DOWNSPREAD] &
				DP_NO_AUX_HANDSHAKE_LINK_TRAINING;
	} else {
		/* if this fails, presume the device is a ghost */
		DRM_INFO("failed to retrieve link info, disabling eDP\n");
		return false;
	}

	/* We now know it's not a ghost, init power sequence regs. */
	intel_dp_init_panel_power_sequencer_registers(dev, intel_dp, power_seq);

<<<<<<< HEAD
	mutex_lock(&dev->mode_config.mutex);
	edid = drm_get_edid(connector, &intel_dp->adapter);
=======
	edid = drm_get_edid(connector, &intel_dp->aux.ddc);
>>>>>>> 698b3135
	if (edid) {
		if (drm_add_edid_modes(connector, edid)) {
			drm_mode_connector_update_edid_property(connector,
								edid);
			drm_edid_to_eld(connector, edid);
		} else {
			kfree(edid);
			edid = ERR_PTR(-EINVAL);
		}
	} else {
		edid = ERR_PTR(-ENOENT);
	}
	intel_connector->edid = edid;

	/* prefer fixed mode from EDID if available */
	list_for_each_entry(scan, &connector->probed_modes, head) {
		if ((scan->type & DRM_MODE_TYPE_PREFERRED)) {
			fixed_mode = drm_mode_duplicate(dev, scan);
			break;
		}
	}

	/* fallback to VBT if available for eDP */
	if (!fixed_mode && dev_priv->vbt.lfp_lvds_vbt_mode) {
		fixed_mode = drm_mode_duplicate(dev,
					dev_priv->vbt.lfp_lvds_vbt_mode);
		if (fixed_mode)
			fixed_mode->type |= DRM_MODE_TYPE_PREFERRED;
	}
	mutex_unlock(&dev->mode_config.mutex);

	intel_panel_init(&intel_connector->panel, fixed_mode, NULL);
	intel_panel_setup_backlight(connector);

	return true;
}

bool
intel_dp_init_connector(struct intel_digital_port *intel_dig_port,
			struct intel_connector *intel_connector)
{
	struct drm_connector *connector = &intel_connector->base;
	struct intel_dp *intel_dp = &intel_dig_port->dp;
	struct intel_encoder *intel_encoder = &intel_dig_port->base;
	struct drm_device *dev = intel_encoder->base.dev;
	struct drm_i915_private *dev_priv = dev->dev_private;
	enum port port = intel_dig_port->port;
	struct edp_power_seq power_seq = { 0 };
	int type;

	/* intel_dp vfuncs */
	if (IS_VALLEYVIEW(dev))
		intel_dp->get_aux_clock_divider = vlv_get_aux_clock_divider;
	else if (IS_HASWELL(dev) || IS_BROADWELL(dev))
		intel_dp->get_aux_clock_divider = hsw_get_aux_clock_divider;
	else if (HAS_PCH_SPLIT(dev))
		intel_dp->get_aux_clock_divider = ilk_get_aux_clock_divider;
	else
		intel_dp->get_aux_clock_divider = i9xx_get_aux_clock_divider;

	intel_dp->get_aux_send_ctl = i9xx_get_aux_send_ctl;

	/* Preserve the current hw state. */
	intel_dp->DP = I915_READ(intel_dp->output_reg);
	intel_dp->attached_connector = intel_connector;

	if (intel_dp_is_edp(dev, port))
		type = DRM_MODE_CONNECTOR_eDP;
	else
		type = DRM_MODE_CONNECTOR_DisplayPort;

	/*
	 * For eDP we always set the encoder type to INTEL_OUTPUT_EDP, but
	 * for DP the encoder type can be set by the caller to
	 * INTEL_OUTPUT_UNKNOWN for DDI, so don't rewrite it.
	 */
	if (type == DRM_MODE_CONNECTOR_eDP)
		intel_encoder->type = INTEL_OUTPUT_EDP;

	DRM_DEBUG_KMS("Adding %s connector on port %c\n",
			type == DRM_MODE_CONNECTOR_eDP ? "eDP" : "DP",
			port_name(port));

	drm_connector_init(dev, connector, &intel_dp_connector_funcs, type);
	drm_connector_helper_add(connector, &intel_dp_connector_helper_funcs);

	connector->interlace_allowed = true;
	connector->doublescan_allowed = 0;

	INIT_DELAYED_WORK(&intel_dp->panel_vdd_work,
			  edp_panel_vdd_work);

	intel_connector_attach_encoder(intel_connector, intel_encoder);
	drm_sysfs_connector_add(connector);

	if (HAS_DDI(dev))
		intel_connector->get_hw_state = intel_ddi_connector_get_hw_state;
	else
		intel_connector->get_hw_state = intel_connector_get_hw_state;
	intel_connector->unregister = intel_dp_connector_unregister;

	/* Set up the hotplug pin. */
	switch (port) {
	case PORT_A:
		intel_encoder->hpd_pin = HPD_PORT_A;
		break;
	case PORT_B:
		intel_encoder->hpd_pin = HPD_PORT_B;
		break;
	case PORT_C:
		intel_encoder->hpd_pin = HPD_PORT_C;
		break;
	case PORT_D:
		intel_encoder->hpd_pin = HPD_PORT_D;
		break;
	default:
		BUG();
	}

	if (is_edp(intel_dp)) {
		intel_dp_init_panel_power_timestamps(intel_dp);
		intel_dp_init_panel_power_sequencer(dev, intel_dp, &power_seq);
	}

	intel_dp_aux_init(intel_dp, intel_connector);

	intel_dp->psr_setup_done = false;

	if (!intel_edp_init_connector(intel_dp, intel_connector, &power_seq)) {
		drm_dp_aux_unregister_i2c_bus(&intel_dp->aux);
		if (is_edp(intel_dp)) {
			cancel_delayed_work_sync(&intel_dp->panel_vdd_work);
			mutex_lock(&dev->mode_config.mutex);
			edp_panel_vdd_off_sync(intel_dp);
			mutex_unlock(&dev->mode_config.mutex);
		}
		drm_sysfs_connector_remove(connector);
		drm_connector_cleanup(connector);
		return false;
	}

	intel_dp_add_properties(intel_dp, connector);

	/* For G4X desktop chip, PEG_BAND_GAP_DATA 3:0 must first be written
	 * 0xd.  Failure to do so will result in spurious interrupts being
	 * generated on the port when a cable is not attached.
	 */
	if (IS_G4X(dev) && !IS_GM45(dev)) {
		u32 temp = I915_READ(PEG_BAND_GAP_DATA);
		I915_WRITE(PEG_BAND_GAP_DATA, (temp & ~0xf) | 0xd);
	}

	return true;
}

void
intel_dp_init(struct drm_device *dev, int output_reg, enum port port)
{
	struct intel_digital_port *intel_dig_port;
	struct intel_encoder *intel_encoder;
	struct drm_encoder *encoder;
	struct intel_connector *intel_connector;

	intel_dig_port = kzalloc(sizeof(*intel_dig_port), GFP_KERNEL);
	if (!intel_dig_port)
		return;

	intel_connector = kzalloc(sizeof(*intel_connector), GFP_KERNEL);
	if (!intel_connector) {
		kfree(intel_dig_port);
		return;
	}

	intel_encoder = &intel_dig_port->base;
	encoder = &intel_encoder->base;

	drm_encoder_init(dev, &intel_encoder->base, &intel_dp_enc_funcs,
			 DRM_MODE_ENCODER_TMDS);

	intel_encoder->compute_config = intel_dp_compute_config;
	intel_encoder->mode_set = intel_dp_mode_set;
	intel_encoder->disable = intel_disable_dp;
	intel_encoder->post_disable = intel_post_disable_dp;
	intel_encoder->get_hw_state = intel_dp_get_hw_state;
	intel_encoder->get_config = intel_dp_get_config;
	if (IS_VALLEYVIEW(dev)) {
		intel_encoder->pre_pll_enable = vlv_dp_pre_pll_enable;
		intel_encoder->pre_enable = vlv_pre_enable_dp;
		intel_encoder->enable = vlv_enable_dp;
	} else {
		intel_encoder->pre_enable = g4x_pre_enable_dp;
		intel_encoder->enable = g4x_enable_dp;
	}

	intel_dig_port->port = port;
	intel_dig_port->dp.output_reg = output_reg;

	intel_encoder->type = INTEL_OUTPUT_DISPLAYPORT;
	intel_encoder->crtc_mask = (1 << 0) | (1 << 1) | (1 << 2);
	intel_encoder->cloneable = 0;
	intel_encoder->hot_plug = intel_dp_hot_plug;

	if (!intel_dp_init_connector(intel_dig_port, intel_connector)) {
		drm_encoder_cleanup(encoder);
		kfree(intel_dig_port);
		kfree(intel_connector);
	}
}<|MERGE_RESOLUTION|>--- conflicted
+++ resolved
@@ -3646,12 +3646,8 @@
 	/* We now know it's not a ghost, init power sequence regs. */
 	intel_dp_init_panel_power_sequencer_registers(dev, intel_dp, power_seq);
 
-<<<<<<< HEAD
 	mutex_lock(&dev->mode_config.mutex);
-	edid = drm_get_edid(connector, &intel_dp->adapter);
-=======
 	edid = drm_get_edid(connector, &intel_dp->aux.ddc);
->>>>>>> 698b3135
 	if (edid) {
 		if (drm_add_edid_modes(connector, edid)) {
 			drm_mode_connector_update_edid_property(connector,
