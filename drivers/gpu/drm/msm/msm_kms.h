--- conflicted
+++ resolved
@@ -1,9 +1,5 @@
 /*
-<<<<<<< HEAD
- * Copyright (c) 2016-2018, The Linux Foundation. All rights reserved.
-=======
  * Copyright (c) 2016-2020, The Linux Foundation. All rights reserved.
->>>>>>> d6d7f6f8
  * Copyright (C) 2013 Red Hat
  * Author: Rob Clark <robdclark@gmail.com>
  *
@@ -30,12 +26,9 @@
 
 #define MAX_PLANE	4
 
-<<<<<<< HEAD
-=======
 #define RGB_24BPP_TMDS_CHAR_RATE_RATIO		1
 #define YUV420_24BPP_TMDS_CHAR_RATE_RATIO	2
 
->>>>>>> d6d7f6f8
 /**
  * Device Private DRM Mode Flags
  * drm_mode->private_flags
@@ -51,8 +44,6 @@
 /* Request to switch the bit clk */
 #define MSM_MODE_FLAG_SEAMLESS_DYN_CLK			(1<<4)
 
-<<<<<<< HEAD
-=======
 /*
  * We need setting some flags in bridge, and using them in encoder. Add them in
  * private_flags would be better for use. DRM_MODE_FLAG_SUPPORTS_RGB/YUV are
@@ -76,7 +67,6 @@
 /* Choose YUV420 format to display */
 #define MSM_MODE_FLAG_COLOR_FORMAT_YCBCR420	(1<<10)
 
->>>>>>> d6d7f6f8
 /* As there are different display controller blocks depending on the
  * snapdragon version, the kms support is split out and the appropriate
  * implementation is loaded at runtime.  The kms module is responsible
