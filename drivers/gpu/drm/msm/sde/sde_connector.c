/* Copyright (c) 2016-2017, The Linux Foundation. All rights reserved.
 *
 * This program is free software; you can redistribute it and/or modify
 * it under the terms of the GNU General Public License version 2 and
 * only version 2 as published by the Free Software Foundation.
 *
 * This program is distributed in the hope that it will be useful,
 * but WITHOUT ANY WARRANTY; without even the implied warranty of
 * MERCHANTABILITY or FITNESS FOR A PARTICULAR PURPOSE.  See the
 * GNU General Public License for more details.
 */

#define pr_fmt(fmt)	"[drm:%s:%d] " fmt, __func__, __LINE__
#include "msm_drv.h"
#include "sde_dbg.h"

#include "sde_kms.h"
#include "sde_connector.h"
#include "sde_encoder.h"
#include <linux/backlight.h>
#include "dsi_drm.h"
#include "dsi_display.h"
#include "sde_crtc.h"

#define BL_NODE_NAME_SIZE 32

/* Autorefresh will occur after FRAME_CNT frames. Large values are unlikely */
#define AUTOREFRESH_MAX_FRAME_CNT 6

#define SDE_DEBUG_CONN(c, fmt, ...) SDE_DEBUG("conn%d " fmt,\
		(c) ? (c)->base.base.id : -1, ##__VA_ARGS__)

#define SDE_ERROR_CONN(c, fmt, ...) SDE_ERROR("conn%d " fmt,\
		(c) ? (c)->base.base.id : -1, ##__VA_ARGS__)
static u32 dither_matrix[DITHER_MATRIX_SZ] = {
	15, 7, 13, 5, 3, 11, 1, 9, 12, 4, 14, 6, 0, 8, 2, 10
};

static const struct drm_prop_enum_list e_topology_name[] = {
	{SDE_RM_TOPOLOGY_NONE,	"sde_none"},
	{SDE_RM_TOPOLOGY_SINGLEPIPE,	"sde_singlepipe"},
	{SDE_RM_TOPOLOGY_SINGLEPIPE_DSC,	"sde_singlepipe_dsc"},
	{SDE_RM_TOPOLOGY_DUALPIPE,	"sde_dualpipe"},
	{SDE_RM_TOPOLOGY_DUALPIPE_DSC,	"sde_dualpipe_dsc"},
	{SDE_RM_TOPOLOGY_DUALPIPE_3DMERGE,	"sde_dualpipemerge"},
	{SDE_RM_TOPOLOGY_DUALPIPE_3DMERGE_DSC,	"sde_dualpipemerge_dsc"},
	{SDE_RM_TOPOLOGY_DUALPIPE_DSCMERGE,	"sde_dualpipe_dscmerge"},
	{SDE_RM_TOPOLOGY_PPSPLIT,	"sde_ppsplit"},
};
static const struct drm_prop_enum_list e_topology_control[] = {
	{SDE_RM_TOPCTL_RESERVE_LOCK,	"reserve_lock"},
	{SDE_RM_TOPCTL_RESERVE_CLEAR,	"reserve_clear"},
	{SDE_RM_TOPCTL_DSPP,		"dspp"},
};
static const struct drm_prop_enum_list e_power_mode[] = {
	{SDE_MODE_DPMS_ON,	"ON"},
	{SDE_MODE_DPMS_LP1,	"LP1"},
	{SDE_MODE_DPMS_LP2,	"LP2"},
	{SDE_MODE_DPMS_OFF,	"OFF"},
};

static int sde_backlight_device_update_status(struct backlight_device *bd)
{
	int brightness;
	struct dsi_display *display;
	struct sde_connector *c_conn;
	int bl_lvl;
	struct drm_event event;

	brightness = bd->props.brightness;

	if ((bd->props.power != FB_BLANK_UNBLANK) ||
			(bd->props.state & BL_CORE_FBBLANK) ||
			(bd->props.state & BL_CORE_SUSPENDED))
		brightness = 0;

	c_conn = bl_get_data(bd);
	display = (struct dsi_display *) c_conn->display;
	if (brightness > display->panel->bl_config.bl_max_level)
		brightness = display->panel->bl_config.bl_max_level;

	/* map UI brightness into driver backlight level with rounding */
	bl_lvl = mult_frac(brightness, display->panel->bl_config.bl_max_level,
			display->panel->bl_config.brightness_max_level);

	if (!bl_lvl && brightness)
		bl_lvl = 1;

	if (c_conn->ops.set_backlight) {
		event.type = DRM_EVENT_SYS_BACKLIGHT;
		event.length = sizeof(u32);
		msm_mode_object_event_notify(&c_conn->base.base,
				c_conn->base.dev, &event, (u8 *)&brightness);
		c_conn->ops.set_backlight(c_conn->display, bl_lvl);
	}

	return 0;
}

static int sde_backlight_device_get_brightness(struct backlight_device *bd)
{
	return 0;
}

static const struct backlight_ops sde_backlight_device_ops = {
	.update_status = sde_backlight_device_update_status,
	.get_brightness = sde_backlight_device_get_brightness,
};

static int sde_backlight_setup(struct sde_connector *c_conn,
					struct drm_device *dev)
{
	struct backlight_properties props;
	struct dsi_display *display;
	struct dsi_backlight_config *bl_config;
	static int display_count;
	char bl_node_name[BL_NODE_NAME_SIZE];

	if (!c_conn || !dev || !dev->dev) {
		SDE_ERROR("invalid param\n");
		return -EINVAL;
	} else if (c_conn->connector_type != DRM_MODE_CONNECTOR_DSI) {
		return 0;
	}

	memset(&props, 0, sizeof(props));
	props.type = BACKLIGHT_RAW;
	props.power = FB_BLANK_UNBLANK;

	display = (struct dsi_display *) c_conn->display;
	bl_config = &display->panel->bl_config;
	props.max_brightness = bl_config->brightness_max_level;
	props.brightness = bl_config->brightness_max_level;
	snprintf(bl_node_name, BL_NODE_NAME_SIZE, "panel%u-backlight",
							display_count);
	c_conn->bl_device = backlight_device_register(bl_node_name, dev->dev,
			c_conn, &sde_backlight_device_ops, &props);
	if (IS_ERR_OR_NULL(c_conn->bl_device)) {
		SDE_ERROR("Failed to register backlight: %ld\n",
				    PTR_ERR(c_conn->bl_device));
		c_conn->bl_device = NULL;
		return -ENODEV;
	}
	display_count++;

	return 0;
}

int sde_connector_trigger_event(void *drm_connector,
		uint32_t event_idx, uint32_t instance_idx,
		uint32_t data0, uint32_t data1,
		uint32_t data2, uint32_t data3)
{
	struct sde_connector *c_conn;
	unsigned long irq_flags;
	int (*cb_func)(uint32_t event_idx,
			uint32_t instance_idx, void *usr,
			uint32_t data0, uint32_t data1,
			uint32_t data2, uint32_t data3);
	void *usr;
	int rc = 0;

	/*
	 * This function may potentially be called from an ISR context, so
	 * avoid excessive logging/etc.
	 */
	if (!drm_connector)
		return -EINVAL;
	else if (event_idx >= SDE_CONN_EVENT_COUNT)
		return -EINVAL;
	c_conn = to_sde_connector(drm_connector);

	spin_lock_irqsave(&c_conn->event_lock, irq_flags);
	cb_func = c_conn->event_table[event_idx].cb_func;
	usr = c_conn->event_table[event_idx].usr;
	spin_unlock_irqrestore(&c_conn->event_lock, irq_flags);

	if (cb_func)
		rc = cb_func(event_idx, instance_idx, usr,
			data0, data1, data2, data3);
	else
		rc = -EAGAIN;

	return rc;
}

int sde_connector_register_event(struct drm_connector *connector,
		uint32_t event_idx,
		int (*cb_func)(uint32_t event_idx,
			uint32_t instance_idx, void *usr,
			uint32_t data0, uint32_t data1,
			uint32_t data2, uint32_t data3),
		void *usr)
{
	struct sde_connector *c_conn;
	unsigned long irq_flags;

	if (!connector) {
		SDE_ERROR("invalid connector\n");
		return -EINVAL;
	} else if (event_idx >= SDE_CONN_EVENT_COUNT) {
		SDE_ERROR("conn%d, invalid event %d\n",
				connector->base.id, event_idx);
		return -EINVAL;
	}
	c_conn = to_sde_connector(connector);

	spin_lock_irqsave(&c_conn->event_lock, irq_flags);
	c_conn->event_table[event_idx].cb_func = cb_func;
	c_conn->event_table[event_idx].usr = usr;
	spin_unlock_irqrestore(&c_conn->event_lock, irq_flags);

	/* optionally notify display of event registration */
	if (c_conn->ops.enable_event && c_conn->display)
		c_conn->ops.enable_event(connector, event_idx,
				cb_func != NULL, c_conn->display);
	return 0;
}

void sde_connector_unregister_event(struct drm_connector *connector,
		uint32_t event_idx)
{
	(void)sde_connector_register_event(connector, event_idx, 0, 0);
}

static int _sde_connector_get_default_dither_cfg_v1(
		struct sde_connector *c_conn, void *cfg)
{
	struct drm_msm_dither *dither_cfg = (struct drm_msm_dither *)cfg;
	enum dsi_pixel_format dst_format = DSI_PIXEL_FORMAT_MAX;

	if (!c_conn || !cfg) {
		SDE_ERROR("invalid argument(s), c_conn %pK, cfg %pK\n",
				c_conn, cfg);
		return -EINVAL;
	}

	if (!c_conn->ops.get_dst_format) {
		SDE_DEBUG("get_dst_format is unavailable\n");
		return 0;
	}

	dst_format = c_conn->ops.get_dst_format(c_conn->display);
	switch (dst_format) {
	case DSI_PIXEL_FORMAT_RGB888:
		dither_cfg->c0_bitdepth = 8;
		dither_cfg->c1_bitdepth = 8;
		dither_cfg->c2_bitdepth = 8;
		dither_cfg->c3_bitdepth = 8;
		break;
	case DSI_PIXEL_FORMAT_RGB666:
	case DSI_PIXEL_FORMAT_RGB666_LOOSE:
		dither_cfg->c0_bitdepth = 6;
		dither_cfg->c1_bitdepth = 6;
		dither_cfg->c2_bitdepth = 6;
		dither_cfg->c3_bitdepth = 6;
		break;
	default:
		SDE_DEBUG("no default dither config for dst_format %d\n",
			dst_format);
		return -ENODATA;
	}

	memcpy(&dither_cfg->matrix, dither_matrix,
			sizeof(u32) * DITHER_MATRIX_SZ);
	dither_cfg->temporal_en = 0;
	return 0;
}

static void _sde_connector_install_dither_property(struct drm_device *dev,
		struct sde_kms *sde_kms, struct sde_connector *c_conn)
{
	char prop_name[DRM_PROP_NAME_LEN];
	struct sde_mdss_cfg *catalog = NULL;
	struct drm_property_blob *blob_ptr;
	void *cfg;
	int ret = 0;
	u32 version = 0, len = 0;
	bool defalut_dither_needed = false;

	if (!dev || !sde_kms || !c_conn) {
		SDE_ERROR("invld args (s), dev %pK, sde_kms %pK, c_conn %pK\n",
				dev, sde_kms, c_conn);
		return;
	}

	catalog = sde_kms->catalog;
	version = SDE_COLOR_PROCESS_MAJOR(
			catalog->pingpong[0].sblk->dither.version);
	snprintf(prop_name, ARRAY_SIZE(prop_name), "%s%d",
			"SDE_PP_DITHER_V", version);
	switch (version) {
	case 1:
		msm_property_install_blob(&c_conn->property_info, prop_name,
			DRM_MODE_PROP_BLOB,
			CONNECTOR_PROP_PP_DITHER);
		len = sizeof(struct drm_msm_dither);
		cfg = kzalloc(len, GFP_KERNEL);
		if (!cfg)
			return;

		ret = _sde_connector_get_default_dither_cfg_v1(c_conn, cfg);
		if (!ret)
			defalut_dither_needed = true;
		break;
	default:
		SDE_ERROR("unsupported dither version %d\n", version);
		return;
	}

	if (defalut_dither_needed) {
		blob_ptr = drm_property_create_blob(dev, len, cfg);
		if (IS_ERR_OR_NULL(blob_ptr))
			goto exit;
		c_conn->blob_dither = blob_ptr;
	}
exit:
	kfree(cfg);
}

int sde_connector_get_dither_cfg(struct drm_connector *conn,
			struct drm_connector_state *state, void **cfg,
			size_t *len)
{
	struct sde_connector *c_conn = NULL;
	struct sde_connector_state *c_state = NULL;
	size_t dither_sz = 0;

	if (!conn || !state || !(*cfg))
		return -EINVAL;

	c_conn = to_sde_connector(conn);
	c_state = to_sde_connector_state(state);

	/* try to get user config data first */
	*cfg = msm_property_get_blob(&c_conn->property_info,
					&c_state->property_state,
					&dither_sz,
					CONNECTOR_PROP_PP_DITHER);
	/* if user config data doesn't exist, use default dither blob */
	if (*cfg == NULL && c_conn->blob_dither) {
		*cfg = &c_conn->blob_dither->data;
		dither_sz = c_conn->blob_dither->length;
	}
	*len = dither_sz;
	return 0;
}

int sde_connector_get_mode_info(struct drm_connector_state *conn_state,
	struct msm_mode_info *mode_info)
{
	struct sde_connector_state *sde_conn_state = NULL;

	if (!conn_state || !mode_info) {
		SDE_ERROR("Invalid arguments\n");
		return -EINVAL;
	}

	sde_conn_state = to_sde_connector_state(conn_state);
	memcpy(mode_info, &sde_conn_state->mode_info,
		sizeof(sde_conn_state->mode_info));

	return 0;
}

<<<<<<< HEAD
=======
static int sde_connector_handle_disp_recovery(uint32_t event_idx,
			uint32_t instance_idx, void *usr,
			uint32_t data0, uint32_t data1,
			uint32_t data2, uint32_t data3)
{
	struct sde_connector *c_conn = usr;
	int rc = 0;

	if (!c_conn)
		return -EINVAL;

	rc = sde_kms_handle_recovery(c_conn->encoder);

	return rc;
}

>>>>>>> 6bf4cf1b
int sde_connector_get_info(struct drm_connector *connector,
		struct msm_display_info *info)
{
	struct sde_connector *c_conn;

	if (!connector || !info) {
		SDE_ERROR("invalid argument(s), conn %pK, info %pK\n",
				connector, info);
		return -EINVAL;
	}

	c_conn = to_sde_connector(connector);

	if (!c_conn->display || !c_conn->ops.get_info) {
		SDE_ERROR("display info not supported for %pK\n",
				c_conn->display);
		return -EINVAL;
	}

	return c_conn->ops.get_info(info, c_conn->display);
}

void sde_connector_schedule_status_work(struct drm_connector *connector,
		bool en)
{
	struct sde_connector *c_conn;
	struct msm_display_info info;

	c_conn = to_sde_connector(connector);
	if (!c_conn)
		return;

	sde_connector_get_info(connector, &info);
	if (c_conn->ops.check_status &&
		(info.capabilities & MSM_DISPLAY_ESD_ENABLED)) {
		if (en)
			/* Schedule ESD status check */
			schedule_delayed_work(&c_conn->status_work,
				msecs_to_jiffies(STATUS_CHECK_INTERVAL_MS));
		else
			/* Cancel any pending ESD status check */
			cancel_delayed_work_sync(&c_conn->status_work);
	}
}

static int _sde_connector_update_power_locked(struct sde_connector *c_conn)
{
	struct drm_connector *connector;
	void *display;
	int (*set_power)(struct drm_connector *, int, void *);
	int mode, rc = 0;

	if (!c_conn)
		return -EINVAL;
	connector = &c_conn->base;

	switch (c_conn->dpms_mode) {
	case DRM_MODE_DPMS_ON:
		mode = c_conn->lp_mode;
		break;
	case DRM_MODE_DPMS_STANDBY:
		mode = SDE_MODE_DPMS_STANDBY;
		break;
	case DRM_MODE_DPMS_SUSPEND:
		mode = SDE_MODE_DPMS_SUSPEND;
		break;
	case DRM_MODE_DPMS_OFF:
		mode = SDE_MODE_DPMS_OFF;
		break;
	default:
		mode = c_conn->lp_mode;
		SDE_ERROR("conn %d dpms set to unrecognized mode %d\n",
				connector->base.id, mode);
		break;
	}

	SDE_EVT32(connector->base.id, c_conn->dpms_mode, c_conn->lp_mode, mode);
	SDE_DEBUG("conn %d - dpms %d, lp %d, panel %d\n", connector->base.id,
			c_conn->dpms_mode, c_conn->lp_mode, mode);

	if (mode != c_conn->last_panel_power_mode && c_conn->ops.set_power) {
		display = c_conn->display;
		set_power = c_conn->ops.set_power;

		mutex_unlock(&c_conn->lock);
		rc = set_power(connector, mode, display);
		mutex_lock(&c_conn->lock);
	}
	c_conn->last_panel_power_mode = mode;

	if (mode != SDE_MODE_DPMS_ON)
		sde_connector_schedule_status_work(connector, false);

	return rc;
}

static int _sde_connector_update_bl_scale(struct sde_connector *c_conn, int idx)
{
	struct drm_connector conn;
	struct dsi_display *dsi_display;
	struct dsi_backlight_config *bl_config;
	uint64_t value;
	int rc = 0;

	if (!c_conn) {
		SDE_ERROR("Invalid params sde_connector null\n");
		return -EINVAL;
	}

	conn = c_conn->base;
	dsi_display = c_conn->display;
	if (!dsi_display || !dsi_display->panel) {
		SDE_ERROR("Invalid params(s) dsi_display %pK, panel %pK\n",
			dsi_display,
			((dsi_display) ? dsi_display->panel : NULL));
		return -EINVAL;
	}

	bl_config = &dsi_display->panel->bl_config;
	value = sde_connector_get_property(conn.state, idx);

	if (idx == CONNECTOR_PROP_BL_SCALE) {
		if (value > MAX_BL_SCALE_LEVEL)
			bl_config->bl_scale = MAX_BL_SCALE_LEVEL;
		else
			bl_config->bl_scale = (u32)value;
	} else if (idx == CONNECTOR_PROP_AD_BL_SCALE) {
		if (value > MAX_AD_BL_SCALE_LEVEL)
			bl_config->bl_scale_ad = MAX_AD_BL_SCALE_LEVEL;
		else
			bl_config->bl_scale_ad = (u32)value;
	} else {
		SDE_DEBUG("invalid idx %d\n", idx);
		return 0;
	}

	SDE_DEBUG("bl_scale = %u, bl_scale_ad = %u, bl_level = %u\n",
		bl_config->bl_scale, bl_config->bl_scale_ad,
		bl_config->bl_level);
	rc = c_conn->ops.set_backlight(dsi_display, bl_config->bl_level);

	return rc;
}

int sde_connector_pre_kickoff(struct drm_connector *connector)
{
	struct sde_connector *c_conn;
	struct sde_connector_state *c_state;
	struct msm_display_kickoff_params params;
	int idx, rc;

	if (!connector) {
		SDE_ERROR("invalid argument\n");
		return -EINVAL;
	}

	c_conn = to_sde_connector(connector);
	c_state = to_sde_connector_state(connector->state);

	if (!c_conn->display) {
		SDE_ERROR("invalid argument\n");
		return -EINVAL;
	}

	while ((idx = msm_property_pop_dirty(&c_conn->property_info,
					&c_state->property_state)) >= 0) {
		switch (idx) {
		case CONNECTOR_PROP_LP:
			mutex_lock(&c_conn->lock);
			c_conn->lp_mode = sde_connector_get_property(
					connector->state, CONNECTOR_PROP_LP);
			_sde_connector_update_power_locked(c_conn);
			mutex_unlock(&c_conn->lock);
			break;
		case CONNECTOR_PROP_BL_SCALE:
		case CONNECTOR_PROP_AD_BL_SCALE:
			_sde_connector_update_bl_scale(c_conn, idx);
			break;
		default:
			/* nothing to do for most properties */
			break;
		}
	}

	if (!c_conn->ops.pre_kickoff)
		return 0;

	params.rois = &c_state->rois;
	params.hdr_meta = &c_state->hdr_meta;

	SDE_EVT32_VERBOSE(connector->base.id);

	rc = c_conn->ops.pre_kickoff(connector, c_conn->display, &params);

	return rc;
}

void sde_connector_clk_ctrl(struct drm_connector *connector, bool enable)
{
	struct sde_connector *c_conn;
	struct dsi_display *display;
	u32 state = enable ? DSI_CLK_ON : DSI_CLK_OFF;

	if (!connector) {
		SDE_ERROR("invalid connector\n");
		return;
	}

	c_conn = to_sde_connector(connector);
	display = (struct dsi_display *) c_conn->display;

	if (display && c_conn->ops.clk_ctrl)
		c_conn->ops.clk_ctrl(display->mdp_clk_handle,
				DSI_ALL_CLKS, state);
}

static void sde_connector_destroy(struct drm_connector *connector)
{
	struct sde_connector *c_conn;

	if (!connector) {
		SDE_ERROR("invalid connector\n");
		return;
	}

	c_conn = to_sde_connector(connector);

	/* cancel if any pending esd work */
	sde_connector_schedule_status_work(connector, false);

	if (c_conn->ops.put_modes)
		c_conn->ops.put_modes(connector, c_conn->display);

	if (c_conn->blob_caps)
		drm_property_unreference_blob(c_conn->blob_caps);
	if (c_conn->blob_hdr)
		drm_property_unreference_blob(c_conn->blob_hdr);
	if (c_conn->blob_dither)
		drm_property_unreference_blob(c_conn->blob_dither);
	msm_property_destroy(&c_conn->property_info);

	if (c_conn->bl_device)
		backlight_device_unregister(c_conn->bl_device);
	drm_connector_unregister(connector);
	mutex_destroy(&c_conn->lock);
	sde_fence_deinit(&c_conn->retire_fence);
	drm_connector_cleanup(connector);
	kfree(c_conn);
}

/**
 * _sde_connector_destroy_fb - clean up connector state's out_fb buffer
 * @c_conn: Pointer to sde connector structure
 * @c_state: Pointer to sde connector state structure
 */
static void _sde_connector_destroy_fb(struct sde_connector *c_conn,
		struct sde_connector_state *c_state)
{
	if (!c_state || !c_state->out_fb) {
		SDE_ERROR("invalid state %pK\n", c_state);
		return;
	}

	drm_framebuffer_unreference(c_state->out_fb);
	c_state->out_fb = NULL;

	if (c_conn)
		c_state->property_values[CONNECTOR_PROP_OUT_FB].value =
			msm_property_get_default(&c_conn->property_info,
					CONNECTOR_PROP_OUT_FB);
	else
		c_state->property_values[CONNECTOR_PROP_OUT_FB].value = ~0;
}

static void sde_connector_atomic_destroy_state(struct drm_connector *connector,
		struct drm_connector_state *state)
{
	struct sde_connector *c_conn = NULL;
	struct sde_connector_state *c_state = NULL;

	if (!state) {
		SDE_ERROR("invalid state\n");
		return;
	}

	/*
	 * The base DRM framework currently always passes in a NULL
	 * connector pointer. This is not correct, but attempt to
	 * handle that case as much as possible.
	 */
	if (connector)
		c_conn = to_sde_connector(connector);
	c_state = to_sde_connector_state(state);

	if (c_state->out_fb)
		_sde_connector_destroy_fb(c_conn, c_state);

	__drm_atomic_helper_connector_destroy_state(&c_state->base);

	if (!c_conn) {
		kfree(c_state);
	} else {
		/* destroy value helper */
		msm_property_destroy_state(&c_conn->property_info, c_state,
				&c_state->property_state);
	}
}

static void sde_connector_atomic_reset(struct drm_connector *connector)
{
	struct sde_connector *c_conn;
	struct sde_connector_state *c_state;

	if (!connector) {
		SDE_ERROR("invalid connector\n");
		return;
	}

	c_conn = to_sde_connector(connector);

	if (connector->state &&
			!sde_crtc_is_reset_required(connector->state->crtc)) {
		SDE_DEBUG_CONN(c_conn, "avoid reset for connector\n");
		return;
	}

	if (connector->state) {
		sde_connector_atomic_destroy_state(connector, connector->state);
		connector->state = 0;
	}

	c_state = msm_property_alloc_state(&c_conn->property_info);
	if (!c_state) {
		SDE_ERROR("state alloc failed\n");
		return;
	}

	/* reset value helper, zero out state structure and reset properties */
	msm_property_reset_state(&c_conn->property_info, c_state,
			&c_state->property_state,
			c_state->property_values);

	__drm_atomic_helper_connector_reset(connector, &c_state->base);
}

static struct drm_connector_state *
sde_connector_atomic_duplicate_state(struct drm_connector *connector)
{
	struct sde_connector *c_conn;
	struct sde_connector_state *c_state, *c_oldstate;

	if (!connector || !connector->state) {
		SDE_ERROR("invalid connector %pK\n", connector);
		return NULL;
	}

	c_conn = to_sde_connector(connector);
	c_oldstate = to_sde_connector_state(connector->state);
	c_state = msm_property_alloc_state(&c_conn->property_info);
	if (!c_state) {
		SDE_ERROR("state alloc failed\n");
		return NULL;
	}

	/* duplicate value helper */
	msm_property_duplicate_state(&c_conn->property_info,
			c_oldstate, c_state,
			&c_state->property_state, c_state->property_values);

	__drm_atomic_helper_connector_duplicate_state(connector,
			&c_state->base);

	/* additional handling for drm framebuffer objects */
	if (c_state->out_fb)
		drm_framebuffer_reference(c_state->out_fb);

	return &c_state->base;
}

int sde_connector_roi_v1_check_roi(struct drm_connector_state *conn_state)
{
	const struct msm_roi_alignment *align = NULL;
	struct sde_connector *c_conn = NULL;
	struct msm_mode_info mode_info;
	struct sde_connector_state *c_state;
	int i, w, h;

	if (!conn_state)
		return -EINVAL;

	memset(&mode_info, 0, sizeof(mode_info));

	c_state = to_sde_connector_state(conn_state);
	c_conn = to_sde_connector(conn_state->connector);

	memcpy(&mode_info, &c_state->mode_info, sizeof(c_state->mode_info));

	if (!mode_info.roi_caps.enabled)
		return 0;

	if (c_state->rois.num_rects > mode_info.roi_caps.num_roi) {
		SDE_ERROR_CONN(c_conn, "too many rects specified: %d > %d\n",
				c_state->rois.num_rects,
				mode_info.roi_caps.num_roi);
		return -E2BIG;
	};

	align = &mode_info.roi_caps.align;
	for (i = 0; i < c_state->rois.num_rects; ++i) {
		struct drm_clip_rect *roi_conn;

		roi_conn = &c_state->rois.roi[i];
		w = roi_conn->x2 - roi_conn->x1;
		h = roi_conn->y2 - roi_conn->y1;

<<<<<<< HEAD
		SDE_EVT32_VERBOSE(roi_conn->x1, roi_conn->y1,
=======
		SDE_EVT32_VERBOSE(DRMID(&c_conn->base),
				roi_conn->x1, roi_conn->y1,
>>>>>>> 6bf4cf1b
				roi_conn->x2, roi_conn->y2);

		if (w <= 0 || h <= 0) {
			SDE_ERROR_CONN(c_conn, "invalid conn roi w %d h %d\n",
					w, h);
			return -EINVAL;
		}

		if (w < align->min_width || w % align->width_pix_align) {
			SDE_ERROR_CONN(c_conn,
					"invalid conn roi width %d min %d align %d\n",
					w, align->min_width,
					align->width_pix_align);
			return -EINVAL;
		}

		if (h < align->min_height || h % align->height_pix_align) {
			SDE_ERROR_CONN(c_conn,
					"invalid conn roi height %d min %d align %d\n",
					h, align->min_height,
					align->height_pix_align);
			return -EINVAL;
		}

		if (roi_conn->x1 % align->xstart_pix_align) {
			SDE_ERROR_CONN(c_conn,
					"invalid conn roi x1 %d align %d\n",
					roi_conn->x1, align->xstart_pix_align);
			return -EINVAL;
		}

		if (roi_conn->y1 % align->ystart_pix_align) {
			SDE_ERROR_CONN(c_conn,
					"invalid conn roi y1 %d align %d\n",
					roi_conn->y1, align->ystart_pix_align);
			return -EINVAL;
		}
	}

	return 0;
}

static int _sde_connector_set_roi_v1(
		struct sde_connector *c_conn,
		struct sde_connector_state *c_state,
		void *usr_ptr)
{
	struct sde_drm_roi_v1 roi_v1;
	int i;

	if (!c_conn || !c_state) {
		SDE_ERROR("invalid args\n");
		return -EINVAL;
	}

	memset(&c_state->rois, 0, sizeof(c_state->rois));

	if (!usr_ptr) {
		SDE_DEBUG_CONN(c_conn, "rois cleared\n");
		return 0;
	}

	if (copy_from_user(&roi_v1, usr_ptr, sizeof(roi_v1))) {
		SDE_ERROR_CONN(c_conn, "failed to copy roi_v1 data\n");
		return -EINVAL;
	}

	SDE_DEBUG_CONN(c_conn, "num_rects %d\n", roi_v1.num_rects);

	if (roi_v1.num_rects == 0) {
		SDE_DEBUG_CONN(c_conn, "rois cleared\n");
		return 0;
	}

	if (roi_v1.num_rects > SDE_MAX_ROI_V1) {
		SDE_ERROR_CONN(c_conn, "num roi rects more than supported: %d",
				roi_v1.num_rects);
		return -EINVAL;
	}

	c_state->rois.num_rects = roi_v1.num_rects;
	for (i = 0; i < roi_v1.num_rects; ++i) {
		c_state->rois.roi[i] = roi_v1.roi[i];
		SDE_DEBUG_CONN(c_conn, "roi%d: roi (%d,%d) (%d,%d)\n", i,
				c_state->rois.roi[i].x1,
				c_state->rois.roi[i].y1,
				c_state->rois.roi[i].x2,
				c_state->rois.roi[i].y2);
	}

	return 0;
}

<<<<<<< HEAD
=======
static int _sde_connector_set_ext_hdr_info(
	struct sde_connector *c_conn,
	struct sde_connector_state *c_state,
	void *usr_ptr)
{
	struct drm_connector *connector;
	struct drm_msm_ext_hdr_metadata *hdr_meta;
	int i;

	if (!c_conn || !c_state) {
		SDE_ERROR_CONN(c_conn, "invalid args\n");
		return -EINVAL;
	}

	connector = &c_conn->base;

	if (!connector->hdr_supported) {
		SDE_ERROR_CONN(c_conn, "sink doesn't support HDR\n");
		return -ENOTSUPP;
	}

	memset(&c_state->hdr_meta, 0, sizeof(c_state->hdr_meta));

	if (!usr_ptr) {
		SDE_DEBUG_CONN(c_conn, "hdr metadata cleared\n");
		return 0;
	}

	if (copy_from_user(&c_state->hdr_meta,
		(void __user *)usr_ptr,
			sizeof(*hdr_meta))) {
		SDE_ERROR_CONN(c_conn, "failed to copy hdr metadata\n");
		return -EFAULT;
	}

	hdr_meta = &c_state->hdr_meta;

	SDE_DEBUG_CONN(c_conn, "hdr_state %d\n", hdr_meta->hdr_state);
	SDE_DEBUG_CONN(c_conn, "hdr_supported %d\n", hdr_meta->hdr_supported);
	SDE_DEBUG_CONN(c_conn, "eotf %d\n", hdr_meta->eotf);
	SDE_DEBUG_CONN(c_conn, "white_point_x %d\n", hdr_meta->white_point_x);
	SDE_DEBUG_CONN(c_conn, "white_point_y %d\n", hdr_meta->white_point_y);
	SDE_DEBUG_CONN(c_conn, "max_luminance %d\n", hdr_meta->max_luminance);
	SDE_DEBUG_CONN(c_conn, "max_content_light_level %d\n",
				hdr_meta->max_content_light_level);
	SDE_DEBUG_CONN(c_conn, "max_average_light_level %d\n",
				hdr_meta->max_average_light_level);

	for (i = 0; i < HDR_PRIMARIES_COUNT; i++) {
		SDE_DEBUG_CONN(c_conn, "display_primaries_x [%d]\n",
				   hdr_meta->display_primaries_x[i]);
		SDE_DEBUG_CONN(c_conn, "display_primaries_y [%d]\n",
				   hdr_meta->display_primaries_y[i]);
	}

	return 0;
}

>>>>>>> 6bf4cf1b
static int sde_connector_atomic_set_property(struct drm_connector *connector,
		struct drm_connector_state *state,
		struct drm_property *property,
		uint64_t val)
{
	struct sde_connector *c_conn;
	struct sde_connector_state *c_state;
	int idx, rc;

	if (!connector || !state || !property) {
		SDE_ERROR("invalid argument(s), conn %pK, state %pK, prp %pK\n",
				connector, state, property);
		return -EINVAL;
	}

	c_conn = to_sde_connector(connector);
	c_state = to_sde_connector_state(state);

	/* generic property handling */
	rc = msm_property_atomic_set(&c_conn->property_info,
			&c_state->property_state, property, val);
	if (rc)
		goto end;

	/* connector-specific property handling */
	idx = msm_property_index(&c_conn->property_info, property);
	switch (idx) {
	case CONNECTOR_PROP_OUT_FB:
		/* clear old fb, if present */
		if (c_state->out_fb)
			_sde_connector_destroy_fb(c_conn, c_state);

		/* convert fb val to drm framebuffer and prepare it */
		c_state->out_fb =
			drm_framebuffer_lookup(connector->dev, val);
		if (!c_state->out_fb && val) {
			SDE_ERROR("failed to look up fb %lld\n", val);
			rc = -EFAULT;
		} else if (!c_state->out_fb && !val) {
			SDE_DEBUG("cleared fb_id\n");
			rc = 0;
		} else {
			msm_framebuffer_set_kmap(c_state->out_fb,
					c_conn->fb_kmap);
		}
		break;
	default:
		break;
	}

	if (idx == CONNECTOR_PROP_ROI_V1) {
		rc = _sde_connector_set_roi_v1(c_conn, c_state, (void *)val);
		if (rc)
			SDE_ERROR_CONN(c_conn, "invalid roi_v1, rc: %d\n", rc);
	}

	if (idx == CONNECTOR_PROP_HDR_METADATA) {
		rc = _sde_connector_set_ext_hdr_info(c_conn,
			c_state, (void *)val);
		if (rc)
			SDE_ERROR_CONN(c_conn, "cannot set hdr info %d\n", rc);
	}

	/* check for custom property handling */
	if (!rc && c_conn->ops.set_property) {
		rc = c_conn->ops.set_property(connector,
				state,
				idx,
				val,
				c_conn->display);

		/* potentially clean up out_fb if rc != 0 */
		if ((idx == CONNECTOR_PROP_OUT_FB) && rc)
			_sde_connector_destroy_fb(c_conn, c_state);
	}
end:
	return rc;
}

static int sde_connector_set_property(struct drm_connector *connector,
		struct drm_property *property,
		uint64_t val)
{
	if (!connector) {
		SDE_ERROR("invalid connector\n");
		return -EINVAL;
	}

	return sde_connector_atomic_set_property(connector,
			connector->state, property, val);
}

static int sde_connector_atomic_get_property(struct drm_connector *connector,
		const struct drm_connector_state *state,
		struct drm_property *property,
		uint64_t *val)
{
	struct sde_connector *c_conn;
	struct sde_connector_state *c_state;
	int idx, rc = -EINVAL;

	if (!connector || !state) {
		SDE_ERROR("invalid argument(s), conn %pK, state %pK\n",
				connector, state);
		return -EINVAL;
	}

	c_conn = to_sde_connector(connector);
	c_state = to_sde_connector_state(state);

	idx = msm_property_index(&c_conn->property_info, property);
	if (idx == CONNECTOR_PROP_RETIRE_FENCE)
		rc = sde_fence_create(&c_conn->retire_fence, val, 0);
	else
		/* get cached property value */
		rc = msm_property_atomic_get(&c_conn->property_info,
				&c_state->property_state, property, val);

	/* allow for custom override */
	if (c_conn->ops.get_property)
		rc = c_conn->ops.get_property(connector,
				(struct drm_connector_state *)state,
				idx,
				val,
				c_conn->display);
	return rc;
}

void sde_conn_timeline_status(struct drm_connector *conn)
{
	struct sde_connector *c_conn;

	if (!conn) {
		SDE_ERROR("invalid connector\n");
		return;
	}

	c_conn = to_sde_connector(conn);
	sde_fence_timeline_status(&c_conn->retire_fence, &conn->base);
}

void sde_connector_prepare_fence(struct drm_connector *connector)
{
	if (!connector) {
		SDE_ERROR("invalid connector\n");
		return;
	}

	sde_fence_prepare(&to_sde_connector(connector)->retire_fence);
}

void sde_connector_complete_commit(struct drm_connector *connector,
		ktime_t ts)
{
	if (!connector) {
		SDE_ERROR("invalid connector\n");
		return;
	}

	/* signal connector's retire fence */
	sde_fence_signal(&to_sde_connector(connector)->retire_fence, ts, false);
}

void sde_connector_commit_reset(struct drm_connector *connector, ktime_t ts)
{
	if (!connector) {
		SDE_ERROR("invalid connector\n");
		return;
	}

	/* signal connector's retire fence */
	sde_fence_signal(&to_sde_connector(connector)->retire_fence, ts, true);
}

static void sde_connector_update_hdr_props(struct drm_connector *connector)
{
	struct sde_connector *c_conn = to_sde_connector(connector);
	struct drm_msm_ext_hdr_properties hdr = {};

	hdr.hdr_supported = connector->hdr_supported;

	if (hdr.hdr_supported) {
		hdr.hdr_eotf = connector->hdr_eotf;
		hdr.hdr_metadata_type_one = connector->hdr_metadata_type_one;
		hdr.hdr_max_luminance = connector->hdr_max_luminance;
		hdr.hdr_avg_luminance = connector->hdr_avg_luminance;
		hdr.hdr_min_luminance = connector->hdr_min_luminance;

		msm_property_set_blob(&c_conn->property_info,
			      &c_conn->blob_ext_hdr,
			      &hdr,
			      sizeof(hdr),
			      CONNECTOR_PROP_EXT_HDR_INFO);

	}
}

static enum drm_connector_status
sde_connector_detect(struct drm_connector *connector, bool force)
{
	enum drm_connector_status status = connector_status_unknown;
	struct sde_connector *c_conn;

	if (!connector) {
		SDE_ERROR("invalid connector\n");
		return status;
	}

	c_conn = to_sde_connector(connector);

	if (c_conn->ops.detect)
		status = c_conn->ops.detect(connector,
				force,
				c_conn->display);

	return status;
}

static int sde_connector_dpms(struct drm_connector *connector,
				     int mode)
{
	struct sde_connector *c_conn;

	if (!connector) {
		SDE_ERROR("invalid connector\n");
		return -EINVAL;
	}
	c_conn = to_sde_connector(connector);

	/* validate incoming dpms request */
	switch (mode) {
	case DRM_MODE_DPMS_ON:
	case DRM_MODE_DPMS_STANDBY:
	case DRM_MODE_DPMS_SUSPEND:
	case DRM_MODE_DPMS_OFF:
		SDE_DEBUG("conn %d dpms set to %d\n", connector->base.id, mode);
		break;
	default:
		SDE_ERROR("conn %d dpms set to unrecognized mode %d\n",
				connector->base.id, mode);
		break;
	}

	mutex_lock(&c_conn->lock);
	c_conn->dpms_mode = mode;
	_sde_connector_update_power_locked(c_conn);
	mutex_unlock(&c_conn->lock);

	/* use helper for boilerplate handling */
	return drm_atomic_helper_connector_dpms(connector, mode);
}

int sde_connector_get_dpms(struct drm_connector *connector)
{
	struct sde_connector *c_conn;
	int rc;

	if (!connector) {
		SDE_DEBUG("invalid connector\n");
		return DRM_MODE_DPMS_OFF;
	}

	c_conn = to_sde_connector(connector);

	mutex_lock(&c_conn->lock);
	rc = c_conn->dpms_mode;
	mutex_unlock(&c_conn->lock);

	return rc;
}

int sde_connector_set_property_for_commit(struct drm_connector *connector,
		struct drm_atomic_state *atomic_state,
		uint32_t property_idx, uint64_t value)
{
	struct drm_connector_state *state;
	struct drm_property *property;
	struct sde_connector *c_conn;

	if (!connector || !atomic_state) {
		SDE_ERROR("invalid argument(s), conn %d, state %d\n",
				connector != NULL, atomic_state != NULL);
		return -EINVAL;
	}

	c_conn = to_sde_connector(connector);
	property = msm_property_index_to_drm_property(
			&c_conn->property_info, property_idx);
	if (!property) {
		SDE_ERROR("invalid property index %d\n", property_idx);
		return -EINVAL;
	}

	state = drm_atomic_get_connector_state(atomic_state, connector);
	if (IS_ERR_OR_NULL(state)) {
		SDE_ERROR("failed to get conn %d state\n",
				connector->base.id);
		return -EINVAL;
	}

	return drm_atomic_connector_set_property(
			connector, state, property, value);
}

int sde_connector_helper_reset_custom_properties(
		struct drm_connector *connector,
		struct drm_connector_state *connector_state)
{
	struct sde_connector *c_conn;
	struct sde_connector_state *c_state;
	struct drm_property *drm_prop;
	enum msm_mdp_conn_property prop_idx;

	if (!connector || !connector_state) {
		SDE_ERROR("invalid params\n");
		return -EINVAL;
	}

	c_conn = to_sde_connector(connector);
	c_state = to_sde_connector_state(connector_state);

	for (prop_idx = 0; prop_idx < CONNECTOR_PROP_COUNT; prop_idx++) {
		uint64_t val = c_state->property_values[prop_idx].value;
		uint64_t def;
		int ret;

		drm_prop = msm_property_index_to_drm_property(
				&c_conn->property_info, prop_idx);
		if (!drm_prop) {
			/* not all props will be installed, based on caps */
			SDE_DEBUG_CONN(c_conn, "invalid property index %d\n",
					prop_idx);
			continue;
		}

		def = msm_property_get_default(&c_conn->property_info,
				prop_idx);
		if (val == def)
			continue;

		SDE_DEBUG_CONN(c_conn, "set prop %s idx %d from %llu to %llu\n",
				drm_prop->name, prop_idx, val, def);

		ret = drm_atomic_connector_set_property(connector,
				connector_state, drm_prop, def);
		if (ret) {
			SDE_ERROR_CONN(c_conn,
					"set property failed, idx %d ret %d\n",
					prop_idx, ret);
			continue;
		}
	}

	return 0;
}

#ifdef CONFIG_DEBUG_FS
/**
 * sde_connector_init_debugfs - initialize connector debugfs
 * @connector: Pointer to drm connector
 */
static int sde_connector_init_debugfs(struct drm_connector *connector)
{
	struct sde_connector *sde_connector;
	struct msm_display_info info;

	if (!connector || !connector->debugfs_entry) {
		SDE_ERROR("invalid connector\n");
		return -EINVAL;
	}

	sde_connector = to_sde_connector(connector);

	sde_connector_get_info(connector, &info);
	if (sde_connector->ops.check_status &&
		(info.capabilities & MSM_DISPLAY_ESD_ENABLED))
		debugfs_create_u32("force_panel_dead", 0600,
				connector->debugfs_entry,
				&sde_connector->force_panel_dead);

	if (!debugfs_create_bool("fb_kmap", 0600, connector->debugfs_entry,
			&sde_connector->fb_kmap)) {
		SDE_ERROR("failed to create connector fb_kmap\n");
		return -ENOMEM;
	}

	return 0;
}
#else
static int sde_connector_init_debugfs(struct drm_connector *connector)
{
	return 0;
}
#endif

static int sde_connector_late_register(struct drm_connector *connector)
{
	return sde_connector_init_debugfs(connector);
}

static void sde_connector_early_unregister(struct drm_connector *connector)
{
	/* debugfs under connector->debugfs are deleted by drm_debugfs */
}

static const struct drm_connector_funcs sde_connector_ops = {
	.dpms =                   sde_connector_dpms,
	.reset =                  sde_connector_atomic_reset,
	.detect =                 sde_connector_detect,
	.destroy =                sde_connector_destroy,
	.fill_modes =             drm_helper_probe_single_connector_modes,
	.atomic_duplicate_state = sde_connector_atomic_duplicate_state,
	.atomic_destroy_state =   sde_connector_atomic_destroy_state,
	.atomic_set_property =    sde_connector_atomic_set_property,
	.atomic_get_property =    sde_connector_atomic_get_property,
	.set_property =           sde_connector_set_property,
	.late_register =          sde_connector_late_register,
	.early_unregister =       sde_connector_early_unregister,
};

static int sde_connector_get_modes(struct drm_connector *connector)
{
	struct sde_connector *c_conn;
	int ret = 0;

	if (!connector) {
		SDE_ERROR("invalid connector\n");
		return 0;
	}

	c_conn = to_sde_connector(connector);
	if (!c_conn->ops.get_modes) {
		SDE_DEBUG("missing get_modes callback\n");
		return 0;
	}
	ret = c_conn->ops.get_modes(connector, c_conn->display);
	if (ret)
		sde_connector_update_hdr_props(connector);

	return ret;
}

static enum drm_mode_status
sde_connector_mode_valid(struct drm_connector *connector,
		struct drm_display_mode *mode)
{
	struct sde_connector *c_conn;

	if (!connector || !mode) {
		SDE_ERROR("invalid argument(s), conn %pK, mode %pK\n",
				connector, mode);
		return MODE_ERROR;
	}

	c_conn = to_sde_connector(connector);

	if (c_conn->ops.mode_valid)
		return c_conn->ops.mode_valid(connector, mode, c_conn->display);

	/* assume all modes okay by default */
	return MODE_OK;
}

static struct drm_encoder *
sde_connector_best_encoder(struct drm_connector *connector)
{
	struct sde_connector *c_conn = to_sde_connector(connector);

	if (!connector) {
		SDE_ERROR("invalid connector\n");
		return NULL;
	}

	/*
	 * This is true for now, revisit this code when multiple encoders are
	 * supported.
	 */
	return c_conn->encoder;
}

static void sde_connector_check_status_work(struct work_struct *work)
{
	struct sde_connector *conn;
	struct drm_event event;
	int rc = 0;
	bool panel_dead = false;

	conn = container_of(to_delayed_work(work),
			struct sde_connector, status_work);
	if (!conn) {
		SDE_ERROR("not able to get connector object\n");
		return;
	}

	mutex_lock(&conn->lock);
	if (!conn->ops.check_status ||
			(conn->dpms_mode != DRM_MODE_DPMS_ON)) {
		SDE_DEBUG("dpms mode: %d\n", conn->dpms_mode);
		mutex_unlock(&conn->lock);
		return;
	}

	rc = conn->ops.check_status(conn->display);
	mutex_unlock(&conn->lock);

	if (conn->force_panel_dead) {
		conn->force_panel_dead--;
		if (!conn->force_panel_dead)
			goto status_dead;
	}

	if (rc > 0) {
		SDE_DEBUG("esd check status success conn_id: %d enc_id: %d\n",
				conn->base.base.id, conn->encoder->base.id);
		schedule_delayed_work(&conn->status_work,
			msecs_to_jiffies(STATUS_CHECK_INTERVAL_MS));
		return;
	}

status_dead:
	SDE_EVT32(rc, SDE_EVTLOG_ERROR);
	SDE_ERROR("esd check failed report PANEL_DEAD conn_id: %d enc_id: %d\n",
			conn->base.base.id, conn->encoder->base.id);
	panel_dead = true;
	event.type = DRM_EVENT_PANEL_DEAD;
	event.length = sizeof(u32);
	msm_mode_object_event_notify(&conn->base.base,
		conn->base.dev, &event, (u8 *)&panel_dead);
}

static const struct drm_connector_helper_funcs sde_connector_helper_ops = {
	.get_modes =    sde_connector_get_modes,
	.mode_valid =   sde_connector_mode_valid,
	.best_encoder = sde_connector_best_encoder,
};

int sde_connector_set_info(struct drm_connector *conn,
				struct drm_connector_state *state)
{
	struct sde_kms_info *info;
	struct sde_connector *c_conn = NULL;
	struct sde_connector_state *sde_conn_state = NULL;
	struct msm_mode_info mode_info;
	int rc = 0;

	c_conn = to_sde_connector(conn);
	if (!c_conn) {
		SDE_ERROR("invalid argument\n");
		return -EINVAL;
	}

	if (!c_conn->ops.post_init) {
		SDE_DEBUG_CONN(c_conn, "post_init not defined\n");
		return 0;
	}

	memset(&mode_info, 0, sizeof(mode_info));

	info = kzalloc(sizeof(*info), GFP_KERNEL);
	if (!info)
		return -ENOMEM;

	if (state) {
		sde_conn_state = to_sde_connector_state(state);
		memcpy(&mode_info, &sde_conn_state->mode_info,
			sizeof(sde_conn_state->mode_info));
	} else {
		/**
		 * connector state is assigned only on first atomic_commit.
		 * But this function is allowed to be invoked during
		 * probe/init sequence. So not throwing an error.
		 */
		SDE_DEBUG_CONN(c_conn, "invalid connector state\n");
	}

	sde_kms_info_reset(info);
	rc = c_conn->ops.post_init(&c_conn->base, info,
			c_conn->display, &mode_info);
	if (rc) {
		SDE_ERROR_CONN(c_conn, "post-init failed, %d\n", rc);
		goto exit;
	}

	msm_property_set_blob(&c_conn->property_info,
			&c_conn->blob_caps,
			SDE_KMS_INFO_DATA(info),
			SDE_KMS_INFO_DATALEN(info),
			CONNECTOR_PROP_SDE_INFO);
exit:
	kfree(info);

	return rc;
}

struct drm_connector *sde_connector_init(struct drm_device *dev,
		struct drm_encoder *encoder,
		struct drm_panel *panel,
		void *display,
		const struct sde_connector_ops *ops,
		int connector_poll,
		int connector_type)
{
	struct msm_drm_private *priv;
	struct sde_kms *sde_kms;
	struct sde_connector *c_conn = NULL;
	struct dsi_display *dsi_display;
	struct msm_display_info display_info;
	int rc;

	if (!dev || !dev->dev_private || !encoder) {
		SDE_ERROR("invalid argument(s), dev %pK, enc %pK\n",
				dev, encoder);
		return ERR_PTR(-EINVAL);
	}

	priv = dev->dev_private;
	if (!priv->kms) {
		SDE_ERROR("invalid kms reference\n");
		return ERR_PTR(-EINVAL);
	}

	c_conn = kzalloc(sizeof(*c_conn), GFP_KERNEL);
	if (!c_conn) {
		SDE_ERROR("failed to alloc sde connector\n");
		return ERR_PTR(-ENOMEM);
	}

	memset(&display_info, 0, sizeof(display_info));

	rc = drm_connector_init(dev,
			&c_conn->base,
			&sde_connector_ops,
			connector_type);
	if (rc)
		goto error_free_conn;

	spin_lock_init(&c_conn->event_lock);

	c_conn->connector_type = connector_type;
	c_conn->encoder = encoder;
	c_conn->panel = panel;
	c_conn->display = display;

	c_conn->dpms_mode = DRM_MODE_DPMS_ON;
	c_conn->lp_mode = 0;
	c_conn->last_panel_power_mode = SDE_MODE_DPMS_ON;

	sde_kms = to_sde_kms(priv->kms);
	if (sde_kms->vbif[VBIF_NRT]) {
		c_conn->aspace[SDE_IOMMU_DOMAIN_UNSECURE] =
			sde_kms->aspace[MSM_SMMU_DOMAIN_NRT_UNSECURE];
		c_conn->aspace[SDE_IOMMU_DOMAIN_SECURE] =
			sde_kms->aspace[MSM_SMMU_DOMAIN_NRT_SECURE];
	} else {
		c_conn->aspace[SDE_IOMMU_DOMAIN_UNSECURE] =
			sde_kms->aspace[MSM_SMMU_DOMAIN_UNSECURE];
		c_conn->aspace[SDE_IOMMU_DOMAIN_SECURE] =
			sde_kms->aspace[MSM_SMMU_DOMAIN_SECURE];
	}

	if (ops)
		c_conn->ops = *ops;

	c_conn->base.helper_private = &sde_connector_helper_ops;
	c_conn->base.polled = connector_poll;
	c_conn->base.interlace_allowed = 0;
	c_conn->base.doublescan_allowed = 0;

	snprintf(c_conn->name,
			SDE_CONNECTOR_NAME_SIZE,
			"conn%u",
			c_conn->base.base.id);

	rc = sde_fence_init(&c_conn->retire_fence, c_conn->name,
			c_conn->base.base.id);
	if (rc) {
		SDE_ERROR("failed to init fence, %d\n", rc);
		goto error_cleanup_conn;
	}

	mutex_init(&c_conn->lock);

	rc = drm_mode_connector_attach_encoder(&c_conn->base, encoder);
	if (rc) {
		SDE_ERROR("failed to attach encoder to connector, %d\n", rc);
		goto error_cleanup_fence;
	}

	rc = sde_backlight_setup(c_conn, dev);
	if (rc) {
		SDE_ERROR("failed to setup backlight, rc=%d\n", rc);
		goto error_cleanup_fence;
	}

	/* create properties */
	msm_property_init(&c_conn->property_info, &c_conn->base.base, dev,
			priv->conn_property, c_conn->property_data,
			CONNECTOR_PROP_COUNT, CONNECTOR_PROP_BLOBCOUNT,
			sizeof(struct sde_connector_state));

	msm_property_install_blob(&c_conn->property_info,
			"capabilities",
			DRM_MODE_PROP_IMMUTABLE,
			CONNECTOR_PROP_SDE_INFO);

	rc = sde_connector_set_info(&c_conn->base, c_conn->base.state);
	if (rc) {
		SDE_ERROR_CONN(c_conn,
			"failed to setup connector info, rc = %d\n", rc);
		goto error_cleanup_fence;
	}

	if (connector_type == DRM_MODE_CONNECTOR_DSI) {
		dsi_display = (struct dsi_display *)(display);
		if (dsi_display && dsi_display->panel &&
			dsi_display->panel->hdr_props.hdr_enabled == true) {
			msm_property_install_blob(&c_conn->property_info,
				"hdr_properties",
				DRM_MODE_PROP_IMMUTABLE,
				CONNECTOR_PROP_HDR_INFO);

			msm_property_set_blob(&c_conn->property_info,
				&c_conn->blob_hdr,
				&dsi_display->panel->hdr_props,
				sizeof(dsi_display->panel->hdr_props),
				CONNECTOR_PROP_HDR_INFO);
		}
	}

<<<<<<< HEAD
	msm_property_install_volatile_range(
				&c_conn->property_info, "sde_drm_roi_v1", 0x0,
				0, ~0, 0, CONNECTOR_PROP_ROI_V1);
=======
	rc = sde_connector_get_info(&c_conn->base, &display_info);
	if (!rc && (connector_type == DRM_MODE_CONNECTOR_DSI) &&
			(display_info.capabilities & MSM_DISPLAY_CAP_VID_MODE))
		sde_connector_register_event(&c_conn->base,
			SDE_CONN_EVENT_VID_FIFO_OVERFLOW,
			sde_connector_handle_disp_recovery,
			c_conn);

	msm_property_install_volatile_range(
			&c_conn->property_info, "sde_drm_roi_v1", 0x0,
			0, ~0, 0, CONNECTOR_PROP_ROI_V1);
>>>>>>> 6bf4cf1b

	/* install PP_DITHER properties */
	_sde_connector_install_dither_property(dev, sde_kms, c_conn);

	if (connector_type == DRM_MODE_CONNECTOR_DisplayPort) {
		msm_property_install_blob(&c_conn->property_info,
				"ext_hdr_properties",
				DRM_MODE_PROP_IMMUTABLE,
				CONNECTOR_PROP_EXT_HDR_INFO);
	}

	msm_property_install_volatile_range(&c_conn->property_info,
		"hdr_metadata", 0x0, 0, ~0, 0, CONNECTOR_PROP_HDR_METADATA);

	msm_property_install_range(&c_conn->property_info, "RETIRE_FENCE",
			0x0, 0, INR_OPEN_MAX, 0, CONNECTOR_PROP_RETIRE_FENCE);

	msm_property_install_range(&c_conn->property_info, "autorefresh",
			0x0, 0, AUTOREFRESH_MAX_FRAME_CNT, 0,
			CONNECTOR_PROP_AUTOREFRESH);

	msm_property_install_range(&c_conn->property_info, "bl_scale",
		0x0, 0, MAX_BL_SCALE_LEVEL, MAX_BL_SCALE_LEVEL,
		CONNECTOR_PROP_BL_SCALE);

	msm_property_install_range(&c_conn->property_info, "ad_bl_scale",
		0x0, 0, MAX_AD_BL_SCALE_LEVEL, MAX_AD_BL_SCALE_LEVEL,
		CONNECTOR_PROP_AD_BL_SCALE);

	/* enum/bitmask properties */
	msm_property_install_enum(&c_conn->property_info, "topology_name",
			DRM_MODE_PROP_IMMUTABLE, 0, e_topology_name,
			ARRAY_SIZE(e_topology_name),
			CONNECTOR_PROP_TOPOLOGY_NAME);
	msm_property_install_enum(&c_conn->property_info, "topology_control",
			0, 1, e_topology_control,
			ARRAY_SIZE(e_topology_control),
			CONNECTOR_PROP_TOPOLOGY_CONTROL);
	msm_property_install_enum(&c_conn->property_info, "LP",
			0, 0, e_power_mode,
			ARRAY_SIZE(e_power_mode),
			CONNECTOR_PROP_LP);

	rc = msm_property_install_get_status(&c_conn->property_info);
	if (rc) {
		SDE_ERROR("failed to create one or more properties\n");
		goto error_destroy_property;
	}

	SDE_DEBUG("connector %d attach encoder %d\n",
			c_conn->base.base.id, encoder->base.id);

	priv->connectors[priv->num_connectors++] = &c_conn->base;

	INIT_DELAYED_WORK(&c_conn->status_work,
			sde_connector_check_status_work);

	return &c_conn->base;

error_destroy_property:
	if (c_conn->blob_caps)
		drm_property_unreference_blob(c_conn->blob_caps);
	if (c_conn->blob_hdr)
		drm_property_unreference_blob(c_conn->blob_hdr);
	if (c_conn->blob_dither)
		drm_property_unreference_blob(c_conn->blob_dither);

	msm_property_destroy(&c_conn->property_info);
error_cleanup_fence:
	mutex_destroy(&c_conn->lock);
	sde_fence_deinit(&c_conn->retire_fence);
error_cleanup_conn:
	drm_connector_cleanup(&c_conn->base);
error_free_conn:
	kfree(c_conn);

	return ERR_PTR(rc);
}

int sde_connector_register_custom_event(struct sde_kms *kms,
		struct drm_connector *conn_drm, u32 event, bool val)
{
	int ret = -EINVAL;

	switch (event) {
	case DRM_EVENT_SYS_BACKLIGHT:
		ret = 0;
		break;
	case DRM_EVENT_PANEL_DEAD:
		ret = 0;
		break;
	default:
		break;
	}
	return ret;
}<|MERGE_RESOLUTION|>--- conflicted
+++ resolved
@@ -363,8 +363,6 @@
 	return 0;
 }
 
-<<<<<<< HEAD
-=======
 static int sde_connector_handle_disp_recovery(uint32_t event_idx,
 			uint32_t instance_idx, void *usr,
 			uint32_t data0, uint32_t data1,
@@ -381,7 +379,6 @@
 	return rc;
 }
 
->>>>>>> 6bf4cf1b
 int sde_connector_get_info(struct drm_connector *connector,
 		struct msm_display_info *info)
 {
@@ -797,12 +794,8 @@
 		w = roi_conn->x2 - roi_conn->x1;
 		h = roi_conn->y2 - roi_conn->y1;
 
-<<<<<<< HEAD
-		SDE_EVT32_VERBOSE(roi_conn->x1, roi_conn->y1,
-=======
 		SDE_EVT32_VERBOSE(DRMID(&c_conn->base),
 				roi_conn->x1, roi_conn->y1,
->>>>>>> 6bf4cf1b
 				roi_conn->x2, roi_conn->y2);
 
 		if (w <= 0 || h <= 0) {
@@ -896,8 +889,6 @@
 	return 0;
 }
 
-<<<<<<< HEAD
-=======
 static int _sde_connector_set_ext_hdr_info(
 	struct sde_connector *c_conn,
 	struct sde_connector_state *c_state,
@@ -956,7 +947,6 @@
 	return 0;
 }
 
->>>>>>> 6bf4cf1b
 static int sde_connector_atomic_set_property(struct drm_connector *connector,
 		struct drm_connector_state *state,
 		struct drm_property *property,
@@ -1686,11 +1676,6 @@
 		}
 	}
 
-<<<<<<< HEAD
-	msm_property_install_volatile_range(
-				&c_conn->property_info, "sde_drm_roi_v1", 0x0,
-				0, ~0, 0, CONNECTOR_PROP_ROI_V1);
-=======
 	rc = sde_connector_get_info(&c_conn->base, &display_info);
 	if (!rc && (connector_type == DRM_MODE_CONNECTOR_DSI) &&
 			(display_info.capabilities & MSM_DISPLAY_CAP_VID_MODE))
@@ -1702,7 +1687,6 @@
 	msm_property_install_volatile_range(
 			&c_conn->property_info, "sde_drm_roi_v1", 0x0,
 			0, ~0, 0, CONNECTOR_PROP_ROI_V1);
->>>>>>> 6bf4cf1b
 
 	/* install PP_DITHER properties */
 	_sde_connector_install_dither_property(dev, sde_kms, c_conn);
