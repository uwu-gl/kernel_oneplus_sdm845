--- conflicted
+++ resolved
@@ -889,11 +889,7 @@
 		if (HBM_flag == true)
 			return 0;
 
-<<<<<<< HEAD
-		rc = mipi_dsi_dcs_set_display_brightness_samsung(dsi, bl_lvl);
-=======
 		rc = mipi_dsi_dcs_set_display_brightness_large(dsi, bl_lvl);
->>>>>>> fe652d59
 	} else {
 		rc = mipi_dsi_dcs_set_display_brightness(dsi, bl_lvl);
 	}
