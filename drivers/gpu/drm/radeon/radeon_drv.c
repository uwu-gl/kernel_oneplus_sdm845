--- conflicted
+++ resolved
@@ -103,22 +103,14 @@
 int radeon_driver_irq_postinstall_kms(struct drm_device *dev);
 void radeon_driver_irq_uninstall_kms(struct drm_device *dev);
 irqreturn_t radeon_driver_irq_handler_kms(DRM_IRQ_ARGS);
-<<<<<<< HEAD
-int radeon_gem_object_init(struct drm_gem_object *obj);
-=======
->>>>>>> d8ec26d7
 void radeon_gem_object_free(struct drm_gem_object *obj);
 int radeon_gem_object_open(struct drm_gem_object *obj,
 				struct drm_file *file_priv);
 void radeon_gem_object_close(struct drm_gem_object *obj,
 				struct drm_file *file_priv);
 extern int radeon_get_crtc_scanoutpos(struct drm_device *dev, int crtc,
-<<<<<<< HEAD
-				      int *vpos, int *hpos);
-=======
 				      int *vpos, int *hpos, ktime_t *stime,
 				      ktime_t *etime);
->>>>>>> d8ec26d7
 extern const struct drm_ioctl_desc radeon_ioctls_kms[];
 extern int radeon_max_kms_ioctl;
 int radeon_mmap(struct file *filp, struct vm_area_struct *vma);
