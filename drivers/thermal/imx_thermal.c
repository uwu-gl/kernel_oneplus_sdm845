/*
 * Copyright 2013 Freescale Semiconductor, Inc.
 *
 * This program is free software; you can redistribute it and/or modify
 * it under the terms of the GNU General Public License version 2 as
 * published by the Free Software Foundation.
 *
 */

#include <linux/clk.h>
#include <linux/cpufreq.h>
#include <linux/cpu_cooling.h>
#include <linux/delay.h>
#include <linux/device.h>
#include <linux/init.h>
#include <linux/interrupt.h>
#include <linux/io.h>
#include <linux/kernel.h>
#include <linux/mfd/syscon.h>
#include <linux/module.h>
#include <linux/of.h>
#include <linux/of_device.h>
#include <linux/platform_device.h>
#include <linux/regmap.h>
#include <linux/slab.h>
#include <linux/thermal.h>
#include <linux/types.h>
#include <linux/nvmem-consumer.h>

#define REG_SET		0x4
#define REG_CLR		0x8
#define REG_TOG		0xc

#define MISC0				0x0150
#define MISC0_REFTOP_SELBIASOFF		(1 << 3)
#define MISC1				0x0160
#define MISC1_IRQ_TEMPHIGH		(1 << 29)
/* Below LOW and PANIC bits are only for TEMPMON_IMX6SX */
#define MISC1_IRQ_TEMPLOW		(1 << 28)
#define MISC1_IRQ_TEMPPANIC		(1 << 27)

#define TEMPSENSE0			0x0180
#define TEMPSENSE0_ALARM_VALUE_SHIFT	20
#define TEMPSENSE0_ALARM_VALUE_MASK	(0xfff << TEMPSENSE0_ALARM_VALUE_SHIFT)
#define TEMPSENSE0_TEMP_CNT_SHIFT	8
#define TEMPSENSE0_TEMP_CNT_MASK	(0xfff << TEMPSENSE0_TEMP_CNT_SHIFT)
#define TEMPSENSE0_FINISHED		(1 << 2)
#define TEMPSENSE0_MEASURE_TEMP		(1 << 1)
#define TEMPSENSE0_POWER_DOWN		(1 << 0)

#define TEMPSENSE1			0x0190
#define TEMPSENSE1_MEASURE_FREQ		0xffff
/* Below TEMPSENSE2 is only for TEMPMON_IMX6SX */
#define TEMPSENSE2			0x0290
#define TEMPSENSE2_LOW_VALUE_SHIFT	0
#define TEMPSENSE2_LOW_VALUE_MASK	0xfff
#define TEMPSENSE2_PANIC_VALUE_SHIFT	16
#define TEMPSENSE2_PANIC_VALUE_MASK	0xfff0000

#define OCOTP_MEM0			0x0480
#define OCOTP_ANA1			0x04e0

/* The driver supports 1 passive trip point and 1 critical trip point */
enum imx_thermal_trip {
	IMX_TRIP_PASSIVE,
	IMX_TRIP_CRITICAL,
	IMX_TRIP_NUM,
};

#define IMX_POLLING_DELAY		2000 /* millisecond */
#define IMX_PASSIVE_DELAY		1000

#define TEMPMON_IMX6Q			1
#define TEMPMON_IMX6SX			2

struct thermal_soc_data {
	u32 version;
};

static struct thermal_soc_data thermal_imx6q_data = {
	.version = TEMPMON_IMX6Q,
};

static struct thermal_soc_data thermal_imx6sx_data = {
	.version = TEMPMON_IMX6SX,
};

struct imx_thermal_data {
	struct cpufreq_policy *policy;
	struct thermal_zone_device *tz;
	struct thermal_cooling_device *cdev;
	enum thermal_device_mode mode;
	struct regmap *tempmon;
	u32 c1, c2; /* See formula in imx_init_calib() */
	int temp_passive;
	int temp_critical;
	int temp_max;
	int alarm_temp;
	int last_temp;
	bool irq_enabled;
	int irq;
	struct clk *thermal_clk;
	const struct thermal_soc_data *socdata;
	const char *temp_grade;
};

static void imx_set_panic_temp(struct imx_thermal_data *data,
			       int panic_temp)
{
	struct regmap *map = data->tempmon;
	int critical_value;

	critical_value = (data->c2 - panic_temp) / data->c1;
	regmap_write(map, TEMPSENSE2 + REG_CLR, TEMPSENSE2_PANIC_VALUE_MASK);
	regmap_write(map, TEMPSENSE2 + REG_SET, critical_value <<
			TEMPSENSE2_PANIC_VALUE_SHIFT);
}

static void imx_set_alarm_temp(struct imx_thermal_data *data,
			       int alarm_temp)
{
	struct regmap *map = data->tempmon;
	int alarm_value;

	data->alarm_temp = alarm_temp;
	alarm_value = (data->c2 - alarm_temp) / data->c1;
	regmap_write(map, TEMPSENSE0 + REG_CLR, TEMPSENSE0_ALARM_VALUE_MASK);
	regmap_write(map, TEMPSENSE0 + REG_SET, alarm_value <<
			TEMPSENSE0_ALARM_VALUE_SHIFT);
}

static int imx_get_temp(struct thermal_zone_device *tz, int *temp)
{
	struct imx_thermal_data *data = tz->devdata;
	struct regmap *map = data->tempmon;
	unsigned int n_meas;
	bool wait;
	u32 val;

	if (data->mode == THERMAL_DEVICE_ENABLED) {
		/* Check if a measurement is currently in progress */
		regmap_read(map, TEMPSENSE0, &val);
		wait = !(val & TEMPSENSE0_FINISHED);
	} else {
		/*
		 * Every time we measure the temperature, we will power on the
		 * temperature sensor, enable measurements, take a reading,
		 * disable measurements, power off the temperature sensor.
		 */
		regmap_write(map, TEMPSENSE0 + REG_CLR, TEMPSENSE0_POWER_DOWN);
		regmap_write(map, TEMPSENSE0 + REG_SET, TEMPSENSE0_MEASURE_TEMP);

		wait = true;
	}

	/*
	 * According to the temp sensor designers, it may require up to ~17us
	 * to complete a measurement.
	 */
	if (wait)
		usleep_range(20, 50);

	regmap_read(map, TEMPSENSE0, &val);

	if (data->mode != THERMAL_DEVICE_ENABLED) {
		regmap_write(map, TEMPSENSE0 + REG_CLR, TEMPSENSE0_MEASURE_TEMP);
		regmap_write(map, TEMPSENSE0 + REG_SET, TEMPSENSE0_POWER_DOWN);
	}

	if ((val & TEMPSENSE0_FINISHED) == 0) {
		dev_dbg(&tz->device, "temp measurement never finished\n");
		return -EAGAIN;
	}

	n_meas = (val & TEMPSENSE0_TEMP_CNT_MASK) >> TEMPSENSE0_TEMP_CNT_SHIFT;

	/* See imx_init_calib() for formula derivation */
	*temp = data->c2 - n_meas * data->c1;

	/* Update alarm value to next higher trip point for TEMPMON_IMX6Q */
	if (data->socdata->version == TEMPMON_IMX6Q) {
		if (data->alarm_temp == data->temp_passive &&
			*temp >= data->temp_passive)
			imx_set_alarm_temp(data, data->temp_critical);
		if (data->alarm_temp == data->temp_critical &&
			*temp < data->temp_passive) {
			imx_set_alarm_temp(data, data->temp_passive);
			dev_dbg(&tz->device, "thermal alarm off: T < %d\n",
				data->alarm_temp / 1000);
		}
	}

	if (*temp != data->last_temp) {
		dev_dbg(&tz->device, "millicelsius: %d\n", *temp);
		data->last_temp = *temp;
	}

	/* Reenable alarm IRQ if temperature below alarm temperature */
	if (!data->irq_enabled && *temp < data->alarm_temp) {
		data->irq_enabled = true;
		enable_irq(data->irq);
	}

	return 0;
}

static int imx_get_mode(struct thermal_zone_device *tz,
			enum thermal_device_mode *mode)
{
	struct imx_thermal_data *data = tz->devdata;

	*mode = data->mode;

	return 0;
}

static int imx_set_mode(struct thermal_zone_device *tz,
			enum thermal_device_mode mode)
{
	struct imx_thermal_data *data = tz->devdata;
	struct regmap *map = data->tempmon;

	if (mode == THERMAL_DEVICE_ENABLED) {
		tz->polling_delay = IMX_POLLING_DELAY;
		tz->passive_delay = IMX_PASSIVE_DELAY;

		regmap_write(map, TEMPSENSE0 + REG_CLR, TEMPSENSE0_POWER_DOWN);
		regmap_write(map, TEMPSENSE0 + REG_SET, TEMPSENSE0_MEASURE_TEMP);

		if (!data->irq_enabled) {
			data->irq_enabled = true;
			enable_irq(data->irq);
		}
	} else {
		regmap_write(map, TEMPSENSE0 + REG_CLR, TEMPSENSE0_MEASURE_TEMP);
		regmap_write(map, TEMPSENSE0 + REG_SET, TEMPSENSE0_POWER_DOWN);

		tz->polling_delay = 0;
		tz->passive_delay = 0;

		if (data->irq_enabled) {
			disable_irq(data->irq);
			data->irq_enabled = false;
		}
	}

	data->mode = mode;
	thermal_zone_device_update(tz, THERMAL_EVENT_UNSPECIFIED);

	return 0;
}

static int imx_get_trip_type(struct thermal_zone_device *tz, int trip,
			     enum thermal_trip_type *type)
{
	*type = (trip == IMX_TRIP_PASSIVE) ? THERMAL_TRIP_PASSIVE :
					     THERMAL_TRIP_CRITICAL;
	return 0;
}

static int imx_get_crit_temp(struct thermal_zone_device *tz, int *temp)
{
	struct imx_thermal_data *data = tz->devdata;

	*temp = data->temp_critical;
	return 0;
}

static int imx_get_trip_temp(struct thermal_zone_device *tz, int trip,
			     int *temp)
{
	struct imx_thermal_data *data = tz->devdata;

	*temp = (trip == IMX_TRIP_PASSIVE) ? data->temp_passive :
					     data->temp_critical;
	return 0;
}

static int imx_set_trip_temp(struct thermal_zone_device *tz, int trip,
			     int temp)
{
	struct imx_thermal_data *data = tz->devdata;

	/* do not allow changing critical threshold */
	if (trip == IMX_TRIP_CRITICAL)
		return -EPERM;

	/* do not allow passive to be set higher than critical */
	if (temp < 0 || temp > data->temp_critical)
		return -EINVAL;

	data->temp_passive = temp;

	imx_set_alarm_temp(data, temp);

	return 0;
}

static int imx_bind(struct thermal_zone_device *tz,
		    struct thermal_cooling_device *cdev)
{
	int ret;

	ret = thermal_zone_bind_cooling_device(tz, IMX_TRIP_PASSIVE, cdev,
					       THERMAL_NO_LIMIT,
					       THERMAL_NO_LIMIT,
					       THERMAL_WEIGHT_DEFAULT);
	if (ret) {
		dev_err(&tz->device,
			"binding zone %s with cdev %s failed:%d\n",
			tz->type, cdev->type, ret);
		return ret;
	}

	return 0;
}

static int imx_unbind(struct thermal_zone_device *tz,
		      struct thermal_cooling_device *cdev)
{
	int ret;

	ret = thermal_zone_unbind_cooling_device(tz, IMX_TRIP_PASSIVE, cdev);
	if (ret) {
		dev_err(&tz->device,
			"unbinding zone %s with cdev %s failed:%d\n",
			tz->type, cdev->type, ret);
		return ret;
	}

	return 0;
}

static struct thermal_zone_device_ops imx_tz_ops = {
	.bind = imx_bind,
	.unbind = imx_unbind,
	.get_temp = imx_get_temp,
	.get_mode = imx_get_mode,
	.set_mode = imx_set_mode,
	.get_trip_type = imx_get_trip_type,
	.get_trip_temp = imx_get_trip_temp,
	.get_crit_temp = imx_get_crit_temp,
	.set_trip_temp = imx_set_trip_temp,
};

<<<<<<< HEAD
static int imx_init_calib(struct platform_device *pdev, u32 val)
{
	struct imx_thermal_data *data = platform_get_drvdata(pdev);
	int t1, n1;
	u64 temp64;

	if (val == 0 || val == ~0) {
=======
static int imx_init_calib(struct platform_device *pdev, u32 ocotp_ana1)
{
	struct imx_thermal_data *data = platform_get_drvdata(pdev);
	int n1;
	u64 temp64;

	if (ocotp_ana1 == 0 || ocotp_ana1 == ~0) {
>>>>>>> 661e50bc
		dev_err(&pdev->dev, "invalid sensor calibration data\n");
		return -EINVAL;
	}

	/*
	 * The sensor is calibrated at 25 °C (aka T1) and the value measured
	 * (aka N1) at this temperature is provided in bits [31:20] in the
	 * i.MX's OCOTP value ANA1.
	 * To find the actual temperature T, the following formula has to be used
	 * when reading value n from the sensor:
	 *
	 * T = T1 + (N - N1) / (0.4148468 - 0.0015423 * N1) °C + 3.580661 °C
	 *   = [T1' - N1 / (0.4148468 - 0.0015423 * N1) °C] + N / (0.4148468 - 0.0015423 * N1) °C
	 *   = [T1' + N1 / (0.0015423 * N1 - 0.4148468) °C] - N / (0.0015423 * N1 - 0.4148468) °C
	 *   = c2 - c1 * N
	 *
	 * with
	 *
	 *  T1' = 28.580661 °C
	 *   c1 = 1 / (0.0015423 * N1 - 0.4297157) °C
	 *   c2 = T1' + N1 / (0.0015423 * N1 - 0.4148468) °C
	 *      = T1' + N1 * c1
	 */
	n1 = ocotp_ana1 >> 20;

	temp64 = 10000000; /* use 10^7 as fixed point constant for values in formula */
	temp64 *= 1000; /* to get result in °mC */
	do_div(temp64, 15423 * n1 - 4148468);
	data->c1 = temp64;
	data->c2 = n1 * data->c1 + 28581;

	return 0;
}

<<<<<<< HEAD
static void imx_init_temp_grade(struct platform_device *pdev, u32 val)
=======
static void imx_init_temp_grade(struct platform_device *pdev, u32 ocotp_mem0)
>>>>>>> 661e50bc
{
	struct imx_thermal_data *data = platform_get_drvdata(pdev);

	/* The maximum die temp is specified by the Temperature Grade */
	switch ((ocotp_mem0 >> 6) & 0x3) {
	case 0: /* Commercial (0 to 95 °C) */
		data->temp_grade = "Commercial";
		data->temp_max = 95000;
		break;
	case 1: /* Extended Commercial (-20 °C to 105 °C) */
		data->temp_grade = "Extended Commercial";
		data->temp_max = 105000;
		break;
	case 2: /* Industrial (-40 °C to 105 °C) */
		data->temp_grade = "Industrial";
		data->temp_max = 105000;
		break;
	case 3: /* Automotive (-40 °C to 125 °C) */
		data->temp_grade = "Automotive";
		data->temp_max = 125000;
		break;
	}

	/*
	 * Set the critical trip point at 5 °C under max
	 * Set the passive trip point at 10 °C under max (changeable via sysfs)
	 */
	data->temp_critical = data->temp_max - (1000 * 5);
	data->temp_passive = data->temp_max - (1000 * 10);
}

static int imx_init_from_tempmon_data(struct platform_device *pdev)
{
	struct regmap *map;
	int ret;
	u32 val;

	map = syscon_regmap_lookup_by_phandle(pdev->dev.of_node,
					      "fsl,tempmon-data");
	if (IS_ERR(map)) {
		ret = PTR_ERR(map);
		dev_err(&pdev->dev, "failed to get sensor regmap: %d\n", ret);
		return ret;
	}

	ret = regmap_read(map, OCOTP_ANA1, &val);
	if (ret) {
		dev_err(&pdev->dev, "failed to read sensor data: %d\n", ret);
		return ret;
	}
	ret = imx_init_calib(pdev, val);
	if (ret)
		return ret;

	ret = regmap_read(map, OCOTP_MEM0, &val);
	if (ret) {
		dev_err(&pdev->dev, "failed to read sensor data: %d\n", ret);
		return ret;
	}
	imx_init_temp_grade(pdev, val);

	return 0;
}

static int imx_init_from_nvmem_cells(struct platform_device *pdev)
{
	int ret;
	u32 val;

	ret = nvmem_cell_read_u32(&pdev->dev, "calib", &val);
	if (ret)
		return ret;
	imx_init_calib(pdev, val);

	ret = nvmem_cell_read_u32(&pdev->dev, "temp_grade", &val);
	if (ret)
		return ret;
	imx_init_temp_grade(pdev, val);

	return 0;
}

static irqreturn_t imx_thermal_alarm_irq(int irq, void *dev)
{
	struct imx_thermal_data *data = dev;

	disable_irq_nosync(irq);
	data->irq_enabled = false;

	return IRQ_WAKE_THREAD;
}

static irqreturn_t imx_thermal_alarm_irq_thread(int irq, void *dev)
{
	struct imx_thermal_data *data = dev;

	dev_dbg(&data->tz->device, "THERMAL ALARM: T > %d\n",
		data->alarm_temp / 1000);

	thermal_zone_device_update(data->tz, THERMAL_EVENT_UNSPECIFIED);

	return IRQ_HANDLED;
}

static const struct of_device_id of_imx_thermal_match[] = {
	{ .compatible = "fsl,imx6q-tempmon", .data = &thermal_imx6q_data, },
	{ .compatible = "fsl,imx6sx-tempmon", .data = &thermal_imx6sx_data, },
	{ /* end */ }
};
MODULE_DEVICE_TABLE(of, of_imx_thermal_match);

static int imx_thermal_probe(struct platform_device *pdev)
{
	struct imx_thermal_data *data;
	struct regmap *map;
	int measure_freq;
	int ret;

	data = devm_kzalloc(&pdev->dev, sizeof(*data), GFP_KERNEL);
	if (!data)
		return -ENOMEM;

	map = syscon_regmap_lookup_by_phandle(pdev->dev.of_node, "fsl,tempmon");
	if (IS_ERR(map)) {
		ret = PTR_ERR(map);
		dev_err(&pdev->dev, "failed to get tempmon regmap: %d\n", ret);
		return ret;
	}
	data->tempmon = map;

	data->socdata = of_device_get_match_data(&pdev->dev);
	if (!data->socdata) {
		dev_err(&pdev->dev, "no device match found\n");
		return -ENODEV;
	}

	/* make sure the IRQ flag is clear before enabling irq on i.MX6SX */
	if (data->socdata->version == TEMPMON_IMX6SX) {
		regmap_write(map, MISC1 + REG_CLR, MISC1_IRQ_TEMPHIGH |
			MISC1_IRQ_TEMPLOW | MISC1_IRQ_TEMPPANIC);
		/*
		 * reset value of LOW ALARM is incorrect, set it to lowest
		 * value to avoid false trigger of low alarm.
		 */
		regmap_write(map, TEMPSENSE2 + REG_SET,
			TEMPSENSE2_LOW_VALUE_MASK);
	}

	data->irq = platform_get_irq(pdev, 0);
	if (data->irq < 0)
		return data->irq;

	platform_set_drvdata(pdev, data);

	if (of_find_property(pdev->dev.of_node, "nvmem-cells", NULL)) {
		ret = imx_init_from_nvmem_cells(pdev);
		if (ret == -EPROBE_DEFER)
			return ret;
		if (ret) {
			dev_err(&pdev->dev, "failed to init from nvmem: %d\n",
				ret);
			return ret;
		}
	} else {
		ret = imx_init_from_tempmon_data(pdev);
		if (ret) {
			dev_err(&pdev->dev, "failed to init from from fsl,tempmon-data\n");
			return ret;
		}
	}

	/* Make sure sensor is in known good state for measurements */
	regmap_write(map, TEMPSENSE0 + REG_CLR, TEMPSENSE0_POWER_DOWN);
	regmap_write(map, TEMPSENSE0 + REG_CLR, TEMPSENSE0_MEASURE_TEMP);
	regmap_write(map, TEMPSENSE1 + REG_CLR, TEMPSENSE1_MEASURE_FREQ);
	regmap_write(map, MISC0 + REG_SET, MISC0_REFTOP_SELBIASOFF);
	regmap_write(map, TEMPSENSE0 + REG_SET, TEMPSENSE0_POWER_DOWN);

	data->policy = cpufreq_cpu_get(0);
	if (!data->policy) {
		pr_debug("%s: CPUFreq policy not found\n", __func__);
		return -EPROBE_DEFER;
	}

	data->cdev = cpufreq_cooling_register(data->policy);
	if (IS_ERR(data->cdev)) {
		ret = PTR_ERR(data->cdev);
		dev_err(&pdev->dev,
			"failed to register cpufreq cooling device: %d\n", ret);
		cpufreq_cpu_put(data->policy);
		return ret;
	}

	data->thermal_clk = devm_clk_get(&pdev->dev, NULL);
	if (IS_ERR(data->thermal_clk)) {
		ret = PTR_ERR(data->thermal_clk);
		if (ret != -EPROBE_DEFER)
			dev_err(&pdev->dev,
				"failed to get thermal clk: %d\n", ret);
		cpufreq_cooling_unregister(data->cdev);
		cpufreq_cpu_put(data->policy);
		return ret;
	}

	/*
	 * Thermal sensor needs clk on to get correct value, normally
	 * we should enable its clk before taking measurement and disable
	 * clk after measurement is done, but if alarm function is enabled,
	 * hardware will auto measure the temperature periodically, so we
	 * need to keep the clk always on for alarm function.
	 */
	ret = clk_prepare_enable(data->thermal_clk);
	if (ret) {
		dev_err(&pdev->dev, "failed to enable thermal clk: %d\n", ret);
		cpufreq_cooling_unregister(data->cdev);
		cpufreq_cpu_put(data->policy);
		return ret;
	}

	data->tz = thermal_zone_device_register("imx_thermal_zone",
						IMX_TRIP_NUM,
						BIT(IMX_TRIP_PASSIVE), data,
						&imx_tz_ops, NULL,
						IMX_PASSIVE_DELAY,
						IMX_POLLING_DELAY);
	if (IS_ERR(data->tz)) {
		ret = PTR_ERR(data->tz);
		dev_err(&pdev->dev,
			"failed to register thermal zone device %d\n", ret);
		clk_disable_unprepare(data->thermal_clk);
		cpufreq_cooling_unregister(data->cdev);
		cpufreq_cpu_put(data->policy);
		return ret;
	}

	dev_info(&pdev->dev, "%s CPU temperature grade - max:%dC"
		 " critical:%dC passive:%dC\n", data->temp_grade,
		 data->temp_max / 1000, data->temp_critical / 1000,
		 data->temp_passive / 1000);

	/* Enable measurements at ~ 10 Hz */
	regmap_write(map, TEMPSENSE1 + REG_CLR, TEMPSENSE1_MEASURE_FREQ);
	measure_freq = DIV_ROUND_UP(32768, 10); /* 10 Hz */
	regmap_write(map, TEMPSENSE1 + REG_SET, measure_freq);
	imx_set_alarm_temp(data, data->temp_passive);

	if (data->socdata->version == TEMPMON_IMX6SX)
		imx_set_panic_temp(data, data->temp_critical);

	regmap_write(map, TEMPSENSE0 + REG_CLR, TEMPSENSE0_POWER_DOWN);
	regmap_write(map, TEMPSENSE0 + REG_SET, TEMPSENSE0_MEASURE_TEMP);

	ret = devm_request_threaded_irq(&pdev->dev, data->irq,
			imx_thermal_alarm_irq, imx_thermal_alarm_irq_thread,
			0, "imx_thermal", data);
	if (ret < 0) {
		dev_err(&pdev->dev, "failed to request alarm irq: %d\n", ret);
		clk_disable_unprepare(data->thermal_clk);
		thermal_zone_device_unregister(data->tz);
		cpufreq_cooling_unregister(data->cdev);
		cpufreq_cpu_put(data->policy);
		return ret;
	}

	data->irq_enabled = true;
	data->mode = THERMAL_DEVICE_ENABLED;

	return 0;
}

static int imx_thermal_remove(struct platform_device *pdev)
{
	struct imx_thermal_data *data = platform_get_drvdata(pdev);
	struct regmap *map = data->tempmon;

	/* Disable measurements */
	regmap_write(map, TEMPSENSE0 + REG_SET, TEMPSENSE0_POWER_DOWN);
	if (!IS_ERR(data->thermal_clk))
		clk_disable_unprepare(data->thermal_clk);

	thermal_zone_device_unregister(data->tz);
	cpufreq_cooling_unregister(data->cdev);
	cpufreq_cpu_put(data->policy);

	return 0;
}

#ifdef CONFIG_PM_SLEEP
static int imx_thermal_suspend(struct device *dev)
{
	struct imx_thermal_data *data = dev_get_drvdata(dev);
	struct regmap *map = data->tempmon;

	/*
	 * Need to disable thermal sensor, otherwise, when thermal core
	 * try to get temperature before thermal sensor resume, a wrong
	 * temperature will be read as the thermal sensor is powered
	 * down.
	 */
	regmap_write(map, TEMPSENSE0 + REG_CLR, TEMPSENSE0_MEASURE_TEMP);
	regmap_write(map, TEMPSENSE0 + REG_SET, TEMPSENSE0_POWER_DOWN);
	data->mode = THERMAL_DEVICE_DISABLED;
	clk_disable_unprepare(data->thermal_clk);

	return 0;
}

static int imx_thermal_resume(struct device *dev)
{
	struct imx_thermal_data *data = dev_get_drvdata(dev);
	struct regmap *map = data->tempmon;
	int ret;

	ret = clk_prepare_enable(data->thermal_clk);
	if (ret)
		return ret;
	/* Enabled thermal sensor after resume */
	regmap_write(map, TEMPSENSE0 + REG_CLR, TEMPSENSE0_POWER_DOWN);
	regmap_write(map, TEMPSENSE0 + REG_SET, TEMPSENSE0_MEASURE_TEMP);
	data->mode = THERMAL_DEVICE_ENABLED;

	return 0;
}
#endif

static SIMPLE_DEV_PM_OPS(imx_thermal_pm_ops,
			 imx_thermal_suspend, imx_thermal_resume);

static struct platform_driver imx_thermal = {
	.driver = {
		.name	= "imx_thermal",
		.pm	= &imx_thermal_pm_ops,
		.of_match_table = of_imx_thermal_match,
	},
	.probe		= imx_thermal_probe,
	.remove		= imx_thermal_remove,
};
module_platform_driver(imx_thermal);

MODULE_AUTHOR("Freescale Semiconductor, Inc.");
MODULE_DESCRIPTION("Thermal driver for Freescale i.MX SoCs");
MODULE_LICENSE("GPL v2");
MODULE_ALIAS("platform:imx-thermal");<|MERGE_RESOLUTION|>--- conflicted
+++ resolved
@@ -343,15 +343,6 @@
 	.set_trip_temp = imx_set_trip_temp,
 };
 
-<<<<<<< HEAD
-static int imx_init_calib(struct platform_device *pdev, u32 val)
-{
-	struct imx_thermal_data *data = platform_get_drvdata(pdev);
-	int t1, n1;
-	u64 temp64;
-
-	if (val == 0 || val == ~0) {
-=======
 static int imx_init_calib(struct platform_device *pdev, u32 ocotp_ana1)
 {
 	struct imx_thermal_data *data = platform_get_drvdata(pdev);
@@ -359,7 +350,6 @@
 	u64 temp64;
 
 	if (ocotp_ana1 == 0 || ocotp_ana1 == ~0) {
->>>>>>> 661e50bc
 		dev_err(&pdev->dev, "invalid sensor calibration data\n");
 		return -EINVAL;
 	}
@@ -394,11 +384,7 @@
 	return 0;
 }
 
-<<<<<<< HEAD
-static void imx_init_temp_grade(struct platform_device *pdev, u32 val)
-=======
 static void imx_init_temp_grade(struct platform_device *pdev, u32 ocotp_mem0)
->>>>>>> 661e50bc
 {
 	struct imx_thermal_data *data = platform_get_drvdata(pdev);
 
