/*
 *  thermal.c - Generic Thermal Management Sysfs support.
 *
 *  Copyright (C) 2008 Intel Corp
 *  Copyright (C) 2008 Zhang Rui <rui.zhang@intel.com>
 *  Copyright (C) 2008 Sujith Thomas <sujith.thomas@intel.com>
 *
 *  ~~~~~~~~~~~~~~~~~~~~~~~~~~~~~~~~~~~~~~~~~~~~~~~~~~~~~~~~~~~~~~~~~~~~~~~~~~
 *
 *  This program is free software; you can redistribute it and/or modify
 *  it under the terms of the GNU General Public License as published by
 *  the Free Software Foundation; version 2 of the License.
 *
 *  This program is distributed in the hope that it will be useful, but
 *  WITHOUT ANY WARRANTY; without even the implied warranty of
 *  MERCHANTABILITY or FITNESS FOR A PARTICULAR PURPOSE.  See the GNU
 *  General Public License for more details.
 *
 *  You should have received a copy of the GNU General Public License along
 *  with this program; if not, write to the Free Software Foundation, Inc.,
 *  59 Temple Place, Suite 330, Boston, MA 02111-1307 USA.
 *
 * ~~~~~~~~~~~~~~~~~~~~~~~~~~~~~~~~~~~~~~~~~~~~~~~~~~~~~~~~~~~~~~~~~~~~~~~~~~
 */

#define pr_fmt(fmt) KBUILD_MODNAME ": " fmt

#include <linux/module.h>
#include <linux/device.h>
#include <linux/err.h>
#include <linux/slab.h>
#include <linux/kdev_t.h>
#include <linux/idr.h>
#include <linux/thermal.h>
#include <linux/reboot.h>
#include <linux/string.h>
#include <linux/of.h>
#include <net/netlink.h>
#include <net/genetlink.h>
#include <linux/suspend.h>

#define CREATE_TRACE_POINTS
#include <trace/events/thermal.h>

#include "thermal_core.h"
#include "thermal_hwmon.h"

MODULE_AUTHOR("Zhang Rui");
MODULE_DESCRIPTION("Generic thermal management sysfs support");
MODULE_LICENSE("GPL v2");

#define THERMAL_MAX_ACTIVE	16

static DEFINE_IDR(thermal_tz_idr);
static DEFINE_IDR(thermal_cdev_idr);
static DEFINE_MUTEX(thermal_idr_lock);

static LIST_HEAD(thermal_tz_list);
static LIST_HEAD(thermal_cdev_list);
static LIST_HEAD(thermal_governor_list);

static DEFINE_MUTEX(thermal_list_lock);
static DEFINE_MUTEX(thermal_governor_lock);

static atomic_t in_suspend;

static struct thermal_governor *def_governor;

static struct workqueue_struct *thermal_passive_wq;

static struct thermal_governor *__find_governor(const char *name)
{
	struct thermal_governor *pos;

	if (!name || !name[0])
		return def_governor;

	list_for_each_entry(pos, &thermal_governor_list, governor_list)
		if (!strncasecmp(name, pos->name, THERMAL_NAME_LENGTH))
			return pos;

	return NULL;
}

/**
 * bind_previous_governor() - bind the previous governor of the thermal zone
 * @tz:		a valid pointer to a struct thermal_zone_device
 * @failed_gov_name:	the name of the governor that failed to register
 *
 * Register the previous governor of the thermal zone after a new
 * governor has failed to be bound.
 */
static void bind_previous_governor(struct thermal_zone_device *tz,
				   const char *failed_gov_name)
{
	if (tz->governor && tz->governor->bind_to_tz) {
		if (tz->governor->bind_to_tz(tz)) {
			dev_err(&tz->device,
				"governor %s failed to bind and the previous one (%s) failed to bind again, thermal zone %s has no governor\n",
				failed_gov_name, tz->governor->name, tz->type);
			tz->governor = NULL;
		}
	}
}

/**
 * thermal_set_governor() - Switch to another governor
 * @tz:		a valid pointer to a struct thermal_zone_device
 * @new_gov:	pointer to the new governor
 *
 * Change the governor of thermal zone @tz.
 *
 * Return: 0 on success, an error if the new governor's bind_to_tz() failed.
 */
static int thermal_set_governor(struct thermal_zone_device *tz,
				struct thermal_governor *new_gov)
{
	int ret = 0;

	if (tz->governor && tz->governor->unbind_from_tz)
		tz->governor->unbind_from_tz(tz);

	if (new_gov && new_gov->bind_to_tz) {
		ret = new_gov->bind_to_tz(tz);
		if (ret) {
			bind_previous_governor(tz, new_gov->name);

			return ret;
		}
	}

	tz->governor = new_gov;

	return ret;
}

int thermal_register_governor(struct thermal_governor *governor)
{
	int err;
	const char *name;
	struct thermal_zone_device *pos;

	if (!governor)
		return -EINVAL;

	mutex_lock(&thermal_governor_lock);

	err = -EBUSY;
	if (__find_governor(governor->name) == NULL) {
		err = 0;
		list_add(&governor->governor_list, &thermal_governor_list);
		if (!def_governor && !strncmp(governor->name,
			DEFAULT_THERMAL_GOVERNOR, THERMAL_NAME_LENGTH))
			def_governor = governor;
	}

	mutex_lock(&thermal_list_lock);

	list_for_each_entry(pos, &thermal_tz_list, node) {
		/*
		 * only thermal zones with specified tz->tzp->governor_name
		 * may run with tz->govenor unset
		 */
		if (pos->governor)
			continue;

		name = pos->tzp->governor_name;

		if (!strncasecmp(name, governor->name, THERMAL_NAME_LENGTH)) {
			int ret;

			ret = thermal_set_governor(pos, governor);
			if (ret)
				dev_err(&pos->device,
					"Failed to set governor %s for thermal zone %s: %d\n",
					governor->name, pos->type, ret);
		}
	}

	mutex_unlock(&thermal_list_lock);
	mutex_unlock(&thermal_governor_lock);

	return err;
}

void thermal_unregister_governor(struct thermal_governor *governor)
{
	struct thermal_zone_device *pos;

	if (!governor)
		return;

	mutex_lock(&thermal_governor_lock);

	if (__find_governor(governor->name) == NULL)
		goto exit;

	mutex_lock(&thermal_list_lock);

	list_for_each_entry(pos, &thermal_tz_list, node) {
		if (!strncasecmp(pos->governor->name, governor->name,
						THERMAL_NAME_LENGTH))
			thermal_set_governor(pos, NULL);
	}

	mutex_unlock(&thermal_list_lock);
	list_del(&governor->governor_list);
exit:
	mutex_unlock(&thermal_governor_lock);
	return;
}

static int get_idr(struct idr *idr, struct mutex *lock, int *id)
{
	int ret;

	if (lock)
		mutex_lock(lock);
	ret = idr_alloc(idr, NULL, 0, 0, GFP_KERNEL);
	if (lock)
		mutex_unlock(lock);
	if (unlikely(ret < 0))
		return ret;
	*id = ret;
	return 0;
}

static void release_idr(struct idr *idr, struct mutex *lock, int id)
{
	if (lock)
		mutex_lock(lock);
	idr_remove(idr, id);
	if (lock)
		mutex_unlock(lock);
}

int get_tz_trend(struct thermal_zone_device *tz, int trip)
{
	enum thermal_trend trend;

	if (tz->emul_temperature || !tz->ops->get_trend ||
	    tz->ops->get_trend(tz, trip, &trend)) {
		if (tz->temperature > tz->last_temperature)
			trend = THERMAL_TREND_RAISING;
		else if (tz->temperature < tz->last_temperature)
			trend = THERMAL_TREND_DROPPING;
		else
			trend = THERMAL_TREND_STABLE;
	}

	return trend;
}
EXPORT_SYMBOL(get_tz_trend);

struct thermal_instance *get_thermal_instance(struct thermal_zone_device *tz,
			struct thermal_cooling_device *cdev, int trip)
{
	struct thermal_instance *pos = NULL;
	struct thermal_instance *target_instance = NULL;

	mutex_lock(&tz->lock);
	mutex_lock(&cdev->lock);

	list_for_each_entry(pos, &tz->thermal_instances, tz_node) {
		if (pos->tz == tz && pos->trip == trip && pos->cdev == cdev) {
			target_instance = pos;
			break;
		}
	}

	mutex_unlock(&cdev->lock);
	mutex_unlock(&tz->lock);

	return target_instance;
}
EXPORT_SYMBOL(get_thermal_instance);

static void print_bind_err_msg(struct thermal_zone_device *tz,
			struct thermal_cooling_device *cdev, int ret)
{
	dev_err(&tz->device, "binding zone %s with cdev %s failed:%d\n",
				tz->type, cdev->type, ret);
}

static void __bind(struct thermal_zone_device *tz, int mask,
			struct thermal_cooling_device *cdev,
			unsigned long *limits,
			unsigned int weight)
{
	int i, ret;

	for (i = 0; i < tz->trips; i++) {
		if (mask & (1 << i)) {
			unsigned long upper, lower;

			upper = THERMAL_NO_LIMIT;
			lower = THERMAL_NO_LIMIT;
			if (limits) {
				lower = limits[i * 2];
				upper = limits[i * 2 + 1];
			}
			ret = thermal_zone_bind_cooling_device(tz, i, cdev,
							       upper, lower,
							       weight);
			if (ret)
				print_bind_err_msg(tz, cdev, ret);
		}
	}
}

static void __unbind(struct thermal_zone_device *tz, int mask,
			struct thermal_cooling_device *cdev)
{
	int i;

	for (i = 0; i < tz->trips; i++)
		if (mask & (1 << i))
			thermal_zone_unbind_cooling_device(tz, i, cdev);
}

static void bind_cdev(struct thermal_cooling_device *cdev)
{
	int i, ret;
	const struct thermal_zone_params *tzp;
	struct thermal_zone_device *pos = NULL;

	mutex_lock(&thermal_list_lock);

	list_for_each_entry(pos, &thermal_tz_list, node) {
		if (!pos->tzp && !pos->ops->bind)
			continue;

		if (pos->ops->bind) {
			ret = pos->ops->bind(pos, cdev);
			if (ret)
				print_bind_err_msg(pos, cdev, ret);
			continue;
		}

		tzp = pos->tzp;
		if (!tzp || !tzp->tbp)
			continue;

		for (i = 0; i < tzp->num_tbps; i++) {
			if (tzp->tbp[i].cdev || !tzp->tbp[i].match)
				continue;
			if (tzp->tbp[i].match(pos, cdev))
				continue;
			tzp->tbp[i].cdev = cdev;
			__bind(pos, tzp->tbp[i].trip_mask, cdev,
			       tzp->tbp[i].binding_limits,
			       tzp->tbp[i].weight);
		}
	}

	mutex_unlock(&thermal_list_lock);
}

static void bind_tz(struct thermal_zone_device *tz)
{
	int i, ret;
	struct thermal_cooling_device *pos = NULL;
	const struct thermal_zone_params *tzp = tz->tzp;

	if (!tzp && !tz->ops->bind)
		return;

	mutex_lock(&thermal_list_lock);

	/* If there is ops->bind, try to use ops->bind */
	if (tz->ops->bind) {
		list_for_each_entry(pos, &thermal_cdev_list, node) {
			ret = tz->ops->bind(tz, pos);
			if (ret)
				print_bind_err_msg(tz, pos, ret);
		}
		goto exit;
	}

	if (!tzp || !tzp->tbp)
		goto exit;

	list_for_each_entry(pos, &thermal_cdev_list, node) {
		for (i = 0; i < tzp->num_tbps; i++) {
			if (tzp->tbp[i].cdev || !tzp->tbp[i].match)
				continue;
			if (tzp->tbp[i].match(tz, pos))
				continue;
			tzp->tbp[i].cdev = pos;
			__bind(tz, tzp->tbp[i].trip_mask, pos,
			       tzp->tbp[i].binding_limits,
			       tzp->tbp[i].weight);
		}
	}
exit:
	mutex_unlock(&thermal_list_lock);
}

static void thermal_zone_device_set_polling(struct workqueue_struct *queue,
					    struct thermal_zone_device *tz,
					    int delay)
{
	if (delay > 1000)
		mod_delayed_work(queue, &tz->poll_queue,
				 round_jiffies(msecs_to_jiffies(delay)));
	else if (delay)
		mod_delayed_work(queue, &tz->poll_queue,
				 msecs_to_jiffies(delay));
	else
		cancel_delayed_work(&tz->poll_queue);
}

static void monitor_thermal_zone(struct thermal_zone_device *tz)
{
	mutex_lock(&tz->lock);

	if (tz->passive)
		thermal_zone_device_set_polling(thermal_passive_wq,
						tz, tz->passive_delay);
	else if (tz->polling_delay)
		thermal_zone_device_set_polling(
				system_freezable_power_efficient_wq,
				tz, tz->polling_delay);
	else
		thermal_zone_device_set_polling(NULL, tz, 0);

	mutex_unlock(&tz->lock);
}

static void handle_non_critical_trips(struct thermal_zone_device *tz,
			int trip, enum thermal_trip_type trip_type)
{
	tz->governor ? tz->governor->throttle(tz, trip) :
		       def_governor->throttle(tz, trip);
}

static void handle_critical_trips(struct thermal_zone_device *tz,
				int trip, enum thermal_trip_type trip_type)
{
	int trip_temp;

	tz->ops->get_trip_temp(tz, trip, &trip_temp);

	/* If we have not crossed the trip_temp, we do not care. */
	if (trip_temp <= 0 || tz->temperature < trip_temp)
		return;

	trace_thermal_zone_trip(tz, trip, trip_type, true);

	if (tz->ops->notify)
		tz->ops->notify(tz, trip, trip_type);

	if (trip_type == THERMAL_TRIP_CRITICAL) {
		dev_emerg(&tz->device,
			  "critical temperature reached(%d C),shutting down\n",
			  tz->temperature / 1000);
		orderly_poweroff(true);
	}
}

static void handle_thermal_trip(struct thermal_zone_device *tz, int trip)
{
	enum thermal_trip_type type;

	/* Ignore disabled trip points */
	if (test_bit(trip, &tz->trips_disabled))
		return;

	tz->ops->get_trip_type(tz, trip, &type);

	if (type == THERMAL_TRIP_CRITICAL || type == THERMAL_TRIP_HOT)
		handle_critical_trips(tz, trip, type);
	else
		handle_non_critical_trips(tz, trip, type);
	/*
	 * Alright, we handled this trip successfully.
	 * So, start monitoring again.
	 */
	monitor_thermal_zone(tz);
	trace_thermal_handle_trip(tz, trip);
}

/**
 * thermal_zone_get_temp() - returns the temperature of a thermal zone
 * @tz: a valid pointer to a struct thermal_zone_device
 * @temp: a valid pointer to where to store the resulting temperature.
 *
 * When a valid thermal zone reference is passed, it will fetch its
 * temperature and fill @temp.
 *
 * Return: On success returns 0, an error code otherwise
 */
int thermal_zone_get_temp(struct thermal_zone_device *tz, int *temp)
{
	int ret = -EINVAL;
	int count;
	int crit_temp = INT_MAX;
	enum thermal_trip_type type;

	if (!tz || IS_ERR(tz) || !tz->ops->get_temp)
		goto exit;

	mutex_lock(&tz->lock);

	ret = tz->ops->get_temp(tz, temp);

	if (IS_ENABLED(CONFIG_THERMAL_EMULATION) && tz->emul_temperature) {
		for (count = 0; count < tz->trips; count++) {
			ret = tz->ops->get_trip_type(tz, count, &type);
			if (!ret && type == THERMAL_TRIP_CRITICAL) {
				ret = tz->ops->get_trip_temp(tz, count,
						&crit_temp);
				break;
			}
		}

		/*
		 * Only allow emulating a temperature when the real temperature
		 * is below the critical temperature so that the emulation code
		 * cannot hide critical conditions.
		 */
		if (!ret && *temp < crit_temp)
			*temp = tz->emul_temperature;
	}
	trace_thermal_query_temp(tz, *temp);
	mutex_unlock(&tz->lock);
exit:
	return ret;
}
EXPORT_SYMBOL_GPL(thermal_zone_get_temp);

void thermal_zone_set_trips(struct thermal_zone_device *tz)
{
	int low = -INT_MAX;
	int high = INT_MAX;
	int trip_temp, hysteresis;
	int i, ret;

	mutex_lock(&tz->lock);

	if (!tz->ops->set_trips || !tz->ops->get_trip_hyst)
		goto exit;

	for (i = 0; i < tz->trips; i++) {
		int trip_low;

		tz->ops->get_trip_temp(tz, i, &trip_temp);
		tz->ops->get_trip_hyst(tz, i, &hysteresis);

		trip_low = trip_temp - hysteresis;

		if (trip_low < tz->temperature && trip_low > low)
			low = trip_low;

		if (trip_temp > tz->temperature && trip_temp < high)
			high = trip_temp;
	}

	tz->prev_low_trip = low;
	tz->prev_high_trip = high;

	dev_dbg(&tz->device,
		"new temperature boundaries: %d < x < %d\n", low, high);

	/*
	 * Set a temperature window. When this window is left the driver
	 * must inform the thermal core via thermal_zone_device_update.
	 */
	ret = tz->ops->set_trips(tz, low, high);
	if (ret)
		dev_err(&tz->device, "Failed to set trips: %d\n", ret);
	trace_thermal_set_trip(tz);

exit:
	mutex_unlock(&tz->lock);
}
EXPORT_SYMBOL_GPL(thermal_zone_set_trips);

static void store_temperature(struct thermal_zone_device *tz, int temp)
{
	mutex_lock(&tz->lock);
	tz->last_temperature = tz->temperature;
	tz->temperature = temp;
	mutex_unlock(&tz->lock);

	trace_thermal_temperature(tz);
	if (tz->last_temperature == THERMAL_TEMP_INVALID ||
		tz->last_temperature == THERMAL_TEMP_INVALID_LOW)
		dev_dbg(&tz->device, "last_temperature N/A, current_temperature=%d\n",
			tz->temperature);
	else
		dev_dbg(&tz->device, "last_temperature=%d, current_temperature=%d\n",
			tz->last_temperature, tz->temperature);
}

<<<<<<< HEAD
static void update_temperature(struct thermal_zone_device *tz)
{
	int temp, ret;

	ret = thermal_zone_get_temp(tz, &temp);
	if (ret) {
		if (ret != -EAGAIN)
			dev_warn(&tz->device,
				 "failed to read out thermal zone (%d)\n",
				 ret);
		return;
	}
	store_temperature(tz, temp);
}

static void thermal_zone_device_reset(struct thermal_zone_device *tz)
=======
static void thermal_zone_device_init(struct thermal_zone_device *tz)
>>>>>>> fd5657a6
{
	struct thermal_instance *pos;
	tz->temperature = THERMAL_TEMP_INVALID;
	list_for_each_entry(pos, &tz->thermal_instances, tz_node)
		pos->initialized = false;
}

<<<<<<< HEAD
void thermal_zone_device_update_temp(struct thermal_zone_device *tz,
				enum thermal_notify_event event, int temp)
{
	int count;

	if (atomic_read(&in_suspend) && (!tz->ops->is_wakeable ||
		!(tz->ops->is_wakeable(tz))))
		return;

	trace_thermal_device_update(tz, event);
	store_temperature(tz, temp);

	thermal_zone_set_trips(tz);

	tz->notify_event = event;

	for (count = 0; count < tz->trips; count++)
		handle_thermal_trip(tz, count);
}
EXPORT_SYMBOL(thermal_zone_device_update_temp);
=======
static void thermal_zone_device_reset(struct thermal_zone_device *tz)
{
	tz->passive = 0;
	thermal_zone_device_init(tz);
}
>>>>>>> fd5657a6

void thermal_zone_device_update(struct thermal_zone_device *tz,
				enum thermal_notify_event event)
{
	int count;

	if (atomic_read(&in_suspend) && (!tz->ops->is_wakeable ||
		!(tz->ops->is_wakeable(tz))))
		return;

	if (!tz->ops->get_temp)
		return;

	trace_thermal_device_update(tz, event);
	update_temperature(tz);

	thermal_zone_set_trips(tz);

	tz->notify_event = event;

	for (count = 0; count < tz->trips; count++)
		handle_thermal_trip(tz, count);
}
EXPORT_SYMBOL_GPL(thermal_zone_device_update);

static void thermal_zone_device_check(struct work_struct *work)
{
	struct thermal_zone_device *tz = container_of(work, struct
						      thermal_zone_device,
						      poll_queue.work);
	thermal_zone_device_update(tz, THERMAL_EVENT_UNSPECIFIED);
}

/* sys I/F for thermal zone */

#define to_thermal_zone(_dev) \
	container_of(_dev, struct thermal_zone_device, device)

static ssize_t
type_show(struct device *dev, struct device_attribute *attr, char *buf)
{
	struct thermal_zone_device *tz = to_thermal_zone(dev);

	return sprintf(buf, "%s\n", tz->type);
}

static ssize_t
temp_show(struct device *dev, struct device_attribute *attr, char *buf)
{
	struct thermal_zone_device *tz = to_thermal_zone(dev);
	int temperature, ret;

	ret = thermal_zone_get_temp(tz, &temperature);

	if (ret)
		return ret;

	return sprintf(buf, "%d\n", temperature);
}

static ssize_t
mode_show(struct device *dev, struct device_attribute *attr, char *buf)
{
	struct thermal_zone_device *tz = to_thermal_zone(dev);
	enum thermal_device_mode mode;
	int result;

	if (!tz->ops->get_mode)
		return -EPERM;

	result = tz->ops->get_mode(tz, &mode);
	if (result)
		return result;

	return sprintf(buf, "%s\n", mode == THERMAL_DEVICE_ENABLED ? "enabled"
		       : "disabled");
}

static int thermal_zone_device_clear(struct thermal_zone_device *tz)
{
	struct thermal_instance *pos;
	int ret = 0;

	ret = tz->ops->set_mode(tz, THERMAL_DEVICE_DISABLED);
	mutex_lock(&tz->lock);
	thermal_zone_device_reset(tz);
	list_for_each_entry(pos, &tz->thermal_instances, tz_node) {
		pos->target = THERMAL_NO_TARGET;
		mutex_lock(&pos->cdev->lock);
		pos->cdev->updated = false; /* cdev needs update */
		mutex_unlock(&pos->cdev->lock);
		thermal_cdev_update(pos->cdev);
	}
	mutex_unlock(&tz->lock);

	return ret;
}

static ssize_t
mode_store(struct device *dev, struct device_attribute *attr,
	   const char *buf, size_t count)
{
	struct thermal_zone_device *tz = to_thermal_zone(dev);
	int result;

	if (!tz->ops->set_mode)
		return -EPERM;

	if (!strncmp(buf, "enabled", sizeof("enabled") - 1))
		result = tz->ops->set_mode(tz, THERMAL_DEVICE_ENABLED);
	else if (!strncmp(buf, "disabled", sizeof("disabled") - 1))
		result = thermal_zone_device_clear(tz);
	else
		result = -EINVAL;

	if (result)
		return result;

	return count;
}

static ssize_t
trip_point_type_show(struct device *dev, struct device_attribute *attr,
		     char *buf)
{
	struct thermal_zone_device *tz = to_thermal_zone(dev);
	enum thermal_trip_type type;
	int trip, result;

	if (!tz->ops->get_trip_type)
		return -EPERM;

	if (!sscanf(attr->attr.name, "trip_point_%d_type", &trip))
		return -EINVAL;

	result = tz->ops->get_trip_type(tz, trip, &type);
	if (result)
		return result;

	switch (type) {
	case THERMAL_TRIP_CRITICAL:
		return sprintf(buf, "critical\n");
	case THERMAL_TRIP_HOT:
		return sprintf(buf, "hot\n");
	case THERMAL_TRIP_PASSIVE:
		return sprintf(buf, "passive\n");
	case THERMAL_TRIP_ACTIVE:
		return sprintf(buf, "active\n");
	default:
		return sprintf(buf, "unknown\n");
	}
}

static ssize_t
trip_point_temp_store(struct device *dev, struct device_attribute *attr,
		     const char *buf, size_t count)
{
	struct thermal_zone_device *tz = to_thermal_zone(dev);
	int trip, ret;
	int temperature;

	if (!tz->ops->set_trip_temp)
		return -EPERM;

	if (!sscanf(attr->attr.name, "trip_point_%d_temp", &trip))
		return -EINVAL;

	if (kstrtoint(buf, 10, &temperature))
		return -EINVAL;

	ret = tz->ops->set_trip_temp(tz, trip, temperature);
	if (ret)
		return ret;

	thermal_zone_device_update(tz, THERMAL_EVENT_UNSPECIFIED);

	return count;
}

static ssize_t
trip_point_temp_show(struct device *dev, struct device_attribute *attr,
		     char *buf)
{
	struct thermal_zone_device *tz = to_thermal_zone(dev);
	int trip, ret;
	int temperature;

	if (!tz->ops->get_trip_temp)
		return -EPERM;

	if (!sscanf(attr->attr.name, "trip_point_%d_temp", &trip))
		return -EINVAL;

	ret = tz->ops->get_trip_temp(tz, trip, &temperature);

	if (ret)
		return ret;

	return sprintf(buf, "%d\n", temperature);
}

static ssize_t
trip_point_hyst_store(struct device *dev, struct device_attribute *attr,
			const char *buf, size_t count)
{
	struct thermal_zone_device *tz = to_thermal_zone(dev);
	int trip, ret;
	int temperature;

	if (!tz->ops->set_trip_hyst)
		return -EPERM;

	if (!sscanf(attr->attr.name, "trip_point_%d_hyst", &trip))
		return -EINVAL;

	if (kstrtoint(buf, 10, &temperature))
		return -EINVAL;

	/*
	 * We are not doing any check on the 'temperature' value
	 * here. The driver implementing 'set_trip_hyst' has to
	 * take care of this.
	 */
	ret = tz->ops->set_trip_hyst(tz, trip, temperature);

	thermal_zone_set_trips(tz);

	return ret ? ret : count;
}

static ssize_t
trip_point_hyst_show(struct device *dev, struct device_attribute *attr,
			char *buf)
{
	struct thermal_zone_device *tz = to_thermal_zone(dev);
	int trip, ret;
	int temperature;

	if (!tz->ops->get_trip_hyst)
		return -EPERM;

	if (!sscanf(attr->attr.name, "trip_point_%d_hyst", &trip))
		return -EINVAL;

	ret = tz->ops->get_trip_hyst(tz, trip, &temperature);

	return ret ? ret : sprintf(buf, "%d\n", temperature);
}

static ssize_t
passive_store(struct device *dev, struct device_attribute *attr,
		    const char *buf, size_t count)
{
	struct thermal_zone_device *tz = to_thermal_zone(dev);
	struct thermal_cooling_device *cdev = NULL;
	int state;

	if (!sscanf(buf, "%d\n", &state))
		return -EINVAL;

	/* sanity check: values below 1000 millicelcius don't make sense
	 * and can cause the system to go into a thermal heart attack
	 */
	if (state && state < 1000)
		return -EINVAL;

	if (state && !tz->forced_passive) {
		mutex_lock(&thermal_list_lock);
		list_for_each_entry(cdev, &thermal_cdev_list, node) {
			if (!strncmp("Processor", cdev->type,
				     sizeof("Processor")))
				thermal_zone_bind_cooling_device(tz,
						THERMAL_TRIPS_NONE, cdev,
						THERMAL_NO_LIMIT,
						THERMAL_NO_LIMIT,
						THERMAL_WEIGHT_DEFAULT);
		}
		mutex_unlock(&thermal_list_lock);
		if (!tz->passive_delay)
			tz->passive_delay = 1000;
	} else if (!state && tz->forced_passive) {
		mutex_lock(&thermal_list_lock);
		list_for_each_entry(cdev, &thermal_cdev_list, node) {
			if (!strncmp("Processor", cdev->type,
				     sizeof("Processor")))
				thermal_zone_unbind_cooling_device(tz,
								   THERMAL_TRIPS_NONE,
								   cdev);
		}
		mutex_unlock(&thermal_list_lock);
		tz->passive_delay = 0;
	}

	tz->forced_passive = state;

	thermal_zone_device_update(tz, THERMAL_EVENT_UNSPECIFIED);

	return count;
}

static ssize_t
passive_show(struct device *dev, struct device_attribute *attr,
		   char *buf)
{
	struct thermal_zone_device *tz = to_thermal_zone(dev);

	return sprintf(buf, "%d\n", tz->forced_passive);
}

static ssize_t
polling_delay_show(struct device *dev, struct device_attribute *attr,
		   char *buf)
{
	struct thermal_zone_device *tz = to_thermal_zone(dev);

	return snprintf(buf, PAGE_SIZE, "%d\n", tz->polling_delay);
}

static ssize_t
polling_delay_store(struct device *dev, struct device_attribute *attr,
		    const char *buf, size_t count)
{
	struct thermal_zone_device *tz = to_thermal_zone(dev);
	int delay;

	if (kstrtoint(buf, 10, &delay))
		return -EINVAL;

	mutex_lock(&tz->lock);
	tz->polling_delay = delay;
	mutex_unlock(&tz->lock);
	thermal_zone_device_update(tz, THERMAL_EVENT_UNSPECIFIED);

	return count;
}

static ssize_t
passive_delay_show(struct device *dev, struct device_attribute *attr,
		   char *buf)
{
	struct thermal_zone_device *tz = to_thermal_zone(dev);

	return snprintf(buf, PAGE_SIZE, "%d\n", tz->passive_delay);
}

static ssize_t
passive_delay_store(struct device *dev, struct device_attribute *attr,
		    const char *buf, size_t count)
{
	struct thermal_zone_device *tz = to_thermal_zone(dev);
	int delay;

	if (kstrtoint(buf, 10, &delay))
		return -EINVAL;

	mutex_lock(&tz->lock);
	tz->passive_delay = delay;
	mutex_unlock(&tz->lock);
	thermal_zone_device_update(tz, THERMAL_EVENT_UNSPECIFIED);

	return count;
}

static ssize_t
policy_store(struct device *dev, struct device_attribute *attr,
		    const char *buf, size_t count)
{
	int ret = -EINVAL;
	struct thermal_zone_device *tz = to_thermal_zone(dev);
	struct thermal_governor *gov;
	char name[THERMAL_NAME_LENGTH];

	snprintf(name, sizeof(name), "%s", buf);

	mutex_lock(&thermal_governor_lock);
	mutex_lock(&tz->lock);

	gov = __find_governor(strim(name));
	if (!gov)
		goto exit;

	ret = thermal_set_governor(tz, gov);
	if (!ret)
		ret = count;

exit:
	mutex_unlock(&tz->lock);
	mutex_unlock(&thermal_governor_lock);
	return ret;
}

static ssize_t
policy_show(struct device *dev, struct device_attribute *devattr, char *buf)
{
	struct thermal_zone_device *tz = to_thermal_zone(dev);

	return sprintf(buf, "%s\n", tz->governor->name);
}

static ssize_t
available_policies_show(struct device *dev, struct device_attribute *devattr,
			char *buf)
{
	struct thermal_governor *pos;
	ssize_t count = 0;
	ssize_t size = PAGE_SIZE;

	mutex_lock(&thermal_governor_lock);

	list_for_each_entry(pos, &thermal_governor_list, governor_list) {
		size = PAGE_SIZE - count;
		count += scnprintf(buf + count, size, "%s ", pos->name);
	}
	count += scnprintf(buf + count, size, "\n");

	mutex_unlock(&thermal_governor_lock);

	return count;
}

static ssize_t
emul_temp_store(struct device *dev, struct device_attribute *attr,
		     const char *buf, size_t count)
{
	struct thermal_zone_device *tz = to_thermal_zone(dev);
	int ret = 0;
	int temperature;

	if (kstrtoint(buf, 10, &temperature))
		return -EINVAL;

	if (!tz->ops->set_emul_temp) {
		mutex_lock(&tz->lock);
		tz->emul_temperature = temperature;
		mutex_unlock(&tz->lock);
	} else {
		ret = tz->ops->set_emul_temp(tz, temperature);
	}

	if (!ret)
		thermal_zone_device_update(tz, THERMAL_EVENT_UNSPECIFIED);

	return ret ? ret : count;
}
static DEVICE_ATTR(emul_temp, S_IWUSR, NULL, emul_temp_store);

static ssize_t
sustainable_power_show(struct device *dev, struct device_attribute *devattr,
		       char *buf)
{
	struct thermal_zone_device *tz = to_thermal_zone(dev);

	if (tz->tzp)
		return sprintf(buf, "%u\n", tz->tzp->sustainable_power);
	else
		return -EIO;
}

static ssize_t
sustainable_power_store(struct device *dev, struct device_attribute *devattr,
			const char *buf, size_t count)
{
	struct thermal_zone_device *tz = to_thermal_zone(dev);
	u32 sustainable_power;

	if (!tz->tzp)
		return -EIO;

	if (kstrtou32(buf, 10, &sustainable_power))
		return -EINVAL;

	tz->tzp->sustainable_power = sustainable_power;

	return count;
}
static DEVICE_ATTR(sustainable_power, S_IWUSR | S_IRUGO, sustainable_power_show,
		sustainable_power_store);

#define create_s32_tzp_attr(name)					\
	static ssize_t							\
	name##_show(struct device *dev, struct device_attribute *devattr, \
		char *buf)						\
	{								\
	struct thermal_zone_device *tz = to_thermal_zone(dev);		\
									\
	if (tz->tzp)							\
		return sprintf(buf, "%d\n", tz->tzp->name);		\
	else								\
		return -EIO;						\
	}								\
									\
	static ssize_t							\
	name##_store(struct device *dev, struct device_attribute *devattr, \
		const char *buf, size_t count)				\
	{								\
		struct thermal_zone_device *tz = to_thermal_zone(dev);	\
		s32 value;						\
									\
		if (!tz->tzp)						\
			return -EIO;					\
									\
		if (kstrtos32(buf, 10, &value))				\
			return -EINVAL;					\
									\
		tz->tzp->name = value;					\
									\
		return count;						\
	}								\
	static DEVICE_ATTR(name, S_IWUSR | S_IRUGO, name##_show, name##_store)

create_s32_tzp_attr(k_po);
create_s32_tzp_attr(k_pu);
create_s32_tzp_attr(k_i);
create_s32_tzp_attr(k_d);
create_s32_tzp_attr(integral_cutoff);
create_s32_tzp_attr(slope);
create_s32_tzp_attr(offset);
#undef create_s32_tzp_attr

static struct device_attribute *dev_tzp_attrs[] = {
	&dev_attr_sustainable_power,
	&dev_attr_k_po,
	&dev_attr_k_pu,
	&dev_attr_k_i,
	&dev_attr_k_d,
	&dev_attr_integral_cutoff,
	&dev_attr_slope,
	&dev_attr_offset,
};

static int create_tzp_attrs(struct device *dev)
{
	int i;

	for (i = 0; i < ARRAY_SIZE(dev_tzp_attrs); i++) {
		int ret;
		struct device_attribute *dev_attr = dev_tzp_attrs[i];

		ret = device_create_file(dev, dev_attr);
		if (ret)
			return ret;
	}

	return 0;
}

/**
 * power_actor_get_max_power() - get the maximum power that a cdev can consume
 * @cdev:	pointer to &thermal_cooling_device
 * @tz:		a valid thermal zone device pointer
 * @max_power:	pointer in which to store the maximum power
 *
 * Calculate the maximum power consumption in milliwats that the
 * cooling device can currently consume and store it in @max_power.
 *
 * Return: 0 on success, -EINVAL if @cdev doesn't support the
 * power_actor API or -E* on other error.
 */
int power_actor_get_max_power(struct thermal_cooling_device *cdev,
			      struct thermal_zone_device *tz, u32 *max_power)
{
	if (!cdev_is_power_actor(cdev))
		return -EINVAL;

	return cdev->ops->state2power(cdev, tz, 0, max_power);
}

/**
 * power_actor_get_min_power() - get the mainimum power that a cdev can consume
 * @cdev:	pointer to &thermal_cooling_device
 * @tz:		a valid thermal zone device pointer
 * @min_power:	pointer in which to store the minimum power
 *
 * Calculate the minimum power consumption in milliwatts that the
 * cooling device can currently consume and store it in @min_power.
 *
 * Return: 0 on success, -EINVAL if @cdev doesn't support the
 * power_actor API or -E* on other error.
 */
int power_actor_get_min_power(struct thermal_cooling_device *cdev,
			      struct thermal_zone_device *tz, u32 *min_power)
{
	unsigned long max_state;
	int ret;

	if (!cdev_is_power_actor(cdev))
		return -EINVAL;

	ret = cdev->ops->get_max_state(cdev, &max_state);
	if (ret)
		return ret;

	return cdev->ops->state2power(cdev, tz, max_state, min_power);
}

/**
 * power_actor_set_power() - limit the maximum power that a cooling device can consume
 * @cdev:	pointer to &thermal_cooling_device
 * @instance:	thermal instance to update
 * @power:	the power in milliwatts
 *
 * Set the cooling device to consume at most @power milliwatts.
 *
 * Return: 0 on success, -EINVAL if the cooling device does not
 * implement the power actor API or -E* for other failures.
 */
int power_actor_set_power(struct thermal_cooling_device *cdev,
			  struct thermal_instance *instance, u32 power)
{
	unsigned long state;
	int ret;

	if (!cdev_is_power_actor(cdev))
		return -EINVAL;

	ret = cdev->ops->power2state(cdev, instance->tz, power, &state);
	if (ret)
		return ret;

	instance->target = state;
	mutex_lock(&cdev->lock);
	cdev->updated = false;
	mutex_unlock(&cdev->lock);
	thermal_cdev_update(cdev);

	return 0;
}

static DEVICE_ATTR(type, 0444, type_show, NULL);
static DEVICE_ATTR(temp, 0444, temp_show, NULL);
static DEVICE_ATTR(mode, 0644, mode_show, mode_store);
static DEVICE_ATTR(passive, S_IRUGO | S_IWUSR, passive_show, passive_store);
static DEVICE_ATTR(policy, S_IRUGO | S_IWUSR, policy_show, policy_store);
static DEVICE_ATTR(available_policies, S_IRUGO, available_policies_show, NULL);
static DEVICE_ATTR(passive_delay, 0644, passive_delay_show,
			passive_delay_store);
static DEVICE_ATTR(polling_delay, 0644, polling_delay_show,
			polling_delay_store);

/* sys I/F for cooling device */
#define to_cooling_device(_dev)	\
	container_of(_dev, struct thermal_cooling_device, device)

static ssize_t
thermal_cooling_device_type_show(struct device *dev,
				 struct device_attribute *attr, char *buf)
{
	struct thermal_cooling_device *cdev = to_cooling_device(dev);

	return sprintf(buf, "%s\n", cdev->type);
}

static ssize_t
thermal_cooling_device_max_state_show(struct device *dev,
				      struct device_attribute *attr, char *buf)
{
	struct thermal_cooling_device *cdev = to_cooling_device(dev);
	unsigned long state;
	int ret;

	ret = cdev->ops->get_max_state(cdev, &state);
	if (ret)
		return ret;
	return sprintf(buf, "%ld\n", state);
}

static ssize_t
thermal_cooling_device_min_state_show(struct device *dev,
				      struct device_attribute *attr, char *buf)
{
	struct thermal_cooling_device *cdev = to_cooling_device(dev);
	unsigned long state;
	int ret;

	if (cdev->ops->get_min_state)
		ret = cdev->ops->get_min_state(cdev, &state);
	else
		ret = -EPERM;

	if (ret)
		return ret;

	return snprintf(buf, PAGE_SIZE, "%lu\n", state);
}

static ssize_t
thermal_cooling_device_cur_state_show(struct device *dev,
				      struct device_attribute *attr, char *buf)
{
	struct thermal_cooling_device *cdev = to_cooling_device(dev);
	unsigned long state;
	int ret;

	ret = cdev->ops->get_cur_state(cdev, &state);
	if (ret)
		return ret;
	return sprintf(buf, "%ld\n", state);
}

static ssize_t
thermal_cooling_device_cur_state_store(struct device *dev,
				       struct device_attribute *attr,
				       const char *buf, size_t count)
{
	struct thermal_cooling_device *cdev = to_cooling_device(dev);
	long state;

	if (!sscanf(buf, "%ld\n", &state))
		return -EINVAL;

	if ((long)state < 0)
		return -EINVAL;

	mutex_lock(&cdev->lock);
	cdev->sysfs_cur_state_req = state;

	cdev->updated = false;
	mutex_unlock(&cdev->lock);
	thermal_cdev_update(cdev);

	return count;
}

static ssize_t
thermal_cooling_device_min_state_store(struct device *dev,
				       struct device_attribute *attr,
				       const char *buf, size_t count)
{
	struct thermal_cooling_device *cdev = to_cooling_device(dev);
	long state;
	int ret = 0;

	ret = sscanf(buf, "%ld\n", &state);
	if (ret <= 0)
		return (ret < 0) ? ret : -EINVAL;

	if ((long)state < 0)
		return -EINVAL;

	mutex_lock(&cdev->lock);
	cdev->sysfs_min_state_req = state;

	cdev->updated = false;
	mutex_unlock(&cdev->lock);
	thermal_cdev_update(cdev);

	return count;
}

static struct device_attribute dev_attr_cdev_type =
__ATTR(type, 0444, thermal_cooling_device_type_show, NULL);
static DEVICE_ATTR(max_state, 0444,
		   thermal_cooling_device_max_state_show, NULL);
static DEVICE_ATTR(cur_state, 0644,
		   thermal_cooling_device_cur_state_show,
		   thermal_cooling_device_cur_state_store);
static DEVICE_ATTR(min_state, 0644,
		   thermal_cooling_device_min_state_show,
		   thermal_cooling_device_min_state_store);

static ssize_t
thermal_cooling_device_lower_limit_show(struct device *dev,
				       struct device_attribute *attr, char *buf)
{
	struct thermal_instance *instance;

	instance =
	    container_of(attr, struct thermal_instance, lower_attr);

	return snprintf(buf, PAGE_SIZE, "%lu\n", instance->lower);
}

static ssize_t
thermal_cooling_device_upper_limit_show(struct device *dev,
				       struct device_attribute *attr, char *buf)
{
	struct thermal_instance *instance;

	instance =
	    container_of(attr, struct thermal_instance, upper_attr);

	return snprintf(buf, PAGE_SIZE, "%lu\n", instance->upper);
}

static ssize_t
thermal_cooling_device_trip_point_show(struct device *dev,
				       struct device_attribute *attr, char *buf)
{
	struct thermal_instance *instance;

	instance =
	    container_of(attr, struct thermal_instance, attr);

	if (instance->trip == THERMAL_TRIPS_NONE)
		return sprintf(buf, "-1\n");
	else
		return sprintf(buf, "%d\n", instance->trip);
}

static ssize_t
thermal_cooling_device_upper_limit_store(struct device *dev,
				    struct device_attribute *attr,
				    const char *buf, size_t count)
{
	struct thermal_zone_device *tz = to_thermal_zone(dev);
	struct thermal_instance *instance;
	int ret, upper_limit;

	instance =
	    container_of(attr, struct thermal_instance, upper_attr);

	ret = kstrtoint(buf, 0, &upper_limit);
	if (ret)
		return ret;
	if (upper_limit < instance->lower)
		return -EINVAL;

	instance->upper = upper_limit;
	thermal_zone_device_update(tz, THERMAL_EVENT_UNSPECIFIED);

	return count;
}

static ssize_t
thermal_cooling_device_lower_limit_store(struct device *dev,
				    struct device_attribute *attr,
				    const char *buf, size_t count)
{
	struct thermal_zone_device *tz = to_thermal_zone(dev);
	struct thermal_instance *instance;
	int ret, lower_limit;

	instance =
	    container_of(attr, struct thermal_instance, lower_attr);

	ret = kstrtoint(buf, 0, &lower_limit);
	if (ret)
		return ret;
	if (lower_limit > instance->upper)
		return -EINVAL;

	instance->lower = lower_limit;
	thermal_zone_device_update(tz, THERMAL_EVENT_UNSPECIFIED);

	return count;
}

static struct attribute *cooling_device_attrs[] = {
	&dev_attr_cdev_type.attr,
	&dev_attr_max_state.attr,
	&dev_attr_cur_state.attr,
	&dev_attr_min_state.attr,
	NULL,
};

static const struct attribute_group cooling_device_attr_group = {
	.attrs = cooling_device_attrs,
};

static const struct attribute_group *cooling_device_attr_groups[] = {
	&cooling_device_attr_group,
	NULL,
};

static ssize_t
thermal_cooling_device_weight_show(struct device *dev,
				   struct device_attribute *attr, char *buf)
{
	struct thermal_instance *instance;

	instance = container_of(attr, struct thermal_instance, weight_attr);

	return sprintf(buf, "%d\n", instance->weight);
}

static ssize_t
thermal_cooling_device_weight_store(struct device *dev,
				    struct device_attribute *attr,
				    const char *buf, size_t count)
{
	struct thermal_instance *instance;
	int ret, weight;

	ret = kstrtoint(buf, 0, &weight);
	if (ret)
		return ret;

	instance = container_of(attr, struct thermal_instance, weight_attr);
	instance->weight = weight;

	return count;
}
/* Device management */

/**
 * thermal_zone_bind_cooling_device() - bind a cooling device to a thermal zone
 * @tz:		pointer to struct thermal_zone_device
 * @trip:	indicates which trip point the cooling devices is
 *		associated with in this thermal zone.
 * @cdev:	pointer to struct thermal_cooling_device
 * @upper:	the Maximum cooling state for this trip point.
 *		THERMAL_NO_LIMIT means no upper limit,
 *		and the cooling device can be in max_state.
 * @lower:	the Minimum cooling state can be used for this trip point.
 *		THERMAL_NO_LIMIT means no lower limit,
 *		and the cooling device can be in cooling state 0.
 * @weight:	The weight of the cooling device to be bound to the
 *		thermal zone. Use THERMAL_WEIGHT_DEFAULT for the
 *		default value
 *
 * This interface function bind a thermal cooling device to the certain trip
 * point of a thermal zone device.
 * This function is usually called in the thermal zone device .bind callback.
 *
 * Return: 0 on success, the proper error value otherwise.
 */
int thermal_zone_bind_cooling_device(struct thermal_zone_device *tz,
				     int trip,
				     struct thermal_cooling_device *cdev,
				     unsigned long upper, unsigned long lower,
				     unsigned int weight)
{
	struct thermal_instance *dev;
	struct thermal_instance *pos;
	struct thermal_zone_device *pos1;
	struct thermal_cooling_device *pos2;
	unsigned long max_state;
	int result, ret;

	if (trip >= tz->trips || (trip < 0 && trip != THERMAL_TRIPS_NONE))
		return -EINVAL;

	list_for_each_entry(pos1, &thermal_tz_list, node) {
		if (pos1 == tz)
			break;
	}
	list_for_each_entry(pos2, &thermal_cdev_list, node) {
		if (pos2 == cdev)
			break;
	}

	if (tz != pos1 || cdev != pos2)
		return -EINVAL;

	ret = cdev->ops->get_max_state(cdev, &max_state);
	if (ret)
		return ret;

	/*
	 * If upper or lower has a MACRO to define the mitigation state,
	 * based on the MACRO determine the default state to use or the
	 * offset from the max_state.
	 */
	if (upper >= (THERMAL_MAX_LIMIT - max_state)) {
		/* upper default max_state */
		if (upper == THERMAL_NO_LIMIT)
			upper = max_state;
		else
			upper = max_state - (THERMAL_MAX_LIMIT - upper);
	}

	if (lower >= (THERMAL_MAX_LIMIT - max_state)) {
		/* lower default 0 */
		if (lower == THERMAL_NO_LIMIT)
			lower = 0;
		else
			lower =  max_state - (THERMAL_MAX_LIMIT - lower);
	}

	if (lower > upper || upper > max_state)
		return -EINVAL;

	dev =
	    kzalloc(sizeof(struct thermal_instance), GFP_KERNEL);
	if (!dev)
		return -ENOMEM;
	dev->tz = tz;
	dev->cdev = cdev;
	dev->trip = trip;
	dev->upper = upper;
	dev->lower = lower;
	dev->target = THERMAL_NO_TARGET;
	dev->weight = weight;

	result = get_idr(&tz->idr, &tz->lock, &dev->id);
	if (result)
		goto free_mem;

	sprintf(dev->name, "cdev%d", dev->id);
	result =
	    sysfs_create_link(&tz->device.kobj, &cdev->device.kobj, dev->name);
	if (result)
		goto release_idr;

	sprintf(dev->attr_name, "cdev%d_trip_point", dev->id);
	sysfs_attr_init(&dev->attr.attr);
	dev->attr.attr.name = dev->attr_name;
	dev->attr.attr.mode = 0444;
	dev->attr.show = thermal_cooling_device_trip_point_show;
	result = device_create_file(&tz->device, &dev->attr);
	if (result)
		goto remove_symbol_link;

	snprintf(dev->upper_attr_name, THERMAL_NAME_LENGTH,
			"cdev%d_upper_limit", dev->id);
	sysfs_attr_init(&dev->upper_attr.attr);
	dev->upper_attr.attr.name = dev->upper_attr_name;
	dev->upper_attr.attr.mode = 0644;
	dev->upper_attr.show = thermal_cooling_device_upper_limit_show;
	dev->upper_attr.store = thermal_cooling_device_upper_limit_store;
	result = device_create_file(&tz->device, &dev->upper_attr);
	if (result)
		goto remove_trip_file;

	snprintf(dev->lower_attr_name, THERMAL_NAME_LENGTH,
			"cdev%d_lower_limit", dev->id);
	sysfs_attr_init(&dev->lower_attr.attr);
	dev->lower_attr.attr.name = dev->lower_attr_name;
	dev->lower_attr.attr.mode = 0644;
	dev->lower_attr.show = thermal_cooling_device_lower_limit_show;
	dev->lower_attr.store = thermal_cooling_device_lower_limit_store;
	result = device_create_file(&tz->device, &dev->lower_attr);
	if (result)
		goto remove_upper_file;

	sprintf(dev->weight_attr_name, "cdev%d_weight", dev->id);
	sysfs_attr_init(&dev->weight_attr.attr);
	dev->weight_attr.attr.name = dev->weight_attr_name;
	dev->weight_attr.attr.mode = S_IWUSR | S_IRUGO;
	dev->weight_attr.show = thermal_cooling_device_weight_show;
	dev->weight_attr.store = thermal_cooling_device_weight_store;
	result = device_create_file(&tz->device, &dev->weight_attr);
	if (result)
		goto remove_lower_file;

	mutex_lock(&tz->lock);
	mutex_lock(&cdev->lock);
	list_for_each_entry(pos, &tz->thermal_instances, tz_node)
	    if (pos->tz == tz && pos->trip == trip && pos->cdev == cdev) {
		result = -EEXIST;
		break;
	}
	if (!result) {
		list_add_tail(&dev->tz_node, &tz->thermal_instances);
		list_add_tail(&dev->cdev_node, &cdev->thermal_instances);
		atomic_set(&tz->need_update, 1);
	}
	mutex_unlock(&cdev->lock);
	mutex_unlock(&tz->lock);

	if (!result)
		return 0;

	device_remove_file(&tz->device, &dev->weight_attr);
remove_lower_file:
	device_remove_file(&tz->device, &dev->lower_attr);
remove_upper_file:
	device_remove_file(&tz->device, &dev->upper_attr);
remove_trip_file:
	device_remove_file(&tz->device, &dev->attr);
remove_symbol_link:
	sysfs_remove_link(&tz->device.kobj, dev->name);
release_idr:
	release_idr(&tz->idr, &tz->lock, dev->id);
free_mem:
	kfree(dev);
	return result;
}
EXPORT_SYMBOL_GPL(thermal_zone_bind_cooling_device);

/**
 * thermal_zone_unbind_cooling_device() - unbind a cooling device from a
 *					  thermal zone.
 * @tz:		pointer to a struct thermal_zone_device.
 * @trip:	indicates which trip point the cooling devices is
 *		associated with in this thermal zone.
 * @cdev:	pointer to a struct thermal_cooling_device.
 *
 * This interface function unbind a thermal cooling device from the certain
 * trip point of a thermal zone device.
 * This function is usually called in the thermal zone device .unbind callback.
 *
 * Return: 0 on success, the proper error value otherwise.
 */
int thermal_zone_unbind_cooling_device(struct thermal_zone_device *tz,
				       int trip,
				       struct thermal_cooling_device *cdev)
{
	struct thermal_instance *pos, *next;

	mutex_lock(&tz->lock);
	mutex_lock(&cdev->lock);
	list_for_each_entry_safe(pos, next, &tz->thermal_instances, tz_node) {
		if (pos->tz == tz && pos->trip == trip && pos->cdev == cdev) {
			list_del(&pos->tz_node);
			list_del(&pos->cdev_node);
			mutex_unlock(&cdev->lock);
			mutex_unlock(&tz->lock);
			goto unbind;
		}
	}
	mutex_unlock(&cdev->lock);
	mutex_unlock(&tz->lock);

	return -ENODEV;

unbind:
	device_remove_file(&tz->device, &pos->lower_attr);
	device_remove_file(&tz->device, &pos->upper_attr);
	device_remove_file(&tz->device, &pos->weight_attr);
	device_remove_file(&tz->device, &pos->attr);
	sysfs_remove_link(&tz->device.kobj, pos->name);
	release_idr(&tz->idr, &tz->lock, pos->id);
	kfree(pos);
	return 0;
}
EXPORT_SYMBOL_GPL(thermal_zone_unbind_cooling_device);

static void thermal_release(struct device *dev)
{
	struct thermal_zone_device *tz;
	struct thermal_cooling_device *cdev;

	if (!strncmp(dev_name(dev), "thermal_zone",
		     sizeof("thermal_zone") - 1)) {
		tz = to_thermal_zone(dev);
		kfree(tz);
	} else if(!strncmp(dev_name(dev), "cooling_device",
			sizeof("cooling_device") - 1)){
		cdev = to_cooling_device(dev);
		kfree(cdev);
	}
}

static struct class thermal_class = {
	.name = "thermal",
	.dev_release = thermal_release,
};

/**
 * __thermal_cooling_device_register() - register a new thermal cooling device
 * @np:		a pointer to a device tree node.
 * @type:	the thermal cooling device type.
 * @devdata:	device private data.
 * @ops:		standard thermal cooling devices callbacks.
 *
 * This interface function adds a new thermal cooling device (fan/processor/...)
 * to /sys/class/thermal/ folder as cooling_device[0-*]. It tries to bind itself
 * to all the thermal zone devices registered at the same time.
 * It also gives the opportunity to link the cooling device to a device tree
 * node, so that it can be bound to a thermal zone created out of device tree.
 *
 * Return: a pointer to the created struct thermal_cooling_device or an
 * ERR_PTR. Caller must check return value with IS_ERR*() helpers.
 */
static struct thermal_cooling_device *
__thermal_cooling_device_register(struct device_node *np,
				  char *type, void *devdata,
				  const struct thermal_cooling_device_ops *ops)
{
	struct thermal_cooling_device *cdev;
	struct thermal_zone_device *pos = NULL;
	int result;

	if (type && strlen(type) >= THERMAL_NAME_LENGTH)
		return ERR_PTR(-EINVAL);

	if (!ops || !ops->get_max_state || !ops->get_cur_state ||
	    !ops->set_cur_state)
		return ERR_PTR(-EINVAL);

	cdev = kzalloc(sizeof(struct thermal_cooling_device), GFP_KERNEL);
	if (!cdev)
		return ERR_PTR(-ENOMEM);

	result = get_idr(&thermal_cdev_idr, &thermal_idr_lock, &cdev->id);
	if (result) {
		kfree(cdev);
		return ERR_PTR(result);
	}

	strlcpy(cdev->type, type ? : "", sizeof(cdev->type));
	mutex_init(&cdev->lock);
	INIT_LIST_HEAD(&cdev->thermal_instances);
	cdev->np = np;
	cdev->ops = ops;
	cdev->updated = false;
	cdev->device.class = &thermal_class;
	cdev->device.groups = cooling_device_attr_groups;
	cdev->devdata = devdata;
	cdev->sysfs_cur_state_req = 0;
	cdev->sysfs_min_state_req = ULONG_MAX;
	dev_set_name(&cdev->device, "cooling_device%d", cdev->id);
	result = device_register(&cdev->device);
	if (result) {
		release_idr(&thermal_cdev_idr, &thermal_idr_lock, cdev->id);
		kfree(cdev);
		return ERR_PTR(result);
	}

	/* Add 'this' new cdev to the global cdev list */
	mutex_lock(&thermal_list_lock);
	list_add(&cdev->node, &thermal_cdev_list);
	mutex_unlock(&thermal_list_lock);

	/* Update binding information for 'this' new cdev */
	bind_cdev(cdev);

	mutex_lock(&thermal_list_lock);
	list_for_each_entry(pos, &thermal_tz_list, node)
		if (atomic_cmpxchg(&pos->need_update, 1, 0))
			thermal_zone_device_update(pos,
						   THERMAL_EVENT_UNSPECIFIED);
	mutex_unlock(&thermal_list_lock);

	return cdev;
}

/**
 * thermal_cooling_device_register() - register a new thermal cooling device
 * @type:	the thermal cooling device type.
 * @devdata:	device private data.
 * @ops:		standard thermal cooling devices callbacks.
 *
 * This interface function adds a new thermal cooling device (fan/processor/...)
 * to /sys/class/thermal/ folder as cooling_device[0-*]. It tries to bind itself
 * to all the thermal zone devices registered at the same time.
 *
 * Return: a pointer to the created struct thermal_cooling_device or an
 * ERR_PTR. Caller must check return value with IS_ERR*() helpers.
 */
struct thermal_cooling_device *
thermal_cooling_device_register(char *type, void *devdata,
				const struct thermal_cooling_device_ops *ops)
{
	return __thermal_cooling_device_register(NULL, type, devdata, ops);
}
EXPORT_SYMBOL_GPL(thermal_cooling_device_register);

/**
 * thermal_of_cooling_device_register() - register an OF thermal cooling device
 * @np:		a pointer to a device tree node.
 * @type:	the thermal cooling device type.
 * @devdata:	device private data.
 * @ops:		standard thermal cooling devices callbacks.
 *
 * This function will register a cooling device with device tree node reference.
 * This interface function adds a new thermal cooling device (fan/processor/...)
 * to /sys/class/thermal/ folder as cooling_device[0-*]. It tries to bind itself
 * to all the thermal zone devices registered at the same time.
 *
 * Return: a pointer to the created struct thermal_cooling_device or an
 * ERR_PTR. Caller must check return value with IS_ERR*() helpers.
 */
struct thermal_cooling_device *
thermal_of_cooling_device_register(struct device_node *np,
				   char *type, void *devdata,
				   const struct thermal_cooling_device_ops *ops)
{
	return __thermal_cooling_device_register(np, type, devdata, ops);
}
EXPORT_SYMBOL_GPL(thermal_of_cooling_device_register);

/**
 * thermal_cooling_device_unregister - removes the registered thermal cooling device
 * @cdev:	the thermal cooling device to remove.
 *
 * thermal_cooling_device_unregister() must be called when the device is no
 * longer needed.
 */
void thermal_cooling_device_unregister(struct thermal_cooling_device *cdev)
{
	int i;
	const struct thermal_zone_params *tzp;
	struct thermal_zone_device *tz;
	struct thermal_cooling_device *pos = NULL;

	if (!cdev)
		return;

	mutex_lock(&thermal_list_lock);
	list_for_each_entry(pos, &thermal_cdev_list, node)
	    if (pos == cdev)
		break;
	if (pos != cdev) {
		/* thermal cooling device not found */
		mutex_unlock(&thermal_list_lock);
		return;
	}
	list_del(&cdev->node);

	/* Unbind all thermal zones associated with 'this' cdev */
	list_for_each_entry(tz, &thermal_tz_list, node) {
		if (tz->ops->unbind) {
			tz->ops->unbind(tz, cdev);
			continue;
		}

		if (!tz->tzp || !tz->tzp->tbp)
			continue;

		tzp = tz->tzp;
		for (i = 0; i < tzp->num_tbps; i++) {
			if (tzp->tbp[i].cdev == cdev) {
				__unbind(tz, tzp->tbp[i].trip_mask, cdev);
				tzp->tbp[i].cdev = NULL;
			}
		}
	}

	mutex_unlock(&thermal_list_lock);

	if (cdev->type[0])
		device_remove_file(&cdev->device, &dev_attr_cdev_type);
	device_remove_file(&cdev->device, &dev_attr_max_state);
	device_remove_file(&cdev->device, &dev_attr_cur_state);

	release_idr(&thermal_cdev_idr, &thermal_idr_lock, cdev->id);
	device_unregister(&cdev->device);
	return;
}
EXPORT_SYMBOL_GPL(thermal_cooling_device_unregister);

void thermal_cdev_update(struct thermal_cooling_device *cdev)
{
	struct thermal_instance *instance;
	unsigned long current_target = 0, min_target = ULONG_MAX;

	mutex_lock(&cdev->lock);
	/* cooling device is updated*/
	if (cdev->updated) {
		mutex_unlock(&cdev->lock);
		return;
	}

	/* Make sure cdev enters the deepest cooling state */
	current_target = cdev->sysfs_cur_state_req;
	min_target = cdev->sysfs_min_state_req;
	list_for_each_entry(instance, &cdev->thermal_instances, cdev_node) {
		dev_dbg(&cdev->device, "zone%d->target=%lu\n",
				instance->tz->id, instance->target);
		if (instance->target == THERMAL_NO_TARGET)
			continue;
		if (instance->tz->governor->min_state_throttle) {
			if (instance->target < min_target)
				min_target = instance->target;
		} else {
			if (instance->target > current_target)
				current_target = instance->target;
		}
	}
	trace_cdev_update_start(cdev);
	cdev->ops->set_cur_state(cdev, current_target);
	if (cdev->ops->set_min_state)
		cdev->ops->set_min_state(cdev, min_target);
	cdev->updated = true;
	mutex_unlock(&cdev->lock);
	trace_cdev_update(cdev, current_target, min_target);
	dev_dbg(&cdev->device, "set to state %lu min state %lu\n",
				current_target, min_target);
}
EXPORT_SYMBOL(thermal_cdev_update);

/**
 * thermal_notify_framework - Sensor drivers use this API to notify framework
 * @tz:		thermal zone device
 * @trip:	indicates which trip point has been crossed
 *
 * This function handles the trip events from sensor drivers. It starts
 * throttling the cooling devices according to the policy configured.
 * For CRITICAL and HOT trip points, this notifies the respective drivers,
 * and does actual throttling for other trip points i.e ACTIVE and PASSIVE.
 * The throttling policy is based on the configured platform data; if no
 * platform data is provided, this uses the step_wise throttling policy.
 */
void thermal_notify_framework(struct thermal_zone_device *tz, int trip)
{
	handle_thermal_trip(tz, trip);
}
EXPORT_SYMBOL_GPL(thermal_notify_framework);

/**
 * create_trip_attrs() - create attributes for trip points
 * @tz:		the thermal zone device
 * @mask:	Writeable trip point bitmap.
 *
 * helper function to instantiate sysfs entries for every trip
 * point and its properties of a struct thermal_zone_device.
 *
 * Return: 0 on success, the proper error value otherwise.
 */
static int create_trip_attrs(struct thermal_zone_device *tz, int mask)
{
	int indx;
	int size = sizeof(struct thermal_attr) * tz->trips;

	tz->trip_type_attrs = kzalloc(size, GFP_KERNEL);
	if (!tz->trip_type_attrs)
		return -ENOMEM;

	tz->trip_temp_attrs = kzalloc(size, GFP_KERNEL);
	if (!tz->trip_temp_attrs) {
		kfree(tz->trip_type_attrs);
		return -ENOMEM;
	}

	if (tz->ops->get_trip_hyst) {
		tz->trip_hyst_attrs = kzalloc(size, GFP_KERNEL);
		if (!tz->trip_hyst_attrs) {
			kfree(tz->trip_type_attrs);
			kfree(tz->trip_temp_attrs);
			return -ENOMEM;
		}
	}


	for (indx = 0; indx < tz->trips; indx++) {
		/* create trip type attribute */
		snprintf(tz->trip_type_attrs[indx].name, THERMAL_NAME_LENGTH,
			 "trip_point_%d_type", indx);

		sysfs_attr_init(&tz->trip_type_attrs[indx].attr.attr);
		tz->trip_type_attrs[indx].attr.attr.name =
						tz->trip_type_attrs[indx].name;
		tz->trip_type_attrs[indx].attr.attr.mode = S_IRUGO;
		tz->trip_type_attrs[indx].attr.show = trip_point_type_show;

		device_create_file(&tz->device,
				   &tz->trip_type_attrs[indx].attr);

		/* create trip temp attribute */
		snprintf(tz->trip_temp_attrs[indx].name, THERMAL_NAME_LENGTH,
			 "trip_point_%d_temp", indx);

		sysfs_attr_init(&tz->trip_temp_attrs[indx].attr.attr);
		tz->trip_temp_attrs[indx].attr.attr.name =
						tz->trip_temp_attrs[indx].name;
		tz->trip_temp_attrs[indx].attr.attr.mode = S_IRUGO;
		tz->trip_temp_attrs[indx].attr.show = trip_point_temp_show;
		if (IS_ENABLED(CONFIG_THERMAL_WRITABLE_TRIPS) &&
		    mask & (1 << indx)) {
			tz->trip_temp_attrs[indx].attr.attr.mode |= S_IWUSR;
			tz->trip_temp_attrs[indx].attr.store =
							trip_point_temp_store;
		}

		device_create_file(&tz->device,
				   &tz->trip_temp_attrs[indx].attr);

		/* create Optional trip hyst attribute */
		if (!tz->ops->get_trip_hyst)
			continue;
		snprintf(tz->trip_hyst_attrs[indx].name, THERMAL_NAME_LENGTH,
			 "trip_point_%d_hyst", indx);

		sysfs_attr_init(&tz->trip_hyst_attrs[indx].attr.attr);
		tz->trip_hyst_attrs[indx].attr.attr.name =
					tz->trip_hyst_attrs[indx].name;
		tz->trip_hyst_attrs[indx].attr.attr.mode = S_IRUGO;
		tz->trip_hyst_attrs[indx].attr.show = trip_point_hyst_show;
		if (tz->ops->set_trip_hyst) {
			tz->trip_hyst_attrs[indx].attr.attr.mode |= S_IWUSR;
			tz->trip_hyst_attrs[indx].attr.store =
					trip_point_hyst_store;
		}

		device_create_file(&tz->device,
				   &tz->trip_hyst_attrs[indx].attr);
	}
	return 0;
}

static void remove_trip_attrs(struct thermal_zone_device *tz)
{
	int indx;

	for (indx = 0; indx < tz->trips; indx++) {
		device_remove_file(&tz->device,
				   &tz->trip_type_attrs[indx].attr);
		device_remove_file(&tz->device,
				   &tz->trip_temp_attrs[indx].attr);
		if (tz->ops->get_trip_hyst)
			device_remove_file(&tz->device,
				  &tz->trip_hyst_attrs[indx].attr);
	}
	kfree(tz->trip_type_attrs);
	kfree(tz->trip_temp_attrs);
	kfree(tz->trip_hyst_attrs);
}

/**
 * thermal_zone_device_register() - register a new thermal zone device
 * @type:	the thermal zone device type
 * @trips:	the number of trip points the thermal zone support
 * @mask:	a bit string indicating the writeablility of trip points
 * @devdata:	private device data
 * @ops:	standard thermal zone device callbacks
 * @tzp:	thermal zone platform parameters
 * @passive_delay: number of milliseconds to wait between polls when
 *		   performing passive cooling
 * @polling_delay: number of milliseconds to wait between polls when checking
 *		   whether trip points have been crossed (0 for interrupt
 *		   driven systems)
 *
 * This interface function adds a new thermal zone device (sensor) to
 * /sys/class/thermal folder as thermal_zone[0-*]. It tries to bind all the
 * thermal cooling devices registered at the same time.
 * thermal_zone_device_unregister() must be called when the device is no
 * longer needed. The passive cooling depends on the .get_trend() return value.
 *
 * Return: a pointer to the created struct thermal_zone_device or an
 * in case of error, an ERR_PTR. Caller must check return value with
 * IS_ERR*() helpers.
 */
struct thermal_zone_device *thermal_zone_device_register(const char *type,
	int trips, int mask, void *devdata,
	struct thermal_zone_device_ops *ops,
	struct thermal_zone_params *tzp,
	int passive_delay, int polling_delay)
{
	struct thermal_zone_device *tz;
	enum thermal_trip_type trip_type;
	int trip_temp;
	int result;
	int count;
	int passive = 0;
	struct thermal_governor *governor;

	if (type && strlen(type) >= THERMAL_NAME_LENGTH)
		return ERR_PTR(-EINVAL);

	if (trips > THERMAL_MAX_TRIPS || trips < 0 || mask >> trips)
		return ERR_PTR(-EINVAL);

	if (!ops)
		return ERR_PTR(-EINVAL);

	if (trips > 0 && (!ops->get_trip_type || !ops->get_trip_temp))
		return ERR_PTR(-EINVAL);

	tz = kzalloc(sizeof(struct thermal_zone_device), GFP_KERNEL);
	if (!tz)
		return ERR_PTR(-ENOMEM);

	INIT_LIST_HEAD(&tz->thermal_instances);
	idr_init(&tz->idr);
	mutex_init(&tz->lock);
	result = get_idr(&thermal_tz_idr, &thermal_idr_lock, &tz->id);
	if (result) {
		kfree(tz);
		return ERR_PTR(result);
	}

	strlcpy(tz->type, type ? : "", sizeof(tz->type));
	tz->ops = ops;
	tz->tzp = tzp;
	tz->device.class = &thermal_class;
	tz->devdata = devdata;
	tz->trips = trips;
	tz->passive_delay = passive_delay;
	tz->polling_delay = polling_delay;
	/* A new thermal zone needs to be updated anyway. */
	atomic_set(&tz->need_update, 1);

	dev_set_name(&tz->device, "thermal_zone%d", tz->id);
	result = device_register(&tz->device);
	if (result) {
		release_idr(&thermal_tz_idr, &thermal_idr_lock, tz->id);
		kfree(tz);
		return ERR_PTR(result);
	}

	/* sys I/F */
	if (type) {
		result = device_create_file(&tz->device, &dev_attr_type);
		if (result)
			goto unregister;
	}

	result = device_create_file(&tz->device, &dev_attr_temp);
	if (result)
		goto unregister;

	if (ops->get_mode) {
		result = device_create_file(&tz->device, &dev_attr_mode);
		if (result)
			goto unregister;
	}

	result = create_trip_attrs(tz, mask);
	if (result)
		goto unregister;

	for (count = 0; count < trips; count++) {
		if (tz->ops->get_trip_type(tz, count, &trip_type))
			set_bit(count, &tz->trips_disabled);
		if (trip_type == THERMAL_TRIP_PASSIVE)
			passive = 1;
		if (tz->ops->get_trip_temp(tz, count, &trip_temp))
			set_bit(count, &tz->trips_disabled);
		/* Check for bogus trip points */
		if (trip_temp == 0)
			set_bit(count, &tz->trips_disabled);
	}

	if (!passive) {
		result = device_create_file(&tz->device, &dev_attr_passive);
		if (result)
			goto unregister;
	}
	result = device_create_file(&tz->device, &dev_attr_passive_delay);
	if (result)
		goto unregister;

	result = device_create_file(&tz->device, &dev_attr_polling_delay);
	if (result)
		goto unregister;

	if (IS_ENABLED(CONFIG_THERMAL_EMULATION)) {
		result = device_create_file(&tz->device, &dev_attr_emul_temp);
		if (result)
			goto unregister;
	}

	/* Create policy attribute */
	result = device_create_file(&tz->device, &dev_attr_policy);
	if (result)
		goto unregister;

	/* Add thermal zone params */
	result = create_tzp_attrs(&tz->device);
	if (result)
		goto unregister;

	/* Create available_policies attribute */
	result = device_create_file(&tz->device, &dev_attr_available_policies);
	if (result)
		goto unregister;

	/* Update 'this' zone's governor information */
	mutex_lock(&thermal_governor_lock);

	if (tz->tzp)
		governor = __find_governor(tz->tzp->governor_name);
	else
		governor = def_governor;

	result = thermal_set_governor(tz, governor);
	if (result) {
		mutex_unlock(&thermal_governor_lock);
		goto unregister;
	}

	mutex_unlock(&thermal_governor_lock);

	if (!tz->tzp || !tz->tzp->no_hwmon) {
		result = thermal_add_hwmon_sysfs(tz);
		if (result)
			goto unregister;
	}

	mutex_lock(&thermal_list_lock);
	list_add_tail(&tz->node, &thermal_tz_list);
	mutex_unlock(&thermal_list_lock);

	/* Bind cooling devices for this zone */
	bind_tz(tz);

	INIT_DEFERRABLE_WORK(&(tz->poll_queue), thermal_zone_device_check);

	thermal_zone_device_reset(tz);
	/* Update the new thermal zone and mark it as already updated. */
	if (atomic_cmpxchg(&tz->need_update, 1, 0))
		thermal_zone_device_update(tz, THERMAL_EVENT_UNSPECIFIED);

	return tz;

unregister:
	release_idr(&thermal_tz_idr, &thermal_idr_lock, tz->id);
	device_unregister(&tz->device);
	return ERR_PTR(result);
}
EXPORT_SYMBOL_GPL(thermal_zone_device_register);

/**
 * thermal_device_unregister - removes the registered thermal zone device
 * @tz: the thermal zone device to remove
 */
void thermal_zone_device_unregister(struct thermal_zone_device *tz)
{
	int i;
	const struct thermal_zone_params *tzp;
	struct thermal_cooling_device *cdev;
	struct thermal_zone_device *pos = NULL;

	if (!tz)
		return;

	tzp = tz->tzp;

	mutex_lock(&thermal_list_lock);
	list_for_each_entry(pos, &thermal_tz_list, node)
	    if (pos == tz)
		break;
	if (pos != tz) {
		/* thermal zone device not found */
		mutex_unlock(&thermal_list_lock);
		return;
	}
	list_del(&tz->node);

	/* Unbind all cdevs associated with 'this' thermal zone */
	list_for_each_entry(cdev, &thermal_cdev_list, node) {
		if (tz->ops->unbind) {
			tz->ops->unbind(tz, cdev);
			continue;
		}

		if (!tzp || !tzp->tbp)
			break;

		for (i = 0; i < tzp->num_tbps; i++) {
			if (tzp->tbp[i].cdev == cdev) {
				__unbind(tz, tzp->tbp[i].trip_mask, cdev);
				tzp->tbp[i].cdev = NULL;
			}
		}
	}

	mutex_unlock(&thermal_list_lock);

	thermal_zone_device_set_polling(NULL, tz, 0);

	if (tz->type[0])
		device_remove_file(&tz->device, &dev_attr_type);
	device_remove_file(&tz->device, &dev_attr_temp);
	if (tz->ops->get_mode)
		device_remove_file(&tz->device, &dev_attr_mode);
	device_remove_file(&tz->device, &dev_attr_policy);
	device_remove_file(&tz->device, &dev_attr_available_policies);
	device_remove_file(&tz->device, &dev_attr_passive_delay);
	device_remove_file(&tz->device, &dev_attr_polling_delay);
	remove_trip_attrs(tz);
	thermal_set_governor(tz, NULL);

	thermal_remove_hwmon_sysfs(tz);
	release_idr(&thermal_tz_idr, &thermal_idr_lock, tz->id);
	idr_destroy(&tz->idr);
	mutex_destroy(&tz->lock);
	device_unregister(&tz->device);
	return;
}
EXPORT_SYMBOL_GPL(thermal_zone_device_unregister);

/**
 * thermal_zone_get_zone_by_name() - search for a zone and returns its ref
 * @name: thermal zone name to fetch the temperature
 *
 * When only one zone is found with the passed name, returns a reference to it.
 *
 * Return: On success returns a reference to an unique thermal zone with
 * matching name equals to @name, an ERR_PTR otherwise (-EINVAL for invalid
 * paramenters, -ENODEV for not found and -EEXIST for multiple matches).
 */
struct thermal_zone_device *thermal_zone_get_zone_by_name(const char *name)
{
	struct thermal_zone_device *pos = NULL, *ref = ERR_PTR(-EINVAL);
	unsigned int found = 0;

	if (!name)
		goto exit;

	mutex_lock(&thermal_list_lock);
	list_for_each_entry(pos, &thermal_tz_list, node)
		if (!strncasecmp(name, pos->type, THERMAL_NAME_LENGTH)) {
			found++;
			ref = pos;
		}
	mutex_unlock(&thermal_list_lock);

	/* nothing has been found, thus an error code for it */
	if (found == 0)
		ref = ERR_PTR(-ENODEV);
	else if (found > 1)
	/* Success only when an unique zone is found */
		ref = ERR_PTR(-EEXIST);

exit:
	return ref;
}
EXPORT_SYMBOL_GPL(thermal_zone_get_zone_by_name);

/**
 * thermal_zone_get_slope - return the slope attribute of the thermal zone
 * @tz: thermal zone device with the slope attribute
 *
 * Return: If the thermal zone device has a slope attribute, return it, else
 * return 1.
 */
int thermal_zone_get_slope(struct thermal_zone_device *tz)
{
	if (tz && tz->tzp)
		return tz->tzp->slope;
	return 1;
}
EXPORT_SYMBOL_GPL(thermal_zone_get_slope);

/**
 * thermal_zone_get_offset - return the offset attribute of the thermal zone
 * @tz: thermal zone device with the offset attribute
 *
 * Return: If the thermal zone device has a offset attribute, return it, else
 * return 0.
 */
int thermal_zone_get_offset(struct thermal_zone_device *tz)
{
	if (tz && tz->tzp)
		return tz->tzp->offset;
	return 0;
}
EXPORT_SYMBOL_GPL(thermal_zone_get_offset);

#ifdef CONFIG_NET
static const struct genl_multicast_group thermal_event_mcgrps[] = {
	{ .name = THERMAL_GENL_MCAST_GROUP_NAME, },
};

static struct genl_family thermal_event_genl_family = {
	.id = GENL_ID_GENERATE,
	.name = THERMAL_GENL_FAMILY_NAME,
	.version = THERMAL_GENL_VERSION,
	.maxattr = THERMAL_GENL_ATTR_MAX,
	.mcgrps = thermal_event_mcgrps,
	.n_mcgrps = ARRAY_SIZE(thermal_event_mcgrps),
};

static int allow_netlink_events;

int thermal_generate_netlink_event(struct thermal_zone_device *tz,
					enum events event)
{
	struct sk_buff *skb;
	struct nlattr *attr;
	struct thermal_genl_event *thermal_event;
	void *msg_header;
	int size;
	int result;
	static unsigned int thermal_event_seqnum;

	if (!tz)
		return -EINVAL;

	if (!allow_netlink_events)
		return -ENODEV;

	/* allocate memory */
	size = nla_total_size(sizeof(struct thermal_genl_event)) +
	       nla_total_size(0);

	skb = genlmsg_new(size, GFP_ATOMIC);
	if (!skb)
		return -ENOMEM;

	/* add the genetlink message header */
	msg_header = genlmsg_put(skb, 0, thermal_event_seqnum++,
				 &thermal_event_genl_family, 0,
				 THERMAL_GENL_CMD_EVENT);
	if (!msg_header) {
		nlmsg_free(skb);
		return -ENOMEM;
	}

	/* fill the data */
	attr = nla_reserve(skb, THERMAL_GENL_ATTR_EVENT,
			   sizeof(struct thermal_genl_event));

	if (!attr) {
		nlmsg_free(skb);
		return -EINVAL;
	}

	thermal_event = nla_data(attr);
	if (!thermal_event) {
		nlmsg_free(skb);
		return -EINVAL;
	}

	memset(thermal_event, 0, sizeof(struct thermal_genl_event));

	thermal_event->orig = tz->id;
	thermal_event->event = event;

	/* send multicast genetlink message */
	genlmsg_end(skb, msg_header);

	result = genlmsg_multicast(&thermal_event_genl_family, skb, 0,
				   0, GFP_ATOMIC);
	if (result)
		dev_err(&tz->device, "Failed to send netlink event:%d", result);

	return result;
}
EXPORT_SYMBOL_GPL(thermal_generate_netlink_event);

static int genetlink_init(void)
{
	int ret;

	ret = genl_register_family(&thermal_event_genl_family);
	if (!ret)
		allow_netlink_events = true;

	return ret;
}

static void genetlink_exit(void)
{
	genl_unregister_family(&thermal_event_genl_family);
}
#else /* !CONFIG_NET */
static inline int genetlink_init(void) { return 0; }
static inline void genetlink_exit(void) {}
static inline int thermal_generate_netlink_event(struct thermal_zone_device *tz,
		enum events event) { return -ENODEV; }
#endif /* !CONFIG_NET */

static int __init thermal_register_governors(void)
{
	int result;

	result = thermal_gov_step_wise_register();
	if (result)
		return result;

	result = thermal_gov_fair_share_register();
	if (result)
		return result;

	result = thermal_gov_bang_bang_register();
	if (result)
		return result;

	result = thermal_gov_user_space_register();
	if (result)
		return result;

	result = thermal_gov_low_limits_register();
	if (result)
		return result;

	return thermal_gov_power_allocator_register();
}

static void thermal_unregister_governors(void)
{
	thermal_gov_step_wise_unregister();
	thermal_gov_fair_share_unregister();
	thermal_gov_bang_bang_unregister();
	thermal_gov_user_space_unregister();
	thermal_gov_low_limits_unregister();
	thermal_gov_power_allocator_unregister();
}

static int thermal_pm_notify(struct notifier_block *nb,
				unsigned long mode, void *_unused)
{
	struct thermal_zone_device *tz;

	switch (mode) {
	case PM_HIBERNATION_PREPARE:
	case PM_RESTORE_PREPARE:
	case PM_SUSPEND_PREPARE:
		atomic_set(&in_suspend, 1);
		break;
	case PM_POST_HIBERNATION:
	case PM_POST_RESTORE:
	case PM_POST_SUSPEND:
		atomic_set(&in_suspend, 0);
		list_for_each_entry(tz, &thermal_tz_list, node) {
<<<<<<< HEAD
			if (tz->ops->is_wakeable &&
				tz->ops->is_wakeable(tz))
				continue;
			thermal_zone_device_reset(tz);
=======
			thermal_zone_device_init(tz);
>>>>>>> fd5657a6
			thermal_zone_device_update(tz,
						   THERMAL_EVENT_UNSPECIFIED);
		}
		break;
	default:
		break;
	}
	return 0;
}

static struct notifier_block thermal_pm_nb = {
	.notifier_call = thermal_pm_notify,
};

static int __init thermal_init(void)
{
	int result;

	thermal_passive_wq = alloc_workqueue("thermal_passive_wq",
						WQ_HIGHPRI | WQ_UNBOUND
						| WQ_FREEZABLE,
						THERMAL_MAX_ACTIVE);
	if (!thermal_passive_wq) {
		result = -ENOMEM;
		goto init_exit;
	}

	result = thermal_register_governors();
	if (result)
		goto destroy_wq;

	result = class_register(&thermal_class);
	if (result)
		goto unregister_governors;

	result = of_parse_thermal_zones();
	if (result)
		goto exit_zone_parse;

	result = register_pm_notifier(&thermal_pm_nb);
	if (result)
		pr_warn("Thermal: Can not register suspend notifier, return %d\n",
			result);

	return 0;

exit_zone_parse:
	class_unregister(&thermal_class);
unregister_governors:
	thermal_unregister_governors();
destroy_wq:
	destroy_workqueue(thermal_passive_wq);
init_exit:
	idr_destroy(&thermal_tz_idr);
	idr_destroy(&thermal_cdev_idr);
	mutex_destroy(&thermal_idr_lock);
	mutex_destroy(&thermal_list_lock);
	mutex_destroy(&thermal_governor_lock);
	return result;
}

static void thermal_exit(void)
{
	unregister_pm_notifier(&thermal_pm_nb);
	of_thermal_destroy_zones();
	destroy_workqueue(thermal_passive_wq);
	genetlink_exit();
	class_unregister(&thermal_class);
	thermal_unregister_governors();
	idr_destroy(&thermal_tz_idr);
	idr_destroy(&thermal_cdev_idr);
	mutex_destroy(&thermal_idr_lock);
	mutex_destroy(&thermal_list_lock);
	mutex_destroy(&thermal_governor_lock);
}

static int __init thermal_netlink_init(void)
{
	int ret = 0;

	ret = genetlink_init();
	if (!ret)
		goto exit_netlink;

	thermal_exit();
exit_netlink:
	return ret;
}

subsys_initcall(thermal_init);
fs_initcall(thermal_netlink_init);
module_exit(thermal_exit);<|MERGE_RESOLUTION|>--- conflicted
+++ resolved
@@ -593,7 +593,6 @@
 			tz->last_temperature, tz->temperature);
 }
 
-<<<<<<< HEAD
 static void update_temperature(struct thermal_zone_device *tz)
 {
 	int temp, ret;
@@ -609,10 +608,7 @@
 	store_temperature(tz, temp);
 }
 
-static void thermal_zone_device_reset(struct thermal_zone_device *tz)
-=======
 static void thermal_zone_device_init(struct thermal_zone_device *tz)
->>>>>>> fd5657a6
 {
 	struct thermal_instance *pos;
 	tz->temperature = THERMAL_TEMP_INVALID;
@@ -620,7 +616,12 @@
 		pos->initialized = false;
 }
 
-<<<<<<< HEAD
+static void thermal_zone_device_reset(struct thermal_zone_device *tz)
+{
+	tz->passive = 0;
+	thermal_zone_device_init(tz);
+}
+
 void thermal_zone_device_update_temp(struct thermal_zone_device *tz,
 				enum thermal_notify_event event, int temp)
 {
@@ -641,13 +642,6 @@
 		handle_thermal_trip(tz, count);
 }
 EXPORT_SYMBOL(thermal_zone_device_update_temp);
-=======
-static void thermal_zone_device_reset(struct thermal_zone_device *tz)
-{
-	tz->passive = 0;
-	thermal_zone_device_init(tz);
-}
->>>>>>> fd5657a6
 
 void thermal_zone_device_update(struct thermal_zone_device *tz,
 				enum thermal_notify_event event)
@@ -2627,14 +2621,10 @@
 	case PM_POST_SUSPEND:
 		atomic_set(&in_suspend, 0);
 		list_for_each_entry(tz, &thermal_tz_list, node) {
-<<<<<<< HEAD
 			if (tz->ops->is_wakeable &&
 				tz->ops->is_wakeable(tz))
 				continue;
-			thermal_zone_device_reset(tz);
-=======
 			thermal_zone_device_init(tz);
->>>>>>> fd5657a6
 			thermal_zone_device_update(tz,
 						   THERMAL_EVENT_UNSPECIFIED);
 		}
