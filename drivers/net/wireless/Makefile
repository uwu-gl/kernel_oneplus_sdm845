--- conflicted
+++ resolved
@@ -26,7 +26,6 @@
 
 obj-$(CONFIG_MAC80211_HWSIM)	+= mac80211_hwsim.o
 
-<<<<<<< HEAD
 obj-$(CONFIG_CNSS2)	+= cnss2/
 obj-$(CONFIG_CNSS)              += cnss/
 obj-$(CONFIG_WCNSS_MEM_PRE_ALLOC) += cnss_prealloc/
@@ -34,6 +33,4 @@
 obj-$(CONFIG_CNSS_GENL) += cnss_genl/
 obj-$(CONFIG_CNSS_CRYPTO) += cnss_crypto/
 obj-$(CONFIG_QCA402X) += qca402x/
-=======
-obj-$(CONFIG_VIRT_WIFI)	+= virt_wifi.o
->>>>>>> ed0b11d2
+obj-$(CONFIG_VIRT_WIFI)	+= virt_wifi.o