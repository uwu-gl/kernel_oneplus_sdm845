--- conflicted
+++ resolved
@@ -921,7 +921,6 @@
 			if (!(reg32 & 0x40000000))
 				break;
 
-<<<<<<< HEAD
 			reg32 = 0x80000000;
 			ax_write_cmd(axdev, 0x81, 0x8c, 0, 4, &reg32);
 		}
@@ -935,20 +934,6 @@
 	axdev->rxctl |= AX_RX_CTL_DROPCRCERR | AX_RX_CTL_START | AX_RX_CTL_AB;
 	ax_write_cmd_nopm(axdev, AX_ACCESS_MAC, AX_RX_CTL,
 			  2, 2, &axdev->rxctl);
-=======
-			ax88179_rx_checksum(skb, pkt_hdr);
-			return 1;
-		}
-
-		ax_skb = netdev_alloc_skb_ip_align(dev->net, pkt_len);
-		if (!ax_skb)
-			return 0;
-		skb_put(ax_skb, pkt_len);
-		memcpy(ax_skb->data, skb->data + 2, pkt_len);
-
-		ax88179_rx_checksum(ax_skb, pkt_hdr);
-		usbnet_skb_return(dev, ax_skb);
->>>>>>> 079d4f3f
 
 	mode |= AX_MEDIUM_RECEIVE_EN;
 	ax_write_cmd_nopm(axdev, AX_ACCESS_MAC, AX_MEDIUM_STATUS_MODE,
@@ -1079,13 +1064,61 @@
 	pkt_cnt = rx_hdr & 0xFF;
 	pkt_hdr_curr = hdr_off = rx_hdr >> 16;
 
-	aa = (actual_length - (((pkt_cnt + 2) & 0xFE) * 4));
-	if ((aa != hdr_off) ||
-	    (hdr_off >= desc->urb->actual_length) ||
-	    (pkt_cnt == 0)) {
-		desc->urb->actual_length = 0;
-		stats->rx_length_errors++;
-		return;
+	/* Make sure that the bounds of the metadata array are inside the SKB
+	 * (and in front of the counter at the end).
+	 */
+	if (pkt_cnt * 4 + hdr_off > skb->len)
+		return 0;
+	pkt_hdr = (u32 *)(skb->data + hdr_off);
+
+	/* Packets must not overlap the metadata array */
+	skb_trim(skb, hdr_off);
+
+	for (; pkt_cnt > 0; pkt_cnt--, pkt_hdr++) {
+		u16 pkt_len_plus_padd;
+		u16 pkt_len;
+
+		le32_to_cpus(pkt_hdr);
+		pkt_len = (*pkt_hdr >> 16) & 0x1fff;
+		pkt_len_plus_padd = (pkt_len + 7) & 0xfff8;
+
+		/* Skip dummy header used for alignment
+		 */
+		if (pkt_len == 0)
+			continue;
+
+		if (pkt_len_plus_padd > skb->len)
+			return 0;
+
+		/* Check CRC or runt packet */
+		if ((*pkt_hdr & (AX_RXHDR_CRC_ERR | AX_RXHDR_DROP_ERR)) ||
+		    pkt_len < 2 + ETH_HLEN) {
+			dev->net->stats.rx_errors++;
+			skb_pull(skb, pkt_len_plus_padd);
+			continue;
+		}
+
+		/* last packet */
+		if (pkt_len_plus_padd == skb->len) {
+			skb_trim(skb, pkt_len);
+
+			/* Skip IP alignment pseudo header */
+			skb_pull(skb, 2);
+
+			ax88179_rx_checksum(skb, pkt_hdr);
+			return 1;
+		}
+
+		ax_skb = netdev_alloc_skb_ip_align(dev->net, pkt_len);
+		if (!ax_skb)
+			return 0;
+		skb_put(ax_skb, pkt_len);
+		memcpy(ax_skb->data, skb->data + 2, pkt_len);
+
+		ax88179_rx_checksum(ax_skb, pkt_hdr);
+		usbnet_skb_return(dev, ax_skb);
+
+		skb_pull(skb, pkt_len_plus_padd);
 	}
 
 	rx_data = desc->head;
