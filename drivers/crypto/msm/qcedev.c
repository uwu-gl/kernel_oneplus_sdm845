// SPDX-License-Identifier: GPL-2.0-only
/*
 * QTI CE device driver.
 *
 * Copyright (c) 2010-2020, The Linux Foundation. All rights reserved.
 */

#include <linux/mman.h>
#include <linux/module.h>
#include <linux/device.h>
#include <linux/types.h>
#include <linux/platform_device.h>
#include <linux/dma-mapping.h>
#include <linux/kernel.h>
#include <linux/dmapool.h>
#include <linux/interrupt.h>
#include <linux/spinlock.h>
#include <linux/init.h>
#include <linux/module.h>
#include <linux/fs.h>
#include <linux/uaccess.h>
#include <linux/debugfs.h>
#include <linux/scatterlist.h>
#include <linux/crypto.h>
#include <linux/platform_data/qcom_crypto_device.h>
#include <linux/msm-bus.h>
#include <linux/qcedev.h>

#include <crypto/hash.h>
#include "qcedevi.h"
#include "qce.h"
#include "qcedev_smmu.h"

#include <linux/compat.h>
#include "compat_qcedev.h"

#define CACHE_LINE_SIZE 32
#define CE_SHA_BLOCK_SIZE SHA256_BLOCK_SIZE

static uint8_t  _std_init_vector_sha1_uint8[] =   {
	0x67, 0x45, 0x23, 0x01, 0xEF, 0xCD, 0xAB, 0x89,
	0x98, 0xBA, 0xDC, 0xFE, 0x10, 0x32, 0x54, 0x76,
	0xC3, 0xD2, 0xE1, 0xF0
};
/* standard initialization vector for SHA-256, source: FIPS 180-2 */
static uint8_t _std_init_vector_sha256_uint8[] = {
	0x6A, 0x09, 0xE6, 0x67, 0xBB, 0x67, 0xAE, 0x85,
	0x3C, 0x6E, 0xF3, 0x72, 0xA5, 0x4F, 0xF5, 0x3A,
	0x51, 0x0E, 0x52, 0x7F, 0x9B, 0x05, 0x68, 0x8C,
	0x1F, 0x83, 0xD9, 0xAB, 0x5B, 0xE0, 0xCD, 0x19
};

static uint8_t _std_init_vector_sha384_uint8[] = {
	0xCB, 0xBB, 0x9D, 0x5D, 0xC1, 0x05, 0x9E, 0xD8,
	0x62, 0x9A, 0x29, 0x2A, 0x36, 0x7C, 0xD5, 0x07,
	0x91, 0x59, 0x01, 0x5A, 0x30, 0x70, 0xDD, 0x17,
	0x15, 0x2F, 0xEC, 0xD8, 0xF7, 0x0E, 0x59, 0x39,
	0x67, 0x33, 0x26, 0x67, 0xFF, 0xC0, 0x0B, 0x31,
	0x8E, 0xB4, 0x4A, 0x87, 0x68, 0x58, 0x15, 0x11,
	0xDB, 0x0C, 0x2E, 0x0D, 0x64, 0xF9, 0x8F, 0xA7,
	0x47, 0xB5, 0x48, 0x1D, 0xBE, 0xFA, 0x4F, 0xA4
};

static uint8_t _std_init_vector_sha512_uint8[] = {
	0x6A, 0x09, 0xE6, 0x67, 0xF3, 0xBC, 0xC9, 0x08,
	0xBB, 0x67, 0xAE, 0x85, 0x84, 0xCA, 0xA7, 0x3B,
	0x3C, 0x6E, 0xF3, 0x72, 0xFE, 0x94, 0xF8, 0x2B,
	0xA5, 0x4F, 0xF5, 0x3A, 0x5F, 0x1D, 0x36, 0xF1,
	0x51, 0x0E, 0x52, 0x7F, 0xAD, 0xE6, 0x82, 0xD1,
	0x9B, 0x05, 0x68, 0x8C, 0x2B, 0x3E, 0x6C, 0x1F,
	0x1F, 0x83, 0xD9, 0xAB, 0xFB, 0x41, 0xBD, 0x6B,
	0x5B, 0xE0, 0xCD, 0x19, 0x13, 0x7E, 0x21, 0x79
};

static DEFINE_MUTEX(send_cmd_lock);
static DEFINE_MUTEX(qcedev_sent_bw_req);
static DEFINE_MUTEX(hash_access_lock);

static dev_t qcedev_device_no;
static struct class *driver_class;
static struct device *class_dev;

static const struct of_device_id qcedev_match[] = {
	{	.compatible = "qcom,qcedev"},
	{	.compatible = "qcom,qcedev,context-bank"},
	{}
};

MODULE_DEVICE_TABLE(of, qcedev_match);

static uint32_t qcedev_get_block_size(enum qcedev_sha_alg_enum alg)
{
	switch (alg) {
	case QCEDEV_ALG_SHA1:
	case QCEDEV_ALG_SHA1_HMAC:
		return SHA1_BLOCK_SIZE;
	case QCEDEV_ALG_SHA256:
	case QCEDEV_ALG_SHA256_HMAC:
		return SHA256_BLOCK_SIZE;
	case QCEDEV_ALG_SHA384:
	case QCEDEV_ALG_SHA384_HMAC:
		return SHA384_BLOCK_SIZE;
	default:
		return SHA512_BLOCK_SIZE;
	}
}

static int qcedev_control_clocks(struct qcedev_control *podev, bool enable)
{
	unsigned int control_flag;
	int ret = 0;

	if (podev->ce_support.req_bw_before_clk) {
		if (enable)
			control_flag = QCE_BW_REQUEST_FIRST;
		else
			control_flag = QCE_CLK_DISABLE_FIRST;
	} else {
		if (enable)
			control_flag = QCE_CLK_ENABLE_FIRST;
		else
			control_flag = QCE_BW_REQUEST_RESET_FIRST;
	}

	switch (control_flag) {
	case QCE_CLK_ENABLE_FIRST:
		ret = qce_enable_clk(podev->qce);
		if (ret) {
			pr_err("%s Unable enable clk\n", __func__);
			return ret;
		}
		ret = msm_bus_scale_client_update_request(
				podev->bus_scale_handle, 1);
		if (ret) {
			pr_err("%s Unable to set high bw\n", __func__);
			ret = qce_disable_clk(podev->qce);
			if (ret)
				pr_err("%s Unable disable clk\n", __func__);
			return ret;
		}
		break;
	case QCE_BW_REQUEST_FIRST:
		ret = msm_bus_scale_client_update_request(
				podev->bus_scale_handle, 1);
		if (ret) {
			pr_err("%s Unable to set high bw\n", __func__);
			return ret;
		}
		ret = qce_enable_clk(podev->qce);
		if (ret) {
			pr_err("%s Unable enable clk\n", __func__);
			ret = msm_bus_scale_client_update_request(
				podev->bus_scale_handle, 0);
			if (ret)
				pr_err("%s Unable to set low bw\n", __func__);
			return ret;
		}
		break;
	case QCE_CLK_DISABLE_FIRST:
		ret = qce_disable_clk(podev->qce);
		if (ret) {
			pr_err("%s Unable to disable clk\n", __func__);
			return ret;
		}
		ret = msm_bus_scale_client_update_request(
				podev->bus_scale_handle, 0);
		if (ret) {
			pr_err("%s Unable to set low bw\n", __func__);
			ret = qce_enable_clk(podev->qce);
			if (ret)
				pr_err("%s Unable enable clk\n", __func__);
			return ret;
		}
		break;
	case QCE_BW_REQUEST_RESET_FIRST:
		ret = msm_bus_scale_client_update_request(
				podev->bus_scale_handle, 0);
		if (ret) {
			pr_err("%s Unable to set low bw\n", __func__);
			return ret;
		}
		ret = qce_disable_clk(podev->qce);
		if (ret) {
			pr_err("%s Unable to disable clk\n", __func__);
			ret = msm_bus_scale_client_update_request(
				podev->bus_scale_handle, 1);
			if (ret)
				pr_err("%s Unable to set high bw\n", __func__);
			return ret;
		}
		break;
	default:
		return -ENOENT;
	}

	return 0;
}

static void qcedev_ce_high_bw_req(struct qcedev_control *podev,
							bool high_bw_req)
{
	int ret = 0;

	mutex_lock(&qcedev_sent_bw_req);
	if (high_bw_req) {
		if (podev->high_bw_req_count == 0) {
			ret = qcedev_control_clocks(podev, true);
			if (ret)
				goto exit_unlock_mutex;
		}
		podev->high_bw_req_count++;
	} else {
		if (podev->high_bw_req_count == 1) {
			ret = qcedev_control_clocks(podev, false);
			if (ret)
				goto exit_unlock_mutex;
		}
		podev->high_bw_req_count--;
	}

exit_unlock_mutex:
	mutex_unlock(&qcedev_sent_bw_req);
}

#define QCEDEV_MAGIC 0x56434544 /* "qced" */

static int qcedev_open(struct inode *inode, struct file *file);
static int qcedev_release(struct inode *inode, struct file *file);
static int start_cipher_req(struct qcedev_control *podev);
static int start_sha_req(struct qcedev_control *podev);
static inline long qcedev_ioctl(struct file *file,
				unsigned int cmd, unsigned long arg);

#ifdef CONFIG_COMPAT
#include "compat_qcedev.c"
#else
#define compat_qcedev_ioctl	NULL
#endif

static const struct file_operations qcedev_fops = {
	.owner = THIS_MODULE,
	.unlocked_ioctl = qcedev_ioctl,
	.compat_ioctl = compat_qcedev_ioctl,
	.open = qcedev_open,
	.release = qcedev_release,
};

static struct qcedev_control qce_dev[] = {
	{
		.magic = QCEDEV_MAGIC,
	},
};

#define MAX_QCE_DEVICE ARRAY_SIZE(qce_dev)
#define DEBUG_MAX_FNAME  16
#define DEBUG_MAX_RW_BUF 1024

struct qcedev_stat {
	u32 qcedev_dec_success;
	u32 qcedev_dec_fail;
	u32 qcedev_enc_success;
	u32 qcedev_enc_fail;
	u32 qcedev_sha_success;
	u32 qcedev_sha_fail;
};

static struct qcedev_stat _qcedev_stat;
static struct dentry *_debug_dent;
static char _debug_read_buf[DEBUG_MAX_RW_BUF];
static int _debug_qcedev;

static struct qcedev_control *qcedev_minor_to_control(unsigned int n)
{
	int i;

	for (i = 0; i < MAX_QCE_DEVICE; i++) {
		if (qce_dev[i].minor == n)
			return &qce_dev[n];
	}
	return NULL;
}

static int qcedev_open(struct inode *inode, struct file *file)
{
	struct qcedev_handle *handle;
	struct qcedev_control *podev;

	podev = qcedev_minor_to_control(MINOR(inode->i_rdev));
	if (podev == NULL) {
		pr_err("%s: no such device %d\n", __func__,
					MINOR(inode->i_rdev));
		return -ENOENT;
	}

	handle = kzalloc(sizeof(struct qcedev_handle), GFP_KERNEL);
	if (handle == NULL)
		return -ENOMEM;

	handle->cntl = podev;
	file->private_data = handle;

	mutex_init(&handle->registeredbufs.lock);
	INIT_LIST_HEAD(&handle->registeredbufs.list);
	return 0;
}

static int qcedev_release(struct inode *inode, struct file *file)
{
	struct qcedev_control *podev;
	struct qcedev_handle *handle;

	handle =  file->private_data;
	podev =  handle->cntl;
	if (podev != NULL && podev->magic != QCEDEV_MAGIC) {
		pr_err("%s: invalid handle %pK\n",
					__func__, podev);
	}

	if (qcedev_unmap_all_buffers(handle))
		pr_err("%s: failed to unmap all ion buffers\n", __func__);

	kzfree(handle);
	file->private_data = NULL;
	return 0;
}

static void req_done(unsigned long data)
{
	struct qcedev_control *podev = (struct qcedev_control *)data;
	struct qcedev_async_req *areq;
	unsigned long flags = 0;
	struct qcedev_async_req *new_req = NULL;
	int ret = 0;

	spin_lock_irqsave(&podev->lock, flags);
	areq = podev->active_command;
	podev->active_command = NULL;

again:
	if (!list_empty(&podev->ready_commands)) {
		new_req = container_of(podev->ready_commands.next,
						struct qcedev_async_req, list);
		list_del(&new_req->list);
		podev->active_command = new_req;
		new_req->err = 0;
		if (new_req->op_type == QCEDEV_CRYPTO_OPER_CIPHER)
			ret = start_cipher_req(podev);
		else
			ret = start_sha_req(podev);
	}

	spin_unlock_irqrestore(&podev->lock, flags);

	if (areq)
		complete(&areq->complete);

	if (new_req && ret) {
		complete(&new_req->complete);
		spin_lock_irqsave(&podev->lock, flags);
		podev->active_command = NULL;
		areq = NULL;
		ret = 0;
		new_req = NULL;
		goto again;
	}
}

void qcedev_sha_req_cb(void *cookie, unsigned char *digest,
	unsigned char *authdata, int ret)
{
	struct qcedev_sha_req *areq;
	struct qcedev_control *pdev;
	struct qcedev_handle *handle;

	uint32_t *auth32 = (uint32_t *)authdata;

	areq = (struct qcedev_sha_req *) cookie;
	handle = (struct qcedev_handle *) areq->cookie;
	pdev = handle->cntl;

	if (digest)
		memcpy(&handle->sha_ctxt.digest[0], digest,
			QCEDEV_MAX_SHA_DIGEST);

	if (authdata) {
		handle->sha_ctxt.auth_data[0] = auth32[0];
		handle->sha_ctxt.auth_data[1] = auth32[1];
		handle->sha_ctxt.auth_data[2] = auth32[2];
		handle->sha_ctxt.auth_data[3] = auth32[3];
	}

	tasklet_schedule(&pdev->done_tasklet);
};


void qcedev_cipher_req_cb(void *cookie, unsigned char *icv,
	unsigned char *iv, int ret)
{
	struct qcedev_cipher_req *areq;
	struct qcedev_handle *handle;
	struct qcedev_control *podev;
	struct qcedev_async_req *qcedev_areq;

	areq = (struct qcedev_cipher_req *) cookie;
	handle = (struct qcedev_handle *) areq->cookie;
	podev = handle->cntl;
	qcedev_areq = podev->active_command;

	if (iv)
		memcpy(&qcedev_areq->cipher_op_req.iv[0], iv,
					qcedev_areq->cipher_op_req.ivlen);
	tasklet_schedule(&podev->done_tasklet);
};

static int start_cipher_req(struct qcedev_control *podev)
{
	struct qcedev_async_req *qcedev_areq;
	struct qce_req creq;
	int ret = 0;

	/* start the command on the podev->active_command */
	qcedev_areq = podev->active_command;
	qcedev_areq->cipher_req.cookie = qcedev_areq->handle;
	if (qcedev_areq->cipher_op_req.use_pmem == QCEDEV_USE_PMEM) {
		pr_err("%s: Use of PMEM is not supported\n", __func__);
		goto unsupported;
	}
	creq.pmem = NULL;
	switch (qcedev_areq->cipher_op_req.alg) {
	case QCEDEV_ALG_DES:
		creq.alg = CIPHER_ALG_DES;
		break;
	case QCEDEV_ALG_3DES:
		creq.alg = CIPHER_ALG_3DES;
		break;
	case QCEDEV_ALG_AES:
		creq.alg = CIPHER_ALG_AES;
		break;
	default:
		return -EINVAL;
	}

	switch (qcedev_areq->cipher_op_req.mode) {
	case QCEDEV_AES_MODE_CBC:
	case QCEDEV_DES_MODE_CBC:
		creq.mode = QCE_MODE_CBC;
		break;
	case QCEDEV_AES_MODE_ECB:
	case QCEDEV_DES_MODE_ECB:
		creq.mode = QCE_MODE_ECB;
		break;
	case QCEDEV_AES_MODE_CTR:
		creq.mode = QCE_MODE_CTR;
		break;
	case QCEDEV_AES_MODE_XTS:
		creq.mode = QCE_MODE_XTS;
		break;
	default:
		return -EINVAL;
	}

	if ((creq.alg == CIPHER_ALG_AES) &&
		(creq.mode == QCE_MODE_CTR)) {
		creq.dir = QCE_ENCRYPT;
	} else {
		if (qcedev_areq->cipher_op_req.op == QCEDEV_OPER_ENC)
			creq.dir = QCE_ENCRYPT;
		else
			creq.dir = QCE_DECRYPT;
	}

	creq.iv = &qcedev_areq->cipher_op_req.iv[0];
	creq.ivsize = qcedev_areq->cipher_op_req.ivlen;

	creq.enckey =  &qcedev_areq->cipher_op_req.enckey[0];
	creq.encklen = qcedev_areq->cipher_op_req.encklen;

	creq.cryptlen = qcedev_areq->cipher_op_req.data_len;

	if (qcedev_areq->cipher_op_req.encklen == 0) {
		if ((qcedev_areq->cipher_op_req.op == QCEDEV_OPER_ENC_NO_KEY)
			|| (qcedev_areq->cipher_op_req.op ==
				QCEDEV_OPER_DEC_NO_KEY))
			creq.op = QCE_REQ_ABLK_CIPHER_NO_KEY;
		else {
			int i;

			for (i = 0; i < QCEDEV_MAX_KEY_SIZE; i++) {
				if (qcedev_areq->cipher_op_req.enckey[i] != 0)
					break;
			}

			if ((podev->platform_support.hw_key_support == 1) &&
						(i == QCEDEV_MAX_KEY_SIZE))
				creq.op = QCE_REQ_ABLK_CIPHER;
			else {
				ret = -EINVAL;
				goto unsupported;
			}
		}
	} else {
		creq.op = QCE_REQ_ABLK_CIPHER;
	}

	creq.qce_cb = qcedev_cipher_req_cb;
	creq.areq = (void *)&qcedev_areq->cipher_req;
	creq.flags = 0;
	ret = qce_ablk_cipher_req(podev->qce, &creq);
unsupported:
	if (ret)
		qcedev_areq->err = -ENXIO;
	else
		qcedev_areq->err = 0;
	return ret;
};

static int start_sha_req(struct qcedev_control *podev)
{
	struct qcedev_async_req *qcedev_areq;
	struct qce_sha_req sreq;
	int ret = 0;
	struct qcedev_handle *handle;

	/* start the command on the podev->active_command */
	qcedev_areq = podev->active_command;
	handle = qcedev_areq->handle;

	switch (qcedev_areq->sha_op_req.alg) {
	case QCEDEV_ALG_SHA1:
		sreq.alg = QCE_HASH_SHA1;
		break;
	case QCEDEV_ALG_SHA256:
		sreq.alg = QCE_HASH_SHA256;
		break;
	case QCEDEV_ALG_SHA384:
		sreq.alg = QCE_HASH_SHA384;
		break;
	case QCEDEV_ALG_SHA512:
		sreq.alg = QCE_HASH_SHA512;
		break;
	case QCEDEV_ALG_SHA1_HMAC:
		if (podev->ce_support.sha_hmac) {
			sreq.alg = QCE_HASH_SHA1_HMAC;
			sreq.authkey = &handle->sha_ctxt.authkey[0];
			sreq.authklen = SHA1_BLOCK_SIZE;
		} else {
			sreq.alg = QCE_HASH_SHA1;
			sreq.authkey = NULL;
		}
		break;
	case QCEDEV_ALG_SHA256_HMAC:
		if (podev->ce_support.sha_hmac) {
			sreq.alg = QCE_HASH_SHA256_HMAC;
			sreq.authkey = &handle->sha_ctxt.authkey[0];
			sreq.authklen = SHA256_BLOCK_SIZE;
		} else {
			sreq.alg = QCE_HASH_SHA256;
			sreq.authkey = NULL;
		}
		break;
	case QCEDEV_ALG_SHA384_HMAC:
		if (podev->ce_support.sha_hmac) {
			sreq.alg = QCE_HASH_SHA384_HMAC;
			sreq.authkey = &handle->sha_ctxt.authkey[0];
			sreq.authklen = SHA384_BLOCK_SIZE;
		} else {
			sreq.alg = QCE_HASH_SHA384;
			sreq.authkey = NULL;
		}
		break;
	case QCEDEV_ALG_SHA512_HMAC:
		if (podev->ce_support.sha_hmac) {
			sreq.alg = QCE_HASH_SHA512_HMAC;
			sreq.authkey = &handle->sha_ctxt.authkey[0];
			sreq.authklen = SHA512_BLOCK_SIZE;
		} else {
			sreq.alg = QCE_HASH_SHA512;
			sreq.authkey = NULL;
		}
		break;
	case QCEDEV_ALG_AES_CMAC:
		sreq.alg = QCE_HASH_AES_CMAC;
		sreq.authkey = &handle->sha_ctxt.authkey[0];
		sreq.authklen = qcedev_areq->sha_op_req.authklen;
		break;
	default:
		pr_err("Algorithm %d not supported, exiting\n",
			qcedev_areq->sha_op_req.alg);
		return -EINVAL;
	}

	qcedev_areq->sha_req.cookie = handle;

	sreq.qce_cb = qcedev_sha_req_cb;
	if (qcedev_areq->sha_op_req.alg != QCEDEV_ALG_AES_CMAC) {
		sreq.auth_data[0] = handle->sha_ctxt.auth_data[0];
		sreq.auth_data[1] = handle->sha_ctxt.auth_data[1];
		sreq.auth_data[2] = handle->sha_ctxt.auth_data[2];
		sreq.auth_data[3] = handle->sha_ctxt.auth_data[3];
		sreq.digest = &handle->sha_ctxt.digest[0];
		sreq.first_blk = handle->sha_ctxt.first_blk;
		sreq.last_blk = handle->sha_ctxt.last_blk;
	}
	sreq.size = qcedev_areq->sha_req.sreq.nbytes;
	sreq.src = qcedev_areq->sha_req.sreq.src;
	sreq.areq = (void *)&qcedev_areq->sha_req;
	sreq.flags = 0;

	ret = qce_process_sha_req(podev->qce, &sreq);

	if (ret)
		qcedev_areq->err = -ENXIO;
	else
		qcedev_areq->err = 0;
	return ret;
};

static int submit_req(struct qcedev_async_req *qcedev_areq,
					struct qcedev_handle *handle)
{
	struct qcedev_control *podev;
	unsigned long flags = 0;
	int ret = 0;
	struct qcedev_stat *pstat;

	qcedev_areq->err = 0;
	podev = handle->cntl;

	spin_lock_irqsave(&podev->lock, flags);

	if (podev->active_command == NULL) {
		podev->active_command = qcedev_areq;
		if (qcedev_areq->op_type == QCEDEV_CRYPTO_OPER_CIPHER)
			ret = start_cipher_req(podev);
		else
			ret = start_sha_req(podev);
	} else {
		list_add_tail(&qcedev_areq->list, &podev->ready_commands);
	}

	if (ret != 0)
		podev->active_command = NULL;

	spin_unlock_irqrestore(&podev->lock, flags);

	if (ret == 0)
		wait_for_completion(&qcedev_areq->complete);

	if (ret)
		qcedev_areq->err = -EIO;

	pstat = &_qcedev_stat;
	if (qcedev_areq->op_type == QCEDEV_CRYPTO_OPER_CIPHER) {
		switch (qcedev_areq->cipher_op_req.op) {
		case QCEDEV_OPER_DEC:
			if (qcedev_areq->err)
				pstat->qcedev_dec_fail++;
			else
				pstat->qcedev_dec_success++;
			break;
		case QCEDEV_OPER_ENC:
			if (qcedev_areq->err)
				pstat->qcedev_enc_fail++;
			else
				pstat->qcedev_enc_success++;
			break;
		default:
			break;
		}
	} else {
		if (qcedev_areq->err)
			pstat->qcedev_sha_fail++;
		else
			pstat->qcedev_sha_success++;
	}

	return qcedev_areq->err;
}

static int qcedev_sha_init(struct qcedev_async_req *areq,
				struct qcedev_handle *handle)
{
	struct qcedev_sha_ctxt *sha_ctxt = &handle->sha_ctxt;

	memset(sha_ctxt, 0, sizeof(struct qcedev_sha_ctxt));
	sha_ctxt->first_blk = 1;

	if ((areq->sha_op_req.alg == QCEDEV_ALG_SHA1) ||
			(areq->sha_op_req.alg == QCEDEV_ALG_SHA1_HMAC)) {
		memcpy(&sha_ctxt->digest[0],
			&_std_init_vector_sha1_uint8[0], SHA1_DIGEST_SIZE);
		sha_ctxt->diglen = SHA1_DIGEST_SIZE;
	}
	if ((areq->sha_op_req.alg == QCEDEV_ALG_SHA256) ||
			(areq->sha_op_req.alg == QCEDEV_ALG_SHA256_HMAC)) {
		memcpy(&sha_ctxt->digest[0],
			&_std_init_vector_sha256_uint8[0],
			SHA256_DIGEST_SIZE);
		sha_ctxt->diglen = SHA256_DIGEST_SIZE;
	}
	if ((areq->sha_op_req.alg == QCEDEV_ALG_SHA384) ||
			(areq->sha_op_req.alg == QCEDEV_ALG_SHA384_HMAC)) {
		memcpy(&sha_ctxt->digest[0],
			&_std_init_vector_sha384_uint8[0],
			SHA512_DIGEST_SIZE);
		sha_ctxt->diglen = SHA384_DIGEST_SIZE;
	}
	if ((areq->sha_op_req.alg == QCEDEV_ALG_SHA512) ||
			(areq->sha_op_req.alg == QCEDEV_ALG_SHA512_HMAC)) {
		memcpy(&sha_ctxt->digest[0],
			&_std_init_vector_sha512_uint8[0],
			SHA512_DIGEST_SIZE);
		sha_ctxt->diglen = SHA512_DIGEST_SIZE;
	}
	sha_ctxt->init_done = true;
	return 0;
}


static int qcedev_sha_update_max_xfer(struct qcedev_async_req *qcedev_areq,
				struct qcedev_handle *handle,
				struct scatterlist *sg_src)
{
	int err = 0;
	int i = 0;
	uint32_t total;

	uint8_t *user_src = NULL;
	uint8_t *k_src = NULL;
	uint8_t *k_buf_src = NULL;
	uint8_t *k_align_src = NULL;

	uint32_t sha_pad_len = 0;
	uint32_t trailing_buf_len = 0;
	uint32_t t_buf = handle->sha_ctxt.trailing_buf_len;
	uint32_t sha_block_size;

	total = qcedev_areq->sha_op_req.data_len + t_buf;

	sha_block_size = qcedev_get_block_size(qcedev_areq->sha_op_req.alg);

	if (total <= sha_block_size) {
		uint32_t len =  qcedev_areq->sha_op_req.data_len;

		i = 0;

		k_src = &handle->sha_ctxt.trailing_buf[t_buf];

		/* Copy data from user src(s) */
		while (len > 0) {
			user_src =
			(void __user *)qcedev_areq->sha_op_req.data[i].vaddr;
			if (user_src && copy_from_user(k_src,
				(void __user *)user_src,
				qcedev_areq->sha_op_req.data[i].len))
				return -EFAULT;

			len -= qcedev_areq->sha_op_req.data[i].len;
			k_src += qcedev_areq->sha_op_req.data[i].len;
			i++;
		}
		handle->sha_ctxt.trailing_buf_len = total;

		return 0;
	}

	k_buf_src = kmalloc(total + CACHE_LINE_SIZE * 2,
				GFP_KERNEL);
	if (k_buf_src == NULL)
		return -ENOMEM;

	k_align_src = (uint8_t *)ALIGN(((uintptr_t)k_buf_src),
							CACHE_LINE_SIZE);
	k_src = k_align_src;

	/* check for trailing buffer from previous updates and append it */
	if (t_buf > 0) {
		memcpy(k_src, &handle->sha_ctxt.trailing_buf[0],
								t_buf);
		k_src += t_buf;
	}

	/* Copy data from user src(s) */
	user_src = (void __user *)qcedev_areq->sha_op_req.data[0].vaddr;
	if (user_src && copy_from_user(k_src,
				(void __user *)user_src,
				qcedev_areq->sha_op_req.data[0].len)) {
		memset(k_buf_src, 0, ksize((void *)k_buf_src));
		kfree(k_buf_src);
		return -EFAULT;
	}
	k_src += qcedev_areq->sha_op_req.data[0].len;
	for (i = 1; i < qcedev_areq->sha_op_req.entries; i++) {
		user_src = (void __user *)qcedev_areq->sha_op_req.data[i].vaddr;
		if (user_src && copy_from_user(k_src,
					(void __user *)user_src,
					qcedev_areq->sha_op_req.data[i].len)) {
			memset(k_buf_src, 0, ksize((void *)k_buf_src));
			kfree(k_buf_src);
			return -EFAULT;
		}
		k_src += qcedev_areq->sha_op_req.data[i].len;
	}

	/*  get new trailing buffer */
	sha_pad_len = ALIGN(total, sha_block_size) - total;
	trailing_buf_len =  sha_block_size - sha_pad_len;

	qcedev_areq->sha_req.sreq.src = sg_src;
	sg_init_one(qcedev_areq->sha_req.sreq.src, k_align_src,
						total-trailing_buf_len);

	qcedev_areq->sha_req.sreq.nbytes = total - trailing_buf_len;

	/*  update sha_ctxt trailing buf content to new trailing buf */
	if (trailing_buf_len > 0) {
		memset(&handle->sha_ctxt.trailing_buf[0], 0,
			QCEDEV_MAX_SHA_BLOCK_SIZE);
		memcpy(&handle->sha_ctxt.trailing_buf[0],
			(k_src - trailing_buf_len),
			trailing_buf_len);
	}
	handle->sha_ctxt.trailing_buf_len = trailing_buf_len;

	err = submit_req(qcedev_areq, handle);

	handle->sha_ctxt.last_blk = 0;
	handle->sha_ctxt.first_blk = 0;

	memset(k_buf_src, 0, ksize((void *)k_buf_src));
	kfree(k_buf_src);
	return err;
}

static int qcedev_sha_update(struct qcedev_async_req *qcedev_areq,
				struct qcedev_handle *handle,
				struct scatterlist *sg_src)
{
	int err = 0;
	int i = 0;
	int j = 0;
	int k = 0;
	int num_entries = 0;
	uint32_t total = 0;

	if (!handle->sha_ctxt.init_done) {
		pr_err("%s Init was not called\n", __func__);
		return -EINVAL;
	}

	if (qcedev_areq->sha_op_req.data_len > QCE_MAX_OPER_DATA) {

		struct	qcedev_sha_op_req *saved_req;
		struct	qcedev_sha_op_req req;
		struct	qcedev_sha_op_req *sreq = &qcedev_areq->sha_op_req;

		/* save the original req structure */
		saved_req =
			kmalloc(sizeof(struct qcedev_sha_op_req), GFP_KERNEL);
		if (saved_req == NULL) {
			pr_err("%s:Can't Allocate mem:saved_req 0x%lx\n",
						__func__, (uintptr_t)saved_req);
			return -ENOMEM;
		}
		memcpy(&req, sreq, sizeof(struct qcedev_sha_op_req));
		memcpy(saved_req, sreq, sizeof(struct qcedev_sha_op_req));

		i = 0;
		/* Address 32 KB  at a time */
		while ((i < req.entries) && (err == 0)) {
			if (sreq->data[i].len > QCE_MAX_OPER_DATA) {
				sreq->data[0].len = QCE_MAX_OPER_DATA;
				if (i > 0) {
					sreq->data[0].vaddr =
							sreq->data[i].vaddr;
				}

				sreq->data_len = QCE_MAX_OPER_DATA;
				sreq->entries = 1;

				err = qcedev_sha_update_max_xfer(qcedev_areq,
								handle, sg_src);

				sreq->data[i].len = req.data[i].len -
							QCE_MAX_OPER_DATA;
				sreq->data[i].vaddr = req.data[i].vaddr +
							QCE_MAX_OPER_DATA;
				req.data[i].vaddr = sreq->data[i].vaddr;
				req.data[i].len = sreq->data[i].len;
			} else {
				total = 0;
				for (j = i; j < req.entries; j++) {
					num_entries++;
					if ((total + sreq->data[j].len) >=
							QCE_MAX_OPER_DATA) {
						sreq->data[j].len =
						(QCE_MAX_OPER_DATA - total);
						total = QCE_MAX_OPER_DATA;
						break;
					}
					total += sreq->data[j].len;
				}

				sreq->data_len = total;
				if (i > 0)
					for (k = 0; k < num_entries; k++) {
						sreq->data[k].len =
							sreq->data[i+k].len;
						sreq->data[k].vaddr =
							sreq->data[i+k].vaddr;
					}
				sreq->entries = num_entries;

				i = j;
				err = qcedev_sha_update_max_xfer(qcedev_areq,
								handle, sg_src);
				num_entries = 0;

				sreq->data[i].vaddr = req.data[i].vaddr +
							sreq->data[i].len;
				sreq->data[i].len = req.data[i].len -
							sreq->data[i].len;
				req.data[i].vaddr = sreq->data[i].vaddr;
				req.data[i].len = sreq->data[i].len;

				if (sreq->data[i].len == 0)
					i++;
			}
		} /* end of while ((i < req.entries) && (err == 0)) */

		/* Restore the original req structure */
		for (i = 0; i < saved_req->entries; i++) {
			sreq->data[i].len = saved_req->data[i].len;
			sreq->data[i].vaddr = saved_req->data[i].vaddr;
		}
		sreq->entries = saved_req->entries;
		sreq->data_len = saved_req->data_len;
		memset(saved_req, 0, ksize((void *)saved_req));
		kfree(saved_req);
	} else
		err = qcedev_sha_update_max_xfer(qcedev_areq, handle, sg_src);

	return err;
}

static int qcedev_sha_final(struct qcedev_async_req *qcedev_areq,
				struct qcedev_handle *handle)
{
	int err = 0;
	struct scatterlist sg_src;
	uint32_t total;
	uint8_t *k_buf_src = NULL;
	uint8_t *k_align_src = NULL;

	if (!handle->sha_ctxt.init_done) {
		pr_err("%s Init was not called\n", __func__);
		return -EINVAL;
	}

	handle->sha_ctxt.last_blk = 1;

	total = handle->sha_ctxt.trailing_buf_len;

	k_buf_src = kmalloc(total + CACHE_LINE_SIZE * 2,
				GFP_KERNEL);
	if (k_buf_src == NULL)
		return -ENOMEM;

	k_align_src = (uint8_t *)ALIGN(((uintptr_t)k_buf_src),
						CACHE_LINE_SIZE);
	memcpy(k_align_src, &handle->sha_ctxt.trailing_buf[0], total);

	qcedev_areq->sha_req.sreq.src = (struct scatterlist *) &sg_src;

	sg_init_one(qcedev_areq->sha_req.sreq.src, k_align_src, total);

	qcedev_areq->sha_req.sreq.nbytes = total;

	err = submit_req(qcedev_areq, handle);

	handle->sha_ctxt.first_blk = 0;
	handle->sha_ctxt.last_blk = 0;
	handle->sha_ctxt.auth_data[0] = 0;
	handle->sha_ctxt.auth_data[1] = 0;
	handle->sha_ctxt.auth_data[2] = 0;
	handle->sha_ctxt.auth_data[3] = 0;
	handle->sha_ctxt.trailing_buf_len = 0;
	handle->sha_ctxt.init_done = false;
	memset(&handle->sha_ctxt.trailing_buf[0], 0, QCEDEV_MAX_SHA_BLOCK_SIZE);
	memset(k_buf_src, 0, ksize((void *)k_buf_src));
	kfree(k_buf_src);
	qcedev_areq->sha_req.sreq.src = NULL;
	return err;
}

static int qcedev_hash_cmac(struct qcedev_async_req *qcedev_areq,
					struct qcedev_handle *handle,
					struct scatterlist *sg_src)
{
	int err = 0;
	int i = 0;
	uint32_t total;

	uint8_t *user_src = NULL;
	uint8_t *k_src = NULL;
	uint8_t *k_buf_src = NULL;

	total = qcedev_areq->sha_op_req.data_len;

	if ((qcedev_areq->sha_op_req.authklen != QCEDEV_AES_KEY_128) &&
		(qcedev_areq->sha_op_req.authklen != QCEDEV_AES_KEY_256)) {
		pr_err("%s: unsupported key length\n", __func__);
		return -EINVAL;
	}

	if (copy_from_user(&handle->sha_ctxt.authkey[0],
				(void __user *)qcedev_areq->sha_op_req.authkey,
				qcedev_areq->sha_op_req.authklen))
		return -EFAULT;

	if (total > U32_MAX - CACHE_LINE_SIZE * 2)
		return -EINVAL;

	k_buf_src = kmalloc(total + CACHE_LINE_SIZE * 2, GFP_KERNEL);
	if (k_buf_src == NULL)
		return -ENOMEM;

	k_src = k_buf_src;

	/* Copy data from user src(s) */
	user_src = (void __user *)qcedev_areq->sha_op_req.data[0].vaddr;
	for (i = 0; i < qcedev_areq->sha_op_req.entries; i++) {
		user_src =
			(void __user *)qcedev_areq->sha_op_req.data[i].vaddr;
		if (user_src && copy_from_user(k_src, (void __user *)user_src,
				qcedev_areq->sha_op_req.data[i].len)) {
			memset(k_buf_src, 0, ksize((void *)k_buf_src));
			kfree(k_buf_src);
			return -EFAULT;
		}
		k_src += qcedev_areq->sha_op_req.data[i].len;
	}

	qcedev_areq->sha_req.sreq.src = sg_src;
	sg_init_one(qcedev_areq->sha_req.sreq.src, k_buf_src, total);

	qcedev_areq->sha_req.sreq.nbytes = total;
	handle->sha_ctxt.diglen = qcedev_areq->sha_op_req.diglen;
	err = submit_req(qcedev_areq, handle);

	memset(k_buf_src, 0, ksize((void *)k_buf_src));
	kfree(k_buf_src);
	return err;
}

static int qcedev_set_hmac_auth_key(struct qcedev_async_req *areq,
					struct qcedev_handle *handle,
					struct scatterlist *sg_src)
{
	int err = 0;
	int qcedev_max_key = qcedev_get_block_size(areq->sha_op_req.alg);

	if (areq->sha_op_req.authklen <= qcedev_max_key) {
		qcedev_sha_init(areq, handle);
		if (copy_from_user(&handle->sha_ctxt.authkey[0],
				(void __user *)areq->sha_op_req.authkey,
				areq->sha_op_req.authklen))
			return -EFAULT;
	} else {
		struct qcedev_async_req authkey_areq;
		uint8_t	authkey[QCEDEV_MAX_SHA_BLOCK_SIZE];

		init_completion(&authkey_areq.complete);

		authkey_areq.sha_op_req.entries = 1;
		authkey_areq.sha_op_req.data[0].vaddr =
						areq->sha_op_req.authkey;
		authkey_areq.sha_op_req.data[0].len = areq->sha_op_req.authklen;
		authkey_areq.sha_op_req.data_len = areq->sha_op_req.authklen;
		authkey_areq.sha_op_req.diglen = 0;
		authkey_areq.handle = handle;

		memset(&authkey_areq.sha_op_req.digest[0], 0,
						QCEDEV_MAX_SHA_DIGEST);
		if (areq->sha_op_req.alg == QCEDEV_ALG_SHA1_HMAC)
			authkey_areq.sha_op_req.alg = QCEDEV_ALG_SHA1;
		if (areq->sha_op_req.alg == QCEDEV_ALG_SHA256_HMAC)
			authkey_areq.sha_op_req.alg = QCEDEV_ALG_SHA256;
		if (areq->sha_op_req.alg == QCEDEV_ALG_SHA384_HMAC)
			authkey_areq.sha_op_req.alg = QCEDEV_ALG_SHA384;
		if (areq->sha_op_req.alg == QCEDEV_ALG_SHA512_HMAC)
			authkey_areq.sha_op_req.alg = QCEDEV_ALG_SHA512;

		authkey_areq.op_type = QCEDEV_CRYPTO_OPER_SHA;

		qcedev_sha_init(&authkey_areq, handle);
		err = qcedev_sha_update(&authkey_areq, handle, sg_src);
		if (!err)
			err = qcedev_sha_final(&authkey_areq, handle);
		else
			return err;
		memcpy(&authkey[0], &handle->sha_ctxt.digest[0],
				handle->sha_ctxt.diglen);
		qcedev_sha_init(areq, handle);

		memcpy(&handle->sha_ctxt.authkey[0], &authkey[0],
				handle->sha_ctxt.diglen);
	}
	return err;
}

static int qcedev_hmac_get_ohash(struct qcedev_async_req *qcedev_areq,
				struct qcedev_handle *handle)
{
	int err = 0;
	struct scatterlist sg_src;
	uint8_t *k_src = NULL;
	uint32_t sha_block_size = 0;
	uint32_t sha_digest_size = 0;

	sha_block_size = qcedev_get_block_size(qcedev_areq->sha_op_req.alg);
	if (qcedev_areq->sha_op_req.alg == QCEDEV_ALG_SHA1_HMAC)
		sha_digest_size = SHA1_DIGEST_SIZE;
	if (qcedev_areq->sha_op_req.alg == QCEDEV_ALG_SHA256_HMAC)
		sha_digest_size = SHA256_DIGEST_SIZE;
	if (qcedev_areq->sha_op_req.alg == QCEDEV_ALG_SHA384_HMAC)
		sha_digest_size = SHA384_DIGEST_SIZE;
	if (qcedev_areq->sha_op_req.alg == QCEDEV_ALG_SHA512_HMAC)
		sha_digest_size = SHA512_DIGEST_SIZE;

	k_src = kmalloc(sha_block_size, GFP_KERNEL);
	if (k_src == NULL)
		return -ENOMEM;

	/* check for trailing buffer from previous updates and append it */
	memcpy(k_src, &handle->sha_ctxt.trailing_buf[0],
			handle->sha_ctxt.trailing_buf_len);

	qcedev_areq->sha_req.sreq.src = (struct scatterlist *) &sg_src;
	sg_init_one(qcedev_areq->sha_req.sreq.src, k_src, sha_block_size);

	qcedev_areq->sha_req.sreq.nbytes = sha_block_size;
	memset(&handle->sha_ctxt.trailing_buf[0], 0, sha_block_size);
	memcpy(&handle->sha_ctxt.trailing_buf[0], &handle->sha_ctxt.digest[0],
					sha_digest_size);
	handle->sha_ctxt.trailing_buf_len = sha_digest_size;

	handle->sha_ctxt.first_blk = 1;
	handle->sha_ctxt.last_blk = 0;
	handle->sha_ctxt.auth_data[0] = 0;
	handle->sha_ctxt.auth_data[1] = 0;

	if (qcedev_areq->sha_op_req.alg == QCEDEV_ALG_SHA1_HMAC) {
		memcpy(&handle->sha_ctxt.digest[0],
			&_std_init_vector_sha1_uint8[0], SHA1_DIGEST_SIZE);
		handle->sha_ctxt.diglen = SHA1_DIGEST_SIZE;
	}

	if (qcedev_areq->sha_op_req.alg == QCEDEV_ALG_SHA256_HMAC) {
		memcpy(&handle->sha_ctxt.digest[0],
			&_std_init_vector_sha256_uint8[0], SHA256_DIGEST_SIZE);
		handle->sha_ctxt.diglen = SHA256_DIGEST_SIZE;
	}

	if (qcedev_areq->sha_op_req.alg == QCEDEV_ALG_SHA384_HMAC) {
		memcpy(&handle->sha_ctxt.digest[0],
			&_std_init_vector_sha384_uint8[0], SHA512_DIGEST_SIZE);
		handle->sha_ctxt.diglen = SHA384_DIGEST_SIZE;
	}

	if (qcedev_areq->sha_op_req.alg == QCEDEV_ALG_SHA512_HMAC) {
		memcpy(&handle->sha_ctxt.digest[0],
			&_std_init_vector_sha512_uint8[0], SHA512_DIGEST_SIZE);
		handle->sha_ctxt.diglen = SHA512_DIGEST_SIZE;
	}
	err = submit_req(qcedev_areq, handle);

	handle->sha_ctxt.last_blk = 0;
	handle->sha_ctxt.first_blk = 0;
	memset(k_src, 0, ksize((void *)k_src));
	kfree(k_src);
	qcedev_areq->sha_req.sreq.src = NULL;
	return err;
}

static int qcedev_hmac_update_iokey(struct qcedev_async_req *areq,
				struct qcedev_handle *handle, bool ikey)
{
	int i;
	uint32_t constant;
	uint32_t sha_block_size;

	if (ikey)
		constant = 0x36;
	else
		constant = 0x5c;

	sha_block_size = qcedev_get_block_size(areq->sha_op_req.alg);

	memset(&handle->sha_ctxt.trailing_buf[0], 0, sha_block_size);
	for (i = 0; i < sha_block_size; i++)
		handle->sha_ctxt.trailing_buf[i] =
				(handle->sha_ctxt.authkey[i] ^ constant);

	handle->sha_ctxt.trailing_buf_len = sha_block_size;
	return 0;
}

static int qcedev_hmac_init(struct qcedev_async_req *areq,
				struct qcedev_handle *handle,
				struct scatterlist *sg_src)
{
	int err;
	struct qcedev_control *podev = handle->cntl;

	err = qcedev_set_hmac_auth_key(areq, handle, sg_src);
	if (err)
		return err;
	if (!podev->ce_support.sha_hmac)
		qcedev_hmac_update_iokey(areq, handle, true);
	return 0;
}

static int qcedev_hmac_final(struct qcedev_async_req *areq,
				struct qcedev_handle *handle)
{
	int err;
	struct qcedev_control *podev = handle->cntl;

	err = qcedev_sha_final(areq, handle);
	if (podev->ce_support.sha_hmac)
		return err;

	qcedev_hmac_update_iokey(areq, handle, false);
	err = qcedev_hmac_get_ohash(areq, handle);
	if (err)
		return err;
	err = qcedev_sha_final(areq, handle);

	return err;
}

static int qcedev_hash_init(struct qcedev_async_req *areq,
				struct qcedev_handle *handle,
				struct scatterlist *sg_src)
{
	if ((areq->sha_op_req.alg == QCEDEV_ALG_SHA1) ||
			(areq->sha_op_req.alg == QCEDEV_ALG_SHA256) ||
			(areq->sha_op_req.alg == QCEDEV_ALG_SHA384) ||
			(areq->sha_op_req.alg == QCEDEV_ALG_SHA512))
		return qcedev_sha_init(areq, handle);
	else
		return qcedev_hmac_init(areq, handle, sg_src);
}

static int qcedev_hash_update(struct qcedev_async_req *qcedev_areq,
				struct qcedev_handle *handle,
				struct scatterlist *sg_src)
{
	return qcedev_sha_update(qcedev_areq, handle, sg_src);
}

static int qcedev_hash_final(struct qcedev_async_req *areq,
				struct qcedev_handle *handle)
{
	if ((areq->sha_op_req.alg == QCEDEV_ALG_SHA1) ||
			(areq->sha_op_req.alg == QCEDEV_ALG_SHA256) ||
			(areq->sha_op_req.alg == QCEDEV_ALG_SHA384) ||
			(areq->sha_op_req.alg == QCEDEV_ALG_SHA512))
		return qcedev_sha_final(areq, handle);
	else
		return qcedev_hmac_final(areq, handle);
}

static int qcedev_vbuf_ablk_cipher_max_xfer(struct qcedev_async_req *areq,
				int *di, struct qcedev_handle *handle,
				uint8_t *k_align_src)
{
	int err = 0;
	int i = 0;
	int dst_i = *di;
	struct scatterlist sg_src;
	uint32_t byteoffset = 0;
	uint8_t *user_src = NULL;
	uint8_t *k_align_dst = k_align_src;
	struct	qcedev_cipher_op_req *creq = &areq->cipher_op_req;


	if (areq->cipher_op_req.mode == QCEDEV_AES_MODE_CTR)
		byteoffset = areq->cipher_op_req.byteoffset;

	user_src = (void __user *)areq->cipher_op_req.vbuf.src[0].vaddr;
	if (user_src && copy_from_user((k_align_src + byteoffset),
				(void __user *)user_src,
				areq->cipher_op_req.vbuf.src[0].len))
		return -EFAULT;

	k_align_src += byteoffset + areq->cipher_op_req.vbuf.src[0].len;

	for (i = 1; i < areq->cipher_op_req.entries; i++) {
		user_src =
			(void __user *)areq->cipher_op_req.vbuf.src[i].vaddr;
		if (user_src && copy_from_user(k_align_src,
					(void __user *)user_src,
					areq->cipher_op_req.vbuf.src[i].len)) {
			return -EFAULT;
		}
		k_align_src += areq->cipher_op_req.vbuf.src[i].len;
	}

	/* restore src beginning */
	k_align_src = k_align_dst;
	areq->cipher_op_req.data_len += byteoffset;

	areq->cipher_req.creq.src = (struct scatterlist *) &sg_src;
	areq->cipher_req.creq.dst = (struct scatterlist *) &sg_src;

	/* In place encryption/decryption */
	sg_init_one(areq->cipher_req.creq.src,
					k_align_dst,
					areq->cipher_op_req.data_len);

	areq->cipher_req.creq.nbytes = areq->cipher_op_req.data_len;
	areq->cipher_req.creq.info = areq->cipher_op_req.iv;
	areq->cipher_op_req.entries = 1;

	err = submit_req(areq, handle);

	/* copy data to destination buffer*/
	creq->data_len -= byteoffset;

	while (creq->data_len > 0) {
		if (creq->vbuf.dst[dst_i].len <= creq->data_len) {
			if (err == 0 && copy_to_user(
				(void __user *)creq->vbuf.dst[dst_i].vaddr,
					(k_align_dst + byteoffset),
					creq->vbuf.dst[dst_i].len)) {
				err = -EFAULT;
				goto exit;
			}

			k_align_dst += creq->vbuf.dst[dst_i].len;
			creq->data_len -= creq->vbuf.dst[dst_i].len;
			dst_i++;
		} else {
			if (err == 0 && copy_to_user(
				(void __user *)creq->vbuf.dst[dst_i].vaddr,
					(k_align_dst + byteoffset),
				creq->data_len)) {
				err = -EFAULT;
				goto exit;
			}

			k_align_dst += creq->data_len;
			creq->vbuf.dst[dst_i].len -= creq->data_len;
			creq->vbuf.dst[dst_i].vaddr += creq->data_len;
			creq->data_len = 0;
		}
	}
	*di = dst_i;
exit:
	areq->cipher_req.creq.src = NULL;
	areq->cipher_req.creq.dst = NULL;
	return err;
};

static int qcedev_vbuf_ablk_cipher(struct qcedev_async_req *areq,
						struct qcedev_handle *handle)
{
	int err = 0;
	int di = 0;
	int i = 0;
	int j = 0;
	int k = 0;
	uint32_t byteoffset = 0;
	int num_entries = 0;
	uint32_t total = 0;
	uint32_t len;
	uint8_t *k_buf_src = NULL;
	uint8_t *k_align_src = NULL;
	uint32_t max_data_xfer;
	struct qcedev_cipher_op_req *saved_req;
	struct	qcedev_cipher_op_req *creq = &areq->cipher_op_req;

	total = 0;

	if (areq->cipher_op_req.mode == QCEDEV_AES_MODE_CTR)
		byteoffset = areq->cipher_op_req.byteoffset;
	k_buf_src = kmalloc(QCE_MAX_OPER_DATA + CACHE_LINE_SIZE * 2,
				GFP_KERNEL);
	if (k_buf_src == NULL)
		return -ENOMEM;
	k_align_src = (uint8_t *)ALIGN(((uintptr_t)k_buf_src),
							CACHE_LINE_SIZE);
	max_data_xfer = QCE_MAX_OPER_DATA - byteoffset;

	saved_req = kmemdup(creq, sizeof(struct qcedev_cipher_op_req),
				GFP_KERNEL);
	if (saved_req == NULL) {
		memset(k_buf_src, 0, ksize((void *)k_buf_src));
		kfree(k_buf_src);
		return -ENOMEM;

	}

	if (areq->cipher_op_req.data_len > max_data_xfer) {
		struct qcedev_cipher_op_req req;

		/* save the original req structure */
		memcpy(&req, creq, sizeof(struct qcedev_cipher_op_req));

		i = 0;
		/* Address 32 KB  at a time */
		while ((i < req.entries) && (err == 0)) {
			if (creq->vbuf.src[i].len > max_data_xfer) {
				creq->vbuf.src[0].len =	max_data_xfer;
				if (i > 0) {
					creq->vbuf.src[0].vaddr =
						creq->vbuf.src[i].vaddr;
				}

				creq->data_len = max_data_xfer;
				creq->entries = 1;

				err = qcedev_vbuf_ablk_cipher_max_xfer(areq,
						&di, handle, k_align_src);
				if (err < 0) {
					memset(saved_req, 0,
						ksize((void *)saved_req));
					memset(k_buf_src, 0,
						ksize((void *)k_buf_src));
					kfree(k_buf_src);
					kfree(saved_req);
					return err;
				}

				creq->vbuf.src[i].len =	req.vbuf.src[i].len -
							max_data_xfer;
				creq->vbuf.src[i].vaddr =
						req.vbuf.src[i].vaddr +
						max_data_xfer;
				req.vbuf.src[i].vaddr =
						creq->vbuf.src[i].vaddr;
				req.vbuf.src[i].len = creq->vbuf.src[i].len;

			} else {
				total = areq->cipher_op_req.byteoffset;
				for (j = i; j < req.entries; j++) {
					num_entries++;
					if ((total + creq->vbuf.src[j].len)
							>= max_data_xfer) {
						creq->vbuf.src[j].len =
						max_data_xfer - total;
						total = max_data_xfer;
						break;
					}
					total += creq->vbuf.src[j].len;
				}

				creq->data_len = total;
				if (i > 0)
					for (k = 0; k < num_entries; k++) {
						creq->vbuf.src[k].len =
						creq->vbuf.src[i+k].len;
						creq->vbuf.src[k].vaddr =
						creq->vbuf.src[i+k].vaddr;
					}
				creq->entries =  num_entries;

				i = j;
				err = qcedev_vbuf_ablk_cipher_max_xfer(areq,
						&di, handle, k_align_src);
				if (err < 0) {
					memset(saved_req, 0,
						ksize((void *)saved_req));
					memset(k_buf_src, 0,
						ksize((void *)k_buf_src));
					kfree(k_buf_src);
					kfree(saved_req);
					return err;
				}

				num_entries = 0;
				areq->cipher_op_req.byteoffset = 0;

				creq->vbuf.src[i].vaddr = req.vbuf.src[i].vaddr
					+ creq->vbuf.src[i].len;
				creq->vbuf.src[i].len =	req.vbuf.src[i].len -
							creq->vbuf.src[i].len;

				req.vbuf.src[i].vaddr =
						creq->vbuf.src[i].vaddr;
				req.vbuf.src[i].len = creq->vbuf.src[i].len;

				if (creq->vbuf.src[i].len == 0)
					i++;
			}

			areq->cipher_op_req.byteoffset = 0;
			max_data_xfer = QCE_MAX_OPER_DATA;
			byteoffset = 0;

		} /* end of while ((i < req.entries) && (err == 0)) */
	} else
		err = qcedev_vbuf_ablk_cipher_max_xfer(areq, &di, handle,
								k_align_src);

	/* Restore the original req structure */
	for (i = 0; i < saved_req->entries; i++) {
		creq->vbuf.src[i].len = saved_req->vbuf.src[i].len;
		creq->vbuf.src[i].vaddr = saved_req->vbuf.src[i].vaddr;
	}
	for (len = 0, i = 0; len < saved_req->data_len; i++) {
		creq->vbuf.dst[i].len = saved_req->vbuf.dst[i].len;
		creq->vbuf.dst[i].vaddr = saved_req->vbuf.dst[i].vaddr;
		len += saved_req->vbuf.dst[i].len;
	}
	creq->entries = saved_req->entries;
	creq->data_len = saved_req->data_len;
	creq->byteoffset = saved_req->byteoffset;

	memset(saved_req, 0, ksize((void *)saved_req));
	memset(k_buf_src, 0, ksize((void *)k_buf_src));
	kfree(saved_req);
	kfree(k_buf_src);
	return err;

}

static int qcedev_check_cipher_key(struct qcedev_cipher_op_req *req,
						struct qcedev_control *podev)
{
	/* if intending to use HW key make sure key fields are set
	 * correctly and HW key is indeed supported in target
	 */
	if (req->encklen == 0) {
		int i;

		for (i = 0; i < QCEDEV_MAX_KEY_SIZE; i++) {
			if (req->enckey[i]) {
				pr_err("%s: Invalid key: non-zero key input\n",
								__func__);
				goto error;
			}
		}
		if ((req->op != QCEDEV_OPER_ENC_NO_KEY) &&
			(req->op != QCEDEV_OPER_DEC_NO_KEY))
			if (!podev->platform_support.hw_key_support) {
				pr_err("%s: Invalid op %d\n", __func__,
						(uint32_t)req->op);
				goto error;
			}
	} else {
		if (req->encklen == QCEDEV_AES_KEY_192) {
			if (!podev->ce_support.aes_key_192) {
				pr_err("%s: AES-192 not supported\n", __func__);
				goto error;
			}
		} else {
			/* if not using HW key make sure key
			 * length is valid
			 */
			if (req->mode == QCEDEV_AES_MODE_XTS) {
				if ((req->encklen != QCEDEV_AES_KEY_128*2) &&
				(req->encklen != QCEDEV_AES_KEY_256*2)) {
					pr_err("%s: unsupported key size: %d\n",
							__func__, req->encklen);
					goto error;
				}
			} else {
				if ((req->encklen != QCEDEV_AES_KEY_128) &&
					(req->encklen != QCEDEV_AES_KEY_256)) {
					pr_err("%s: unsupported key size %d\n",
							__func__, req->encklen);
					goto error;
				}
			}
		}
	}
	return 0;
error:
	return -EINVAL;
}

static int qcedev_check_cipher_params(struct qcedev_cipher_op_req *req,
						struct qcedev_control *podev)
{
	uint32_t total = 0;
	uint32_t i;

	if (req->use_pmem) {
		pr_err("%s: Use of PMEM is not supported\n", __func__);
		goto error;
	}
	if ((req->entries == 0) || (req->data_len == 0) ||
			(req->entries > QCEDEV_MAX_BUFFERS)) {
		pr_err("%s: Invalid cipher length/entries\n", __func__);
		goto error;
	}
	if ((req->alg >= QCEDEV_ALG_LAST) ||
		(req->mode >= QCEDEV_AES_DES_MODE_LAST)) {
		pr_err("%s: Invalid algorithm %d\n", __func__,
						(uint32_t)req->alg);
		goto error;
	}
	if ((req->mode == QCEDEV_AES_MODE_XTS) &&
				(!podev->ce_support.aes_xts)) {
		pr_err("%s: XTS algorithm is not supported\n", __func__);
		goto error;
	}
	if (req->alg == QCEDEV_ALG_AES) {
		if (qcedev_check_cipher_key(req, podev))
			goto error;

	}
	/* if using a byteoffset, make sure it is CTR mode using vbuf */
	if (req->byteoffset) {
		if (req->mode != QCEDEV_AES_MODE_CTR) {
			pr_err("%s: Operation on byte offset not supported\n",
								 __func__);
			goto error;
		}
		if (req->byteoffset >= AES_CE_BLOCK_SIZE) {
			pr_err("%s: Invalid byte offset\n", __func__);
			goto error;
		}
		total = req->byteoffset;
		for (i = 0; i < req->entries; i++) {
			if (total > U32_MAX - req->vbuf.src[i].len) {
				pr_err("%s:Integer overflow on total src len\n",
					__func__);
				goto error;
			}
			total += req->vbuf.src[i].len;
		}
	}

	if (req->data_len < req->byteoffset) {
		pr_err("%s: req data length %u is less than byteoffset %u\n",
				__func__, req->data_len, req->byteoffset);
		goto error;
	}

	/* Ensure IV size */
	if (req->ivlen > QCEDEV_MAX_IV_SIZE) {
		pr_err("%s: ivlen is not correct: %u\n", __func__, req->ivlen);
		goto error;
	}

	/* Ensure Key size */
	if (req->encklen > QCEDEV_MAX_KEY_SIZE) {
		pr_err("%s: Klen is not correct: %u\n", __func__, req->encklen);
		goto error;
	}

	/* Ensure zer ivlen for ECB  mode  */
	if (req->ivlen > 0) {
		if ((req->mode == QCEDEV_AES_MODE_ECB) ||
				(req->mode == QCEDEV_DES_MODE_ECB)) {
			pr_err("%s: Expecting a zero length IV\n", __func__);
			goto error;
		}
	} else {
		if ((req->mode != QCEDEV_AES_MODE_ECB) &&
				(req->mode != QCEDEV_DES_MODE_ECB)) {
			pr_err("%s: Expecting a non-zero ength IV\n", __func__);
			goto error;
		}
	}
	/* Check for sum of all dst length is equal to data_len  */
	for (i = 0, total = 0; i < req->entries; i++) {
		if (!req->vbuf.dst[i].vaddr && req->vbuf.dst[i].len) {
			pr_err("%s: NULL req dst vbuf[%d] with length %d\n",
				__func__, i, req->vbuf.dst[i].len);
			goto error;
		}
		if (req->vbuf.dst[i].len >= U32_MAX - total) {
			pr_err("%s: Integer overflow on total req dst vbuf length\n",
				__func__);
			goto error;
		}
		total += req->vbuf.dst[i].len;
	}
	if (total != req->data_len) {
		pr_err("%s: Total (i=%d) dst(%d) buf size != data_len (%d)\n",
			__func__, i, total, req->data_len);
		goto error;
	}
	/* Check for sum of all src length is equal to data_len  */
	for (i = 0, total = 0; i < req->entries; i++) {
		if (!req->vbuf.src[i].vaddr && req->vbuf.src[i].len) {
			pr_err("%s: NULL req src vbuf[%d] with length %d\n",
				__func__, i, req->vbuf.src[i].len);
			goto error;
		}
		if (req->vbuf.src[i].len > U32_MAX - total) {
			pr_err("%s: Integer overflow on total req src vbuf length\n",
				__func__);
			goto error;
		}
		total += req->vbuf.src[i].len;
	}
	if (total != req->data_len) {
		pr_err("%s: Total src(%d) buf size != data_len (%d)\n",
			__func__, total, req->data_len);
		goto error;
	}
	return 0;
error:
	return -EINVAL;

}

static int qcedev_check_sha_params(struct qcedev_sha_op_req *req,
						struct qcedev_control *podev)
{
	uint32_t total = 0;
	uint32_t i;

	if ((req->alg == QCEDEV_ALG_AES_CMAC) &&
				(!podev->ce_support.cmac)) {
		pr_err("%s: CMAC not supported\n", __func__);
		goto sha_error;
	}
	if ((!req->entries) || (req->entries > QCEDEV_MAX_BUFFERS)) {
		pr_err("%s: Invalid num entries (%d)\n",
						__func__, req->entries);
		goto sha_error;
	}

	if (req->alg >= QCEDEV_ALG_SHA_ALG_LAST) {
		pr_err("%s: Invalid algorithm (%d)\n", __func__, req->alg);
		goto sha_error;
	}
	if ((req->alg == QCEDEV_ALG_SHA1_HMAC) ||
			(req->alg == QCEDEV_ALG_SHA256_HMAC) ||
			(req->alg == QCEDEV_ALG_SHA384_HMAC) ||
			(req->alg == QCEDEV_ALG_SHA512_HMAC)) {
		if (req->authkey == NULL) {
			pr_err("%s: Invalid authkey pointer\n", __func__);
			goto sha_error;
		}
		if (req->authklen <= 0) {
			pr_err("%s: Invalid authkey length (%d)\n",
						__func__, req->authklen);
			goto sha_error;
		}
	}

	if (req->alg == QCEDEV_ALG_AES_CMAC) {
		if ((req->authklen != QCEDEV_AES_KEY_128) &&
					(req->authklen != QCEDEV_AES_KEY_256)) {
			pr_err("%s: unsupported key length\n", __func__);
			goto sha_error;
		}
	}

	/* Check for sum of all src length is equal to data_len  */
	for (i = 0, total = 0; i < req->entries; i++) {
		if (req->data[i].len > U32_MAX - total) {
			pr_err("%s: Integer overflow on total req buf length\n",
				__func__);
			goto sha_error;
		}
		total += req->data[i].len;
	}

	if (total != req->data_len) {
		pr_err("%s: Total src(%d) buf size != data_len (%d)\n",
			__func__, total, req->data_len);
		goto sha_error;
	}
	return 0;
sha_error:
	return -EINVAL;
}

static inline long qcedev_ioctl(struct file *file,
				unsigned int cmd, unsigned long arg)
{
	int err = 0;
	struct qcedev_handle *handle;
	struct qcedev_control *podev;
	struct qcedev_async_req *qcedev_areq;
	struct qcedev_stat *pstat;

	qcedev_areq = kzalloc(sizeof(struct qcedev_async_req), GFP_KERNEL);
	if (!qcedev_areq)
		return -ENOMEM;

	handle =  file->private_data;
	podev =  handle->cntl;
	qcedev_areq->handle = handle;
	if (podev == NULL || podev->magic != QCEDEV_MAGIC) {
		pr_err("%s: invalid handle %pK\n",
			__func__, podev);
		err = -ENOENT;
		goto exit_free_qcedev_areq;
	}

	/* Verify user arguments. */
	if (_IOC_TYPE(cmd) != QCEDEV_IOC_MAGIC) {
		err = -ENOTTY;
		goto exit_free_qcedev_areq;
	}

	init_completion(&qcedev_areq->complete);
	pstat = &_qcedev_stat;

	if (podev->platform_support.bus_scale_table != NULL &&
		cmd != QCEDEV_IOCTL_MAP_BUF_REQ &&
		cmd != QCEDEV_IOCTL_UNMAP_BUF_REQ)
		qcedev_ce_high_bw_req(podev, true);

	switch (cmd) {
	case QCEDEV_IOCTL_ENC_REQ:
	case QCEDEV_IOCTL_DEC_REQ:
		if (copy_from_user(&qcedev_areq->cipher_op_req,
				(void __user *)arg,
				sizeof(struct qcedev_cipher_op_req))) {
			err = -EFAULT;
			goto exit_free_qcedev_areq;
		}
		qcedev_areq->op_type = QCEDEV_CRYPTO_OPER_CIPHER;

		if (qcedev_check_cipher_params(&qcedev_areq->cipher_op_req,
				podev)) {
			err = -EINVAL;
			goto exit_free_qcedev_areq;
		}

		err = qcedev_vbuf_ablk_cipher(qcedev_areq, handle);
		if (err)
			goto exit_free_qcedev_areq;
		if (copy_to_user((void __user *)arg,
					&qcedev_areq->cipher_op_req,
					sizeof(struct qcedev_cipher_op_req))) {
			err = -EFAULT;
			goto exit_free_qcedev_areq;
		}
		break;

	case QCEDEV_IOCTL_SHA_INIT_REQ:
		{
		struct scatterlist sg_src;

		if (copy_from_user(&qcedev_areq->sha_op_req,
					(void __user *)arg,
					sizeof(struct qcedev_sha_op_req))) {
			err = -EFAULT;
			goto exit_free_qcedev_areq;
		}
		mutex_lock(&hash_access_lock);
		if (qcedev_check_sha_params(&qcedev_areq->sha_op_req, podev)) {
			mutex_unlock(&hash_access_lock);
			err = -EINVAL;
			goto exit_free_qcedev_areq;
		}
		qcedev_areq->op_type = QCEDEV_CRYPTO_OPER_SHA;
		err = qcedev_hash_init(qcedev_areq, handle, &sg_src);
		if (err) {
			mutex_unlock(&hash_access_lock);
			goto exit_free_qcedev_areq;
		}
		mutex_unlock(&hash_access_lock);
		if (copy_to_user((void __user *)arg, &qcedev_areq->sha_op_req,
					sizeof(struct qcedev_sha_op_req))) {
			err = -EFAULT;
			goto exit_free_qcedev_areq;
		}
		handle->sha_ctxt.init_done = true;
		}
		break;
	case QCEDEV_IOCTL_GET_CMAC_REQ:
		if (!podev->ce_support.cmac) {
			err = -ENOTTY;
			goto exit_free_qcedev_areq;
		}
<<<<<<< HEAD
	case QCEDEV_IOCTL_SHA_UPDATE_REQ: {
=======
		/* Fall-through */
	case QCEDEV_IOCTL_SHA_UPDATE_REQ:
		{
>>>>>>> c8bfb910
		struct scatterlist sg_src;

		if (copy_from_user(&qcedev_areq->sha_op_req,
					(void __user *)arg,
					sizeof(struct qcedev_sha_op_req))) {
			err = -EFAULT;
			goto exit_free_qcedev_areq;
		}
		mutex_lock(&hash_access_lock);
		if (qcedev_check_sha_params(&qcedev_areq->sha_op_req, podev)) {
			mutex_unlock(&hash_access_lock);
			err = -EINVAL;
			goto exit_free_qcedev_areq;
		}
		qcedev_areq->op_type = QCEDEV_CRYPTO_OPER_SHA;

		if (qcedev_areq->sha_op_req.alg == QCEDEV_ALG_AES_CMAC) {
			err = qcedev_hash_cmac(qcedev_areq, handle, &sg_src);
			if (err) {
				mutex_unlock(&hash_access_lock);
				goto exit_free_qcedev_areq;
			}
		} else {
			if (!handle->sha_ctxt.init_done) {
				pr_err("%s Init was not called\n", __func__);
				mutex_unlock(&hash_access_lock);
				err = -EINVAL;
				goto exit_free_qcedev_areq;
			}
			err = qcedev_hash_update(qcedev_areq, handle, &sg_src);
			if (err) {
				mutex_unlock(&hash_access_lock);
				goto exit_free_qcedev_areq;
			}
		}

		if (handle->sha_ctxt.diglen > QCEDEV_MAX_SHA_DIGEST) {
			pr_err("Invalid sha_ctxt.diglen %d\n",
					handle->sha_ctxt.diglen);
			mutex_unlock(&hash_access_lock);
			err = -EINVAL;
			goto exit_free_qcedev_areq;
		}
		memcpy(&qcedev_areq->sha_op_req.digest[0],
				&handle->sha_ctxt.digest[0],
				handle->sha_ctxt.diglen);
		mutex_unlock(&hash_access_lock);
		if (copy_to_user((void __user *)arg, &qcedev_areq->sha_op_req,
					sizeof(struct qcedev_sha_op_req))) {
			err = -EFAULT;
			goto exit_free_qcedev_areq;
		}
<<<<<<< HEAD
	}
=======
		}
>>>>>>> c8bfb910
		break;

	case QCEDEV_IOCTL_SHA_FINAL_REQ:

		if (!handle->sha_ctxt.init_done) {
			pr_err("%s Init was not called\n", __func__);
			err = -EINVAL;
			goto exit_free_qcedev_areq;
		}
		if (copy_from_user(&qcedev_areq->sha_op_req,
					(void __user *)arg,
					sizeof(struct qcedev_sha_op_req))) {
			err = -EFAULT;
			goto exit_free_qcedev_areq;
		}
		mutex_lock(&hash_access_lock);
		if (qcedev_check_sha_params(&qcedev_areq->sha_op_req, podev)) {
			mutex_unlock(&hash_access_lock);
			err = -EINVAL;
			goto exit_free_qcedev_areq;
		}
		qcedev_areq->op_type = QCEDEV_CRYPTO_OPER_SHA;
		err = qcedev_hash_final(qcedev_areq, handle);
		if (err) {
			mutex_unlock(&hash_access_lock);
			goto exit_free_qcedev_areq;
		}
		if (handle->sha_ctxt.diglen > QCEDEV_MAX_SHA_DIGEST) {
			pr_err("Invalid sha_ctxt.diglen %d\n",
					handle->sha_ctxt.diglen);
			mutex_unlock(&hash_access_lock);
			err = -EINVAL;
			goto exit_free_qcedev_areq;
		}
		qcedev_areq->sha_op_req.diglen = handle->sha_ctxt.diglen;
		memcpy(&qcedev_areq->sha_op_req.digest[0],
				&handle->sha_ctxt.digest[0],
				handle->sha_ctxt.diglen);
		mutex_unlock(&hash_access_lock);
		if (copy_to_user((void __user *)arg, &qcedev_areq->sha_op_req,
					sizeof(struct qcedev_sha_op_req))) {
			err = -EFAULT;
			goto exit_free_qcedev_areq;
		}
		handle->sha_ctxt.init_done = false;
		break;

	case QCEDEV_IOCTL_GET_SHA_REQ: {
		struct scatterlist sg_src;

		if (copy_from_user(&qcedev_areq->sha_op_req,
					(void __user *)arg,
					sizeof(struct qcedev_sha_op_req))) {
			err = -EFAULT;
			goto exit_free_qcedev_areq;
		}
		mutex_lock(&hash_access_lock);
		if (qcedev_check_sha_params(&qcedev_areq->sha_op_req, podev)) {
			mutex_unlock(&hash_access_lock);
			err = -EINVAL;
			goto exit_free_qcedev_areq;
		}
		qcedev_areq->op_type = QCEDEV_CRYPTO_OPER_SHA;
		qcedev_hash_init(qcedev_areq, handle, &sg_src);
		err = qcedev_hash_update(qcedev_areq, handle, &sg_src);
		if (err) {
			mutex_unlock(&hash_access_lock);
			goto exit_free_qcedev_areq;
		}
		err = qcedev_hash_final(qcedev_areq, handle);
		if (err) {
			mutex_unlock(&hash_access_lock);
			goto exit_free_qcedev_areq;
		}
		if (handle->sha_ctxt.diglen > QCEDEV_MAX_SHA_DIGEST) {
			pr_err("Invalid sha_ctxt.diglen %d\n",
					handle->sha_ctxt.diglen);
			mutex_unlock(&hash_access_lock);
			err = -EINVAL;
			goto exit_free_qcedev_areq;
		}
		qcedev_areq->sha_op_req.diglen =	handle->sha_ctxt.diglen;
		memcpy(&qcedev_areq->sha_op_req.digest[0],
				&handle->sha_ctxt.digest[0],
				handle->sha_ctxt.diglen);
		mutex_unlock(&hash_access_lock);
		if (copy_to_user((void __user *)arg, &qcedev_areq->sha_op_req,
					sizeof(struct qcedev_sha_op_req))) {
			err = -EFAULT;
			goto exit_free_qcedev_areq;
		}
<<<<<<< HEAD
	}
=======
		}
>>>>>>> c8bfb910
		break;

	case QCEDEV_IOCTL_MAP_BUF_REQ:
		{
			unsigned long long vaddr = 0;
			struct qcedev_map_buf_req map_buf = { {0} };
			int i = 0;

			if (copy_from_user(&map_buf,
					(void __user *)arg, sizeof(map_buf))) {
				err = -EFAULT;
				goto exit_free_qcedev_areq;
			}

			if (map_buf.num_fds > ARRAY_SIZE(map_buf.fd)) {
				pr_err("%s: err: num_fds = %d exceeds max value\n",
				__func__, map_buf.num_fds);
				err = -EINVAL;
				goto exit_free_qcedev_areq;
			}

			for (i = 0; i < map_buf.num_fds; i++) {
				err = qcedev_check_and_map_buffer(handle,
						map_buf.fd[i],
						map_buf.fd_offset[i],
						map_buf.fd_size[i],
						&vaddr);
				if (err) {
					pr_err(
						"%s: err: failed to map fd(%d) - %d\n",
						__func__, map_buf.fd[i], err);
					goto exit_free_qcedev_areq;
				}
				map_buf.buf_vaddr[i] = vaddr;
				pr_info("%s: info: vaddr = %llx\n",
					__func__, vaddr);
			}

			if (copy_to_user((void __user *)arg, &map_buf,
					sizeof(map_buf))) {
				err = -EFAULT;
				goto exit_free_qcedev_areq;
			}
			break;
		}

	case QCEDEV_IOCTL_UNMAP_BUF_REQ:
		{
			struct qcedev_unmap_buf_req unmap_buf = { { 0 } };
			int i = 0;

			if (copy_from_user(&unmap_buf,
				(void __user *)arg, sizeof(unmap_buf))) {
				err = -EFAULT;
				goto exit_free_qcedev_areq;
			}
			if (unmap_buf.num_fds > ARRAY_SIZE(unmap_buf.fd)) {
				pr_err("%s: err: num_fds = %d exceeds max value\n",
				__func__, unmap_buf.num_fds);
				err = -EINVAL;
				goto exit_free_qcedev_areq;
			}

			for (i = 0; i < unmap_buf.num_fds; i++) {
				err = qcedev_check_and_unmap_buffer(handle,
						unmap_buf.fd[i]);
				if (err) {
					pr_err(
						"%s: err: failed to unmap fd(%d) - %d\n",
						 __func__,
						unmap_buf.fd[i], err);
					goto exit_free_qcedev_areq;
				}
			}
			break;
		}

	default:
		err = -ENOTTY;
		goto exit_free_qcedev_areq;
	}

exit_free_qcedev_areq:
	if (podev) {
		if (podev->platform_support.bus_scale_table != NULL &&
				cmd != QCEDEV_IOCTL_MAP_BUF_REQ &&
				cmd != QCEDEV_IOCTL_UNMAP_BUF_REQ)
			qcedev_ce_high_bw_req(podev, false);
	}
	kfree(qcedev_areq);
	return err;
}

static int qcedev_probe_device(struct platform_device *pdev)
{
	void *handle = NULL;
	int rc = 0;
	struct qcedev_control *podev;
	struct msm_ce_hw_support *platform_support;

	podev = &qce_dev[0];

	rc = alloc_chrdev_region(&qcedev_device_no, 0, 1, QCEDEV_DEV);
	if (rc < 0) {
		pr_err("alloc_chrdev_region failed %d\n", rc);
		return rc;
	}

	driver_class = class_create(THIS_MODULE, QCEDEV_DEV);
	if (IS_ERR(driver_class)) {
		rc = -ENOMEM;
		pr_err("class_create failed %d\n", rc);
		goto exit_unreg_chrdev_region;
	}

	class_dev = device_create(driver_class, NULL, qcedev_device_no, NULL,
			QCEDEV_DEV);
	if (IS_ERR(class_dev)) {
		pr_err("class_device_create failed %d\n", rc);
		rc = -ENOMEM;
		goto exit_destroy_class;
	}

	cdev_init(&podev->cdev, &qcedev_fops);
	podev->cdev.owner = THIS_MODULE;

	rc = cdev_add(&podev->cdev, MKDEV(MAJOR(qcedev_device_no), 0), 1);
	if (rc < 0) {
		pr_err("cdev_add failed %d\n", rc);
		goto exit_destroy_device;
	}
	podev->minor = 0;

	podev->high_bw_req_count = 0;
	INIT_LIST_HEAD(&podev->ready_commands);
	podev->active_command = NULL;

	INIT_LIST_HEAD(&podev->context_banks);

	spin_lock_init(&podev->lock);

	tasklet_init(&podev->done_tasklet, req_done, (unsigned long)podev);

	podev->platform_support.bus_scale_table = (struct msm_bus_scale_pdata *)
					msm_bus_cl_get_pdata(pdev);
	if (!podev->platform_support.bus_scale_table) {
		pr_err("bus_scale_table is NULL\n");
		rc = -ENODATA;
		goto exit_del_cdev;
	}
	podev->bus_scale_handle = msm_bus_scale_register_client(
				(struct msm_bus_scale_pdata *)
				podev->platform_support.bus_scale_table);
	if (!podev->bus_scale_handle) {
		pr_err("%s not able to get bus scale\n", __func__);
		rc = -ENOMEM;
		goto exit_del_cdev;
	}

	rc = msm_bus_scale_client_update_request(podev->bus_scale_handle, 1);
	if (rc) {
		pr_err("%s Unable to set to high bandwidth\n", __func__);
		goto exit_unregister_bus_scale;
	}
	handle = qce_open(pdev, &rc);
	if (handle == NULL) {
		rc = -ENODEV;
		goto exit_scale_busbandwidth;
	}
	rc = msm_bus_scale_client_update_request(podev->bus_scale_handle, 0);
	if (rc) {
		pr_err("%s Unable to set to low bandwidth\n", __func__);
		goto exit_qce_close;
	}

	podev->qce = handle;
	podev->pdev = pdev;
	platform_set_drvdata(pdev, podev);

	qce_hw_support(podev->qce, &podev->ce_support);
	if (podev->ce_support.bam) {
		podev->platform_support.ce_shared = 0;
		podev->platform_support.shared_ce_resource = 0;
		podev->platform_support.hw_key_support =
						podev->ce_support.hw_key;
		podev->platform_support.sha_hmac = 1;
	} else {
		platform_support =
			(struct msm_ce_hw_support *)pdev->dev.platform_data;
		podev->platform_support.ce_shared = platform_support->ce_shared;
		podev->platform_support.shared_ce_resource =
				platform_support->shared_ce_resource;
		podev->platform_support.hw_key_support =
				platform_support->hw_key_support;
		podev->platform_support.sha_hmac = platform_support->sha_hmac;
	}

	podev->mem_client = qcedev_mem_new_client(MEM_ION);
	if (!podev->mem_client) {
		pr_err("%s: err: qcedev_mem_new_client failed\n", __func__);
		goto exit_qce_close;
	}

	rc = of_platform_populate(pdev->dev.of_node, qcedev_match,
			NULL, &pdev->dev);
	if (rc) {
		pr_err("%s: err: of_platform_populate failed: %d\n",
			__func__, rc);
		goto exit_mem_new_client;
	}

	return 0;

exit_mem_new_client:
	if (podev->mem_client)
		qcedev_mem_delete_client(podev->mem_client);
	podev->mem_client = NULL;

exit_qce_close:
	if (handle)
		qce_close(handle);
exit_scale_busbandwidth:
	msm_bus_scale_client_update_request(podev->bus_scale_handle, 0);
exit_unregister_bus_scale:
	if (podev->platform_support.bus_scale_table != NULL)
		msm_bus_scale_unregister_client(podev->bus_scale_handle);
exit_del_cdev:
	cdev_del(&podev->cdev);
exit_destroy_device:
	device_destroy(driver_class, qcedev_device_no);
exit_destroy_class:
	class_destroy(driver_class);
exit_unreg_chrdev_region:
	unregister_chrdev_region(qcedev_device_no, 1);

	podev->bus_scale_handle = 0;
	platform_set_drvdata(pdev, NULL);
	podev->pdev = NULL;
	podev->qce = NULL;

	return rc;
}

static int qcedev_probe(struct platform_device *pdev)
{
	if (of_device_is_compatible(pdev->dev.of_node, "qcom,qcedev"))
		return qcedev_probe_device(pdev);
	else if (of_device_is_compatible(pdev->dev.of_node,
		"qcom,qcedev,context-bank"))
		return qcedev_parse_context_bank(pdev);

	return -EINVAL;
};

static int qcedev_remove(struct platform_device *pdev)
{
	struct qcedev_control *podev;

	podev = platform_get_drvdata(pdev);
	if (!podev)
		return 0;

	qcedev_ce_high_bw_req(podev, true);
	if (podev->qce)
		qce_close(podev->qce);
	qcedev_ce_high_bw_req(podev, false);

	if (podev->platform_support.bus_scale_table != NULL)
		msm_bus_scale_unregister_client(podev->bus_scale_handle);
	tasklet_kill(&podev->done_tasklet);

	cdev_del(&podev->cdev);

	device_destroy(driver_class, qcedev_device_no);

	class_destroy(driver_class);

	unregister_chrdev_region(qcedev_device_no, 1);
	return 0;
};

static int qcedev_suspend(struct platform_device *pdev, pm_message_t state)
{
	struct qcedev_control *podev;
	int ret;

	podev = platform_get_drvdata(pdev);

	if (!podev || !podev->platform_support.bus_scale_table)
		return 0;

	mutex_lock(&qcedev_sent_bw_req);
	if (podev->high_bw_req_count) {
		ret = qcedev_control_clocks(podev, false);
		if (ret)
			goto suspend_exit;
	}

suspend_exit:
	mutex_unlock(&qcedev_sent_bw_req);
	return 0;
}

static int qcedev_resume(struct platform_device *pdev)
{
	struct qcedev_control *podev;
	int ret;

	podev = platform_get_drvdata(pdev);

	if (!podev || !podev->platform_support.bus_scale_table)
		return 0;

	mutex_lock(&qcedev_sent_bw_req);
	if (podev->high_bw_req_count) {
		ret = qcedev_control_clocks(podev, true);
		if (ret)
			goto resume_exit;
	}

resume_exit:
	mutex_unlock(&qcedev_sent_bw_req);
	return 0;
}

static struct platform_driver qcedev_plat_driver = {
	.probe = qcedev_probe,
	.remove = qcedev_remove,
	.suspend = qcedev_suspend,
	.resume = qcedev_resume,
	.driver = {
		.name = "qce",
		.of_match_table = qcedev_match,
	},
};

static int _disp_stats(int id)
{
	struct qcedev_stat *pstat;
	int len = 0;

	pstat = &_qcedev_stat;
	len = scnprintf(_debug_read_buf, DEBUG_MAX_RW_BUF - 1,
			"\nQTI QCE dev driver %d Statistics:\n",
				id + 1);

	len += scnprintf(_debug_read_buf + len, DEBUG_MAX_RW_BUF - len - 1,
			"   Encryption operation success       : %d\n",
					pstat->qcedev_enc_success);
	len += scnprintf(_debug_read_buf + len, DEBUG_MAX_RW_BUF - len - 1,
			"   Encryption operation fail   : %d\n",
					pstat->qcedev_enc_fail);
	len += scnprintf(_debug_read_buf + len, DEBUG_MAX_RW_BUF - len - 1,
			"   Decryption operation success     : %d\n",
					pstat->qcedev_dec_success);

	len += scnprintf(_debug_read_buf + len, DEBUG_MAX_RW_BUF - len - 1,
			"   Encryption operation fail          : %d\n",
					pstat->qcedev_dec_fail);

	return len;
}

static ssize_t _debug_stats_read(struct file *file, char __user *buf,
			size_t count, loff_t *ppos)
{
	ssize_t rc = -EINVAL;
	int qcedev = *((int *) file->private_data);
	int len;

	len = _disp_stats(qcedev);

	if (len <= count)
		rc = simple_read_from_buffer((void __user *) buf, len,
			ppos, (void *) _debug_read_buf, len);
	return rc;
}

static ssize_t _debug_stats_write(struct file *file, const char __user *buf,
			size_t count, loff_t *ppos)
{
	memset((char *)&_qcedev_stat, 0, sizeof(struct qcedev_stat));
	return count;
};

static const struct file_operations _debug_stats_ops = {
	.open =         simple_open,
	.read =         _debug_stats_read,
	.write =        _debug_stats_write,
};

static int _qcedev_debug_init(void)
{
	int rc;
	char name[DEBUG_MAX_FNAME];
	struct dentry *dent;

	_debug_dent = debugfs_create_dir("qcedev", NULL);
	if (IS_ERR(_debug_dent)) {
		pr_debug("qcedev debugfs_create_dir fail, error %ld\n",
				PTR_ERR(_debug_dent));
		return PTR_ERR(_debug_dent);
	}

	snprintf(name, DEBUG_MAX_FNAME-1, "stats-%d", 1);
	_debug_qcedev = 0;
	dent = debugfs_create_file(name, 0644, _debug_dent,
			&_debug_qcedev, &_debug_stats_ops);
	if (dent == NULL) {
		pr_debug("qcedev debugfs_create_file fail, error %ld\n",
				PTR_ERR(dent));
		rc = PTR_ERR(dent);
		goto err;
	}
	return 0;
err:
	debugfs_remove_recursive(_debug_dent);
	return rc;
}

static int qcedev_init(void)
{
	_qcedev_debug_init();

	return platform_driver_register(&qcedev_plat_driver);
}

static void qcedev_exit(void)
{
	debugfs_remove_recursive(_debug_dent);
	platform_driver_unregister(&qcedev_plat_driver);
}

MODULE_LICENSE("GPL v2");
MODULE_DESCRIPTION("QTI DEV Crypto driver");

module_init(qcedev_init);
module_exit(qcedev_exit);<|MERGE_RESOLUTION|>--- conflicted
+++ resolved
@@ -1876,13 +1876,9 @@
 			err = -ENOTTY;
 			goto exit_free_qcedev_areq;
 		}
-<<<<<<< HEAD
-	case QCEDEV_IOCTL_SHA_UPDATE_REQ: {
-=======
 		/* Fall-through */
 	case QCEDEV_IOCTL_SHA_UPDATE_REQ:
 		{
->>>>>>> c8bfb910
 		struct scatterlist sg_src;
 
 		if (copy_from_user(&qcedev_areq->sha_op_req,
@@ -1935,11 +1931,7 @@
 			err = -EFAULT;
 			goto exit_free_qcedev_areq;
 		}
-<<<<<<< HEAD
-	}
-=======
-		}
->>>>>>> c8bfb910
+	}
 		break;
 
 	case QCEDEV_IOCTL_SHA_FINAL_REQ:
@@ -2031,11 +2023,7 @@
 			err = -EFAULT;
 			goto exit_free_qcedev_areq;
 		}
-<<<<<<< HEAD
-	}
-=======
-		}
->>>>>>> c8bfb910
+	}
 		break;
 
 	case QCEDEV_IOCTL_MAP_BUF_REQ:
