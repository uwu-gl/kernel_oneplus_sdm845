// SPDX-License-Identifier: GPL-2.0-or-later
/*
 * GPIO Testing Device Driver
 *
 * Copyright (C) 2014  Kamlakant Patel <kamlakant.patel@broadcom.com>
 * Copyright (C) 2015-2016  Bamvor Jian Zhang <bamv2005@gmail.com>
 * Copyright (C) 2017 Bartosz Golaszewski <brgl@bgdev.pl>
 */

#define pr_fmt(fmt) KBUILD_MODNAME ": " fmt

#include <linux/debugfs.h>
#include <linux/gpio/driver.h>
#include <linux/interrupt.h>
#include <linux/irq.h>
#include <linux/irq_sim.h>
#include <linux/irqdomain.h>
#include <linux/module.h>
#include <linux/platform_device.h>
#include <linux/property.h>
#include <linux/slab.h>
#include <linux/string_helpers.h>
#include <linux/uaccess.h>

#include "gpiolib.h"

#define GPIO_MOCKUP_MAX_GC	10
/*
 * We're storing two values per chip: the GPIO base and the number
 * of GPIO lines.
 */
#define GPIO_MOCKUP_MAX_RANGES	(GPIO_MOCKUP_MAX_GC * 2)
/* Maximum of four properties + the sentinel. */
#define GPIO_MOCKUP_MAX_PROP	5

/*
 * struct gpio_pin_status - structure describing a GPIO status
 * @dir:       Configures direction of gpio as "in" or "out"
 * @value:     Configures status of the gpio as 0(low) or 1(high)
 */
struct gpio_mockup_line_status {
	int dir;
	int value;
	int pull;
};

struct gpio_mockup_chip {
	struct gpio_chip gc;
	struct gpio_mockup_line_status *lines;
	struct irq_domain *irq_sim_domain;
	struct dentry *dbg_dir;
	struct mutex lock;
};

struct gpio_mockup_dbgfs_private {
	struct gpio_mockup_chip *chip;
	struct gpio_desc *desc;
	unsigned int offset;
};

static int gpio_mockup_ranges[GPIO_MOCKUP_MAX_RANGES];
static int gpio_mockup_num_ranges;
module_param_array(gpio_mockup_ranges, int, &gpio_mockup_num_ranges, 0400);

static bool gpio_mockup_named_lines;
module_param_named(gpio_mockup_named_lines,
		   gpio_mockup_named_lines, bool, 0400);

static struct dentry *gpio_mockup_dbg_dir;

static int gpio_mockup_range_base(unsigned int index)
{
	return gpio_mockup_ranges[index * 2];
}

static int gpio_mockup_range_ngpio(unsigned int index)
{
	return gpio_mockup_ranges[index * 2 + 1];
}

static int __gpio_mockup_get(struct gpio_mockup_chip *chip,
			     unsigned int offset)
{
	return chip->lines[offset].value;
}

static int gpio_mockup_get(struct gpio_chip *gc, unsigned int offset)
{
	struct gpio_mockup_chip *chip = gpiochip_get_data(gc);
	int val;

	mutex_lock(&chip->lock);
	val = __gpio_mockup_get(chip, offset);
	mutex_unlock(&chip->lock);

	return val;
}

static int gpio_mockup_get_multiple(struct gpio_chip *gc,
				    unsigned long *mask, unsigned long *bits)
{
	struct gpio_mockup_chip *chip = gpiochip_get_data(gc);
	unsigned int bit, val;

	mutex_lock(&chip->lock);
	for_each_set_bit(bit, mask, gc->ngpio) {
		val = __gpio_mockup_get(chip, bit);
		__assign_bit(bit, bits, val);
	}
	mutex_unlock(&chip->lock);

	return 0;
}

static void __gpio_mockup_set(struct gpio_mockup_chip *chip,
			      unsigned int offset, int value)
{
	chip->lines[offset].value = !!value;
}

static void gpio_mockup_set(struct gpio_chip *gc,
			   unsigned int offset, int value)
{
	struct gpio_mockup_chip *chip = gpiochip_get_data(gc);

	mutex_lock(&chip->lock);
	__gpio_mockup_set(chip, offset, value);
	mutex_unlock(&chip->lock);
}

static void gpio_mockup_set_multiple(struct gpio_chip *gc,
				     unsigned long *mask, unsigned long *bits)
{
	struct gpio_mockup_chip *chip = gpiochip_get_data(gc);
	unsigned int bit;

	mutex_lock(&chip->lock);
	for_each_set_bit(bit, mask, gc->ngpio)
		__gpio_mockup_set(chip, bit, test_bit(bit, bits));
	mutex_unlock(&chip->lock);
}

static int gpio_mockup_apply_pull(struct gpio_mockup_chip *chip,
				  unsigned int offset, int value)
{
	int curr, irq, irq_type, ret = 0;
	struct gpio_desc *desc;
	struct gpio_chip *gc;

	gc = &chip->gc;
	desc = &gc->gpiodev->descs[offset];

	mutex_lock(&chip->lock);

	if (test_bit(FLAG_REQUESTED, &desc->flags) &&
	    !test_bit(FLAG_IS_OUT, &desc->flags)) {
		curr = __gpio_mockup_get(chip, offset);
		if (curr == value)
			goto out;

		irq = irq_find_mapping(chip->irq_sim_domain, offset);
		if (!irq)
			/*
			 * This is fine - it just means, nobody is listening
			 * for interrupts on this line, otherwise
			 * irq_create_mapping() would have been called from
			 * the to_irq() callback.
			 */
			goto set_value;

		irq_type = irq_get_trigger_type(irq);

		if ((value == 1 && (irq_type & IRQ_TYPE_EDGE_RISING)) ||
		    (value == 0 && (irq_type & IRQ_TYPE_EDGE_FALLING))) {
			ret = irq_set_irqchip_state(irq, IRQCHIP_STATE_PENDING,
						    true);
			if (ret)
				goto out;
		}
	}

set_value:
	/* Change the value unless we're actively driving the line. */
	if (!test_bit(FLAG_REQUESTED, &desc->flags) ||
	    !test_bit(FLAG_IS_OUT, &desc->flags))
		__gpio_mockup_set(chip, offset, value);

out:
	chip->lines[offset].pull = value;
	mutex_unlock(&chip->lock);
	return ret;
}

static int gpio_mockup_set_config(struct gpio_chip *gc,
				  unsigned int offset, unsigned long config)
{
	struct gpio_mockup_chip *chip = gpiochip_get_data(gc);

	switch (pinconf_to_config_param(config)) {
	case PIN_CONFIG_BIAS_PULL_UP:
		return gpio_mockup_apply_pull(chip, offset, 1);
	case PIN_CONFIG_BIAS_PULL_DOWN:
		return gpio_mockup_apply_pull(chip, offset, 0);
	default:
		break;
	}
	return -ENOTSUPP;
}

static int gpio_mockup_dirout(struct gpio_chip *gc,
			      unsigned int offset, int value)
{
	struct gpio_mockup_chip *chip = gpiochip_get_data(gc);

	mutex_lock(&chip->lock);
	chip->lines[offset].dir = GPIO_LINE_DIRECTION_OUT;
	__gpio_mockup_set(chip, offset, value);
	mutex_unlock(&chip->lock);

	return 0;
}

static int gpio_mockup_dirin(struct gpio_chip *gc, unsigned int offset)
{
	struct gpio_mockup_chip *chip = gpiochip_get_data(gc);

	mutex_lock(&chip->lock);
	chip->lines[offset].dir = GPIO_LINE_DIRECTION_IN;
	mutex_unlock(&chip->lock);

	return 0;
}

static int gpio_mockup_get_direction(struct gpio_chip *gc, unsigned int offset)
{
	struct gpio_mockup_chip *chip = gpiochip_get_data(gc);
	int direction;

	mutex_lock(&chip->lock);
	direction = chip->lines[offset].dir;
	mutex_unlock(&chip->lock);

	return direction;
}

static int gpio_mockup_to_irq(struct gpio_chip *gc, unsigned int offset)
{
	struct gpio_mockup_chip *chip = gpiochip_get_data(gc);

	return irq_create_mapping(chip->irq_sim_domain, offset);
}

static void gpio_mockup_free(struct gpio_chip *gc, unsigned int offset)
{
	struct gpio_mockup_chip *chip = gpiochip_get_data(gc);

	__gpio_mockup_set(chip, offset, chip->lines[offset].pull);
}

static ssize_t gpio_mockup_debugfs_read(struct file *file,
					char __user *usr_buf,
					size_t size, loff_t *ppos)
{
	struct gpio_mockup_dbgfs_private *priv;
	struct gpio_mockup_chip *chip;
	struct seq_file *sfile;
	struct gpio_chip *gc;
	int val, cnt;
	char buf[3];

	if (*ppos != 0)
		return 0;

	sfile = file->private_data;
	priv = sfile->private;
	chip = priv->chip;
	gc = &chip->gc;

	val = gpio_mockup_get(gc, priv->offset);
	cnt = snprintf(buf, sizeof(buf), "%d\n", val);

	return simple_read_from_buffer(usr_buf, size, ppos, buf, cnt);
}

static ssize_t gpio_mockup_debugfs_write(struct file *file,
					 const char __user *usr_buf,
					 size_t size, loff_t *ppos)
{
	struct gpio_mockup_dbgfs_private *priv;
	int rv, val;
	struct seq_file *sfile;

	if (*ppos != 0)
		return -EINVAL;

	rv = kstrtoint_from_user(usr_buf, size, 0, &val);
	if (rv)
		return rv;
	if (val != 0 && val != 1)
		return -EINVAL;

	sfile = file->private_data;
	priv = sfile->private;
	rv = gpio_mockup_apply_pull(priv->chip, priv->offset, val);
	if (rv)
		return rv;

	return size;
}

static int gpio_mockup_debugfs_open(struct inode *inode, struct file *file)
{
	return single_open(file, NULL, inode->i_private);
}

/*
 * Each mockup chip is represented by a directory named after the chip's device
 * name under /sys/kernel/debug/gpio-mockup/. Each line is represented by
 * a file using the line's offset as the name under the chip's directory.
 *
 * Reading from the line's file yields the current *value*, writing to the
 * line's file changes the current *pull*. Default pull for mockup lines is
 * down.
 *
 * Examples:
 * - when a line pulled down is requested in output mode and driven high, its
 *   value will return to 0 once it's released
 * - when the line is requested in output mode and driven high, writing 0 to
 *   the corresponding debugfs file will change the pull to down but the
 *   reported value will still be 1 until the line is released
 * - line requested in input mode always reports the same value as its pull
 *   configuration
 * - when the line is requested in input mode and monitored for events, writing
 *   the same value to the debugfs file will be a noop, while writing the
 *   opposite value will generate a dummy interrupt with an appropriate edge
 */
static const struct file_operations gpio_mockup_debugfs_ops = {
	.owner = THIS_MODULE,
	.open = gpio_mockup_debugfs_open,
	.read = gpio_mockup_debugfs_read,
	.write = gpio_mockup_debugfs_write,
	.llseek = no_llseek,
	.release = single_release,
};

static void gpio_mockup_debugfs_setup(struct device *dev,
				      struct gpio_mockup_chip *chip)
{
	struct gpio_mockup_dbgfs_private *priv;
	struct gpio_chip *gc;
	const char *devname;
	char *name;
	int i;

	gc = &chip->gc;
	devname = dev_name(&gc->gpiodev->dev);

	chip->dbg_dir = debugfs_create_dir(devname, gpio_mockup_dbg_dir);

	for (i = 0; i < gc->ngpio; i++) {
		name = devm_kasprintf(dev, GFP_KERNEL, "%d", i);
		if (!name)
			return;

		priv = devm_kzalloc(dev, sizeof(*priv), GFP_KERNEL);
		if (!priv)
			return;

		priv->chip = chip;
		priv->offset = i;
		priv->desc = &gc->gpiodev->descs[i];

		debugfs_create_file(name, 0200, chip->dbg_dir, priv,
				    &gpio_mockup_debugfs_ops);
	}
}

static void gpio_mockup_dispose_mappings(void *data)
{
	struct gpio_mockup_chip *chip = data;
	struct gpio_chip *gc = &chip->gc;
	int i, irq;

	for (i = 0; i < gc->ngpio; i++) {
		irq = irq_find_mapping(chip->irq_sim_domain, i);
		if (irq)
			irq_dispose_mapping(irq);
	}
}

static int gpio_mockup_probe(struct platform_device *pdev)
{
	struct gpio_mockup_chip *chip;
	struct gpio_chip *gc;
	struct device *dev;
	const char *name;
	int rv, base, i;
	u16 ngpio;

	dev = &pdev->dev;

	rv = device_property_read_u32(dev, "gpio-base", &base);
	if (rv)
		base = -1;

	rv = device_property_read_u16(dev, "nr-gpios", &ngpio);
	if (rv)
		return rv;

	rv = device_property_read_string(dev, "chip-label", &name);
	if (rv)
		name = dev_name(dev);

	chip = devm_kzalloc(dev, sizeof(*chip), GFP_KERNEL);
	if (!chip)
		return -ENOMEM;

	mutex_init(&chip->lock);

	gc = &chip->gc;
	gc->base = base;
	gc->ngpio = ngpio;
	gc->label = name;
	gc->owner = THIS_MODULE;
	gc->parent = dev;
	gc->get = gpio_mockup_get;
	gc->set = gpio_mockup_set;
	gc->get_multiple = gpio_mockup_get_multiple;
	gc->set_multiple = gpio_mockup_set_multiple;
	gc->direction_output = gpio_mockup_dirout;
	gc->direction_input = gpio_mockup_dirin;
	gc->get_direction = gpio_mockup_get_direction;
	gc->set_config = gpio_mockup_set_config;
	gc->to_irq = gpio_mockup_to_irq;
	gc->free = gpio_mockup_free;

	chip->lines = devm_kcalloc(dev, gc->ngpio,
				   sizeof(*chip->lines), GFP_KERNEL);
	if (!chip->lines)
		return -ENOMEM;

	for (i = 0; i < gc->ngpio; i++)
		chip->lines[i].dir = GPIO_LINE_DIRECTION_IN;

	chip->irq_sim_domain = devm_irq_domain_create_sim(dev, NULL,
							  gc->ngpio);
	if (IS_ERR(chip->irq_sim_domain))
		return PTR_ERR(chip->irq_sim_domain);

	rv = devm_add_action_or_reset(dev, gpio_mockup_dispose_mappings, chip);
	if (rv)
		return rv;

	rv = devm_gpiochip_add_data(dev, &chip->gc, chip);
	if (rv)
		return rv;

	gpio_mockup_debugfs_setup(dev, chip);

	return 0;
}

static struct platform_driver gpio_mockup_driver = {
	.driver = {
		.name = "gpio-mockup",
	},
	.probe = gpio_mockup_probe,
};

static struct platform_device *gpio_mockup_pdevs[GPIO_MOCKUP_MAX_GC];

static void gpio_mockup_unregister_pdevs(void)
{
	struct platform_device *pdev;
	int i;

	for (i = 0; i < GPIO_MOCKUP_MAX_GC; i++) {
		pdev = gpio_mockup_pdevs[i];

		if (pdev)
			platform_device_unregister(pdev);
	}
}

static __init char **gpio_mockup_make_line_names(const char *label,
						 unsigned int num_lines)
{
	unsigned int i;
	char **names;

	names = kcalloc(num_lines + 1, sizeof(char *), GFP_KERNEL);
	if (!names)
		return NULL;

	for (i = 0; i < num_lines; i++) {
		names[i] = kasprintf(GFP_KERNEL, "%s-%u", label, i);
		if (!names[i]) {
			kfree_strarray(names, i);
			return NULL;
		}
	}

	return names;
}

static int __init gpio_mockup_register_chip(int idx)
{
	struct property_entry properties[GPIO_MOCKUP_MAX_PROP];
	struct platform_device_info pdevinfo;
	struct platform_device *pdev;
	char **line_names = NULL;
	char chip_label[32];
	int prop = 0, base;
	u16 ngpio;

	memset(properties, 0, sizeof(properties));
	memset(&pdevinfo, 0, sizeof(pdevinfo));

	snprintf(chip_label, sizeof(chip_label), "gpio-mockup-%c", idx + 'A');
	properties[prop++] = PROPERTY_ENTRY_STRING("chip-label", chip_label);

	base = gpio_mockup_range_base(idx);
	if (base >= 0)
		properties[prop++] = PROPERTY_ENTRY_U32("gpio-base", base);

	ngpio = base < 0 ? gpio_mockup_range_ngpio(idx)
			 : gpio_mockup_range_ngpio(idx) - base;
	properties[prop++] = PROPERTY_ENTRY_U16("nr-gpios", ngpio);

	if (gpio_mockup_named_lines) {
		line_names = gpio_mockup_make_line_names(chip_label, ngpio);
		if (!line_names)
			return -ENOMEM;

		properties[prop++] = PROPERTY_ENTRY_STRING_ARRAY_LEN(
					"gpio-line-names", line_names, ngpio);
	}

	pdevinfo.name = "gpio-mockup";
	pdevinfo.id = idx;
	pdevinfo.properties = properties;

	pdev = platform_device_register_full(&pdevinfo);
	kfree_strarray(line_names, ngpio);
	if (IS_ERR(pdev)) {
		pr_err("error registering device");
		return PTR_ERR(pdev);
	}

	gpio_mockup_pdevs[idx] = pdev;

	return 0;
}

static int __init gpio_mockup_init(void)
{
	int i, num_chips, err;

	if ((gpio_mockup_num_ranges < 2) ||
	    (gpio_mockup_num_ranges % 2) ||
	    (gpio_mockup_num_ranges > GPIO_MOCKUP_MAX_RANGES))
		return -EINVAL;

	/* Each chip is described by two values. */
	num_chips = gpio_mockup_num_ranges / 2;

	/*
	 * The second value in the <base GPIO - number of GPIOS> pair must
	 * always be greater than 0.
	 */
	for (i = 0; i < num_chips; i++) {
		if (gpio_mockup_range_ngpio(i) < 0)
			return -EINVAL;
	}

	gpio_mockup_dbg_dir = debugfs_create_dir("gpio-mockup", NULL);

	err = platform_driver_register(&gpio_mockup_driver);
	if (err) {
<<<<<<< HEAD
		gpio_mockup_err("error registering platform driver\n");
=======
		pr_err("error registering platform driver\n");
>>>>>>> fc709df5
		debugfs_remove_recursive(gpio_mockup_dbg_dir);
		return err;
	}

	for (i = 0; i < num_chips; i++) {
		err = gpio_mockup_register_chip(i);
		if (err) {
			platform_driver_unregister(&gpio_mockup_driver);
			gpio_mockup_unregister_pdevs();
			debugfs_remove_recursive(gpio_mockup_dbg_dir);
<<<<<<< HEAD
			return PTR_ERR(pdev);
=======
			return err;
>>>>>>> fc709df5
		}
	}

	return 0;
}

static void __exit gpio_mockup_exit(void)
{
	debugfs_remove_recursive(gpio_mockup_dbg_dir);
	platform_driver_unregister(&gpio_mockup_driver);
	gpio_mockup_unregister_pdevs();
}

module_init(gpio_mockup_init);
module_exit(gpio_mockup_exit);

MODULE_AUTHOR("Kamlakant Patel <kamlakant.patel@broadcom.com>");
MODULE_AUTHOR("Bamvor Jian Zhang <bamv2005@gmail.com>");
MODULE_AUTHOR("Bartosz Golaszewski <brgl@bgdev.pl>");
MODULE_DESCRIPTION("GPIO Testing driver");
MODULE_LICENSE("GPL v2");<|MERGE_RESOLUTION|>--- conflicted
+++ resolved
@@ -577,11 +577,7 @@
 
 	err = platform_driver_register(&gpio_mockup_driver);
 	if (err) {
-<<<<<<< HEAD
-		gpio_mockup_err("error registering platform driver\n");
-=======
 		pr_err("error registering platform driver\n");
->>>>>>> fc709df5
 		debugfs_remove_recursive(gpio_mockup_dbg_dir);
 		return err;
 	}
@@ -592,11 +588,7 @@
 			platform_driver_unregister(&gpio_mockup_driver);
 			gpio_mockup_unregister_pdevs();
 			debugfs_remove_recursive(gpio_mockup_dbg_dir);
-<<<<<<< HEAD
-			return PTR_ERR(pdev);
-=======
 			return err;
->>>>>>> fc709df5
 		}
 	}
 
