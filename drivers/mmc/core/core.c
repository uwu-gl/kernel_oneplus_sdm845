--- conflicted
+++ resolved
@@ -4742,8 +4742,8 @@
 			(card->ext_csd.cache_ctrl & 1) &&
 			(!(card->quirks & MMC_QUIRK_CACHE_DISABLE))) {
 		err = mmc_switch(card, EXT_CSD_CMD_SET_NORMAL,
-<<<<<<< HEAD
-				EXT_CSD_FLUSH_CACHE, 1, 0);
+				EXT_CSD_FLUSH_CACHE, 1,
+				 MMC_CACHE_FLUSH_TIMEOUT_MS);
 		if (err == -ETIMEDOUT) {
 			pr_err("%s: cache flush timeout\n",
 					mmc_hostname(card->host));
@@ -4754,11 +4754,6 @@
 				err = -ENODEV;
 			}
 		} else if (err) {
-=======
-				EXT_CSD_FLUSH_CACHE, 1,
-				 MMC_CACHE_FLUSH_TIMEOUT_MS);
-		if (err)
->>>>>>> 1cbab1d9
 			pr_err("%s: cache flush error %d\n",
 					mmc_hostname(card->host), err);
 		}
