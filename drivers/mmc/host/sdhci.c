/*
 *  linux/drivers/mmc/host/sdhci.c - Secure Digital Host Controller Interface driver
 *
 *  Copyright (C) 2005-2008 Pierre Ossman, All Rights Reserved.
 *
 * This program is free software; you can redistribute it and/or modify
 * it under the terms of the GNU General Public License as published by
 * the Free Software Foundation; either version 2 of the License, or (at
 * your option) any later version.
 *
 * Thanks to the following companies for their support:
 *
 *     - JMicron (hardware and technical support)
 */

#include <linux/bitfield.h>
#include <linux/delay.h>
#include <linux/highmem.h>
#include <linux/io.h>
#include <linux/module.h>
#include <linux/dma-mapping.h>
#include <linux/slab.h>
#include <linux/scatterlist.h>
#include <linux/regulator/consumer.h>
#include <linux/pm_runtime.h>

#include <linux/leds.h>

#include <linux/mmc/mmc.h>
#include <linux/mmc/host.h>
#include <linux/mmc/card.h>
#include <linux/mmc/sdio.h>
#include <linux/mmc/slot-gpio.h>
#include <linux/mmc/sdio.h>

#include <trace/events/mmc.h>

#include "sdhci.h"
#include "cmdq_hci.h"

#define DRIVER_NAME "sdhci"

#define DBG(f, x...) \
	pr_debug(DRIVER_NAME " [%s()]: " f, __func__,## x)

#define MAX_TUNING_LOOP 40

#define SDHCI_DBG_DUMP_RS_INTERVAL (10 * HZ)
#define SDHCI_DBG_DUMP_RS_BURST 2

static unsigned int debug_quirks = 0;
static unsigned int debug_quirks2;

static void sdhci_finish_data(struct sdhci_host *);

static bool sdhci_check_state(struct sdhci_host *);

static void sdhci_enable_sdio_irq_nolock(struct sdhci_host *host, int enable);

static void sdhci_enable_preset_value(struct sdhci_host *host, bool enable);

static void sdhci_dump_state(struct sdhci_host *host)
{
	struct mmc_host *mmc = host->mmc;

	#ifdef CONFIG_MMC_CLKGATE
	pr_info("%s: clk: %d clk-gated: %d claimer: %s pwr: %d host->irq = %d\n",
		mmc_hostname(mmc), host->clock, mmc->clk_gated,
		mmc->claimer->comm, host->pwr,
		(host->flags & SDHCI_HOST_IRQ_STATUS));
	#else
	pr_info("%s: clk: %d claimer: %s pwr: %d\n",
		mmc_hostname(mmc), host->clock,
		mmc->claimer->comm, host->pwr);
	#endif
	pr_info("%s: rpmstatus[pltfm](runtime-suspend:usage_count:disable_depth)(%d:%d:%d)\n",
		mmc_hostname(mmc), mmc->parent->power.runtime_status,
		atomic_read(&mmc->parent->power.usage_count),
		mmc->parent->power.disable_depth);
}

static void sdhci_dumpregs(struct sdhci_host *host)
{
	MMC_TRACE(host->mmc,
		"%s: 0x04=0x%08x 0x06=0x%08x 0x0E=0x%08x 0x30=0x%08x 0x34=0x%08x 0x38=0x%08x\n",
		__func__,
		sdhci_readw(host, SDHCI_BLOCK_SIZE),
		sdhci_readw(host, SDHCI_BLOCK_COUNT),
		sdhci_readw(host, SDHCI_COMMAND),
		sdhci_readl(host, SDHCI_INT_STATUS),
		sdhci_readl(host, SDHCI_INT_ENABLE),
		sdhci_readl(host, SDHCI_SIGNAL_ENABLE));
	mmc_stop_tracing(host->mmc);

	pr_info(DRIVER_NAME ": =========== REGISTER DUMP (%s)===========\n",
		mmc_hostname(host->mmc));

	pr_info(DRIVER_NAME ": Sys addr: 0x%08x | Version:  0x%08x\n",
	       sdhci_readl(host, SDHCI_DMA_ADDRESS),
	       sdhci_readw(host, SDHCI_HOST_VERSION));
	pr_info(DRIVER_NAME ": Blk size: 0x%08x | Blk cnt:  0x%08x\n",
	       sdhci_readw(host, SDHCI_BLOCK_SIZE),
	       sdhci_readw(host, SDHCI_BLOCK_COUNT));
	pr_info(DRIVER_NAME ": Argument: 0x%08x | Trn mode: 0x%08x\n",
	       sdhci_readl(host, SDHCI_ARGUMENT),
	       sdhci_readw(host, SDHCI_TRANSFER_MODE));
	pr_info(DRIVER_NAME ": Present:  0x%08x | Host ctl: 0x%08x\n",
	       sdhci_readl(host, SDHCI_PRESENT_STATE),
	       sdhci_readb(host, SDHCI_HOST_CONTROL));
	pr_info(DRIVER_NAME ": Power:    0x%08x | Blk gap:  0x%08x\n",
	       sdhci_readb(host, SDHCI_POWER_CONTROL),
	       sdhci_readb(host, SDHCI_BLOCK_GAP_CONTROL));
	pr_info(DRIVER_NAME ": Wake-up:  0x%08x | Clock:    0x%08x\n",
	       sdhci_readb(host, SDHCI_WAKE_UP_CONTROL),
	       sdhci_readw(host, SDHCI_CLOCK_CONTROL));
	pr_info(DRIVER_NAME ": Timeout:  0x%08x | Int stat: 0x%08x\n",
	       sdhci_readb(host, SDHCI_TIMEOUT_CONTROL),
	       sdhci_readl(host, SDHCI_INT_STATUS));
	pr_info(DRIVER_NAME ": Int enab: 0x%08x | Sig enab: 0x%08x\n",
	       sdhci_readl(host, SDHCI_INT_ENABLE),
	       sdhci_readl(host, SDHCI_SIGNAL_ENABLE));
	pr_info(DRIVER_NAME ": AC12 err: 0x%08x | Slot int: 0x%08x\n",
		host->auto_cmd_err_sts,
	       sdhci_readw(host, SDHCI_SLOT_INT_STATUS));
	pr_info(DRIVER_NAME ": Caps:     0x%08x | Caps_1:   0x%08x\n",
	       sdhci_readl(host, SDHCI_CAPABILITIES),
	       sdhci_readl(host, SDHCI_CAPABILITIES_1));
	pr_info(DRIVER_NAME ": Cmd:      0x%08x | Max curr: 0x%08x\n",
	       sdhci_readw(host, SDHCI_COMMAND),
	       sdhci_readl(host, SDHCI_MAX_CURRENT));
	pr_info(DRIVER_NAME ": Resp 1:   0x%08x | Resp 0:   0x%08x\n",
		sdhci_readl(host, SDHCI_RESPONSE + 0x4),
		sdhci_readl(host, SDHCI_RESPONSE));
	pr_info(DRIVER_NAME ": Resp 3:   0x%08x | Resp 2:   0x%08x\n",
		sdhci_readl(host, SDHCI_RESPONSE + 0xC),
		sdhci_readl(host, SDHCI_RESPONSE + 0x8));
	pr_info(DRIVER_NAME ": Host ctl2: 0x%08x\n",
	       sdhci_readw(host, SDHCI_HOST_CONTROL2));

	if (host->flags & SDHCI_USE_ADMA) {
		if (host->flags & SDHCI_USE_64_BIT_DMA)
			pr_info(DRIVER_NAME ": ADMA Err: 0x%08x | ADMA Ptr: 0x%08x%08x\n",
			       readl(host->ioaddr + SDHCI_ADMA_ERROR),
			       readl(host->ioaddr + SDHCI_ADMA_ADDRESS_HI),
			       readl(host->ioaddr + SDHCI_ADMA_ADDRESS));
		else
			pr_info(DRIVER_NAME ": ADMA Err: 0x%08x | ADMA Ptr: 0x%08x\n",
			       readl(host->ioaddr + SDHCI_ADMA_ERROR),
			       readl(host->ioaddr + SDHCI_ADMA_ADDRESS));
	}

	host->mmc->err_occurred = true;
	host->mmc->last_failed_rq_time = ktime_get();

	if (host->ops->dump_vendor_regs)
		host->ops->dump_vendor_regs(host);
	sdhci_dump_state(host);
	pr_info(DRIVER_NAME ": ===========================================\n");
}

/*****************************************************************************\
 *                                                                           *
 * Low level functions                                                       *
 *                                                                           *
\*****************************************************************************/

static inline bool sdhci_data_line_cmd(struct mmc_command *cmd)
{
	return cmd->data || cmd->flags & MMC_RSP_BUSY;
}

static void sdhci_set_card_detection(struct sdhci_host *host, bool enable)
{
	u32 present;

	if ((host->quirks & SDHCI_QUIRK_BROKEN_CARD_DETECTION) ||
	    !mmc_card_is_removable(host->mmc))
		return;

	if (enable) {
		present = sdhci_readl(host, SDHCI_PRESENT_STATE) &
				      SDHCI_CARD_PRESENT;

		host->ier |= present ? SDHCI_INT_CARD_REMOVE :
				       SDHCI_INT_CARD_INSERT;
	} else {
		host->ier &= ~(SDHCI_INT_CARD_REMOVE | SDHCI_INT_CARD_INSERT);
	}

	sdhci_writel(host, host->ier, SDHCI_INT_ENABLE);
	sdhci_writel(host, host->ier, SDHCI_SIGNAL_ENABLE);
}

static void sdhci_enable_card_detection(struct sdhci_host *host)
{
	sdhci_set_card_detection(host, true);
}

static void sdhci_disable_card_detection(struct sdhci_host *host)
{
	sdhci_set_card_detection(host, false);
}

static void sdhci_runtime_pm_bus_on(struct sdhci_host *host)
{
	if (host->bus_on)
		return;
	host->bus_on = true;
	pm_runtime_get_noresume(host->mmc->parent);
}

static void sdhci_runtime_pm_bus_off(struct sdhci_host *host)
{
	if (!host->bus_on)
		return;
	host->bus_on = false;
	pm_runtime_put_noidle(host->mmc->parent);
}

void sdhci_reset(struct sdhci_host *host, u8 mask)
{
	unsigned long timeout;

retry_reset:
	sdhci_writeb(host, mask, SDHCI_SOFTWARE_RESET);

	if (mask & SDHCI_RESET_ALL) {
		host->clock = 0;
		/* Reset-all turns off SD Bus Power */
		if (host->quirks2 & SDHCI_QUIRK2_CARD_ON_NEEDS_BUS_ON)
			sdhci_runtime_pm_bus_off(host);
	}

	/* Wait max 100 ms */
	timeout = 100000;

	if (host->ops->check_power_status && host->pwr &&
	    (mask & SDHCI_RESET_ALL))
		host->ops->check_power_status(host, REQ_BUS_OFF);

	/* clear pending normal/error interrupt status */
	sdhci_writel(host, sdhci_readl(host, SDHCI_INT_STATUS),
			SDHCI_INT_STATUS);

	/* hw clears the bit when it's done */
	while (sdhci_readb(host, SDHCI_SOFTWARE_RESET) & mask) {
		if (timeout == 0) {
			pr_err("%s: Reset 0x%x never completed.\n",
				mmc_hostname(host->mmc), (int)mask);
			MMC_TRACE(host->mmc, "%s: Reset 0x%x never completed\n",
					__func__, (int)mask);
			if ((host->quirks2 & SDHCI_QUIRK2_USE_RESET_WORKAROUND)
				&& host->ops->reset_workaround) {
				if (!host->reset_wa_applied) {
					/*
					 * apply the workaround and issue
					 * reset again.
					 */
					host->ops->reset_workaround(host, 1);
					host->reset_wa_applied = 1;
					host->reset_wa_cnt++;
					goto retry_reset;
				} else {
					pr_err("%s: Reset 0x%x failed with workaround\n",
						mmc_hostname(host->mmc),
						(int)mask);
					/* clear the workaround */
					host->ops->reset_workaround(host, 0);
					host->reset_wa_applied = 0;
				}
			}

			sdhci_dumpregs(host);
			return;
		}
		timeout--;
		udelay(1);
	}

	if ((host->quirks2 & SDHCI_QUIRK2_USE_RESET_WORKAROUND) &&
			host->ops->reset_workaround && host->reset_wa_applied) {
		pr_info("%s: Reset 0x%x successful with workaround\n",
				mmc_hostname(host->mmc), (int)mask);
		/* clear the workaround */
		host->ops->reset_workaround(host, 0);
		host->reset_wa_applied = 0;
	}

}
EXPORT_SYMBOL_GPL(sdhci_reset);

static void sdhci_do_reset(struct sdhci_host *host, u8 mask)
{
	if (host->quirks & SDHCI_QUIRK_NO_CARD_NO_RESET) {
		struct mmc_host *mmc = host->mmc;

		if (!mmc->ops->get_cd(mmc))
			return;
	}

	host->ops->reset(host, mask);

	if (mask & SDHCI_RESET_ALL) {
		if (host->flags & (SDHCI_USE_SDMA | SDHCI_USE_ADMA)) {
			if (host->ops->enable_dma)
				host->ops->enable_dma(host);
		}

		/* Resetting the controller clears many */
		host->preset_enabled = false;
	}
	if (host->is_crypto_en)
		host->crypto_reset_reqd = true;
}

static void sdhci_init(struct sdhci_host *host, int soft)
{
	struct mmc_host *mmc = host->mmc;

	if (soft)
		sdhci_do_reset(host, SDHCI_RESET_CMD|SDHCI_RESET_DATA);
	else
		sdhci_do_reset(host, SDHCI_RESET_ALL);

	host->ier = SDHCI_INT_BUS_POWER | SDHCI_INT_DATA_END_BIT |
		    SDHCI_INT_DATA_CRC | SDHCI_INT_DATA_TIMEOUT |
		    SDHCI_INT_INDEX | SDHCI_INT_END_BIT | SDHCI_INT_CRC |
		    SDHCI_INT_TIMEOUT | SDHCI_INT_DATA_END |
		    SDHCI_INT_RESPONSE | SDHCI_INT_AUTO_CMD_ERR;

	if (host->tuning_mode == SDHCI_TUNING_MODE_2 ||
	    host->tuning_mode == SDHCI_TUNING_MODE_3)
		host->ier |= SDHCI_INT_RETUNE;

	sdhci_writel(host, host->ier, SDHCI_INT_ENABLE);
	sdhci_writel(host, host->ier, SDHCI_SIGNAL_ENABLE);

	if (soft) {
		/* force clock reconfiguration */
		host->clock = 0;
		host->reinit_uhs = true;
		mmc->ops->set_ios(mmc, &mmc->ios);
	}
}

static void sdhci_reinit(struct sdhci_host *host)
{
	sdhci_init(host, 0);
	sdhci_enable_card_detection(host);
}

static void __sdhci_led_activate(struct sdhci_host *host)
{
	u8 ctrl;

	ctrl = sdhci_readb(host, SDHCI_HOST_CONTROL);
	ctrl |= SDHCI_CTRL_LED;
	sdhci_writeb(host, ctrl, SDHCI_HOST_CONTROL);
}

static void __sdhci_led_deactivate(struct sdhci_host *host)
{
	u8 ctrl;

	ctrl = sdhci_readb(host, SDHCI_HOST_CONTROL);
	ctrl &= ~SDHCI_CTRL_LED;
	sdhci_writeb(host, ctrl, SDHCI_HOST_CONTROL);
}

#if IS_REACHABLE(CONFIG_LEDS_CLASS)
static void sdhci_led_control(struct led_classdev *led,
			      enum led_brightness brightness)
{
	struct sdhci_host *host = container_of(led, struct sdhci_host, led);
	unsigned long flags;

	if (host->quirks & SDHCI_QUIRK_BROKEN_CARD_DETECTION)
		return;

	spin_lock_irqsave(&host->lock, flags);

	if (host->runtime_suspended || sdhci_check_state(host))
		goto out;

	if (brightness == LED_OFF)
		__sdhci_led_deactivate(host);
	else
		__sdhci_led_activate(host);
out:
	spin_unlock_irqrestore(&host->lock, flags);
}

static int sdhci_led_register(struct sdhci_host *host)
{
	struct mmc_host *mmc = host->mmc;

	snprintf(host->led_name, sizeof(host->led_name),
		 "%s::", mmc_hostname(mmc));

	host->led.name = host->led_name;
	host->led.brightness = LED_OFF;
	host->led.default_trigger = mmc_hostname(mmc);
	host->led.brightness_set = sdhci_led_control;

	return led_classdev_register(mmc_dev(mmc), &host->led);
}

static void sdhci_led_unregister(struct sdhci_host *host)
{
	led_classdev_unregister(&host->led);
}

static inline void sdhci_led_activate(struct sdhci_host *host)
{
}

static inline void sdhci_led_deactivate(struct sdhci_host *host)
{
}

#else

static inline int sdhci_led_register(struct sdhci_host *host)
{
	return 0;
}

static inline void sdhci_led_unregister(struct sdhci_host *host)
{
}

static inline void sdhci_led_activate(struct sdhci_host *host)
{
	__sdhci_led_activate(host);
}

static inline void sdhci_led_deactivate(struct sdhci_host *host)
{
	__sdhci_led_deactivate(host);
}

#endif

/*****************************************************************************\
 *                                                                           *
 * Core functions                                                            *
 *                                                                           *
\*****************************************************************************/

static void sdhci_read_block_pio(struct sdhci_host *host)
{
	unsigned long flags;
	size_t blksize, len, chunk;
	u32 uninitialized_var(scratch);
	u8 *buf;

	DBG("PIO reading\n");

	blksize = host->data->blksz;
	chunk = 0;

	local_irq_save(flags);

	while (blksize) {
		BUG_ON(!sg_miter_next(&host->sg_miter));

		len = min(host->sg_miter.length, blksize);

		blksize -= len;
		host->sg_miter.consumed = len;

		buf = host->sg_miter.addr;

		while (len) {
			if (chunk == 0) {
				scratch = sdhci_readl(host, SDHCI_BUFFER);
				chunk = 4;
			}

			*buf = scratch & 0xFF;

			buf++;
			scratch >>= 8;
			chunk--;
			len--;
		}
	}

	sg_miter_stop(&host->sg_miter);

	local_irq_restore(flags);
}

static void sdhci_write_block_pio(struct sdhci_host *host)
{
	unsigned long flags;
	size_t blksize, len, chunk;
	u32 scratch;
	u8 *buf;

	DBG("PIO writing\n");

	blksize = host->data->blksz;
	chunk = 0;
	scratch = 0;

	local_irq_save(flags);

	while (blksize) {
		BUG_ON(!sg_miter_next(&host->sg_miter));

		len = min(host->sg_miter.length, blksize);

		blksize -= len;
		host->sg_miter.consumed = len;

		buf = host->sg_miter.addr;

		while (len) {
			scratch |= (u32)*buf << (chunk * 8);

			buf++;
			chunk++;
			len--;

			if ((chunk == 4) || ((len == 0) && (blksize == 0))) {
				sdhci_writel(host, scratch, SDHCI_BUFFER);
				chunk = 0;
				scratch = 0;
			}
		}
	}

	sg_miter_stop(&host->sg_miter);

	local_irq_restore(flags);
}

static void sdhci_transfer_pio(struct sdhci_host *host)
{
	u32 mask;

	if (host->blocks == 0)
		return;

	if (host->data->flags & MMC_DATA_READ)
		mask = SDHCI_DATA_AVAILABLE;
	else
		mask = SDHCI_SPACE_AVAILABLE;

	/*
	 * Some controllers (JMicron JMB38x) mess up the buffer bits
	 * for transfers < 4 bytes. As long as it is just one block,
	 * we can ignore the bits.
	 */
	if ((host->quirks & SDHCI_QUIRK_BROKEN_SMALL_PIO) &&
		(host->data->blocks == 1))
		mask = ~0;

	while (sdhci_readl(host, SDHCI_PRESENT_STATE) & mask) {
		if (host->quirks & SDHCI_QUIRK_PIO_NEEDS_DELAY)
			udelay(100);

		if (host->data->flags & MMC_DATA_READ)
			sdhci_read_block_pio(host);
		else
			sdhci_write_block_pio(host);

		host->blocks--;
		if (host->blocks == 0)
			break;
	}

	DBG("PIO transfer complete.\n");
}

static int sdhci_pre_dma_transfer(struct sdhci_host *host,
				  struct mmc_data *data, int cookie)
{
	int sg_count;

	/*
	 * If the data buffers are already mapped, return the previous
	 * dma_map_sg() result.
	 */
	if (data->host_cookie == COOKIE_PRE_MAPPED)
		return data->sg_count;

	sg_count = dma_map_sg(mmc_dev(host->mmc), data->sg, data->sg_len,
				data->flags & MMC_DATA_WRITE ?
				DMA_TO_DEVICE : DMA_FROM_DEVICE);

	if (sg_count == 0)
		return -ENOSPC;

	data->sg_count = sg_count;
	data->host_cookie = cookie;

	return sg_count;
}

static char *sdhci_kmap_atomic(struct scatterlist *sg, unsigned long *flags)
{
	local_irq_save(*flags);
	return kmap_atomic(sg_page(sg)) + sg->offset;
}

static void sdhci_kunmap_atomic(void *buffer, unsigned long *flags)
{
	kunmap_atomic(buffer);
	local_irq_restore(*flags);
}

static void sdhci_adma_write_desc(struct sdhci_host *host, void *desc,
				  dma_addr_t addr, int len, unsigned cmd)
{
	struct sdhci_adma2_64_desc *dma_desc = desc;

	/* 32-bit and 64-bit descriptors have these members in same position */
	dma_desc->cmd = cpu_to_le16(cmd);
	dma_desc->len = cpu_to_le16(len);
	dma_desc->addr_lo = cpu_to_le32((u32)addr);

	if (host->flags & SDHCI_USE_64_BIT_DMA)
		dma_desc->addr_hi = cpu_to_le32((u64)addr >> 32);
}

static void sdhci_adma_mark_end(void *desc)
{
	struct sdhci_adma2_64_desc *dma_desc = desc;

	/* 32-bit and 64-bit descriptors have 'cmd' in same position */
	dma_desc->cmd |= cpu_to_le16(ADMA2_END);
}

static void sdhci_adma_table_pre(struct sdhci_host *host,
	struct mmc_data *data, int sg_count)
{
	struct scatterlist *sg;
	unsigned long flags;
	dma_addr_t addr, align_addr;
	void *desc, *align;
	char *buffer;
	int len, offset, i;

	/*
	 * The spec does not specify endianness of descriptor table.
	 * We currently guess that it is LE.
	 */

	host->sg_count = sg_count;

	desc = host->adma_table;
	align = host->align_buffer;

	align_addr = host->align_addr;

	for_each_sg(data->sg, sg, host->sg_count, i) {
		addr = sg_dma_address(sg);
		len = sg_dma_len(sg);

		/*
		 * The SDHCI specification states that ADMA addresses must
		 * be 32-bit aligned. If they aren't, then we use a bounce
		 * buffer for the (up to three) bytes that screw up the
		 * alignment.
		 */
		offset = (SDHCI_ADMA2_ALIGN - (addr & SDHCI_ADMA2_MASK)) &
			 SDHCI_ADMA2_MASK;
		if (offset) {
			if (data->flags & MMC_DATA_WRITE) {
				buffer = sdhci_kmap_atomic(sg, &flags);
				memcpy(align, buffer, offset);
				sdhci_kunmap_atomic(buffer, &flags);
			}

			/* tran, valid */
			sdhci_adma_write_desc(host, desc, align_addr, offset,
					      ADMA2_TRAN_VALID);

			BUG_ON(offset > 65536);

			align += SDHCI_ADMA2_ALIGN;
			align_addr += SDHCI_ADMA2_ALIGN;

			desc += host->desc_sz;

			addr += offset;
			len -= offset;
		}

		BUG_ON(len > 65536);

		if (len) {
			/* tran, valid */
			sdhci_adma_write_desc(host, desc, addr, len,
					      ADMA2_TRAN_VALID);
			desc += host->desc_sz;
		}

		/*
		 * If this triggers then we have a calculation bug
		 * somewhere. :/
		 */
		WARN_ON((desc - host->adma_table) >= host->adma_table_sz);
	}

	if (host->quirks & SDHCI_QUIRK_NO_ENDATTR_IN_NOPDESC) {
		/* Mark the last descriptor as the terminating descriptor */
		if (desc != host->adma_table) {
			desc -= host->desc_sz;
			sdhci_adma_mark_end(desc);
		}
	} else {
		/* Add a terminating entry - nop, end, valid */
		sdhci_adma_write_desc(host, desc, 0, 0, ADMA2_NOP_END_VALID);
	}
}

static void sdhci_adma_table_post(struct sdhci_host *host,
	struct mmc_data *data)
{
	struct scatterlist *sg;
	int i, size;
	void *align;
	char *buffer;
	unsigned long flags;
	u32 command = SDHCI_GET_CMD(sdhci_readw(host, SDHCI_COMMAND));

	trace_mmc_adma_table_post(command, data->sg_len);

	if (data->flags & MMC_DATA_READ) {
		bool has_unaligned = false;

		/* Do a quick scan of the SG list for any unaligned mappings */
		for_each_sg(data->sg, sg, host->sg_count, i)
			if (sg_dma_address(sg) & SDHCI_ADMA2_MASK) {
				has_unaligned = true;
				break;
			}

		if (has_unaligned) {
			dma_sync_sg_for_cpu(mmc_dev(host->mmc), data->sg,
					    data->sg_len, DMA_FROM_DEVICE);

			align = host->align_buffer;

			for_each_sg(data->sg, sg, host->sg_count, i) {
				if (sg_dma_address(sg) & SDHCI_ADMA2_MASK) {
					size = SDHCI_ADMA2_ALIGN -
					       (sg_dma_address(sg) & SDHCI_ADMA2_MASK);

					buffer = sdhci_kmap_atomic(sg, &flags);
					memcpy(buffer, align, size);
					sdhci_kunmap_atomic(buffer, &flags);

					align += SDHCI_ADMA2_ALIGN;
				}
			}
		}
	}
}

static u8 sdhci_calc_timeout(struct sdhci_host *host, struct mmc_command *cmd)
{
	u8 count;
	struct mmc_data *data = cmd->data;
	unsigned target_timeout, current_timeout;
	u32 curr_clk = 0; /* In KHz */

	/*
	 * If the host controller provides us with an incorrect timeout
	 * value, just skip the check and use 0xE.  The hardware may take
	 * longer to time out, but that's much better than having a too-short
	 * timeout value.
	 */
	if (host->quirks & SDHCI_QUIRK_BROKEN_TIMEOUT_VAL)
		return 0xE;

	/* Unspecified timeout, assume max */
	if (!data && !cmd->busy_timeout)
		return 0xE;

	/* timeout in us */
	if (!data)
		target_timeout = cmd->busy_timeout * 1000;
	else {
		target_timeout = DIV_ROUND_UP(data->timeout_ns, 1000);
		if (host->clock && data->timeout_clks) {
			unsigned long long val;

			/*
			 * data->timeout_clks is in units of clock cycles.
			 * host->clock is in Hz.  target_timeout is in us.
			 * Hence, us = 1000000 * cycles / Hz.  Round up.
			 */
			val = 1000000ULL * data->timeout_clks;
			if (do_div(val, host->clock))
				target_timeout++;
			target_timeout += val;
		}
	}

	/*
	 * Figure out needed cycles.
	 * We do this in steps in order to fit inside a 32 bit int.
	 * The first step is the minimum timeout, which will have a
	 * minimum resolution of 6 bits:
	 * (1) 2^13*1000 > 2^22,
	 * (2) host->timeout_clk < 2^16
	 *     =>
	 *     (1) / (2) > 2^6
	 */
	count = 0;
	if (host->quirks2 & SDHCI_QUIRK2_ALWAYS_USE_BASE_CLOCK) {
		curr_clk = host->clock / 1000;
		if (host->quirks2 & SDHCI_QUIRK2_DIVIDE_TOUT_BY_4)
			curr_clk /= 4;
		current_timeout = (1 << 13) * 1000 / curr_clk;
	} else {
		current_timeout = (1 << 13) * 1000 / host->timeout_clk;
	}
	while (current_timeout < target_timeout) {
		count++;
		current_timeout <<= 1;
		if (count >= 0xF)
			break;
	}

	if (!(host->quirks2 & SDHCI_QUIRK2_USE_RESERVED_MAX_TIMEOUT)) {
		if (count >= 0xF) {
			DBG("%s: Too large timeout 0x%x requested for CMD%d!\n",
			    mmc_hostname(host->mmc), count, cmd->opcode);
			count = 0xE;
		}
	}

	return count;
}

static void sdhci_set_transfer_irqs(struct sdhci_host *host)
{
	u32 pio_irqs = SDHCI_INT_DATA_AVAIL | SDHCI_INT_SPACE_AVAIL;
	u32 dma_irqs = SDHCI_INT_DMA_END | SDHCI_INT_ADMA_ERROR;

	if (host->flags & SDHCI_REQ_USE_DMA)
		host->ier = (host->ier & ~pio_irqs) | dma_irqs;
	else
		host->ier = (host->ier & ~dma_irqs) | pio_irqs;

	sdhci_writel(host, host->ier, SDHCI_INT_ENABLE);
	sdhci_writel(host, host->ier, SDHCI_SIGNAL_ENABLE);
}

static void sdhci_set_timeout(struct sdhci_host *host, struct mmc_command *cmd)
{
	u8 count;

	if (host->ops->set_timeout) {
		host->ops->set_timeout(host, cmd);
	} else {
		count = sdhci_calc_timeout(host, cmd);
		sdhci_writeb(host, count, SDHCI_TIMEOUT_CONTROL);
	}
}

static void sdhci_set_blk_size_reg(struct sdhci_host *host, unsigned int blksz,
				   unsigned int sdma_boundary)
{
	if (host->flags & SDHCI_USE_ADMA)
		sdhci_writew(host, SDHCI_MAKE_BLKSZ(0, blksz),
			     SDHCI_BLOCK_SIZE);
	else
		sdhci_writew(host, SDHCI_MAKE_BLKSZ(sdma_boundary, blksz),
			     SDHCI_BLOCK_SIZE);
}

static void sdhci_prepare_data(struct sdhci_host *host, struct mmc_command *cmd)
{
	u8 ctrl;
	struct mmc_data *data = cmd->data;

	if (sdhci_data_line_cmd(cmd))
		sdhci_set_timeout(host, cmd);

	if (!data)
		return;

	WARN_ON(host->data);

	/* Sanity checks */
	BUG_ON(data->blksz * data->blocks > host->mmc->max_req_size);
	BUG_ON(data->blksz > host->mmc->max_blk_size);
	BUG_ON(data->blocks > 65535);

	host->data = data;
	host->data_early = 0;
	host->data->bytes_xfered = 0;

	if (host->flags & (SDHCI_USE_SDMA | SDHCI_USE_ADMA)) {
		struct scatterlist *sg;
		unsigned int length_mask, offset_mask;
		int i;

		host->flags |= SDHCI_REQ_USE_DMA;

		if ((host->quirks2 & SDHCI_QUIRK2_USE_PIO_FOR_EMMC_TUNING) &&
			cmd->opcode == MMC_SEND_TUNING_BLOCK_HS200)
			host->flags &= ~SDHCI_REQ_USE_DMA;

		/*
		 * FIXME: This doesn't account for merging when mapping the
		 * scatterlist.
		 *
		 * The assumption here being that alignment and lengths are
		 * the same after DMA mapping to device address space.
		 */
		length_mask = 0;
		offset_mask = 0;
		if (host->flags & SDHCI_USE_ADMA) {
			if (host->quirks & SDHCI_QUIRK_32BIT_ADMA_SIZE) {
				length_mask = 3;
				/*
				 * As we use up to 3 byte chunks to work
				 * around alignment problems, we need to
				 * check the offset as well.
				 */
				offset_mask = 3;
			}
		} else {
			if (host->quirks & SDHCI_QUIRK_32BIT_DMA_SIZE)
				length_mask = 3;
			if (host->quirks & SDHCI_QUIRK_32BIT_DMA_ADDR)
				offset_mask = 3;
		}

		if (unlikely(length_mask | offset_mask)) {
			for_each_sg(data->sg, sg, data->sg_len, i) {
				if (sg->length & length_mask) {
					DBG("Reverting to PIO because of transfer size (%d)\n",
					    sg->length);
					host->flags &= ~SDHCI_REQ_USE_DMA;
					break;
				}
				if (sg->offset & offset_mask) {
					DBG("Reverting to PIO because of bad alignment\n");
					host->flags &= ~SDHCI_REQ_USE_DMA;
					break;
				}
			}
		}
	}

	if (host->flags & SDHCI_REQ_USE_DMA) {
		int sg_cnt = sdhci_pre_dma_transfer(host, data, COOKIE_MAPPED);

		if (sg_cnt <= 0) {
			/*
			 * This only happens when someone fed
			 * us an invalid request.
			 */
			WARN_ON(1);
			host->flags &= ~SDHCI_REQ_USE_DMA;
		} else if (host->flags & SDHCI_USE_ADMA) {
			trace_mmc_adma_table_pre(cmd->opcode, data->sg_len);
			sdhci_adma_table_pre(host, data, sg_cnt);

			sdhci_writel(host, host->adma_addr, SDHCI_ADMA_ADDRESS);
			if (host->flags & SDHCI_USE_64_BIT_DMA)
				sdhci_writel(host,
					     (u64)host->adma_addr >> 32,
					     SDHCI_ADMA_ADDRESS_HI);
		} else {
			WARN_ON(sg_cnt != 1);
			sdhci_writel(host, sg_dma_address(data->sg),
				SDHCI_DMA_ADDRESS);
		}
	}

	/*
	 * Always adjust the DMA selection as some controllers
	 * (e.g. JMicron) can't do PIO properly when the selection
	 * is ADMA.
	 */
	if (host->version >= SDHCI_SPEC_200) {
		ctrl = sdhci_readb(host, SDHCI_HOST_CONTROL);
		ctrl &= ~SDHCI_CTRL_DMA_MASK;
		if ((host->flags & SDHCI_REQ_USE_DMA) &&
			(host->flags & SDHCI_USE_ADMA)) {
			if (host->flags & SDHCI_USE_64_BIT_DMA)
				ctrl |= SDHCI_CTRL_ADMA64;
			else
				ctrl |= SDHCI_CTRL_ADMA32;
		} else {
			ctrl |= SDHCI_CTRL_SDMA;
		}
		sdhci_writeb(host, ctrl, SDHCI_HOST_CONTROL);
	}

	if (!(host->flags & SDHCI_REQ_USE_DMA)) {
		int flags;

		flags = SG_MITER_ATOMIC;
		if (host->data->flags & MMC_DATA_READ)
			flags |= SG_MITER_TO_SG;
		else
			flags |= SG_MITER_FROM_SG;
		sg_miter_start(&host->sg_miter, data->sg, data->sg_len, flags);
		host->blocks = data->blocks;
	}

	sdhci_set_transfer_irqs(host);

	/* Set the DMA boundary value and block size */
	sdhci_set_blk_size_reg(host, data->blksz, SDHCI_DEFAULT_BOUNDARY_ARG);
	sdhci_writew(host, data->blocks, SDHCI_BLOCK_COUNT);
	MMC_TRACE(host->mmc,
		"%s: 0x28=0x%08x 0x3E=0x%08x 0x06=0x%08x\n", __func__,
		sdhci_readb(host, SDHCI_HOST_CONTROL),
		sdhci_readw(host, SDHCI_HOST_CONTROL2),
		sdhci_readw(host, SDHCI_BLOCK_COUNT));
}

static inline bool sdhci_auto_cmd12(struct sdhci_host *host,
				    struct mmc_request *mrq)
{
	return !mrq->sbc && (host->flags & SDHCI_AUTO_CMD12) &&
	       !mrq->cap_cmd_during_tfr;
}

static void sdhci_set_transfer_mode(struct sdhci_host *host,
	struct mmc_command *cmd)
{
	u16 mode = 0;
	struct mmc_data *data = cmd->data;

	if (data == NULL) {
		if (host->quirks2 &
			SDHCI_QUIRK2_CLEAR_TRANSFERMODE_REG_BEFORE_CMD) {
			sdhci_writew(host, 0x0, SDHCI_TRANSFER_MODE);
		} else {
		/* clear Auto CMD settings for no data CMDs */
			mode = sdhci_readw(host, SDHCI_TRANSFER_MODE);
			sdhci_writew(host, mode & ~(SDHCI_TRNS_AUTO_CMD12 |
				SDHCI_TRNS_AUTO_CMD23), SDHCI_TRANSFER_MODE);
		}
		return;
	}

	WARN_ON(!host->data);

	if (!(host->quirks2 & SDHCI_QUIRK2_SUPPORT_SINGLE))
		mode = SDHCI_TRNS_BLK_CNT_EN;

	if (mmc_op_multi(cmd->opcode) || data->blocks > 1) {
		mode = SDHCI_TRNS_BLK_CNT_EN | SDHCI_TRNS_MULTI;
		/*
		 * If we are sending CMD23, CMD12 never gets sent
		 * on successful completion (so no Auto-CMD12).
		 */
		if (sdhci_auto_cmd12(host, cmd->mrq) &&
		    (cmd->opcode != SD_IO_RW_EXTENDED))
			mode |= SDHCI_TRNS_AUTO_CMD12;
		else if (cmd->mrq->sbc && (host->flags & SDHCI_AUTO_CMD23)) {
			mode |= SDHCI_TRNS_AUTO_CMD23;
			sdhci_writel(host, cmd->mrq->sbc->arg, SDHCI_ARGUMENT2);
		}
	}

	if (data->flags & MMC_DATA_READ) {
		mode |= SDHCI_TRNS_READ;
		if (host->ops->toggle_cdr) {
			if ((cmd->opcode == MMC_SEND_TUNING_BLOCK_HS200) ||
				(cmd->opcode == MMC_SEND_TUNING_BLOCK_HS400) ||
				(cmd->opcode == MMC_SEND_TUNING_BLOCK))
				host->ops->toggle_cdr(host, false);
			else
				host->ops->toggle_cdr(host, true);
		}
	}
	if (host->ops->toggle_cdr && (data->flags & MMC_DATA_WRITE))
		host->ops->toggle_cdr(host, false);
	if (host->flags & SDHCI_REQ_USE_DMA)
		mode |= SDHCI_TRNS_DMA;

	sdhci_writew(host, mode, SDHCI_TRANSFER_MODE);
	MMC_TRACE(host->mmc, "%s: 0x00=0x%08x 0x0C=0x%08x\n", __func__,
		sdhci_readw(host, SDHCI_ARGUMENT2),
		sdhci_readw(host, SDHCI_TRANSFER_MODE));
}

static bool sdhci_needs_reset(struct sdhci_host *host, struct mmc_request *mrq)
{
	return (!(host->flags & SDHCI_DEVICE_DEAD) &&
		((mrq->cmd && mrq->cmd->error) ||
		 (mrq->sbc && mrq->sbc->error) ||
		 (mrq->data && mrq->data->stop && mrq->data->stop->error) ||
		 (host->quirks & SDHCI_QUIRK_RESET_AFTER_REQUEST)));
}

static void __sdhci_finish_mrq(struct sdhci_host *host, struct mmc_request *mrq)
{
	int i;

	for (i = 0; i < SDHCI_MAX_MRQS; i++) {
		if (host->mrqs_done[i] == mrq) {
			WARN_ON(1);
			return;
		}
	}

	for (i = 0; i < SDHCI_MAX_MRQS; i++) {
		if (!host->mrqs_done[i]) {
			host->mrqs_done[i] = mrq;
			break;
		}
	}

	WARN_ON(i >= SDHCI_MAX_MRQS);

	tasklet_schedule(&host->finish_tasklet);
}

static void sdhci_finish_mrq(struct sdhci_host *host, struct mmc_request *mrq)
{
	if (host->cmd && host->cmd->mrq == mrq)
		host->cmd = NULL;

	if (host->data_cmd && host->data_cmd->mrq == mrq)
		host->data_cmd = NULL;

	if (host->data && host->data->mrq == mrq)
		host->data = NULL;

	if (sdhci_needs_reset(host, mrq))
		host->pending_reset = true;

	__sdhci_finish_mrq(host, mrq);
}

static void sdhci_finish_data(struct sdhci_host *host)
{
	struct mmc_command *data_cmd = host->data_cmd;
	struct mmc_data *data = host->data;

	host->data = NULL;
	host->data_cmd = NULL;

	MMC_TRACE(host->mmc, "%s: 0x24=0x%08x\n", __func__,
		sdhci_readl(host, SDHCI_PRESENT_STATE));
	/*
	 * The controller needs a reset of internal state machines upon error
	 * conditions.
	 */
	if (data->error) {
		if (!host->cmd || host->cmd == data_cmd)
			sdhci_do_reset(host, SDHCI_RESET_CMD);
		sdhci_do_reset(host, SDHCI_RESET_DATA);
	}

	if ((host->flags & (SDHCI_REQ_USE_DMA | SDHCI_USE_ADMA)) ==
	    (SDHCI_REQ_USE_DMA | SDHCI_USE_ADMA))
		sdhci_adma_table_post(host, data);

	/*
	 * The specification states that the block count register must
	 * be updated, but it does not specify at what point in the
	 * data flow. That makes the register entirely useless to read
	 * back so we have to assume that nothing made it to the card
	 * in the event of an error.
	 */
	if (data->error)
		data->bytes_xfered = 0;
	else
		data->bytes_xfered = data->blksz * data->blocks;

	/*
	 * Need to send CMD12 if -
	 * a) open-ended multiblock transfer (no CMD23)
	 * b) error in multiblock transfer
	 */
	if (data->stop &&
	    (data->error ||
	     !data->mrq->sbc)) {
		/*
		 * 'cap_cmd_during_tfr' request must not use the command line
		 * after mmc_command_done() has been called. It is upper layer's
		 * responsibility to send the stop command if required.
		 */
		if (data->mrq->cap_cmd_during_tfr) {
			sdhci_finish_mrq(host, data->mrq);
		} else {
			/* Avoid triggering warning in sdhci_send_command() */
			host->cmd = NULL;
			sdhci_send_command(host, data->stop);
		}
	} else {
		sdhci_finish_mrq(host, data->mrq);
	}
}

static void sdhci_mod_timer(struct sdhci_host *host, struct mmc_request *mrq,
			    unsigned long timeout)
{
	if (sdhci_data_line_cmd(mrq->cmd))
		mod_timer(&host->data_timer, timeout);
	else
		mod_timer(&host->timer, timeout);
}

static void sdhci_del_timer(struct sdhci_host *host, struct mmc_request *mrq)
{
	if (sdhci_data_line_cmd(mrq->cmd))
		del_timer(&host->data_timer);
	else
		del_timer(&host->timer);
}

void sdhci_send_command(struct sdhci_host *host, struct mmc_command *cmd)
{
	int flags;
	u32 mask;
	unsigned long timeout;

	WARN_ON(host->cmd);

	/* Initially, a command has no error */
	cmd->error = 0;

	if ((host->quirks2 & SDHCI_QUIRK2_STOP_WITH_TC) &&
	    cmd->opcode == MMC_STOP_TRANSMISSION)
		cmd->flags |= MMC_RSP_BUSY;

	/* Wait max 10 ms */
	timeout = 10000;

	mask = SDHCI_CMD_INHIBIT;
	if (sdhci_data_line_cmd(cmd))
		mask |= SDHCI_DATA_INHIBIT;

	/* We shouldn't wait for data inihibit for stop commands, even
	   though they might use busy signaling */
	if (cmd->mrq->data && (cmd == cmd->mrq->data->stop))
		mask &= ~SDHCI_DATA_INHIBIT;

	while (sdhci_readl(host, SDHCI_PRESENT_STATE) & mask) {
		if (timeout == 0) {
			pr_err("%s: Controller never released inhibit bit(s).\n",
			       mmc_hostname(host->mmc));
			MMC_TRACE(host->mmc,
			"%s :Controller never released inhibit bit(s)\n",
			__func__);
			sdhci_dumpregs(host);
			cmd->error = -EIO;
			sdhci_finish_mrq(host, cmd->mrq);
			return;
		}
		timeout--;
		udelay(1);
	}

	timeout = jiffies;
	if (!cmd->data && cmd->busy_timeout > 9000)
		timeout += DIV_ROUND_UP(cmd->busy_timeout, 1000) * HZ + HZ;
	else
		timeout += 10 * HZ;
	sdhci_mod_timer(host, cmd->mrq, timeout);

	host->cmd = cmd;
	if (sdhci_data_line_cmd(cmd)) {
		WARN_ON(host->data_cmd);
		host->data_cmd = cmd;
	}

	sdhci_prepare_data(host, cmd);

	sdhci_writel(host, cmd->arg, SDHCI_ARGUMENT);

	sdhci_set_transfer_mode(host, cmd);

	if ((cmd->flags & MMC_RSP_136) && (cmd->flags & MMC_RSP_BUSY)) {
		pr_err("%s: Unsupported response type!\n",
			mmc_hostname(host->mmc));
		cmd->error = -EINVAL;
		sdhci_finish_mrq(host, cmd->mrq);
		return;
	}

	if (!(cmd->flags & MMC_RSP_PRESENT))
		flags = SDHCI_CMD_RESP_NONE;
	else if (cmd->flags & MMC_RSP_136)
		flags = SDHCI_CMD_RESP_LONG;
	else if (cmd->flags & MMC_RSP_BUSY)
		flags = SDHCI_CMD_RESP_SHORT_BUSY;
	else
		flags = SDHCI_CMD_RESP_SHORT;

	if (cmd->flags & MMC_RSP_CRC)
		flags |= SDHCI_CMD_CRC;
	if (cmd->flags & MMC_RSP_OPCODE)
		flags |= SDHCI_CMD_INDEX;

	/* CMD19 is special in that the Data Present Select should be set */
	if (cmd->data || cmd->opcode == MMC_SEND_TUNING_BLOCK ||
	    cmd->opcode == MMC_SEND_TUNING_BLOCK_HS200)
		flags |= SDHCI_CMD_DATA;

	if (cmd->data)
		host->data_start_time = ktime_get();
	trace_mmc_cmd_rw_start(cmd->opcode, cmd->arg, cmd->flags);
	sdhci_writew(host, SDHCI_MAKE_CMD(cmd->opcode, flags), SDHCI_COMMAND);
	MMC_TRACE(host->mmc,
		"%s: updated 0x8=0x%08x 0xC=0x%08x 0xE=0x%08x\n", __func__,
		sdhci_readl(host, SDHCI_ARGUMENT),
		sdhci_readw(host, SDHCI_TRANSFER_MODE),
		sdhci_readw(host, SDHCI_COMMAND));
}
EXPORT_SYMBOL_GPL(sdhci_send_command);

static void sdhci_finish_command(struct sdhci_host *host)
{
	struct mmc_command *cmd = host->cmd;
	int i;

	host->cmd = NULL;

	if (cmd->flags & MMC_RSP_PRESENT) {
		if (cmd->flags & MMC_RSP_136) {
			/* CRC is stripped so we need to do some shifting. */
			for (i = 0;i < 4;i++) {
				cmd->resp[i] = sdhci_readl(host,
					SDHCI_RESPONSE + (3-i)*4) << 8;
				if (i != 3)
					cmd->resp[i] |=
						sdhci_readb(host,
						SDHCI_RESPONSE + (3-i)*4-1);
			}
			MMC_TRACE(host->mmc,
			"%s: resp 0: 0x%08x resp 1: 0x%08x resp 2: 0x%08x resp 3: 0x%08x\n",
			__func__, cmd->resp[0], cmd->resp[1],
			cmd->resp[2], cmd->resp[3]);
		} else {
			cmd->resp[0] = sdhci_readl(host, SDHCI_RESPONSE);
			MMC_TRACE(host->mmc, "%s: resp 0: 0x%08x\n",
				__func__, cmd->resp[0]);
		}
	}

	if (cmd->mrq->cap_cmd_during_tfr && cmd == cmd->mrq->cmd)
		mmc_command_done(host->mmc, cmd->mrq);

	/*
	 * The host can send and interrupt when the busy state has
	 * ended, allowing us to wait without wasting CPU cycles.
	 * The busy signal uses DAT0 so this is similar to waiting
	 * for data to complete.
	 *
	 * Note: The 1.0 specification is a bit ambiguous about this
	 *       feature so there might be some problems with older
	 *       controllers.
	 */
	if (cmd->flags & MMC_RSP_BUSY) {
		if (cmd->data) {
			DBG("Cannot wait for busy signal when also doing a data transfer");
		} else if (!(host->quirks & SDHCI_QUIRK_NO_BUSY_IRQ) &&
			   cmd == host->data_cmd) {
			/* Command complete before busy is ended */
			return;
		}
	}

	/* Finished CMD23, now send actual command. */
	if (cmd == cmd->mrq->sbc) {
		sdhci_send_command(host, cmd->mrq->cmd);
	} else {

		/* Processed actual command. */
		if (host->data && host->data_early)
			sdhci_finish_data(host);

		if (!cmd->data)
			sdhci_finish_mrq(host, cmd->mrq);
	}
}

static u16 sdhci_get_preset_value(struct sdhci_host *host)
{
	u16 preset = 0;

	switch (host->timing) {
	case MMC_TIMING_MMC_HS:
	case MMC_TIMING_SD_HS:
		preset = sdhci_readw(host, SDHCI_PRESET_FOR_HIGH_SPEED);
		break;
	case MMC_TIMING_UHS_SDR12:
		preset = sdhci_readw(host, SDHCI_PRESET_FOR_SDR12);
		break;
	case MMC_TIMING_UHS_SDR25:
		preset = sdhci_readw(host, SDHCI_PRESET_FOR_SDR25);
		break;
	case MMC_TIMING_UHS_SDR50:
		preset = sdhci_readw(host, SDHCI_PRESET_FOR_SDR50);
		break;
	case MMC_TIMING_UHS_SDR104:
	case MMC_TIMING_MMC_HS200:
		preset = sdhci_readw(host, SDHCI_PRESET_FOR_SDR104);
		break;
	case MMC_TIMING_UHS_DDR50:
	case MMC_TIMING_MMC_DDR52:
		preset = sdhci_readw(host, SDHCI_PRESET_FOR_DDR50);
		break;
	case MMC_TIMING_MMC_HS400:
		preset = sdhci_readw(host, SDHCI_PRESET_FOR_HS400);
		break;
	default:
		pr_warn("%s: Invalid UHS-I mode selected\n",
			mmc_hostname(host->mmc));
		preset = sdhci_readw(host, SDHCI_PRESET_FOR_SDR12);
		break;
	}
	return preset;
}

u16 sdhci_calc_clk(struct sdhci_host *host, unsigned int clock,
		   unsigned int *actual_clock)
{
	int div = 0; /* Initialized for compiler warning */
	int real_div = div, clk_mul = 1;
	u16 clk = 0;
	bool switch_base_clk = false;

	if (host->version >= SDHCI_SPEC_300) {
		if (host->preset_enabled) {
			u16 pre_val;

			clk = sdhci_readw(host, SDHCI_CLOCK_CONTROL);
			pre_val = sdhci_get_preset_value(host);
			div = FIELD_GET(SDHCI_PRESET_SDCLK_FREQ_MASK, pre_val);
			if (host->clk_mul &&
				(pre_val & SDHCI_PRESET_CLKGEN_SEL)) {
				clk = SDHCI_PROG_CLOCK_MODE;
				real_div = div + 1;
				clk_mul = host->clk_mul;
			} else {
				real_div = max_t(int, 1, div << 1);
			}
			goto clock_set;
		}

		/*
		 * Check if the Host Controller supports Programmable Clock
		 * Mode.
		 */
		if (host->clk_mul) {
			for (div = 1; div <= 1024; div++) {
				if ((host->max_clk * host->clk_mul / div)
					<= clock)
					break;
			}
			if ((host->max_clk * host->clk_mul / div) <= clock) {
				/*
				 * Set Programmable Clock Mode in the Clock
				 * Control register.
				 */
				clk = SDHCI_PROG_CLOCK_MODE;
				real_div = div;
				clk_mul = host->clk_mul;
				div--;
			} else {
				/*
				 * Divisor can be too small to reach clock
				 * speed requirement. Then use the base clock.
				 */
				switch_base_clk = true;
			}
		}

		if (!host->clk_mul || switch_base_clk) {
			/* Version 3.00 divisors must be a multiple of 2. */
			if (host->max_clk <= clock)
				div = 1;
			else {
				for (div = 2; div < SDHCI_MAX_DIV_SPEC_300;
				     div += 2) {
					if ((host->max_clk / div) <= clock)
						break;
				}
			}
			real_div = div;
			div >>= 1;
			if ((host->quirks2 & SDHCI_QUIRK2_CLOCK_DIV_ZERO_BROKEN)
				&& !div && host->max_clk <= 25000000)
				div = 1;
		}
	} else {
		/* Version 2.00 divisors must be a power of 2. */
		for (div = 1; div < SDHCI_MAX_DIV_SPEC_200; div *= 2) {
			if ((host->max_clk / div) <= clock)
				break;
		}
		real_div = div;
		div >>= 1;
	}

clock_set:
	if (real_div)
		*actual_clock = (host->max_clk * clk_mul) / real_div;

	if (host->quirks2 & SDHCI_QUIRK2_ALWAYS_USE_BASE_CLOCK)
		div = 0;

	clk |= (div & SDHCI_DIV_MASK) << SDHCI_DIVIDER_SHIFT;
	clk |= ((div & SDHCI_DIV_HI_MASK) >> SDHCI_DIV_MASK_LEN)
		<< SDHCI_DIVIDER_HI_SHIFT;

	return clk;
}
EXPORT_SYMBOL_GPL(sdhci_calc_clk);

void sdhci_set_clock(struct sdhci_host *host, unsigned int clock)
{
	u16 clk;
	unsigned long timeout;

	host->mmc->actual_clock = 0;

	if (host->clock)
		sdhci_writew(host, 0, SDHCI_CLOCK_CONTROL);

	if (clock == 0)
		return;

	clk = sdhci_calc_clk(host, clock, &host->mmc->actual_clock);

	clk |= SDHCI_CLOCK_INT_EN;
	sdhci_writew(host, clk, SDHCI_CLOCK_CONTROL);

	/* Wait max 20 ms */
	timeout = 20;
	while (!((clk = sdhci_readw(host, SDHCI_CLOCK_CONTROL))
		& SDHCI_CLOCK_INT_STABLE)) {
		if (timeout == 0) {
			pr_err("%s: Internal clock never stabilised.\n",
			       mmc_hostname(host->mmc));
			MMC_TRACE(host->mmc,
			"%s: Internal clock never stabilised.\n", __func__);
			sdhci_dumpregs(host);
			return;
		}
		timeout--;
		usleep_range(900, 1100);
	}

	clk |= SDHCI_CLOCK_CARD_EN;
	sdhci_writew(host, clk, SDHCI_CLOCK_CONTROL);
}
EXPORT_SYMBOL_GPL(sdhci_set_clock);

static void sdhci_set_power_reg(struct sdhci_host *host, unsigned char mode,
				unsigned short vdd)
{
	struct mmc_host *mmc = host->mmc;

	spin_unlock_irq(&host->lock);
	mmc_regulator_set_ocr(mmc, mmc->supply.vmmc, vdd);
	spin_lock_irq(&host->lock);

	if (mode != MMC_POWER_OFF)
		sdhci_writeb(host, SDHCI_POWER_ON, SDHCI_POWER_CONTROL);
	else
		sdhci_writeb(host, 0, SDHCI_POWER_CONTROL);
}

void sdhci_set_power_noreg(struct sdhci_host *host, unsigned char mode,
			   unsigned short vdd)
{
	u8 pwr = 0;

	if (mode != MMC_POWER_OFF) {
		switch (1 << vdd) {
		case MMC_VDD_165_195:
		/*
		 * Without a regulator, SDHCI does not support 2.0v
		 * so we only get here if the driver deliberately
		 * added the 2.0v range to ocr_avail. Map it to 1.8v
		 * for the purpose of turning on the power.
		 */
		case MMC_VDD_20_21:
			pwr = SDHCI_POWER_180;
			break;
		case MMC_VDD_29_30:
		case MMC_VDD_30_31:
			pwr = SDHCI_POWER_300;
			break;
		case MMC_VDD_32_33:
		case MMC_VDD_33_34:
		/*
		 * 3.4 ~ 3.6V are valid only for those platforms where it's
		 * known that the voltage range is supported by hardware.
		 */
		case MMC_VDD_34_35:
		case MMC_VDD_35_36:
			pwr = SDHCI_POWER_330;
			break;
		default:
			WARN(1, "%s: Invalid vdd %#x\n",
			     mmc_hostname(host->mmc), vdd);
			break;
		}
	}

	if (host->pwr == pwr)
		return;

	host->pwr = pwr;

	if (pwr == 0) {
		sdhci_writeb(host, 0, SDHCI_POWER_CONTROL);
		if (host->ops->check_power_status)
			host->ops->check_power_status(host, REQ_BUS_OFF);
		if (host->quirks2 & SDHCI_QUIRK2_CARD_ON_NEEDS_BUS_ON)
			sdhci_runtime_pm_bus_off(host);
	} else {
		/*
		 * Spec says that we should clear the power reg before setting
		 * a new value. Some controllers don't seem to like this though.
		 */
		if (!(host->quirks & SDHCI_QUIRK_SINGLE_POWER_WRITE)) {
			sdhci_writeb(host, 0, SDHCI_POWER_CONTROL);
			if (host->ops->check_power_status)
				host->ops->check_power_status(host, REQ_BUS_OFF);
		}
		/*
		 * At least the Marvell CaFe chip gets confused if we set the
		 * voltage and set turn on power at the same time, so set the
		 * voltage first.
		 */
		if (host->quirks & SDHCI_QUIRK_NO_SIMULT_VDD_AND_POWER) {
			sdhci_writeb(host, pwr, SDHCI_POWER_CONTROL);
			if (host->ops->check_power_status)
				host->ops->check_power_status(host, REQ_BUS_ON);
		}

		pwr |= SDHCI_POWER_ON;

		sdhci_writeb(host, pwr, SDHCI_POWER_CONTROL);
		if (host->ops->check_power_status)
			host->ops->check_power_status(host, REQ_BUS_ON);

		if (host->quirks2 & SDHCI_QUIRK2_CARD_ON_NEEDS_BUS_ON)
			sdhci_runtime_pm_bus_on(host);

		/*
		 * Some controllers need an extra 10ms delay of 10ms before
		 * they can apply clock after applying power
		 */
		if (host->quirks & SDHCI_QUIRK_DELAY_AFTER_POWER)
			mdelay(10);
	}
}
EXPORT_SYMBOL_GPL(sdhci_set_power_noreg);

void sdhci_set_power(struct sdhci_host *host, unsigned char mode,
		     unsigned short vdd)
{
	if (IS_ERR(host->mmc->supply.vmmc))
		sdhci_set_power_noreg(host, mode, vdd);
	else
		sdhci_set_power_reg(host, mode, vdd);
}
EXPORT_SYMBOL_GPL(sdhci_set_power);

/*****************************************************************************\
 *                                                                           *
 * MMC callbacks                                                             *
 *                                                                           *
\*****************************************************************************/

static int sdhci_enable(struct mmc_host *mmc)
{
	struct sdhci_host *host = mmc_priv(mmc);

	if (host->ops->platform_bus_voting)
		host->ops->platform_bus_voting(host, 1);

	return 0;
}

static int sdhci_disable(struct mmc_host *mmc)
{
	struct sdhci_host *host = mmc_priv(mmc);

	if (host->ops->platform_bus_voting)
		host->ops->platform_bus_voting(host, 0);

	return 0;
}

static void sdhci_notify_halt(struct mmc_host *mmc, bool halt)
{
	struct sdhci_host *host = mmc_priv(mmc);

	pr_debug("%s: halt notification was sent, halt=%d\n",
		mmc_hostname(mmc), halt);
	if (host->flags & SDHCI_USE_64_BIT_DMA) {
		if (halt)
			host->desc_sz = 16;
		else
			host->desc_sz = SDHCI_ADMA2_64_DESC_SZ;
	}
}

static inline void sdhci_update_power_policy(struct sdhci_host *host,
		enum sdhci_power_policy policy)
{
	host->power_policy = policy;
}

static int sdhci_notify_load(struct mmc_host *mmc, enum mmc_load state)
{
	int err = 0;
	struct sdhci_host *host = mmc_priv(mmc);

	switch (state) {
	case MMC_LOAD_HIGH:
		sdhci_update_power_policy(host, SDHCI_PERFORMANCE_MODE);
		break;
	case MMC_LOAD_LOW:
		sdhci_update_power_policy(host, SDHCI_POWER_SAVE_MODE);
		break;
	default:
		err = -EINVAL;
		break;
	}

	if (host->ops->notify_load)
		err = host->ops->notify_load(host, state);

	return err;
}

static bool sdhci_check_state(struct sdhci_host *host)
{
	if (!host->clock || !host->pwr)
		return true;
	else
		return false;
}

static bool sdhci_check_auto_tuning(struct sdhci_host *host,
				  struct mmc_command *cmd)
{
	if (((cmd->opcode != MMC_READ_SINGLE_BLOCK) &&
	     (cmd->opcode != MMC_READ_MULTIPLE_BLOCK) &&
	     (cmd->opcode != SD_IO_RW_EXTENDED)) || (host->clock < 100000000))
		return false;
	else if (host->mmc->ios.timing == MMC_TIMING_MMC_HS200 ||
		 host->mmc->ios.timing == MMC_TIMING_UHS_SDR104)
		return true;
	else
		return false;
}

static int sdhci_get_tuning_cmd(struct sdhci_host *host)
{
	if (!host->mmc || !host->mmc->card)
		return 0;
	/*
	 * If we are here, all conditions have already been true
	 * and the card can either be an eMMC or SD/SDIO
	 */
	if (mmc_card_mmc(host->mmc->card))
		return MMC_SEND_TUNING_BLOCK_HS200;
	else
		return MMC_SEND_TUNING_BLOCK;
}

static int sdhci_crypto_cfg(struct sdhci_host *host, struct mmc_request *mrq,
		u32 slot)
{
	int err = 0;

	if (host->crypto_reset_reqd && host->ops->crypto_engine_reset) {
		err = host->ops->crypto_engine_reset(host);
		if (err) {
			pr_err("%s: crypto reset failed\n",
					mmc_hostname(host->mmc));
			goto out;
		}
		host->crypto_reset_reqd = false;
	}

	if (host->ops->crypto_engine_cfg) {
		err = host->ops->crypto_engine_cfg(host, mrq, slot);
		if (err) {
			pr_err("%s: failed to configure crypto\n",
					mmc_hostname(host->mmc));
			goto out;
		}
	}
out:
	return err;
}

static int sdhci_crypto_cfg_end(struct sdhci_host *host,
				struct mmc_request *mrq)
{
	int err = 0;

	if (host->ops->crypto_engine_cfg_end) {
		err = host->ops->crypto_engine_cfg_end(host, mrq);
		if (err) {
			pr_err("%s: failed to configure crypto\n",
					mmc_hostname(host->mmc));
			return err;
		}
	}
	return 0;
}

static void sdhci_request(struct mmc_host *mmc, struct mmc_request *mrq)
{
	struct sdhci_host *host;
	int present;
	unsigned long flags;

	host = mmc_priv(mmc);

	if (sdhci_check_state(host)) {
		sdhci_dump_state(host);
		WARN(1, "sdhci in bad state");
		mrq->cmd->error = -EIO;
		if (mrq->data)
			mrq->data->error = -EIO;
		host->mrq = NULL;
		sdhci_dumpregs(host);
		mmc_request_done(host->mmc, mrq);
		return;
	}

	/*
	 * Firstly check card presence from cd-gpio.  The return could
	 * be one of the following possibilities:
	 *     negative: cd-gpio is not available
	 *     zero: cd-gpio is used, and card is removed
	 *     one: cd-gpio is used, and card is present
	 */
	present = mmc->ops->get_cd(mmc);
	if (present < 0) {
		/* If polling, assume that the card is always present. */
		if (host->quirks & SDHCI_QUIRK_BROKEN_CARD_DETECTION)
			present = 1;
		else
			present = sdhci_readl(host, SDHCI_PRESENT_STATE) &
					SDHCI_CARD_PRESENT;
	}

	spin_lock_irqsave(&host->lock, flags);

	if (!(host->quirks2 & SDHCI_QUIRK2_BROKEN_LED_CONTROL))
		sdhci_led_activate(host);

	/*
	 * Ensure we don't send the STOP for non-SET_BLOCK_COUNTED
	 * requests if Auto-CMD12 is enabled.
	 */
	if (sdhci_auto_cmd12(host, mrq)) {
		if (mrq->stop) {
			mrq->data->stop = NULL;
			mrq->stop = NULL;
		}
	}

	if (!present || host->flags & SDHCI_DEVICE_DEAD) {
		mrq->cmd->error = -ENOMEDIUM;
		sdhci_finish_mrq(host, mrq);
	} else {
		if (host->ops->config_auto_tuning_cmd) {
			if (sdhci_check_auto_tuning(host, mrq->cmd))
				host->ops->config_auto_tuning_cmd(host, true,
					sdhci_get_tuning_cmd(host));
			else
				host->ops->config_auto_tuning_cmd(host, false,
					sdhci_get_tuning_cmd(host));
		}

		if (host->is_crypto_en) {
			spin_unlock_irqrestore(&host->lock, flags);
			if (sdhci_crypto_cfg(host, mrq, 0))
				goto end_req;
			spin_lock_irqsave(&host->lock, flags);
		}

		if (mrq->sbc && !(host->flags & SDHCI_AUTO_CMD23))
			sdhci_send_command(host, mrq->sbc);
		else
			sdhci_send_command(host, mrq->cmd);
	}

	mmiowb();
	spin_unlock_irqrestore(&host->lock, flags);
	return;
end_req:
	mrq->cmd->error = -EIO;
	if (mrq->data)
		mrq->data->error = -EIO;
	mmc_request_done(host->mmc, mrq);
}

void sdhci_set_bus_width(struct sdhci_host *host, int width)
{
	u8 ctrl;

	ctrl = sdhci_readb(host, SDHCI_HOST_CONTROL);
	if (width == MMC_BUS_WIDTH_8) {
		ctrl &= ~SDHCI_CTRL_4BITBUS;
		if (host->version >= SDHCI_SPEC_300)
			ctrl |= SDHCI_CTRL_8BITBUS;
	} else {
		if (host->version >= SDHCI_SPEC_300)
			ctrl &= ~SDHCI_CTRL_8BITBUS;
		if (width == MMC_BUS_WIDTH_4)
			ctrl |= SDHCI_CTRL_4BITBUS;
		else
			ctrl &= ~SDHCI_CTRL_4BITBUS;
	}
	sdhci_writeb(host, ctrl, SDHCI_HOST_CONTROL);
}
EXPORT_SYMBOL_GPL(sdhci_set_bus_width);

void sdhci_set_uhs_signaling(struct sdhci_host *host, unsigned timing)
{
	u16 ctrl_2;

	ctrl_2 = sdhci_readw(host, SDHCI_HOST_CONTROL2);
	/* Select Bus Speed Mode for host */
	ctrl_2 &= ~SDHCI_CTRL_UHS_MASK;
	if ((timing == MMC_TIMING_MMC_HS200) ||
	    (timing == MMC_TIMING_UHS_SDR104))
		ctrl_2 |= SDHCI_CTRL_UHS_SDR104;
	else if (timing == MMC_TIMING_UHS_SDR12)
		ctrl_2 |= SDHCI_CTRL_UHS_SDR12;
	else if (timing == MMC_TIMING_UHS_SDR25)
		ctrl_2 |= SDHCI_CTRL_UHS_SDR25;
	else if (timing == MMC_TIMING_UHS_SDR50)
		ctrl_2 |= SDHCI_CTRL_UHS_SDR50;
	else if ((timing == MMC_TIMING_UHS_DDR50) ||
		 (timing == MMC_TIMING_MMC_DDR52))
		ctrl_2 |= SDHCI_CTRL_UHS_DDR50;
	else if (timing == MMC_TIMING_MMC_HS400)
		ctrl_2 |= SDHCI_CTRL_HS400; /* Non-standard */
	sdhci_writew(host, ctrl_2, SDHCI_HOST_CONTROL2);
}
EXPORT_SYMBOL_GPL(sdhci_set_uhs_signaling);

<<<<<<< HEAD
void sdhci_cfg_irq(struct sdhci_host *host, bool enable, bool sync)
{
	if (enable && !(host->flags & SDHCI_HOST_IRQ_STATUS)) {
		enable_irq(host->irq);
		host->flags |= SDHCI_HOST_IRQ_STATUS;
	} else if (!enable && (host->flags & SDHCI_HOST_IRQ_STATUS)) {
		if (sync)
			disable_irq(host->irq);
		else
			disable_irq_nosync(host->irq);
		host->flags &= ~SDHCI_HOST_IRQ_STATUS;
	}
}
EXPORT_SYMBOL(sdhci_cfg_irq);
=======
static bool sdhci_timing_has_preset(unsigned char timing)
{
	switch (timing) {
	case MMC_TIMING_UHS_SDR12:
	case MMC_TIMING_UHS_SDR25:
	case MMC_TIMING_UHS_SDR50:
	case MMC_TIMING_UHS_SDR104:
	case MMC_TIMING_UHS_DDR50:
	case MMC_TIMING_MMC_DDR52:
		return true;
	};
	return false;
}

static bool sdhci_preset_needed(struct sdhci_host *host, unsigned char timing)
{
	return !(host->quirks2 & SDHCI_QUIRK2_PRESET_VALUE_BROKEN) &&
	       sdhci_timing_has_preset(timing);
}

static bool sdhci_presetable_values_change(struct sdhci_host *host, struct mmc_ios *ios)
{
	/*
	 * Preset Values are: Driver Strength, Clock Generator and SDCLK/RCLK
	 * Frequency. Check if preset values need to be enabled, or the Driver
	 * Strength needs updating. Note, clock changes are handled separately.
	 */
	return !host->preset_enabled &&
	       (sdhci_preset_needed(host, ios->timing) || host->drv_type != ios->drv_type);
}
>>>>>>> 4b605cd1

static void sdhci_set_ios(struct mmc_host *mmc, struct mmc_ios *ios)
{
	struct sdhci_host *host = mmc_priv(mmc);
	bool reinit_uhs = host->reinit_uhs;
	bool turning_on_clk = false;
	unsigned long flags;
	u8 ctrl;
<<<<<<< HEAD
	int ret;
=======

	host->reinit_uhs = false;

	spin_lock_irqsave(&host->lock, flags);
>>>>>>> 4b605cd1

	if (host->flags & SDHCI_DEVICE_DEAD) {
		if (!IS_ERR(mmc->supply.vmmc) &&
		    ios->power_mode == MMC_POWER_OFF)
			mmc_regulator_set_ocr(mmc, mmc->supply.vmmc, 0);
		return;
	}

	if (host->version >= SDHCI_SPEC_300 &&
		(ios->power_mode == MMC_POWER_UP) &&
		!(host->quirks2 & SDHCI_QUIRK2_PRESET_VALUE_BROKEN))
		sdhci_enable_preset_value(host, false);

<<<<<<< HEAD
	spin_lock_irqsave(&host->lock, flags);
	if (host->mmc && host->mmc->card &&
			mmc_card_sdio(host->mmc->card))
		sdhci_cfg_irq(host, false, false);

	if (ios->clock &&
	    ((ios->clock != host->clock) || (ios->timing != host->timing))) {
		spin_unlock_irqrestore(&host->lock, flags);
=======
	if (!ios->clock || ios->clock != host->clock) {
		turning_on_clk = ios->clock && !host->clock;

>>>>>>> 4b605cd1
		host->ops->set_clock(host, ios->clock);
		spin_lock_irqsave(&host->lock, flags);
		host->clock = ios->clock;

		if (host->quirks & SDHCI_QUIRK_DATA_TIMEOUT_USES_SDCLK &&
		    host->clock) {
			host->timeout_clk = host->mmc->actual_clock ?
						host->mmc->actual_clock / 1000 :
						host->clock / 1000;
			host->mmc->max_busy_timeout =
				host->ops->get_max_timeout_count ?
				host->ops->get_max_timeout_count(host) :
				1 << 27;
			host->mmc->max_busy_timeout /= host->timeout_clk;
		}
	}
	if (ios->clock && host->sdio_irq_async_status)
		sdhci_enable_sdio_irq_nolock(host, false);
	spin_unlock_irqrestore(&host->lock, flags);

	/*
	 * The controller clocks may be off during power-up and we may end up
	 * enabling card clock before giving power to the card. Hence, during
	 * MMC_POWER_UP enable the controller clock and turn-on the regulators.
	 * The mmc_power_up would provide the necessary delay before turning on
	 * the clocks to the card.
	 */
	if (ios->power_mode & MMC_POWER_UP) {
		if (host->ops->enable_controller_clock) {
			ret = host->ops->enable_controller_clock(host);
			if (ret) {
				pr_err("%s: enabling controller clock: failed: %d\n",
				       mmc_hostname(host->mmc), ret);
			} else {
				sdhci_set_power(host, ios->power_mode, ios->vdd);
			}
		}
	}

	spin_lock_irqsave(&host->lock, flags);
	if (!host->clock) {
		if (host->mmc && host->mmc->card &&
				mmc_card_sdio(host->mmc->card))
			sdhci_cfg_irq(host, true, false);
		spin_unlock_irqrestore(&host->lock, flags);
		return;
	}
	spin_unlock_irqrestore(&host->lock, flags);

	if (host->ops->set_power)
		host->ops->set_power(host, ios->power_mode, ios->vdd);
	else
		if (!host->ops->enable_controller_clock && (ios->power_mode &
							(MMC_POWER_UP |
							 MMC_POWER_ON)))
			sdhci_set_power(host, ios->power_mode, ios->vdd);

	spin_lock_irqsave(&host->lock, flags);

	if (host->ops->platform_send_init_74_clocks)
		host->ops->platform_send_init_74_clocks(host, ios->power_mode);

	host->ops->set_bus_width(host, ios->bus_width);

	/*
	 * Special case to avoid multiple clock changes during voltage
	 * switching.
	 */
	if (!reinit_uhs &&
	    turning_on_clk &&
	    host->timing == ios->timing &&
	    host->version >= SDHCI_SPEC_300 &&
	    !sdhci_presetable_values_change(host, ios))
		goto out;

	ctrl = sdhci_readb(host, SDHCI_HOST_CONTROL);

	if ((ios->timing == MMC_TIMING_SD_HS ||
	     ios->timing == MMC_TIMING_MMC_HS)
	    && !(host->quirks & SDHCI_QUIRK_NO_HISPD_BIT))
		ctrl |= SDHCI_CTRL_HISPD;
	else
		ctrl &= ~SDHCI_CTRL_HISPD;

	if (host->version >= SDHCI_SPEC_300) {
		u16 clk, ctrl_2;

		/* In case of UHS-I modes, set High Speed Enable */
		if ((ios->timing == MMC_TIMING_MMC_HS400) ||
		    (ios->timing == MMC_TIMING_MMC_HS200) ||
		    (ios->timing == MMC_TIMING_MMC_DDR52) ||
		    (ios->timing == MMC_TIMING_UHS_SDR50) ||
		    (ios->timing == MMC_TIMING_UHS_SDR104) ||
		    (ios->timing == MMC_TIMING_UHS_DDR50) ||
		    (ios->timing == MMC_TIMING_UHS_SDR25))
			ctrl |= SDHCI_CTRL_HISPD;

		if (!host->preset_enabled) {
			sdhci_writeb(host, ctrl, SDHCI_HOST_CONTROL);
			/*
			 * We only need to set Driver Strength if the
			 * preset value enable is not set.
			 */
			ctrl_2 = sdhci_readw(host, SDHCI_HOST_CONTROL2);
			ctrl_2 &= ~SDHCI_CTRL_DRV_TYPE_MASK;
			if (ios->drv_type == MMC_SET_DRIVER_TYPE_A)
				ctrl_2 |= SDHCI_CTRL_DRV_TYPE_A;
			else if (ios->drv_type == MMC_SET_DRIVER_TYPE_B)
				ctrl_2 |= SDHCI_CTRL_DRV_TYPE_B;
			else if (ios->drv_type == MMC_SET_DRIVER_TYPE_C)
				ctrl_2 |= SDHCI_CTRL_DRV_TYPE_C;
			else if (ios->drv_type == MMC_SET_DRIVER_TYPE_D)
				ctrl_2 |= SDHCI_CTRL_DRV_TYPE_D;
			else {
				pr_warn("%s: invalid driver type, default to driver type B\n",
					mmc_hostname(mmc));
				ctrl_2 |= SDHCI_CTRL_DRV_TYPE_B;
			}

			sdhci_writew(host, ctrl_2, SDHCI_HOST_CONTROL2);
			host->drv_type = ios->drv_type;
		} else {
			/*
			 * According to SDHC Spec v3.00, if the Preset Value
			 * Enable in the Host Control 2 register is set, we
			 * need to reset SD Clock Enable before changing High
			 * Speed Enable to avoid generating clock gliches.
			 */

			/* Reset SD Clock Enable */
			clk = sdhci_readw(host, SDHCI_CLOCK_CONTROL);
			clk &= ~SDHCI_CLOCK_CARD_EN;
			sdhci_writew(host, clk, SDHCI_CLOCK_CONTROL);

			sdhci_writeb(host, ctrl, SDHCI_HOST_CONTROL);

			/* Re-enable SD Clock */
			if (ios->clock) {
				spin_unlock_irqrestore(&host->lock, flags);
				host->ops->set_clock(host, host->clock);
				spin_lock_irqsave(&host->lock, flags);
			}
		}

		/* Reset SD Clock Enable */
		clk = sdhci_readw(host, SDHCI_CLOCK_CONTROL);
		clk &= ~SDHCI_CLOCK_CARD_EN;
		sdhci_writew(host, clk, SDHCI_CLOCK_CONTROL);

		host->ops->set_uhs_signaling(host, ios->timing);
		host->timing = ios->timing;

		if (sdhci_preset_needed(host, ios->timing)) {
			u16 preset;

			sdhci_enable_preset_value(host, true);
			preset = sdhci_get_preset_value(host);
			ios->drv_type = FIELD_GET(SDHCI_PRESET_DRV_MASK,
						  preset);
			host->drv_type = ios->drv_type;
		}

		/* Re-enable SD Clock */
		if (ios->clock) {
			spin_unlock_irqrestore(&host->lock, flags);
			host->ops->set_clock(host, host->clock);
			spin_lock_irqsave(&host->lock, flags);
		}
	} else
		sdhci_writeb(host, ctrl, SDHCI_HOST_CONTROL);
<<<<<<< HEAD

	spin_unlock_irqrestore(&host->lock, flags);
=======
out:
>>>>>>> 4b605cd1
	/*
	 * Some (ENE) controllers go apeshit on some ios operation,
	 * signalling timeout and CRC errors even on CMD0. Resetting
	 * it on each ios seems to solve the problem.
	 */
	if (host->quirks & SDHCI_QUIRK_RESET_CMD_DATA_ON_IOS)
		sdhci_do_reset(host, SDHCI_RESET_CMD | SDHCI_RESET_DATA);

	/*
	 * Reset the chip on each power off.
	 * Should clear out any weird states.
	 */
	if (ios->power_mode == MMC_POWER_OFF) {
		sdhci_writel(host, 0, SDHCI_SIGNAL_ENABLE);
		sdhci_reinit(host);
		sdhci_set_power(host, ios->power_mode, ios->vdd);
	}
	if (!ios->clock)
		host->ops->set_clock(host, ios->clock);

	spin_lock_irqsave(&host->lock, flags);
	if (host->mmc && host->mmc->card &&
			mmc_card_sdio(host->mmc->card))
		sdhci_cfg_irq(host, true, false);
	spin_unlock_irqrestore(&host->lock, flags);

	mmiowb();
}

static int sdhci_get_cd(struct mmc_host *mmc)
{
	struct sdhci_host *host = mmc_priv(mmc);
	int gpio_cd = mmc_gpio_get_cd(mmc);

	if (host->flags & SDHCI_DEVICE_DEAD)
		return 0;

	/* If nonremovable, assume that the card is always present. */
	if (!mmc_card_is_removable(host->mmc))
		return 1;

	/*
	 * Try slot gpio detect, if defined it take precedence
	 * over build in controller functionality
	 */
	if (gpio_cd >= 0)
		return !!gpio_cd;

	/* If polling, assume that the card is always present. */
	if (host->quirks & SDHCI_QUIRK_BROKEN_CARD_DETECTION)
		return 1;

	/* Host native card detect */
	return !!(sdhci_readl(host, SDHCI_PRESENT_STATE) & SDHCI_CARD_PRESENT);
}

static int sdhci_check_ro(struct sdhci_host *host)
{
	unsigned long flags;
	int is_readonly;

	spin_lock_irqsave(&host->lock, flags);

	if (host->flags & SDHCI_DEVICE_DEAD)
		is_readonly = 0;
	else if (host->ops->get_ro)
		is_readonly = host->ops->get_ro(host);
	else
		is_readonly = !(sdhci_readl(host, SDHCI_PRESENT_STATE)
				& SDHCI_WRITE_PROTECT);

	spin_unlock_irqrestore(&host->lock, flags);

	/* This quirk needs to be replaced by a callback-function later */
	return host->quirks & SDHCI_QUIRK_INVERTED_WRITE_PROTECT ?
		!is_readonly : is_readonly;
}

#define SAMPLE_COUNT	5

static int sdhci_get_ro(struct mmc_host *mmc)
{
	struct sdhci_host *host = mmc_priv(mmc);
	int i, ro_count;

	if (!(host->quirks & SDHCI_QUIRK_UNSTABLE_RO_DETECT))
		return sdhci_check_ro(host);

	ro_count = 0;
	for (i = 0; i < SAMPLE_COUNT; i++) {
		if (sdhci_check_ro(host)) {
			if (++ro_count > SAMPLE_COUNT / 2)
				return 1;
		}
		msleep(30);
	}
	return 0;
}

static void sdhci_hw_reset(struct mmc_host *mmc)
{
	struct sdhci_host *host = mmc_priv(mmc);

	if (host->ops && host->ops->hw_reset)
		host->ops->hw_reset(host);
}

static void sdhci_enable_sdio_irq_nolock(struct sdhci_host *host, int enable)
{
	u16 ctrl = 0;

	if (host->flags & SDHCI_DEVICE_DEAD)
		return;

	if (mmc_card_and_host_support_async_int(host->mmc)) {
		ctrl = sdhci_readw(host, SDHCI_HOST_CONTROL2);
		if (enable)
			ctrl |= SDHCI_CTRL_ASYNC_INT_ENABLE;
		else
			ctrl &= ~SDHCI_CTRL_ASYNC_INT_ENABLE;
		sdhci_writew(host, ctrl, SDHCI_HOST_CONTROL2);
	}

	if (enable)
		host->ier |= SDHCI_INT_CARD_INT;
	else
		host->ier &= ~SDHCI_INT_CARD_INT;

	sdhci_writel(host, host->ier, SDHCI_INT_ENABLE);
	sdhci_writel(host, host->ier, SDHCI_SIGNAL_ENABLE);
	mmiowb();
}

static void sdhci_enable_sdio_irq(struct mmc_host *mmc, int enable)
{
	struct sdhci_host *host = mmc_priv(mmc);
	unsigned long flags;

	if (enable)
		pm_runtime_get_noresume(host->mmc->parent);

	spin_lock_irqsave(&host->lock, flags);
	if (enable)
		host->flags |= SDHCI_SDIO_IRQ_ENABLED;
	else
		host->flags &= ~SDHCI_SDIO_IRQ_ENABLED;

	sdhci_enable_sdio_irq_nolock(host, enable);
	spin_unlock_irqrestore(&host->lock, flags);

	if (!enable)
		pm_runtime_put_noidle(host->mmc->parent);
}

static int sdhci_start_signal_voltage_switch(struct mmc_host *mmc,
					     struct mmc_ios *ios)
{
	struct sdhci_host *host = mmc_priv(mmc);
	u16 ctrl;
	int ret;

	/*
	 * Signal Voltage Switching is only applicable for Host Controllers
	 * v3.00 and above.
	 */
	if (host->version < SDHCI_SPEC_300)
		return 0;

	ctrl = sdhci_readw(host, SDHCI_HOST_CONTROL2);

	switch (ios->signal_voltage) {
	case MMC_SIGNAL_VOLTAGE_330:
		if (!(host->flags & SDHCI_SIGNALING_330))
			return -EINVAL;
		/* Set 1.8V Signal Enable in the Host Control2 register to 0 */
		ctrl &= ~SDHCI_CTRL_VDD_180;
		sdhci_writew(host, ctrl, SDHCI_HOST_CONTROL2);
		if (host->ops->check_power_status)
			host->ops->check_power_status(host, REQ_IO_HIGH);

		if (!IS_ERR(mmc->supply.vqmmc)) {
			ret = mmc_regulator_set_vqmmc(mmc, ios);
			if (ret) {
				pr_warn("%s: Switching to 3.3V signalling voltage failed\n",
					mmc_hostname(mmc));
				return -EIO;
			}
		}
		/* Wait for 5ms */
		usleep_range(5000, 5500);

		/* 3.3V regulator output should be stable within 5 ms */
		ctrl = sdhci_readw(host, SDHCI_HOST_CONTROL2);
		if (!(ctrl & SDHCI_CTRL_VDD_180))
			return 0;

		pr_warn("%s: 3.3V regulator output did not became stable\n",
			mmc_hostname(mmc));

		return -EAGAIN;
	case MMC_SIGNAL_VOLTAGE_180:
		if (!(host->flags & SDHCI_SIGNALING_180))
			return -EINVAL;
		if (!IS_ERR(mmc->supply.vqmmc)) {
			ret = mmc_regulator_set_vqmmc(mmc, ios);
			if (ret) {
				pr_warn("%s: Switching to 1.8V signalling voltage failed\n",
					mmc_hostname(mmc));
				return -EIO;
			}
		}

		/*
		 * Enable 1.8V Signal Enable in the Host Control2
		 * register
		 */
		ctrl |= SDHCI_CTRL_VDD_180;
		sdhci_writew(host, ctrl, SDHCI_HOST_CONTROL2);
		if (host->ops->check_power_status)
			host->ops->check_power_status(host, REQ_IO_LOW);

		/* Some controller need to do more when switching */
		if (host->ops->voltage_switch)
			host->ops->voltage_switch(host);

		/* 1.8V regulator output should be stable within 5 ms */
		ctrl = sdhci_readw(host, SDHCI_HOST_CONTROL2);
		if (ctrl & SDHCI_CTRL_VDD_180)
			return 0;

		pr_warn("%s: 1.8V regulator output did not became stable\n",
			mmc_hostname(mmc));

		return -EAGAIN;
	case MMC_SIGNAL_VOLTAGE_120:
		if (!(host->flags & SDHCI_SIGNALING_120))
			return -EINVAL;
		if (!IS_ERR(mmc->supply.vqmmc)) {
			ret = mmc_regulator_set_vqmmc(mmc, ios);
			if (ret) {
				pr_warn("%s: Switching to 1.2V signalling voltage failed\n",
					mmc_hostname(mmc));
				return -EIO;
			}
		}
		return 0;
	default:
		/* No signal voltage switch required */
		return 0;
	}
}

static int sdhci_card_busy(struct mmc_host *mmc)
{
	struct sdhci_host *host = mmc_priv(mmc);
	u32 present_state;

	/* Check whether DAT[0] is 0 */
	present_state = sdhci_readl(host, SDHCI_PRESENT_STATE);

	return !(present_state & SDHCI_DATA_0_LVL_MASK);
}

static int sdhci_prepare_hs400_tuning(struct mmc_host *mmc, struct mmc_ios *ios)
{
	struct sdhci_host *host = mmc_priv(mmc);
	unsigned long flags;

	spin_lock_irqsave(&host->lock, flags);
	host->flags |= SDHCI_HS400_TUNING;
	spin_unlock_irqrestore(&host->lock, flags);

	return 0;
}

static int sdhci_enhanced_strobe(struct mmc_host *mmc)
{
	struct sdhci_host *host = mmc_priv(mmc);
	int err = 0;

	if (host->ops->enhanced_strobe)
		err = host->ops->enhanced_strobe(host);

	return err;
}

static int sdhci_execute_tuning(struct mmc_host *mmc, u32 opcode)
{
	struct sdhci_host *host = mmc_priv(mmc);
	u16 ctrl;
	int tuning_loop_counter = MAX_TUNING_LOOP;
	int err = 0;
	unsigned long flags;
	unsigned int tuning_count = 0;
	bool hs400_tuning;

	spin_lock_irqsave(&host->lock, flags);

	hs400_tuning = host->flags & SDHCI_HS400_TUNING;
	host->flags &= ~SDHCI_HS400_TUNING;

	if (host->tuning_mode == SDHCI_TUNING_MODE_1)
		tuning_count = host->tuning_count;

	/*
	 * The Host Controller needs tuning in case of SDR104 and DDR50
	 * mode, and for SDR50 mode when Use Tuning for SDR50 is set in
	 * the Capabilities register.
	 * If the Host Controller supports the HS200 mode then the
	 * tuning function has to be executed.
	 */
	switch (host->timing) {
	/* HS400 tuning is done in HS200 mode */
	case MMC_TIMING_MMC_HS400:
		if (!(mmc->caps2 & MMC_CAP2_HS400_POST_TUNING)) {
			err = -EINVAL;
			goto out_unlock;
		}
	case MMC_TIMING_MMC_HS200:
		/*
		 * Periodic re-tuning for HS400 is not expected to be needed, so
		 * disable it here.
		 */
		if (hs400_tuning)
			tuning_count = 0;
		break;

	case MMC_TIMING_UHS_SDR104:
	case MMC_TIMING_UHS_DDR50:
		break;

	case MMC_TIMING_UHS_SDR50:
		if (host->flags & SDHCI_SDR50_NEEDS_TUNING)
			break;
		/* FALLTHROUGH */

	default:
		goto out_unlock;
	}

	if (host->ops->platform_execute_tuning) {
		spin_unlock_irqrestore(&host->lock, flags);
		/*
		 * Make sure re-tuning won't get triggered for the CRC errors
		 * occurred while executing tuning
		 */
		mmc_retune_disable(mmc);
		err = host->ops->platform_execute_tuning(host, opcode);
		if (err)
			host->mmc->err_stats[MMC_ERR_TUNING]++;
		mmc_retune_enable(mmc);
		return err;
	}

	ctrl = sdhci_readw(host, SDHCI_HOST_CONTROL2);
	ctrl |= SDHCI_CTRL_EXEC_TUNING;
	if (host->quirks2 & SDHCI_QUIRK2_TUNING_WORK_AROUND)
		ctrl |= SDHCI_CTRL_TUNED_CLK;
	sdhci_writew(host, ctrl, SDHCI_HOST_CONTROL2);

	/*
	 * As per the Host Controller spec v3.00, tuning command
	 * generates Buffer Read Ready interrupt, so enable that.
	 *
	 * Note: The spec clearly says that when tuning sequence
	 * is being performed, the controller does not generate
	 * interrupts other than Buffer Read Ready interrupt. But
	 * to make sure we don't hit a controller bug, we _only_
	 * enable Buffer Read Ready interrupt here.
	 */
	sdhci_writel(host, SDHCI_INT_DATA_AVAIL, SDHCI_INT_ENABLE);
	sdhci_writel(host, SDHCI_INT_DATA_AVAIL, SDHCI_SIGNAL_ENABLE);

	/*
	 * Issue CMD19 repeatedly till Execute Tuning is set to 0 or the number
	 * of loops reaches 40 times.
	 */
	do {
		struct mmc_command cmd = {0};
		struct mmc_request mrq = {NULL};

		cmd.opcode = opcode;
		cmd.arg = 0;
		cmd.flags = MMC_RSP_R1 | MMC_CMD_ADTC;
		cmd.retries = 0;
		cmd.data = NULL;
		cmd.mrq = &mrq;
		cmd.error = 0;

		if (tuning_loop_counter-- == 0)
			break;

		mrq.cmd = &cmd;

		/*
		 * In response to CMD19, the card sends 64 bytes of tuning
		 * block to the Host Controller. So we set the block size
		 * to 64 here.
		 */
		if (cmd.opcode == MMC_SEND_TUNING_BLOCK_HS200) {
			if (mmc->ios.bus_width == MMC_BUS_WIDTH_8)
				sdhci_set_blk_size_reg(host, 128, 7);
			else if (mmc->ios.bus_width == MMC_BUS_WIDTH_4)
				sdhci_set_blk_size_reg(host, 64, 7);
		} else {
			sdhci_set_blk_size_reg(host, 64, 7);
		}

		/*
		 * The tuning block is sent by the card to the host controller.
		 * So we set the TRNS_READ bit in the Transfer Mode register.
		 * This also takes care of setting DMA Enable and Multi Block
		 * Select in the same register to 0.
		 */
		sdhci_writew(host, SDHCI_TRNS_READ, SDHCI_TRANSFER_MODE);

		sdhci_send_command(host, &cmd);

		host->cmd = NULL;
		sdhci_del_timer(host, &mrq);

		spin_unlock_irqrestore(&host->lock, flags);
		/* Wait for Buffer Read Ready interrupt */
		wait_event_timeout(host->buf_ready_int,
					(host->tuning_done == 1),
					msecs_to_jiffies(50));
		spin_lock_irqsave(&host->lock, flags);

		if (!host->tuning_done) {
			pr_debug(DRIVER_NAME ": Timeout waiting for Buffer Read Ready interrupt during tuning procedure, falling back to fixed sampling clock\n");
			ctrl = sdhci_readw(host, SDHCI_HOST_CONTROL2);
			ctrl &= ~SDHCI_CTRL_TUNED_CLK;
			ctrl &= ~SDHCI_CTRL_EXEC_TUNING;
			sdhci_writew(host, ctrl, SDHCI_HOST_CONTROL2);

			sdhci_do_reset(host, SDHCI_RESET_CMD);
			sdhci_do_reset(host, SDHCI_RESET_DATA);

			err = -EIO;

			if (cmd.opcode != MMC_SEND_TUNING_BLOCK_HS200)
				goto out;

			sdhci_writel(host, host->ier, SDHCI_INT_ENABLE);
			sdhci_writel(host, host->ier, SDHCI_SIGNAL_ENABLE);

			spin_unlock_irqrestore(&host->lock, flags);

			memset(&cmd, 0, sizeof(cmd));
			cmd.opcode = MMC_STOP_TRANSMISSION;
			cmd.flags = MMC_RSP_SPI_R1B | MMC_RSP_R1B | MMC_CMD_AC;
			cmd.busy_timeout = 50;
			mmc_wait_for_cmd(mmc, &cmd, 0);

			spin_lock_irqsave(&host->lock, flags);

			goto out;
		}

		host->tuning_done = 0;

		ctrl = sdhci_readw(host, SDHCI_HOST_CONTROL2);

		/* eMMC spec does not require a delay between tuning cycles */
		if (opcode == MMC_SEND_TUNING_BLOCK)
			mdelay(1);
	} while (ctrl & SDHCI_CTRL_EXEC_TUNING);

	/*
	 * The Host Driver has exhausted the maximum number of loops allowed,
	 * so use fixed sampling frequency.
	 */
	if (tuning_loop_counter < 0) {
		ctrl &= ~SDHCI_CTRL_TUNED_CLK;
		sdhci_writew(host, ctrl, SDHCI_HOST_CONTROL2);
	}
	if (!(ctrl & SDHCI_CTRL_TUNED_CLK)) {
		pr_info(DRIVER_NAME ": Tuning procedure failed, falling back to fixed sampling clock\n");
		err = -EIO;
	}

out:
	if (tuning_count) {
		/*
		 * In case tuning fails, host controllers which support
		 * re-tuning can try tuning again at a later time, when the
		 * re-tuning timer expires.  So for these controllers, we
		 * return 0. Since there might be other controllers who do not
		 * have this capability, we return error for them.
		 */
		err = 0;
	}

	host->mmc->retune_period = err ? 0 : tuning_count;

	sdhci_writel(host, host->ier, SDHCI_INT_ENABLE);
	sdhci_writel(host, host->ier, SDHCI_SIGNAL_ENABLE);
out_unlock:
	spin_unlock_irqrestore(&host->lock, flags);
	return err;
}

static int sdhci_select_drive_strength(struct mmc_card *card,
				       unsigned int max_dtr, int host_drv,
				       int card_drv, int *drv_type)
{
	struct sdhci_host *host = mmc_priv(card->host);

	if (!host->ops->select_drive_strength)
		return 0;

	return host->ops->select_drive_strength(host, card, max_dtr, host_drv,
						card_drv, drv_type);
}

static void sdhci_enable_preset_value(struct sdhci_host *host, bool enable)
{
	/* Host Controller v3.00 defines preset value registers */
	if (host->version < SDHCI_SPEC_300)
		return;

	if (host->quirks2 & SDHCI_QUIRK2_BROKEN_PRESET_VALUE)
		return;

	/*
	 * We only enable or disable Preset Value if they are not already
	 * enabled or disabled respectively. Otherwise, we bail out.
	 */
	if (host->preset_enabled != enable) {
		u16 ctrl = sdhci_readw(host, SDHCI_HOST_CONTROL2);

		if (enable)
			ctrl |= SDHCI_CTRL_PRESET_VAL_ENABLE;
		else
			ctrl &= ~SDHCI_CTRL_PRESET_VAL_ENABLE;

		sdhci_writew(host, ctrl, SDHCI_HOST_CONTROL2);

		if (enable)
			host->flags |= SDHCI_PV_ENABLED;
		else
			host->flags &= ~SDHCI_PV_ENABLED;

		host->preset_enabled = enable;
	}
}

static void sdhci_post_req(struct mmc_host *mmc, struct mmc_request *mrq,
				int err)
{
	struct sdhci_host *host = mmc_priv(mmc);
	struct mmc_data *data = mrq->data;

	if (data->host_cookie != COOKIE_UNMAPPED)
		dma_unmap_sg(mmc_dev(host->mmc), data->sg, data->sg_len,
			     data->flags & MMC_DATA_WRITE ?
			       DMA_TO_DEVICE : DMA_FROM_DEVICE);

	data->host_cookie = COOKIE_UNMAPPED;

	if (host->ops->post_req)
		host->ops->post_req(host, mrq);
}

static void sdhci_pre_req(struct mmc_host *mmc, struct mmc_request *mrq,
			       bool is_first_req)
{
	struct sdhci_host *host = mmc_priv(mmc);

	mrq->data->host_cookie = COOKIE_UNMAPPED;

	if (host->flags & SDHCI_REQ_USE_DMA)
		sdhci_pre_dma_transfer(host, mrq->data, COOKIE_PRE_MAPPED);

	if (host->ops->pre_req)
		host->ops->pre_req(host, mrq);
}

static inline bool sdhci_has_requests(struct sdhci_host *host)
{
	return host->cmd || host->data_cmd;
}

static void sdhci_error_out_mrqs(struct sdhci_host *host, int err)
{
	if (host->data_cmd) {
		host->data_cmd->error = err;
		sdhci_finish_mrq(host, host->data_cmd->mrq);
	}

	if (host->cmd) {
		host->cmd->error = err;
		sdhci_finish_mrq(host, host->cmd->mrq);
	}
}

static void sdhci_card_event(struct mmc_host *mmc)
{
	struct sdhci_host *host = mmc_priv(mmc);
	unsigned long flags;
	int present;

	/* First check if client has provided their own card event */
	if (host->ops->card_event)
		host->ops->card_event(host);

	present = mmc->ops->get_cd(mmc);

	spin_lock_irqsave(&host->lock, flags);

	/* Check sdhci_has_requests() first in case we are runtime suspended */
	if (sdhci_has_requests(host) && !present) {
		pr_err("%s: Card removed during transfer!\n",
			mmc_hostname(host->mmc));
		pr_err("%s: Resetting controller.\n",
			mmc_hostname(host->mmc));

		sdhci_do_reset(host, SDHCI_RESET_CMD);
		sdhci_do_reset(host, SDHCI_RESET_DATA);

		sdhci_error_out_mrqs(host, -ENOMEDIUM);
	}

	spin_unlock_irqrestore(&host->lock, flags);
}

static int sdhci_late_init(struct mmc_host *mmc)
{
	struct sdhci_host *host = mmc_priv(mmc);

	if (host->ops->init)
		host->ops->init(host);

	return 0;
}

static void sdhci_force_err_irq(struct mmc_host *mmc, u64 errmask)
{
	struct sdhci_host *host = mmc_priv(mmc);
	u16 mask = errmask & 0xFFFF;

	pr_err("%s: Force raise error mask:0x%04x\n", __func__, mask);
	sdhci_writew(host, mask, SDHCI_SET_INT_ERROR);
}

static const struct mmc_host_ops sdhci_ops = {
	.init           = sdhci_late_init,
	.request	= sdhci_request,
	.post_req	= sdhci_post_req,
	.pre_req	= sdhci_pre_req,
	.set_ios	= sdhci_set_ios,
	.get_cd		= sdhci_get_cd,
	.get_ro		= sdhci_get_ro,
	.hw_reset	= sdhci_hw_reset,
	.enable_sdio_irq = sdhci_enable_sdio_irq,
	.start_signal_voltage_switch	= sdhci_start_signal_voltage_switch,
	.prepare_hs400_tuning		= sdhci_prepare_hs400_tuning,
	.execute_tuning			= sdhci_execute_tuning,
	.enhanced_strobe		= sdhci_enhanced_strobe,
	.select_drive_strength		= sdhci_select_drive_strength,
	.card_event			= sdhci_card_event,
	.card_busy	= sdhci_card_busy,
	.enable		= sdhci_enable,
	.disable	= sdhci_disable,
	.notify_load	= sdhci_notify_load,
	.notify_halt	= sdhci_notify_halt,
	.force_err_irq	= sdhci_force_err_irq,
};

/*****************************************************************************\
 *                                                                           *
 * Tasklets                                                                  *
 *                                                                           *
\*****************************************************************************/

static bool sdhci_request_done(struct sdhci_host *host)
{
	unsigned long flags;
	struct mmc_request *mrq;
	int i;

	spin_lock_irqsave(&host->lock, flags);

	for (i = 0; i < SDHCI_MAX_MRQS; i++) {
		mrq = host->mrqs_done[i];
		if (mrq)
			break;
	}

	if (!mrq) {
		spin_unlock_irqrestore(&host->lock, flags);
		return true;
	}

	sdhci_del_timer(host, mrq);

	/*
	 * Always unmap the data buffers if they were mapped by
	 * sdhci_prepare_data() whenever we finish with a request.
	 * This avoids leaking DMA mappings on error.
	 */
	if (host->flags & SDHCI_REQ_USE_DMA) {
		struct mmc_data *data = mrq->data;

		if (data && data->host_cookie == COOKIE_MAPPED) {
			dma_unmap_sg(mmc_dev(host->mmc), data->sg, data->sg_len,
				     (data->flags & MMC_DATA_READ) ?
				     DMA_FROM_DEVICE : DMA_TO_DEVICE);
			data->host_cookie = COOKIE_UNMAPPED;
		}
	}

	/*
	 * The controller needs a reset of internal state machines
	 * upon error conditions.
	 */
	if (sdhci_needs_reset(host, mrq)) {
		/*
		 * Do not finish until command and data lines are available for
		 * reset. Note there can only be one other mrq, so it cannot
		 * also be in mrqs_done, otherwise host->cmd and host->data_cmd
		 * would both be null.
		 */
		if (host->cmd || host->data_cmd) {
			spin_unlock_irqrestore(&host->lock, flags);
			return true;
		}

		/* Some controllers need this kick or reset won't work here */
		if (host->quirks & SDHCI_QUIRK_CLOCK_BEFORE_RESET)
			/* This is to force an update */
			host->ops->set_clock(host, host->clock);

		/* Spec says we should do both at the same time, but Ricoh
		   controllers do not like that. */
		sdhci_do_reset(host, SDHCI_RESET_CMD);
		sdhci_do_reset(host, SDHCI_RESET_DATA);

		host->pending_reset = false;
	} else {
		if (host->quirks2 & SDHCI_QUIRK2_RDWR_TX_ACTIVE_EOT)
			sdhci_reset(host, SDHCI_RESET_DATA);
	}

	if (!sdhci_has_requests(host))
		if (!(host->quirks2 & SDHCI_QUIRK2_BROKEN_LED_CONTROL))
			sdhci_led_deactivate(host);

	host->mrqs_done[i] = NULL;
	host->auto_cmd_err_sts = 0;

	mmiowb();
	spin_unlock_irqrestore(&host->lock, flags);

	sdhci_crypto_cfg_end(host, mrq);
	mmc_request_done(host->mmc, mrq);

	return false;
}

static void sdhci_tasklet_finish(unsigned long param)
{
	struct sdhci_host *host = (struct sdhci_host *)param;

	while (!sdhci_request_done(host))
		;
}

static void sdhci_timeout_timer(unsigned long data)
{
	struct sdhci_host *host;
	unsigned long flags;

	host = (struct sdhci_host*)data;

	spin_lock_irqsave(&host->lock, flags);

	if (host->cmd && !sdhci_data_line_cmd(host->cmd)) {
		host->mmc->err_stats[MMC_ERR_REQ_TIMEOUT]++;
		pr_err("%s: Timeout waiting for hardware cmd interrupt.\n",
		       mmc_hostname(host->mmc));
		MMC_TRACE(host->mmc, "Timeout waiting for h/w interrupt\n");
		sdhci_dumpregs(host);

		host->cmd->error = -ETIMEDOUT;
		sdhci_finish_mrq(host, host->cmd->mrq);
	}

	mmiowb();
	spin_unlock_irqrestore(&host->lock, flags);
}

static void sdhci_timeout_data_timer(unsigned long data)
{
	struct sdhci_host *host;
	unsigned long flags;

	host = (struct sdhci_host *)data;

	spin_lock_irqsave(&host->lock, flags);

	if (host->data || host->data_cmd ||
	    (host->cmd && sdhci_data_line_cmd(host->cmd))) {
		host->mmc->err_stats[MMC_ERR_REQ_TIMEOUT]++;
		pr_err("%s: Timeout waiting for hardware interrupt.\n",
		       mmc_hostname(host->mmc));
		MMC_TRACE(host->mmc, "Timeout waiting for h/w interrupt\n");
		sdhci_dumpregs(host);

		if (host->data) {
			pr_info("%s: bytes to transfer: %d transferred: %d\n",
				mmc_hostname(host->mmc),
				(host->data->blksz * host->data->blocks),
				(sdhci_readw(host, SDHCI_BLOCK_SIZE) & 0xFFF) *
				sdhci_readw(host, SDHCI_BLOCK_COUNT));
			host->data->error = -ETIMEDOUT;
			sdhci_finish_data(host);
		} else if (host->data_cmd) {
			host->data_cmd->error = -ETIMEDOUT;
			sdhci_finish_mrq(host, host->data_cmd->mrq);
		} else {
			host->cmd->error = -ETIMEDOUT;
			sdhci_finish_mrq(host, host->cmd->mrq);
		}
	}

	mmiowb();
	spin_unlock_irqrestore(&host->lock, flags);
}

/*****************************************************************************\
 *                                                                           *
 * Interrupt handling                                                        *
 *                                                                           *
\*****************************************************************************/

static void sdhci_cmd_irq(struct sdhci_host *host, u32 intmask, u32 *intmask_p)
{
	u16 auto_cmd_status;
	if (!host->cmd) {
		/*
		 * SDHCI recovers from errors by resetting the cmd and data
		 * circuits.  Until that is done, there very well might be more
		 * interrupts, so ignore them in that case.
		 */
		if (host->pending_reset)
			return;
		pr_err("%s: Got command interrupt 0x%08x even though no command operation was in progress.\n",
		       mmc_hostname(host->mmc), (unsigned)intmask);
		MMC_TRACE(host->mmc,
		"Got command interrupt 0x%08x even though no command operation was in progress.\n",
		(unsigned int)intmask);
		sdhci_dumpregs(host);
		return;
	}

	trace_mmc_cmd_rw_end(host->cmd->opcode, intmask,
				sdhci_readl(host, SDHCI_RESPONSE));

	if (intmask & (SDHCI_INT_TIMEOUT | SDHCI_INT_CRC |
		       SDHCI_INT_END_BIT | SDHCI_INT_INDEX |
		       SDHCI_INT_AUTO_CMD_ERR)) {
		if (intmask & SDHCI_INT_TIMEOUT) {
			host->cmd->error = -ETIMEDOUT;
			host->mmc->err_stats[MMC_ERR_CMD_TIMEOUT]++;
		} else {
			host->cmd->error = -EILSEQ;
			host->mmc->err_stats[MMC_ERR_CMD_CRC]++;
		}

		if (intmask & SDHCI_INT_AUTO_CMD_ERR) {
			auto_cmd_status = host->auto_cmd_err_sts;
			host->mmc->err_stats[MMC_ERR_AUTO_CMD]++;
			pr_err_ratelimited("%s: %s: AUTO CMD err sts 0x%08x\n",
				mmc_hostname(host->mmc), __func__, auto_cmd_status);
			if (auto_cmd_status & (SDHCI_AUTO_CMD12_NOT_EXEC |
					       SDHCI_AUTO_CMD_INDEX_ERR |
					       SDHCI_AUTO_CMD_ENDBIT_ERR))
				host->cmd->error = -EIO;
			else if (auto_cmd_status & SDHCI_AUTO_CMD_TIMEOUT_ERR)
				host->cmd->error = -ETIMEDOUT;
			else if (auto_cmd_status & SDHCI_AUTO_CMD_CRC_ERR)
				host->cmd->error = -EILSEQ;
		}

		/* Treat data command CRC error the same as data CRC error */

		/*
		 * Even in case of cmd INDEX OR ENDBIT error we
		 * handle it the same way.
		 */
		if (host->cmd->data &&
		    (((intmask & (SDHCI_INT_CRC | SDHCI_INT_TIMEOUT)) ==
		     SDHCI_INT_CRC) || (host->cmd->error == -EILSEQ))) {
			host->cmd = NULL;
			*intmask_p |= SDHCI_INT_DATA_CRC;
			return;
		}

		sdhci_finish_mrq(host, host->cmd->mrq);
		return;
	}

	if (intmask & SDHCI_INT_RESPONSE)
		sdhci_finish_command(host);
}

#ifdef CONFIG_MMC_DEBUG
static void sdhci_adma_show_error(struct sdhci_host *host)
{
	const char *name = mmc_hostname(host->mmc);
	void *desc = host->adma_table;

	sdhci_dumpregs(host);

	while (true) {
		struct sdhci_adma2_64_desc *dma_desc = desc;

		if (host->flags & SDHCI_USE_64_BIT_DMA)
			DBG("%s: %pK: DMA 0x%08x%08x, LEN 0x%04x,Attr=0x%02x\n",
			    name, desc, le32_to_cpu(dma_desc->addr_hi),
			    le32_to_cpu(dma_desc->addr_lo),
			    le16_to_cpu(dma_desc->len),
			    le16_to_cpu(dma_desc->cmd));
		else
			DBG("%s: %pK: DMA 0x%08x, LEN 0x%04x, Attr=0x%02x\n",
			    name, desc, le32_to_cpu(dma_desc->addr_lo),
			    le16_to_cpu(dma_desc->len),
			    le16_to_cpu(dma_desc->cmd));

		desc += host->desc_sz;

		if (dma_desc->cmd & cpu_to_le16(ADMA2_END))
			break;
	}
}
#else
static void sdhci_adma_show_error(struct sdhci_host *host) { }
#endif

static void sdhci_data_irq(struct sdhci_host *host, u32 intmask)
{
	u32 command;
	bool pr_msg = false;

	command = SDHCI_GET_CMD(sdhci_readw(host, SDHCI_COMMAND));
	trace_mmc_data_rw_end(command, intmask);

	/* CMD19 generates _only_ Buffer Read Ready interrupt */
	if (intmask & SDHCI_INT_DATA_AVAIL) {
		if (!(host->quirks2 & SDHCI_QUIRK2_NON_STANDARD_TUNING) &&
			(command == MMC_SEND_TUNING_BLOCK ||
			command == MMC_SEND_TUNING_BLOCK_HS200)) {
			host->tuning_done = 1;
			wake_up(&host->buf_ready_int);
			return;
		}
	}

	if (!host->data) {
		struct mmc_command *data_cmd = host->data_cmd;

		/*
		 * The "data complete" interrupt is also used to
		 * indicate that a busy state has ended. See comment
		 * above in sdhci_cmd_irq().
		 */
		if (data_cmd && (data_cmd->flags & MMC_RSP_BUSY)) {
			if (intmask & SDHCI_INT_DATA_END) {
				host->data_cmd = NULL;
				/*
				 * Some cards handle busy-end interrupt
				 * before the command completed, so make
				 * sure we do things in the proper order.
				 */
				if (host->cmd == data_cmd)
					return;

				sdhci_finish_mrq(host, data_cmd->mrq);
				return;
			}
			if (host->quirks2 &
				SDHCI_QUIRK2_IGNORE_DATATOUT_FOR_R1BCMD) {
				pr_err_ratelimited("%s: %s: ignoring interrupt: 0x%08x due to DATATOUT_FOR_R1B quirk\n",
						mmc_hostname(host->mmc),
						__func__, intmask);
				MMC_TRACE(host->mmc,
					"%s: Quirk ignoring intr: 0x%08x\n",
						__func__, intmask);
				return;
			}
			if (intmask & SDHCI_INT_DATA_TIMEOUT) {
				host->data_cmd = NULL;
				data_cmd->error = -ETIMEDOUT;
				host->mmc->err_stats[MMC_ERR_CMD_TIMEOUT]++;
				sdhci_finish_mrq(host, data_cmd->mrq);
				return;
			}
		}

		/*
		 * SDHCI recovers from errors by resetting the cmd and data
		 * circuits. Until that is done, there very well might be more
		 * interrupts, so ignore them in that case.
		 */
		if (host->pending_reset)
			return;

		pr_err("%s: Got data interrupt 0x%08x even though no data operation was in progress.\n",
		       mmc_hostname(host->mmc), (unsigned)intmask);
		MMC_TRACE(host->mmc,
		"Got data interrupt 0x%08x even though no data operation was in progress.\n",
		(unsigned int)intmask);
		sdhci_dumpregs(host);

		return;
	}

	if (intmask & SDHCI_INT_DATA_TIMEOUT) {
		host->data->error = -ETIMEDOUT;
		host->mmc->err_stats[MMC_ERR_DAT_TIMEOUT]++;
	}
	else if (intmask & SDHCI_INT_DATA_END_BIT)
		host->data->error = -EILSEQ;
	else if ((intmask & SDHCI_INT_DATA_CRC) &&
		(command != MMC_BUS_TEST_R)) {
		host->data->error = -EILSEQ;
		host->mmc->err_stats[MMC_ERR_DAT_CRC]++;
	}
	else if (intmask & SDHCI_INT_ADMA_ERROR) {
		pr_err("%s: ADMA error\n", mmc_hostname(host->mmc));
		sdhci_adma_show_error(host);
		host->mmc->err_stats[MMC_ERR_ADMA]++;
		host->data->error = -EIO;
		if (host->ops->adma_workaround)
			host->ops->adma_workaround(host, intmask);
	}
	if (host->data->error) {
		if (intmask & (SDHCI_INT_DATA_CRC | SDHCI_INT_DATA_TIMEOUT
					| SDHCI_INT_DATA_END_BIT)) {
			command = SDHCI_GET_CMD(sdhci_readw(host,
							    SDHCI_COMMAND));
			if ((command != MMC_SEND_TUNING_BLOCK_HS200) &&
			    (command != MMC_SEND_TUNING_BLOCK))
				pr_msg = true;
		} else {
			pr_msg = true;
		}
		if (pr_msg && __ratelimit(&host->dbg_dump_rs)) {
			pr_err("%s: data txfr (0x%08x) error: %d after %lld ms\n",
			       mmc_hostname(host->mmc), intmask,
			       host->data->error, ktime_to_ms(ktime_sub(
			       ktime_get(), host->data_start_time)));
			MMC_TRACE(host->mmc,
				"data txfr (0x%08x) error: %d after %lld ms\n",
				intmask, host->data->error,
				ktime_to_ms(ktime_sub(ktime_get(),
				host->data_start_time)));

			if (!host->mmc->sdr104_wa ||
			    (host->mmc->ios.timing != MMC_TIMING_UHS_SDR104))
				sdhci_dumpregs(host);
		}
		sdhci_finish_data(host);
	} else {
		if (intmask & (SDHCI_INT_DATA_AVAIL | SDHCI_INT_SPACE_AVAIL))
			sdhci_transfer_pio(host);

		/*
		 * We currently don't do anything fancy with DMA
		 * boundaries, but as we can't disable the feature
		 * we need to at least restart the transfer.
		 *
		 * According to the spec sdhci_readl(host, SDHCI_DMA_ADDRESS)
		 * should return a valid address to continue from, but as
		 * some controllers are faulty, don't trust them.
		 */
		if (intmask & SDHCI_INT_DMA_END) {
			u32 dmastart, dmanow;
			dmastart = sg_dma_address(host->data->sg);
			dmanow = dmastart + host->data->bytes_xfered;
			/*
			 * Force update to the next DMA block boundary.
			 */
			dmanow = (dmanow &
				~(SDHCI_DEFAULT_BOUNDARY_SIZE - 1)) +
				SDHCI_DEFAULT_BOUNDARY_SIZE;
			host->data->bytes_xfered = dmanow - dmastart;
			DBG("%s: DMA base 0x%08x, transferred 0x%06x bytes,"
				" next 0x%08x\n",
				mmc_hostname(host->mmc), dmastart,
				host->data->bytes_xfered, dmanow);
			sdhci_writel(host, dmanow, SDHCI_DMA_ADDRESS);
		}

		if (intmask & SDHCI_INT_DATA_END) {
			if (host->cmd == host->data_cmd) {
				/*
				 * Data managed to finish before the
				 * command completed. Make sure we do
				 * things in the proper order.
				 */
				host->data_early = 1;
			} else {
				sdhci_finish_data(host);
			}
		}
	}
}

#ifdef CONFIG_MMC_CQ_HCI
static int sdhci_get_cmd_err(struct sdhci_host *host, u32 intmask)
{
	if (intmask & SDHCI_INT_TIMEOUT) {
		host->mmc->err_stats[MMC_ERR_CMD_TIMEOUT]++;
		return -ETIMEDOUT;
	} else if (intmask & (SDHCI_INT_CRC | SDHCI_INT_END_BIT |
			    SDHCI_INT_INDEX)) {
		host->mmc->err_stats[MMC_ERR_CMD_CRC]++;
		return -EILSEQ;
	}
	return 0;
}

static int sdhci_get_data_err(struct sdhci_host *host, u32 intmask)
{
	if (intmask & SDHCI_INT_DATA_TIMEOUT) {
		host->mmc->err_stats[MMC_ERR_DAT_TIMEOUT]++;
		return -ETIMEDOUT;
	} else if (intmask & (SDHCI_INT_DATA_END_BIT | SDHCI_INT_DATA_CRC)) {
		host->mmc->err_stats[MMC_ERR_DAT_CRC]++;
		return -EILSEQ;
	} else if (intmask & SDHCI_INT_ADMA_ERROR) {
		host->mmc->err_stats[MMC_ERR_ADMA]++;
		return -EIO;
	}
	return 0;
}

static irqreturn_t sdhci_cmdq_irq(struct sdhci_host *host, u32 intmask)
{
	int err = 0;
	u32 mask = 0;
	irqreturn_t ret;
	bool is_cmd_err = false;

	if (intmask & SDHCI_INT_CMD_MASK) {
		err = sdhci_get_cmd_err(host, intmask);
		is_cmd_err = true;
	} else if (intmask & SDHCI_INT_DATA_MASK) {
		err = sdhci_get_data_err(host, intmask);
		if (intmask & SDHCI_INT_DATA_TIMEOUT)
			is_cmd_err = sdhci_card_busy(host->mmc);
	}

	ret = cmdq_irq(host->mmc, err, is_cmd_err);
	if (err) {
		/* Clear the error interrupts */
		mask = intmask & SDHCI_INT_ERROR_MASK;
		sdhci_writel(host, mask, SDHCI_INT_STATUS);
	}
	return ret;

}

#else
static irqreturn_t sdhci_cmdq_irq(struct sdhci_host *host, u32 intmask)
{
	pr_err("%s: Received cmdq-irq when disabled !!!!\n",
		mmc_hostname(host->mmc));
	return IRQ_NONE;
}
#endif

static irqreturn_t sdhci_irq(int irq, void *dev_id)
{
	irqreturn_t result = IRQ_NONE;
	struct sdhci_host *host = dev_id;
	u32 intmask, mask, unexpected = 0;
	int max_loops = 16;

	spin_lock(&host->lock);

	if (host->runtime_suspended && !sdhci_sdio_irq_enabled(host)) {
		spin_unlock(&host->lock);
		return IRQ_NONE;
	}

	if (!host->clock && host->mmc->card &&
			mmc_card_sdio(host->mmc->card)) {
		if (!mmc_card_and_host_support_async_int(host->mmc)) {
			spin_unlock(&host->lock);
			return IRQ_NONE;
		}
		/*
		 * async card interrupt is level sensitive and received
		 * when clocks are off.
		 * If sdio card has asserted async interrupt, in that
		 * case we need to disable host->irq.
		 * Later we can disable card interrupt and re-enable
		 * host->irq.
		 */

		pr_debug("%s: %s: sdio_async intr. received\n",
				mmc_hostname(host->mmc), __func__);
		sdhci_cfg_irq(host, false, false);
		host->sdio_irq_async_status = true;
		host->thread_isr |= SDHCI_INT_CARD_INT;
		result = IRQ_WAKE_THREAD;
		spin_unlock(&host->lock);
		return result;
	}

	intmask = sdhci_readl(host, SDHCI_INT_STATUS);
	if (!intmask || intmask == 0xffffffff) {
		result = IRQ_NONE;
		goto out;
	}

	do {
		if (host->mmc->card && mmc_card_cmdq(host->mmc->card) &&
		!mmc_host_halt(host->mmc) && !mmc_host_cq_disable(host->mmc)) {
			pr_debug("*** %s: cmdq intr: 0x%08x\n",
					mmc_hostname(host->mmc),
					intmask);
			result = sdhci_cmdq_irq(host, intmask);
			if (result == IRQ_HANDLED)
				goto out;
		}

		MMC_TRACE(host->mmc,
			"%s: intmask: 0x%x\n", __func__, intmask);

		if (intmask & SDHCI_INT_AUTO_CMD_ERR)
			host->auto_cmd_err_sts = sdhci_readw(host,
					SDHCI_AUTO_CMD_ERR);
		/* Clear selected interrupts. */
		mask = intmask & (SDHCI_INT_CMD_MASK | SDHCI_INT_DATA_MASK |
				  SDHCI_INT_BUS_POWER);
		sdhci_writel(host, mask, SDHCI_INT_STATUS);

		DBG("*** %s got interrupt: 0x%08x\n",
			mmc_hostname(host->mmc), intmask);

		if (intmask & (SDHCI_INT_CARD_INSERT | SDHCI_INT_CARD_REMOVE)) {
			u32 present = sdhci_readl(host, SDHCI_PRESENT_STATE) &
				      SDHCI_CARD_PRESENT;

			/*
			 * There is a observation on i.mx esdhc.  INSERT
			 * bit will be immediately set again when it gets
			 * cleared, if a card is inserted.  We have to mask
			 * the irq to prevent interrupt storm which will
			 * freeze the system.  And the REMOVE gets the
			 * same situation.
			 *
			 * More testing are needed here to ensure it works
			 * for other platforms though.
			 */
			host->ier &= ~(SDHCI_INT_CARD_INSERT |
				       SDHCI_INT_CARD_REMOVE);
			host->ier |= present ? SDHCI_INT_CARD_REMOVE :
					       SDHCI_INT_CARD_INSERT;
			sdhci_writel(host, host->ier, SDHCI_INT_ENABLE);
			sdhci_writel(host, host->ier, SDHCI_SIGNAL_ENABLE);

			sdhci_writel(host, intmask & (SDHCI_INT_CARD_INSERT |
				     SDHCI_INT_CARD_REMOVE), SDHCI_INT_STATUS);

			host->thread_isr |= intmask & (SDHCI_INT_CARD_INSERT |
						       SDHCI_INT_CARD_REMOVE);
			result = IRQ_WAKE_THREAD;
		}

		if (intmask & SDHCI_INT_CMD_MASK) {
			if ((host->quirks2 & SDHCI_QUIRK2_SLOW_INT_CLR) &&
				(host->clock <= 400000))
				udelay(40);
			sdhci_cmd_irq(host, intmask & SDHCI_INT_CMD_MASK, &intmask);
		}

		if (intmask & SDHCI_INT_DATA_MASK) {
			if ((host->quirks2 & SDHCI_QUIRK2_SLOW_INT_CLR) &&
			    (host->clock <= 400000))
				udelay(40);
			sdhci_data_irq(host, intmask & SDHCI_INT_DATA_MASK);
		}

		if (intmask & SDHCI_INT_BUS_POWER)
			pr_err("%s: Card is consuming too much power!\n",
				mmc_hostname(host->mmc));

		if (intmask & SDHCI_INT_RETUNE)
			mmc_retune_needed(host->mmc);

		if ((intmask & SDHCI_INT_CARD_INT) &&
		    (host->ier & SDHCI_INT_CARD_INT)) {
			sdhci_enable_sdio_irq_nolock(host, false);
			host->thread_isr |= SDHCI_INT_CARD_INT;
			result = IRQ_WAKE_THREAD;
		}

		intmask &= ~(SDHCI_INT_CARD_INSERT | SDHCI_INT_CARD_REMOVE |
			     SDHCI_INT_CMD_MASK | SDHCI_INT_DATA_MASK |
			     SDHCI_INT_ERROR | SDHCI_INT_BUS_POWER |
			     SDHCI_INT_RETUNE | SDHCI_INT_CARD_INT);

		if (intmask) {
			unexpected |= intmask;
			sdhci_writel(host, intmask, SDHCI_INT_STATUS);
		}

		if (result == IRQ_NONE)
			result = IRQ_HANDLED;

		intmask = sdhci_readl(host, SDHCI_INT_STATUS);
	} while (intmask && --max_loops);
out:
	spin_unlock(&host->lock);

	if (unexpected) {
		pr_err("%s: Unexpected interrupt 0x%08x.\n",
			   mmc_hostname(host->mmc), unexpected);
		MMC_TRACE(host->mmc, "Unexpected interrupt 0x%08x.\n",
				unexpected);
		sdhci_dumpregs(host);
	}

	return result;
}

static irqreturn_t sdhci_thread_irq(int irq, void *dev_id)
{
	struct sdhci_host *host = dev_id;
	unsigned long flags;
	u32 isr;

	spin_lock_irqsave(&host->lock, flags);
	isr = host->thread_isr;
	host->thread_isr = 0;
	spin_unlock_irqrestore(&host->lock, flags);

	if (isr & (SDHCI_INT_CARD_INSERT | SDHCI_INT_CARD_REMOVE)) {
		struct mmc_host *mmc = host->mmc;

		mmc->ops->card_event(mmc);
		mmc_detect_change(mmc, msecs_to_jiffies(200));
	}

	if (isr & SDHCI_INT_CARD_INT) {
		sdio_run_irqs(host->mmc);

		spin_lock_irqsave(&host->lock, flags);
		if (host->flags & SDHCI_SDIO_IRQ_ENABLED) {
			if (host->sdio_irq_async_status)
				host->sdio_irq_async_status = false;
			sdhci_enable_sdio_irq_nolock(host, true);
		}
		spin_unlock_irqrestore(&host->lock, flags);
	}

	return isr ? IRQ_HANDLED : IRQ_NONE;
}

/*****************************************************************************\
 *                                                                           *
 * Suspend/resume                                                            *
 *                                                                           *
\*****************************************************************************/

#ifdef CONFIG_PM
/*
 * To enable wakeup events, the corresponding events have to be enabled in
 * the Interrupt Status Enable register too. See 'Table 1-6: Wakeup Signal
 * Table' in the SD Host Controller Standard Specification.
 * It is useless to restore SDHCI_INT_ENABLE state in
 * sdhci_disable_irq_wakeups() since it will be set by
 * sdhci_enable_card_detection() or sdhci_init().
 */
void sdhci_enable_irq_wakeups(struct sdhci_host *host)
{
	u8 val;
	u8 mask = SDHCI_WAKE_ON_INSERT | SDHCI_WAKE_ON_REMOVE
			| SDHCI_WAKE_ON_INT;
	u32 irq_val = SDHCI_INT_CARD_INSERT | SDHCI_INT_CARD_REMOVE |
		      SDHCI_INT_CARD_INT;

	val = sdhci_readb(host, SDHCI_WAKE_UP_CONTROL);
	val |= mask ;
	/* Avoid fake wake up */
	if (host->quirks & SDHCI_QUIRK_BROKEN_CARD_DETECTION) {
		val &= ~(SDHCI_WAKE_ON_INSERT | SDHCI_WAKE_ON_REMOVE);
		irq_val &= ~(SDHCI_INT_CARD_INSERT | SDHCI_INT_CARD_REMOVE);
	}
	sdhci_writeb(host, val, SDHCI_WAKE_UP_CONTROL);
	sdhci_writel(host, irq_val, SDHCI_INT_ENABLE);
}
EXPORT_SYMBOL_GPL(sdhci_enable_irq_wakeups);

static void sdhci_disable_irq_wakeups(struct sdhci_host *host)
{
	u8 val;
	u8 mask = SDHCI_WAKE_ON_INSERT | SDHCI_WAKE_ON_REMOVE
			| SDHCI_WAKE_ON_INT;

	val = sdhci_readb(host, SDHCI_WAKE_UP_CONTROL);
	val &= ~mask;
	sdhci_writeb(host, val, SDHCI_WAKE_UP_CONTROL);
}

int sdhci_suspend_host(struct sdhci_host *host)
{
	sdhci_disable_card_detection(host);

	mmc_retune_timer_stop(host->mmc);
	if (host->tuning_mode != SDHCI_TUNING_MODE_3)
		mmc_retune_needed(host->mmc);

	if (!device_may_wakeup(mmc_dev(host->mmc))) {
		host->ier = 0;
		sdhci_writel(host, 0, SDHCI_INT_ENABLE);
		sdhci_writel(host, 0, SDHCI_SIGNAL_ENABLE);
		free_irq(host->irq, host);
	} else {
		sdhci_enable_irq_wakeups(host);
		enable_irq_wake(host->irq);
	}
	return 0;
}

EXPORT_SYMBOL_GPL(sdhci_suspend_host);

int sdhci_resume_host(struct sdhci_host *host)
{
	struct mmc_host *mmc = host->mmc;
	int ret = 0;

	if (host->flags & (SDHCI_USE_SDMA | SDHCI_USE_ADMA)) {
		if (host->ops->enable_dma)
			host->ops->enable_dma(host);
	}

	if ((host->mmc->pm_flags & MMC_PM_KEEP_POWER) &&
	    (host->quirks2 & SDHCI_QUIRK2_HOST_OFF_CARD_ON)) {
		/* Card keeps power but host controller does not */
		sdhci_init(host, 0);
		host->pwr = 0;
		host->clock = 0;
		host->reinit_uhs = true;
		mmc->ops->set_ios(mmc, &mmc->ios);
	} else {
		sdhci_init(host, (host->mmc->pm_flags & MMC_PM_KEEP_POWER));
		mmiowb();
	}

	if (!device_may_wakeup(mmc_dev(host->mmc))) {
		ret = request_threaded_irq(host->irq, sdhci_irq,
					   sdhci_thread_irq, IRQF_SHARED,
					   mmc_hostname(host->mmc), host);
		if (ret)
			return ret;
	} else {
		sdhci_disable_irq_wakeups(host);
		disable_irq_wake(host->irq);
	}

	sdhci_enable_card_detection(host);

	return ret;
}

EXPORT_SYMBOL_GPL(sdhci_resume_host);

int sdhci_runtime_suspend_host(struct sdhci_host *host)
{
	unsigned long flags;

	mmc_retune_timer_stop(host->mmc);
	if (host->tuning_mode != SDHCI_TUNING_MODE_3)
		mmc_retune_needed(host->mmc);

	spin_lock_irqsave(&host->lock, flags);
	host->ier &= SDHCI_INT_CARD_INT;
	sdhci_writel(host, host->ier, SDHCI_INT_ENABLE);
	sdhci_writel(host, host->ier, SDHCI_SIGNAL_ENABLE);
	spin_unlock_irqrestore(&host->lock, flags);

	synchronize_hardirq(host->irq);

	spin_lock_irqsave(&host->lock, flags);
	host->runtime_suspended = true;
	spin_unlock_irqrestore(&host->lock, flags);

	return 0;
}
EXPORT_SYMBOL_GPL(sdhci_runtime_suspend_host);

int sdhci_runtime_resume_host(struct sdhci_host *host)
{
	struct mmc_host *mmc = host->mmc;
	unsigned long flags;
	int host_flags = host->flags;

	if (host_flags & (SDHCI_USE_SDMA | SDHCI_USE_ADMA)) {
		if (host->ops->enable_dma)
			host->ops->enable_dma(host);
	}

	sdhci_init(host, 0);

	/* Force clock and power re-program */
	host->pwr = 0;
	host->clock = 0;
	host->reinit_uhs = true;
	mmc->ops->start_signal_voltage_switch(mmc, &mmc->ios);
	mmc->ops->set_ios(mmc, &mmc->ios);

	if ((host_flags & SDHCI_PV_ENABLED) &&
		!(host->quirks2 & SDHCI_QUIRK2_PRESET_VALUE_BROKEN)) {
		spin_lock_irqsave(&host->lock, flags);
		sdhci_enable_preset_value(host, true);
		spin_unlock_irqrestore(&host->lock, flags);
	}

	if ((mmc->caps2 & MMC_CAP2_HS400_ES) &&
	    mmc->ops->hs400_enhanced_strobe)
		mmc->ops->hs400_enhanced_strobe(mmc, &mmc->ios);

	spin_lock_irqsave(&host->lock, flags);

	host->runtime_suspended = false;

	/* Enable SDIO IRQ */
	if (host->flags & SDHCI_SDIO_IRQ_ENABLED)
		sdhci_enable_sdio_irq_nolock(host, true);

	/* Enable Card Detection */
	sdhci_enable_card_detection(host);

	spin_unlock_irqrestore(&host->lock, flags);

	return 0;
}
EXPORT_SYMBOL_GPL(sdhci_runtime_resume_host);

#endif /* CONFIG_PM */

/*****************************************************************************\
 *                                                                           *
 * Device allocation/registration                                            *
 *                                                                           *
\*****************************************************************************/

struct sdhci_host *sdhci_alloc_host(struct device *dev,
	size_t priv_size)
{
	struct mmc_host *mmc;
	struct sdhci_host *host;

	WARN_ON(dev == NULL);

	mmc = mmc_alloc_host(sizeof(struct sdhci_host) + priv_size, dev);
	if (!mmc)
		return ERR_PTR(-ENOMEM);

	host = mmc_priv(mmc);
	host->mmc = mmc;
	host->mmc_host_ops = sdhci_ops;
	mmc->ops = &host->mmc_host_ops;

	host->flags = SDHCI_SIGNALING_330;

	spin_lock_init(&host->lock);
	ratelimit_state_init(&host->dbg_dump_rs, SDHCI_DBG_DUMP_RS_INTERVAL,
			SDHCI_DBG_DUMP_RS_BURST);

	return host;
}

EXPORT_SYMBOL_GPL(sdhci_alloc_host);

#ifdef CONFIG_MMC_CQ_HCI
static void sdhci_cmdq_set_transfer_params(struct mmc_host *mmc)
{
	struct sdhci_host *host = mmc_priv(mmc);
	u8 ctrl;

	if (host->version >= SDHCI_SPEC_200) {
		ctrl = sdhci_readb(host, SDHCI_HOST_CONTROL);
		ctrl &= ~SDHCI_CTRL_DMA_MASK;
		if (host->flags & SDHCI_USE_64_BIT_DMA)
			ctrl |= SDHCI_CTRL_ADMA64;
		else
			ctrl |= SDHCI_CTRL_ADMA32;
		sdhci_writeb(host, ctrl, SDHCI_HOST_CONTROL);
	}
	if (host->ops->toggle_cdr && !host->cdr_support)
		host->ops->toggle_cdr(host, false);
}

static void sdhci_cmdq_clear_set_irqs(struct mmc_host *mmc, bool clear)
{
	struct sdhci_host *host = mmc_priv(mmc);
	u32 ier = 0;

	ier &= ~SDHCI_INT_ALL_MASK;

	if (clear) {
		ier = SDHCI_INT_CMDQ_EN | SDHCI_INT_ERROR_MASK;
		sdhci_writel(host, ier, SDHCI_INT_ENABLE);
		sdhci_writel(host, ier, SDHCI_SIGNAL_ENABLE);
	} else {
		ier = SDHCI_INT_BUS_POWER | SDHCI_INT_DATA_END_BIT |
			     SDHCI_INT_DATA_CRC | SDHCI_INT_DATA_TIMEOUT |
			     SDHCI_INT_INDEX | SDHCI_INT_END_BIT |
			     SDHCI_INT_CRC | SDHCI_INT_TIMEOUT |
			     SDHCI_INT_DATA_END | SDHCI_INT_RESPONSE |
			     SDHCI_INT_AUTO_CMD_ERR;
		sdhci_writel(host, ier, SDHCI_INT_ENABLE);
		sdhci_writel(host, ier, SDHCI_SIGNAL_ENABLE);
	}
}

static void sdhci_cmdq_set_data_timeout(struct mmc_host *mmc, u32 val)
{
	struct sdhci_host *host = mmc_priv(mmc);

	sdhci_writeb(host, val, SDHCI_TIMEOUT_CONTROL);
}

static void sdhci_cmdq_dump_vendor_regs(struct mmc_host *mmc)
{
	struct sdhci_host *host = mmc_priv(mmc);

	sdhci_dumpregs(host);
}

static int sdhci_cmdq_init(struct sdhci_host *host, struct mmc_host *mmc,
			   bool dma64)
{
	return cmdq_init(host->cq_host, mmc, dma64);
}

static void sdhci_cmdq_set_block_size(struct mmc_host *mmc)
{
	struct sdhci_host *host = mmc_priv(mmc);

	sdhci_set_blk_size_reg(host, 512, 0);
}

static void sdhci_enhanced_strobe_mask(struct mmc_host *mmc, bool set)
{
	struct sdhci_host *host = mmc_priv(mmc);

	if (host->ops->enhanced_strobe_mask)
		host->ops->enhanced_strobe_mask(host, set);
}

static void sdhci_cmdq_clear_set_dumpregs(struct mmc_host *mmc, bool set)
{
	struct sdhci_host *host = mmc_priv(mmc);

	if (host->ops->clear_set_dumpregs)
		host->ops->clear_set_dumpregs(host, set);
}

static void sdhci_cmdq_post_cqe_halt(struct mmc_host *mmc)
{
	struct sdhci_host *host = mmc_priv(mmc);

	sdhci_writel(host, sdhci_readl(host, SDHCI_INT_ENABLE) |
			SDHCI_INT_RESPONSE, SDHCI_INT_ENABLE);
	sdhci_writel(host, SDHCI_INT_RESPONSE, SDHCI_INT_STATUS);
}
static int sdhci_cmdq_crypto_cfg(struct mmc_host *mmc,
		struct mmc_request *mrq, u32 slot, u64 *ice_ctx)
{
	struct sdhci_host *host = mmc_priv(mmc);
	int err = 0;

	if (!host->is_crypto_en)
		return 0;

	if (host->crypto_reset_reqd && host->ops->crypto_engine_reset) {
		err = host->ops->crypto_engine_reset(host);
		if (err) {
			pr_err("%s: crypto reset failed\n",
					mmc_hostname(host->mmc));
			goto out;
		}
		host->crypto_reset_reqd = false;
	}

	if (host->ops->crypto_engine_cmdq_cfg) {
		err = host->ops->crypto_engine_cmdq_cfg(host, mrq,
				slot, ice_ctx);
		if (err) {
			pr_err("%s: failed to configure crypto\n",
					mmc_hostname(host->mmc));
			goto out;
		}
	}
out:
	return err;
}

static int sdhci_cmdq_crypto_cfg_end(struct mmc_host *mmc,
					struct mmc_request *mrq)
{
	struct sdhci_host *host = mmc_priv(mmc);

	if (!host->is_crypto_en)
		return 0;

	return sdhci_crypto_cfg_end(host, mrq);
}

static void sdhci_cmdq_crypto_cfg_reset(struct mmc_host *mmc, unsigned int slot)
{
	struct sdhci_host *host = mmc_priv(mmc);

	if (!host->is_crypto_en)
		return;

	if (host->ops->crypto_cfg_reset)
		host->ops->crypto_cfg_reset(host, slot);
}
#else
static void sdhci_cmdq_set_transfer_params(struct mmc_host *mmc)
{

}
static void sdhci_cmdq_clear_set_irqs(struct mmc_host *mmc, bool clear)
{

}

static void sdhci_cmdq_set_data_timeout(struct mmc_host *mmc, u32 val)
{

}

static void sdhci_cmdq_dump_vendor_regs(struct mmc_host *mmc)
{

}

static int sdhci_cmdq_init(struct sdhci_host *host, struct mmc_host *mmc,
			   bool dma64)
{
	return -ENOSYS;
}

static void sdhci_cmdq_set_block_size(struct mmc_host *mmc)
{

}

static void sdhci_enhanced_strobe_mask(struct mmc_host *mmc, bool set)
{

}

static void sdhci_cmdq_clear_set_dumpregs(struct mmc_host *mmc, bool set)
{

}

static void sdhci_cmdq_post_cqe_halt(struct mmc_host *mmc)
{

}

static int sdhci_cmdq_crypto_cfg(struct mmc_host *mmc,
		struct mmc_request *mrq, u32 slot, u64 *ice_ctx)
{
	return 0;
}

static int sdhci_cmdq_crypto_cfg_end(struct mmc_host *mmc,
				struct mmc_request *mrq)
{
	return 0;
}

static void sdhci_cmdq_crypto_cfg_reset(struct mmc_host *mmc, unsigned int slot)
{

}
#endif

static const struct cmdq_host_ops sdhci_cmdq_ops = {
	.clear_set_irqs = sdhci_cmdq_clear_set_irqs,
	.set_data_timeout = sdhci_cmdq_set_data_timeout,
	.dump_vendor_regs = sdhci_cmdq_dump_vendor_regs,
	.set_block_size = sdhci_cmdq_set_block_size,
	.clear_set_dumpregs = sdhci_cmdq_clear_set_dumpregs,
	.enhanced_strobe_mask = sdhci_enhanced_strobe_mask,
	.post_cqe_halt = sdhci_cmdq_post_cqe_halt,
	.set_transfer_params = sdhci_cmdq_set_transfer_params,
	.crypto_cfg	= sdhci_cmdq_crypto_cfg,
	.crypto_cfg_end	= sdhci_cmdq_crypto_cfg_end,
	.crypto_cfg_reset	= sdhci_cmdq_crypto_cfg_reset,
};

#ifdef CONFIG_ARCH_DMA_ADDR_T_64BIT
static int sdhci_is_adma2_64bit(struct sdhci_host *host)
{
	u32 caps;

	caps = (host->quirks & SDHCI_QUIRK_MISSING_CAPS) ? host->caps :
		sdhci_readl(host, SDHCI_CAPABILITIES);

	if (caps & SDHCI_CAN_64BIT)
		return 1;
	return 0;
}
#else
static int sdhci_is_adma2_64bit(struct sdhci_host *host)
{
	return 0;
}
#endif

static int sdhci_set_dma_mask(struct sdhci_host *host)
{
	struct mmc_host *mmc = host->mmc;
	struct device *dev = mmc_dev(mmc);
	int ret = -EINVAL;

	if (host->quirks2 & SDHCI_QUIRK2_BROKEN_64_BIT_DMA)
		host->flags &= ~SDHCI_USE_64_BIT_DMA;

	/* Try 64-bit mask if hardware is capable  of it */
	if (host->flags & SDHCI_USE_64_BIT_DMA) {
		ret = dma_set_mask_and_coherent(dev, DMA_BIT_MASK(64));
		if (ret) {
			pr_warn("%s: Failed to set 64-bit DMA mask.\n",
				mmc_hostname(mmc));
			host->flags &= ~SDHCI_USE_64_BIT_DMA;
		}
	}

	/* 32-bit mask as default & fallback */
	if (ret) {
		ret = dma_set_mask_and_coherent(dev, DMA_BIT_MASK(32));
		if (ret)
			pr_warn("%s: Failed to set 32-bit DMA mask.\n",
				mmc_hostname(mmc));
	}

	return ret;
}

void __sdhci_read_caps(struct sdhci_host *host, u16 *ver, u32 *caps, u32 *caps1)
{
	u16 v;

	if (host->read_caps)
		return;

	host->read_caps = true;

	if (debug_quirks)
		host->quirks = debug_quirks;

	if (debug_quirks2)
		host->quirks2 = debug_quirks2;

	sdhci_do_reset(host, SDHCI_RESET_ALL);

	v = ver ? *ver : sdhci_readw(host, SDHCI_HOST_VERSION);
	host->version = (v & SDHCI_SPEC_VER_MASK) >> SDHCI_SPEC_VER_SHIFT;

	if (host->quirks & SDHCI_QUIRK_MISSING_CAPS)
		return;

	host->caps = caps ? *caps : sdhci_readl(host, SDHCI_CAPABILITIES);

	if (host->version < SDHCI_SPEC_300)
		return;

	host->caps1 = caps1 ? *caps1 : sdhci_readl(host, SDHCI_CAPABILITIES_1);
}
EXPORT_SYMBOL_GPL(__sdhci_read_caps);

int sdhci_setup_host(struct sdhci_host *host)
{
	struct mmc_host *mmc;
	u32 caps[2] = {0, 0};
	u32 max_current_caps;
	unsigned int ocr_avail;
	unsigned int override_timeout_clk;
	u32 max_clk;
	int ret;

	WARN_ON(host == NULL);
	if (host == NULL)
		return -EINVAL;

	mmc = host->mmc;

	/*
	 * If there are external regulators, get them. Note this must be done
	 * early before resetting the host and reading the capabilities so that
	 * the host can take the appropriate action if regulators are not
	 * available.
	 */
	ret = mmc_regulator_get_supply(mmc);
	if (ret == -EPROBE_DEFER)
		return ret;

	sdhci_read_caps(host);

	caps[0] = host->caps;

	override_timeout_clk = host->timeout_clk;

	if (host->version > SDHCI_SPEC_300) {
		pr_err("%s: Unknown controller version (%d). You may experience problems.\n",
		       mmc_hostname(mmc), host->version);
	}

	if (host->quirks & SDHCI_QUIRK_FORCE_DMA)
		host->flags |= SDHCI_USE_SDMA;
	else if (!(host->caps & SDHCI_CAN_DO_SDMA))
		DBG("Controller doesn't have SDMA capability\n");
	else
		host->flags |= SDHCI_USE_SDMA;

	if ((host->quirks & SDHCI_QUIRK_BROKEN_DMA) &&
		(host->flags & SDHCI_USE_SDMA)) {
		DBG("Disabling DMA as it is marked broken\n");
		host->flags &= ~SDHCI_USE_SDMA;
	}

	if ((host->version >= SDHCI_SPEC_200) &&
		(host->caps & SDHCI_CAN_DO_ADMA2))
		host->flags |= SDHCI_USE_ADMA;

	if ((host->quirks & SDHCI_QUIRK_BROKEN_ADMA) &&
		(host->flags & SDHCI_USE_ADMA)) {
		DBG("Disabling ADMA as it is marked broken\n");
		host->flags &= ~SDHCI_USE_ADMA;
	}

	/*
	 * It is assumed that a 64-bit capable device has set a 64-bit DMA mask
	 * and *must* do 64-bit DMA.  A driver has the opportunity to change
	 * that during the first call to ->enable_dma().  Similarly
	 * SDHCI_QUIRK2_BROKEN_64_BIT_DMA must be left to the drivers to
	 * implement.
	 */
	if (sdhci_is_adma2_64bit(host))
		host->flags |= SDHCI_USE_64_BIT_DMA;

	if (host->flags & (SDHCI_USE_SDMA | SDHCI_USE_ADMA)) {
		ret = sdhci_set_dma_mask(host);

		if (!ret && host->ops->enable_dma)
			ret = host->ops->enable_dma(host);

		if (ret) {
			pr_warn("%s: No suitable DMA available - falling back to PIO\n",
				mmc_hostname(mmc));
			host->flags &= ~(SDHCI_USE_SDMA | SDHCI_USE_ADMA);

			ret = 0;
		}
	}

	/* SDMA does not support 64-bit DMA */
	if (host->flags & SDHCI_USE_64_BIT_DMA)
		host->flags &= ~SDHCI_USE_SDMA;

	if (host->flags & SDHCI_USE_ADMA) {
		dma_addr_t dma;
		void *buf;

		/*
		 * The DMA descriptor table size is calculated as the maximum
		 * number of segments times 2, to allow for an alignment
		 * descriptor for each segment, plus 1 for a nop end descriptor,
		 * all multipled by the descriptor size.
		 */
		if (host->flags & SDHCI_USE_64_BIT_DMA) {
			host->adma_table_sz = (SDHCI_MAX_SEGS * 2 + 1) *
					      SDHCI_ADMA2_64_DESC_SZ;
			host->desc_sz = SDHCI_ADMA2_64_DESC_SZ;
		} else {
			host->adma_table_sz = (SDHCI_MAX_SEGS * 2 + 1) *
					      SDHCI_ADMA2_32_DESC_SZ;
			host->desc_sz = SDHCI_ADMA2_32_DESC_SZ;
		}

		host->align_buffer_sz = SDHCI_MAX_SEGS * SDHCI_ADMA2_ALIGN;
		buf = dma_alloc_coherent(mmc_dev(mmc), host->align_buffer_sz +
					 host->adma_table_sz, &dma, GFP_KERNEL);
		if (!buf) {
			pr_warn("%s: Unable to allocate ADMA buffers - falling back to standard DMA\n",
				mmc_hostname(mmc));
			host->flags &= ~SDHCI_USE_ADMA;
		} else if ((dma + host->align_buffer_sz) &
			   (SDHCI_ADMA2_DESC_ALIGN - 1)) {
			pr_warn("%s: unable to allocate aligned ADMA descriptor\n",
				mmc_hostname(mmc));
			host->flags &= ~SDHCI_USE_ADMA;
			dma_free_coherent(mmc_dev(mmc), host->align_buffer_sz +
					  host->adma_table_sz, buf, dma);
		} else {
			host->align_buffer = buf;
			host->align_addr = dma;

			host->adma_table = buf + host->align_buffer_sz;
			host->adma_addr = dma + host->align_buffer_sz;
		}
	}

	/*
	 * If we use DMA, then it's up to the caller to set the DMA
	 * mask, but PIO does not need the hw shim so we set a new
	 * mask here in that case.
	 */
	if (!(host->flags & (SDHCI_USE_SDMA | SDHCI_USE_ADMA))) {
		host->dma_mask = DMA_BIT_MASK(64);
		mmc_dev(mmc)->dma_mask = &host->dma_mask;
	}

	if (host->version >= SDHCI_SPEC_300)
		host->max_clk = (host->caps & SDHCI_CLOCK_V3_BASE_MASK)
			>> SDHCI_CLOCK_BASE_SHIFT;
	else
		host->max_clk = (host->caps & SDHCI_CLOCK_BASE_MASK)
			>> SDHCI_CLOCK_BASE_SHIFT;

	host->max_clk *= 1000000;
	if (host->max_clk == 0 || host->quirks &
			SDHCI_QUIRK_CAP_CLOCK_BASE_BROKEN) {
		if (!host->ops->get_max_clock) {
			pr_err("%s: Hardware doesn't specify base clock frequency.\n",
			       mmc_hostname(mmc));
			ret = -ENODEV;
			goto undma;
		}
		host->max_clk = host->ops->get_max_clock(host);
	}

	/*
	 * In case of Host Controller v3.00, find out whether clock
	 * multiplier is supported.
	 */
	host->clk_mul = (host->caps1 & SDHCI_CLOCK_MUL_MASK) >>
			SDHCI_CLOCK_MUL_SHIFT;

	/*
	 * In case the value in Clock Multiplier is 0, then programmable
	 * clock mode is not supported, otherwise the actual clock
	 * multiplier is one more than the value of Clock Multiplier
	 * in the Capabilities Register.
	 */
	if (host->clk_mul)
		host->clk_mul += 1;

	/*
	 * Set host parameters.
	 */
	max_clk = host->max_clk;

	if (host->ops->get_min_clock)
		mmc->f_min = host->ops->get_min_clock(host);
	else if (host->version >= SDHCI_SPEC_300) {
		if (host->clk_mul)
			max_clk = host->max_clk * host->clk_mul;
		/*
		 * Divided Clock Mode minimum clock rate is always less than
		 * Programmable Clock Mode minimum clock rate.
		 */
		mmc->f_min = host->max_clk / SDHCI_MAX_DIV_SPEC_300;
	} else
		mmc->f_min = host->max_clk / SDHCI_MAX_DIV_SPEC_200;

	if (!mmc->f_max || mmc->f_max > max_clk)
		mmc->f_max = max_clk;

	if (!(host->quirks & SDHCI_QUIRK_DATA_TIMEOUT_USES_SDCLK)) {
		host->timeout_clk = (host->caps & SDHCI_TIMEOUT_CLK_MASK) >>
					SDHCI_TIMEOUT_CLK_SHIFT;
		if (host->timeout_clk == 0) {
			if (host->ops->get_timeout_clock) {
				host->timeout_clk =
					host->ops->get_timeout_clock(host);
			} else {
				pr_err("%s: Hardware doesn't specify timeout clock frequency.\n",
					mmc_hostname(mmc));
				ret = -ENODEV;
				goto undma;
			}
		}

		if (host->caps & SDHCI_TIMEOUT_CLK_UNIT)
			host->timeout_clk *= 1000;

		if (override_timeout_clk)
			host->timeout_clk = override_timeout_clk;

		mmc->max_busy_timeout = host->ops->get_max_timeout_count ?
			host->ops->get_max_timeout_count(host) : 1 << 27;
		mmc->max_busy_timeout /= host->timeout_clk;
	}

	mmc->caps |= MMC_CAP_SDIO_IRQ | MMC_CAP_ERASE | MMC_CAP_CMD23;
	mmc->caps2 |= MMC_CAP2_SDIO_IRQ_NOTHREAD;

	if (caps[0] & SDHCI_CAN_ASYNC_INT)
		mmc->caps2 |= MMC_CAP2_ASYNC_SDIO_IRQ_4BIT_MODE;

	if (host->quirks & SDHCI_QUIRK_MULTIBLOCK_READ_ACMD12)
		host->flags |= SDHCI_AUTO_CMD12;

	/* Auto-CMD23 stuff only works in ADMA or PIO. */
	if ((host->version >= SDHCI_SPEC_300) &&
	    ((host->flags & SDHCI_USE_ADMA) ||
	     !(host->flags & SDHCI_USE_SDMA)) &&
	     !(host->quirks2 & SDHCI_QUIRK2_ACMD23_BROKEN)) {
		host->flags |= SDHCI_AUTO_CMD23;
		DBG("%s: Auto-CMD23 available\n", mmc_hostname(mmc));
	} else {
		DBG("%s: Auto-CMD23 unavailable\n", mmc_hostname(mmc));
	}

	/*
	 * A controller may support 8-bit width, but the board itself
	 * might not have the pins brought out.  Boards that support
	 * 8-bit width must set "mmc->caps |= MMC_CAP_8_BIT_DATA;" in
	 * their platform code before calling sdhci_add_host(), and we
	 * won't assume 8-bit width for hosts without that CAP.
	 */
	if (!(host->quirks & SDHCI_QUIRK_FORCE_1_BIT_DATA))
		mmc->caps |= MMC_CAP_4_BIT_DATA;

	if (host->quirks2 & SDHCI_QUIRK2_HOST_NO_CMD23)
		mmc->caps &= ~MMC_CAP_CMD23;

	if (host->caps & SDHCI_CAN_DO_HISPD)
		mmc->caps |= MMC_CAP_SD_HIGHSPEED | MMC_CAP_MMC_HIGHSPEED;

	if ((host->quirks & SDHCI_QUIRK_BROKEN_CARD_DETECTION) &&
	    mmc_card_is_removable(mmc) &&
	    mmc_gpio_get_cd(host->mmc) < 0 &&
	    !(mmc->caps2 & MMC_CAP2_NONHOTPLUG) && !host->mmc->extcon)
		mmc->caps |= MMC_CAP_NEEDS_POLL;

	if (!IS_ERR(mmc->supply.vqmmc)) {
		ret = regulator_enable(mmc->supply.vqmmc);

		/* If vqmmc provides no 1.8V signalling, then there's no UHS */
		if (!regulator_is_supported_voltage(mmc->supply.vqmmc, 1700000,
						    1950000))
			host->caps1 &= ~(SDHCI_SUPPORT_SDR104 |
					 SDHCI_SUPPORT_SDR50 |
					 SDHCI_SUPPORT_DDR50);

		/* In eMMC case vqmmc might be a fixed 1.8V regulator */
		if (!regulator_is_supported_voltage(mmc->supply.vqmmc, 2700000,
						    3600000))
			host->flags &= ~SDHCI_SIGNALING_330;

		if (ret) {
			pr_warn("%s: Failed to enable vqmmc regulator: %d\n",
				mmc_hostname(mmc), ret);
			mmc->supply.vqmmc = ERR_PTR(-EINVAL);
		}
	}

	if (host->quirks2 & SDHCI_QUIRK2_NO_1_8_V) {
		host->caps1 &= ~(SDHCI_SUPPORT_SDR104 | SDHCI_SUPPORT_SDR50 |
				 SDHCI_SUPPORT_DDR50);
	}

	/* Any UHS-I mode in caps implies SDR12 and SDR25 support. */
	if (host->caps1 & (SDHCI_SUPPORT_SDR104 | SDHCI_SUPPORT_SDR50 |
			   SDHCI_SUPPORT_DDR50))
		mmc->caps |= MMC_CAP_UHS_SDR12 | MMC_CAP_UHS_SDR25;

	/* SDR104 supports also implies SDR50 support */
	if (host->caps1 & SDHCI_SUPPORT_SDR104) {
		mmc->caps |= MMC_CAP_UHS_SDR104 | MMC_CAP_UHS_SDR50;
		/* SD3.0: SDR104 is supported so (for eMMC) the caps2
		 * field can be promoted to support HS200.
		 */
		if (!(host->quirks2 & SDHCI_QUIRK2_BROKEN_HS200))
			mmc->caps2 |= MMC_CAP2_HS200;
	} else if (host->caps1 & SDHCI_SUPPORT_SDR50) {
		mmc->caps |= MMC_CAP_UHS_SDR50;
	}

	if (host->quirks2 & SDHCI_QUIRK2_CAPS_BIT63_FOR_HS400 &&
	    (host->caps1 & SDHCI_SUPPORT_HS400))
		mmc->caps2 |= MMC_CAP2_HS400;

	if ((mmc->caps2 & MMC_CAP2_HSX00_1_2V) &&
	    (IS_ERR(mmc->supply.vqmmc) ||
	     !regulator_is_supported_voltage(mmc->supply.vqmmc, 1100000,
					     1300000)))
		mmc->caps2 &= ~MMC_CAP2_HSX00_1_2V;

	if ((host->caps1 & SDHCI_SUPPORT_DDR50) &&
	    !(host->quirks2 & SDHCI_QUIRK2_BROKEN_DDR50))
		mmc->caps |= MMC_CAP_UHS_DDR50;

	/* Does the host need tuning for SDR50? */
	if (host->caps1 & SDHCI_USE_SDR50_TUNING)
		host->flags |= SDHCI_SDR50_NEEDS_TUNING;

	/* Driver Type(s) (A, C, D) supported by the host */
	if (host->caps1 & SDHCI_DRIVER_TYPE_A)
		mmc->caps |= MMC_CAP_DRIVER_TYPE_A;
	if (host->caps1 & SDHCI_DRIVER_TYPE_C)
		mmc->caps |= MMC_CAP_DRIVER_TYPE_C;
	if (host->caps1 & SDHCI_DRIVER_TYPE_D)
		mmc->caps |= MMC_CAP_DRIVER_TYPE_D;

	/* Initial value for re-tuning timer count */
	host->tuning_count = (host->caps1 & SDHCI_RETUNING_TIMER_COUNT_MASK) >>
			     SDHCI_RETUNING_TIMER_COUNT_SHIFT;

	/*
	 * In case Re-tuning Timer is not disabled, the actual value of
	 * re-tuning timer will be 2 ^ (n - 1).
	 */
	if (host->tuning_count)
		host->tuning_count = 1 << (host->tuning_count - 1);

	/* Re-tuning mode supported by the Host Controller */
	host->tuning_mode = (host->caps1 & SDHCI_RETUNING_MODE_MASK) >>
			     SDHCI_RETUNING_MODE_SHIFT;

	ocr_avail = 0;

	/*
	 * According to SD Host Controller spec v3.00, if the Host System
	 * can afford more than 150mA, Host Driver should set XPC to 1. Also
	 * the value is meaningful only if Voltage Support in the Capabilities
	 * register is set. The actual current value is 4 times the register
	 * value.
	 */
	max_current_caps = sdhci_readl(host, SDHCI_MAX_CURRENT);
	if (!max_current_caps) {
		u32 curr = 0;

		if (!IS_ERR(mmc->supply.vmmc))
			curr = regulator_get_current_limit(mmc->supply.vmmc);
		else if (host->ops->get_current_limit)
			curr = host->ops->get_current_limit(host);

		if (curr > 0) {
			/* convert to SDHCI_MAX_CURRENT format */
			curr = curr/1000;  /* convert to mA */
			curr = curr/SDHCI_MAX_CURRENT_MULTIPLIER;

			curr = min_t(u32, curr, SDHCI_MAX_CURRENT_LIMIT);
			max_current_caps =
				(curr << SDHCI_MAX_CURRENT_330_SHIFT) |
				(curr << SDHCI_MAX_CURRENT_300_SHIFT) |
				(curr << SDHCI_MAX_CURRENT_180_SHIFT);
		}
	}

	if (host->caps & SDHCI_CAN_VDD_330) {
		ocr_avail |= MMC_VDD_32_33 | MMC_VDD_33_34;

		mmc->max_current_330 = ((max_current_caps &
				   SDHCI_MAX_CURRENT_330_MASK) >>
				   SDHCI_MAX_CURRENT_330_SHIFT) *
				   SDHCI_MAX_CURRENT_MULTIPLIER;
	}
	if (host->caps & SDHCI_CAN_VDD_300) {
		ocr_avail |= MMC_VDD_29_30 | MMC_VDD_30_31;

		mmc->max_current_300 = ((max_current_caps &
				   SDHCI_MAX_CURRENT_300_MASK) >>
				   SDHCI_MAX_CURRENT_300_SHIFT) *
				   SDHCI_MAX_CURRENT_MULTIPLIER;
	}
	if (host->caps & SDHCI_CAN_VDD_180) {
		ocr_avail |= MMC_VDD_165_195;

		mmc->max_current_180 = ((max_current_caps &
				   SDHCI_MAX_CURRENT_180_MASK) >>
				   SDHCI_MAX_CURRENT_180_SHIFT) *
				   SDHCI_MAX_CURRENT_MULTIPLIER;
	}

	/* If OCR set by host, use it instead. */
	if (host->ocr_mask)
		ocr_avail = host->ocr_mask;

	/* If OCR set by external regulators, give it highest prio. */
	if (mmc->ocr_avail)
		ocr_avail = mmc->ocr_avail;

	mmc->ocr_avail = ocr_avail;
	mmc->ocr_avail_sdio = ocr_avail;
	if (host->ocr_avail_sdio)
		mmc->ocr_avail_sdio &= host->ocr_avail_sdio;
	mmc->ocr_avail_sd = ocr_avail;
	if (host->ocr_avail_sd)
		mmc->ocr_avail_sd &= host->ocr_avail_sd;
	else /* normal SD controllers don't support 1.8V */
		mmc->ocr_avail_sd &= ~MMC_VDD_165_195;
	mmc->ocr_avail_mmc = ocr_avail;
	if (host->ocr_avail_mmc)
		mmc->ocr_avail_mmc &= host->ocr_avail_mmc;

	if (mmc->ocr_avail == 0) {
		pr_err("%s: Hardware doesn't report any support voltages.\n",
		       mmc_hostname(mmc));
		ret = -ENODEV;
		goto unreg;
	}

	if ((mmc->caps & (MMC_CAP_UHS_SDR12 | MMC_CAP_UHS_SDR25 |
			  MMC_CAP_UHS_SDR50 | MMC_CAP_UHS_SDR104 |
			  MMC_CAP_UHS_DDR50 | MMC_CAP_1_8V_DDR)) ||
	    (mmc->caps2 & (MMC_CAP2_HS200_1_8V_SDR | MMC_CAP2_HS400_1_8V)))
		host->flags |= SDHCI_SIGNALING_180;

	if (mmc->caps2 & MMC_CAP2_HSX00_1_2V)
		host->flags |= SDHCI_SIGNALING_120;

	/*
	 * Maximum number of segments. Depends on if the hardware
	 * can do scatter/gather or not.
	 */
	if (host->flags & SDHCI_USE_ADMA)
		mmc->max_segs = SDHCI_MAX_SEGS;
	else if (host->flags & SDHCI_USE_SDMA)
		mmc->max_segs = 1;
	else /* PIO */
		mmc->max_segs = SDHCI_MAX_SEGS;

	/*
	 * Maximum number of sectors in one transfer. Limited by SDMA boundary
	 * size (512KiB). Note some tuning modes impose a 4MiB limit, but this
	 * is less anyway.
	 */
	mmc->max_req_size = 524288;

	/*
	 * Maximum segment size. Could be one segment with the maximum number
	 * of bytes. When doing hardware scatter/gather, each entry cannot
	 * be larger than 64 KiB though.
	 */
	if (host->flags & SDHCI_USE_ADMA) {
		if (host->quirks & SDHCI_QUIRK_BROKEN_ADMA_ZEROLEN_DESC)
			mmc->max_seg_size = 65535;
		else
			mmc->max_seg_size = 65536;
	} else {
		mmc->max_seg_size = mmc->max_req_size;
	}

	/*
	 * Maximum block size. This varies from controller to controller and
	 * is specified in the capabilities register.
	 */
	if (host->quirks & SDHCI_QUIRK_FORCE_BLK_SZ_2048) {
		mmc->max_blk_size = 2;
	} else {
		mmc->max_blk_size = (host->caps & SDHCI_MAX_BLOCK_MASK) >>
				SDHCI_MAX_BLOCK_SHIFT;
		if (mmc->max_blk_size >= 3) {
			pr_warn("%s: Invalid maximum block size, assuming 512 bytes\n",
				mmc_hostname(mmc));
			mmc->max_blk_size = 0;
		}
	}

	mmc->max_blk_size = 512 << mmc->max_blk_size;

	/*
	 * Maximum block count.
	 */
	mmc->max_blk_count = (host->quirks & SDHCI_QUIRK_NO_MULTIBLOCK) ? 1 : 65535;

	return 0;

unreg:
	if (!IS_ERR(mmc->supply.vqmmc))
		regulator_disable(mmc->supply.vqmmc);
undma:
	if (host->align_buffer)
		dma_free_coherent(mmc_dev(mmc), host->align_buffer_sz +
				  host->adma_table_sz, host->align_buffer,
				  host->align_addr);
	host->adma_table = NULL;
	host->align_buffer = NULL;

	return ret;
}
EXPORT_SYMBOL_GPL(sdhci_setup_host);

int __sdhci_add_host(struct sdhci_host *host)
{
	struct mmc_host *mmc = host->mmc;
	int ret;

	/*
	 * Init tasklets.
	 */
	tasklet_init(&host->finish_tasklet,
		sdhci_tasklet_finish, (unsigned long)host);

	setup_timer(&host->timer, sdhci_timeout_timer, (unsigned long)host);
	setup_timer(&host->data_timer, sdhci_timeout_data_timer,
		    (unsigned long)host);

	init_waitqueue_head(&host->buf_ready_int);

	host->flags |= SDHCI_HOST_IRQ_STATUS;

	sdhci_init(host, 0);

	ret = request_threaded_irq(host->irq, sdhci_irq, sdhci_thread_irq,
				   IRQF_SHARED,	mmc_hostname(mmc), host);
	if (ret) {
		pr_err("%s: Failed to request IRQ %d: %d\n",
		       mmc_hostname(mmc), host->irq, ret);
		goto untasklet;
	}

#ifdef CONFIG_MMC_DEBUG
	sdhci_dumpregs(host);
#endif

	if (!(host->quirks2 & SDHCI_QUIRK2_BROKEN_LED_CONTROL)) {
		ret = sdhci_led_register(host);
		if (ret) {
			pr_err("%s: Failed to register LED device: %d\n",
			       mmc_hostname(mmc), ret);
			goto unirq;
		}
	}

	mmiowb();

	if (host->quirks2 & SDHCI_QUIRK2_IGN_DATA_END_BIT_ERROR) {
		host->ier = (host->ier & ~SDHCI_INT_DATA_END_BIT);
		sdhci_writel(host, host->ier, SDHCI_INT_ENABLE);
		sdhci_writel(host, host->ier, SDHCI_SIGNAL_ENABLE);
	}

	if (mmc->caps2 &  MMC_CAP2_CMD_QUEUE) {
		bool dma64 = (host->flags & SDHCI_USE_64_BIT_DMA) ?
			true : false;
		ret = sdhci_cmdq_init(host, mmc, dma64);
		if (ret)
			pr_err("%s: CMDQ init: failed (%d)\n",
			       mmc_hostname(host->mmc), ret);
		else
			host->cq_host->ops = &sdhci_cmdq_ops;
	}

	pr_info("%s: SDHCI controller on %s [%s] using %s in %s mode\n",
	mmc_hostname(mmc), host->hw_name, dev_name(mmc_dev(mmc)),
		(host->flags & SDHCI_USE_ADMA) ?
		((host->flags & SDHCI_USE_64_BIT_DMA) ?
		"64-bit ADMA" : "32-bit ADMA") :
		((host->flags & SDHCI_USE_SDMA) ? "DMA" : "PIO"),
		((mmc->caps2 &  MMC_CAP2_CMD_QUEUE) && !ret) ?
		"CMDQ" : "legacy");

	sdhci_enable_card_detection(host);

	ret = mmc_add_host(mmc);
	if (ret)
		goto unled;

	return 0;

unled:
	if (!(host->quirks2 & SDHCI_QUIRK2_BROKEN_LED_CONTROL))
		sdhci_led_unregister(host);
unirq:
	sdhci_do_reset(host, SDHCI_RESET_ALL);
	sdhci_writel(host, 0, SDHCI_INT_ENABLE);
	sdhci_writel(host, 0, SDHCI_SIGNAL_ENABLE);
	free_irq(host->irq, host);
untasklet:
	tasklet_kill(&host->finish_tasklet);

	if (!IS_ERR(mmc->supply.vqmmc))
		regulator_disable(mmc->supply.vqmmc);

	if (host->align_buffer)
		dma_free_coherent(mmc_dev(mmc), host->align_buffer_sz +
				  host->adma_table_sz, host->align_buffer,
				  host->align_addr);
	host->adma_table = NULL;
	host->align_buffer = NULL;

	return ret;
}
EXPORT_SYMBOL_GPL(__sdhci_add_host);

int sdhci_add_host(struct sdhci_host *host)
{
	int ret;

	ret = sdhci_setup_host(host);
	if (ret)
		return ret;

	return __sdhci_add_host(host);
}
EXPORT_SYMBOL_GPL(sdhci_add_host);

void sdhci_remove_host(struct sdhci_host *host, int dead)
{
	struct mmc_host *mmc = host->mmc;
	unsigned long flags;

	if (dead) {
		spin_lock_irqsave(&host->lock, flags);

		host->flags |= SDHCI_DEVICE_DEAD;

		if (sdhci_has_requests(host)) {
			pr_err("%s: Controller removed during "
				" transfer!\n", mmc_hostname(mmc));
			sdhci_error_out_mrqs(host, -ENOMEDIUM);
		}

		spin_unlock_irqrestore(&host->lock, flags);
	}

	sdhci_disable_card_detection(host);

	mmc_remove_host(host->mmc);

	if (!(host->quirks2 & SDHCI_QUIRK2_BROKEN_LED_CONTROL))
		sdhci_led_unregister(host);

	if (!dead)
		sdhci_do_reset(host, SDHCI_RESET_ALL);

	sdhci_writel(host, 0, SDHCI_INT_ENABLE);
	sdhci_writel(host, 0, SDHCI_SIGNAL_ENABLE);
	free_irq(host->irq, host);

	del_timer_sync(&host->timer);
	del_timer_sync(&host->data_timer);

	tasklet_kill(&host->finish_tasklet);

	if (!IS_ERR(mmc->supply.vqmmc))
		regulator_disable(mmc->supply.vqmmc);

	if (host->align_buffer)
		dma_free_coherent(mmc_dev(mmc), host->align_buffer_sz +
				  host->adma_table_sz, host->align_buffer,
				  host->align_addr);

	host->adma_table = NULL;
	host->align_buffer = NULL;
}

EXPORT_SYMBOL_GPL(sdhci_remove_host);

void sdhci_free_host(struct sdhci_host *host)
{
	mmc_free_host(host->mmc);
}

EXPORT_SYMBOL_GPL(sdhci_free_host);

/*****************************************************************************\
 *                                                                           *
 * Driver init/exit                                                          *
 *                                                                           *
\*****************************************************************************/

static int __init sdhci_drv_init(void)
{
	pr_info(DRIVER_NAME
		": Secure Digital Host Controller Interface driver\n");
	pr_info(DRIVER_NAME ": Copyright(c) Pierre Ossman\n");

	return 0;
}

static void __exit sdhci_drv_exit(void)
{
}

module_init(sdhci_drv_init);
module_exit(sdhci_drv_exit);

module_param(debug_quirks, uint, 0444);
module_param(debug_quirks2, uint, 0444);

MODULE_AUTHOR("Pierre Ossman <pierre@ossman.eu>");
MODULE_DESCRIPTION("Secure Digital Host Controller Interface core driver");
MODULE_LICENSE("GPL");

MODULE_PARM_DESC(debug_quirks, "Force certain quirks.");
MODULE_PARM_DESC(debug_quirks2, "Force certain other quirks.");<|MERGE_RESOLUTION|>--- conflicted
+++ resolved
@@ -1953,22 +1953,6 @@
 }
 EXPORT_SYMBOL_GPL(sdhci_set_uhs_signaling);
 
-<<<<<<< HEAD
-void sdhci_cfg_irq(struct sdhci_host *host, bool enable, bool sync)
-{
-	if (enable && !(host->flags & SDHCI_HOST_IRQ_STATUS)) {
-		enable_irq(host->irq);
-		host->flags |= SDHCI_HOST_IRQ_STATUS;
-	} else if (!enable && (host->flags & SDHCI_HOST_IRQ_STATUS)) {
-		if (sync)
-			disable_irq(host->irq);
-		else
-			disable_irq_nosync(host->irq);
-		host->flags &= ~SDHCI_HOST_IRQ_STATUS;
-	}
-}
-EXPORT_SYMBOL(sdhci_cfg_irq);
-=======
 static bool sdhci_timing_has_preset(unsigned char timing)
 {
 	switch (timing) {
@@ -1999,7 +1983,6 @@
 	return !host->preset_enabled &&
 	       (sdhci_preset_needed(host, ios->timing) || host->drv_type != ios->drv_type);
 }
->>>>>>> 4b605cd1
 
 static void sdhci_set_ios(struct mmc_host *mmc, struct mmc_ios *ios)
 {
@@ -2008,14 +1991,10 @@
 	bool turning_on_clk = false;
 	unsigned long flags;
 	u8 ctrl;
-<<<<<<< HEAD
-	int ret;
-=======
 
 	host->reinit_uhs = false;
 
 	spin_lock_irqsave(&host->lock, flags);
->>>>>>> 4b605cd1
 
 	if (host->flags & SDHCI_DEVICE_DEAD) {
 		if (!IS_ERR(mmc->supply.vmmc) &&
@@ -2029,20 +2008,9 @@
 		!(host->quirks2 & SDHCI_QUIRK2_PRESET_VALUE_BROKEN))
 		sdhci_enable_preset_value(host, false);
 
-<<<<<<< HEAD
-	spin_lock_irqsave(&host->lock, flags);
-	if (host->mmc && host->mmc->card &&
-			mmc_card_sdio(host->mmc->card))
-		sdhci_cfg_irq(host, false, false);
-
-	if (ios->clock &&
-	    ((ios->clock != host->clock) || (ios->timing != host->timing))) {
-		spin_unlock_irqrestore(&host->lock, flags);
-=======
 	if (!ios->clock || ios->clock != host->clock) {
 		turning_on_clk = ios->clock && !host->clock;
 
->>>>>>> 4b605cd1
 		host->ops->set_clock(host, ios->clock);
 		spin_lock_irqsave(&host->lock, flags);
 		host->clock = ios->clock;
@@ -2213,12 +2181,7 @@
 		}
 	} else
 		sdhci_writeb(host, ctrl, SDHCI_HOST_CONTROL);
-<<<<<<< HEAD
-
-	spin_unlock_irqrestore(&host->lock, flags);
-=======
 out:
->>>>>>> 4b605cd1
 	/*
 	 * Some (ENE) controllers go apeshit on some ios operation,
 	 * signalling timeout and CRC errors even on CMD0. Resetting
