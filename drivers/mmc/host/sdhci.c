--- conflicted
+++ resolved
@@ -1953,7 +1953,6 @@
 }
 EXPORT_SYMBOL_GPL(sdhci_set_uhs_signaling);
 
-<<<<<<< HEAD
 void sdhci_cfg_irq(struct sdhci_host *host, bool enable, bool sync)
 {
 	if (enable && !(host->flags & SDHCI_HOST_IRQ_STATUS)) {
@@ -1968,7 +1967,7 @@
 	}
 }
 EXPORT_SYMBOL(sdhci_cfg_irq);
-=======
+
 static bool sdhci_timing_has_preset(unsigned char timing)
 {
 	switch (timing) {
@@ -1999,7 +1998,6 @@
 	return !host->preset_enabled &&
 	       (sdhci_preset_needed(host, ios->timing) || host->drv_type != ios->drv_type);
 }
->>>>>>> b6d8afc1
 
 static void sdhci_set_ios(struct mmc_host *mmc, struct mmc_ios *ios)
 {
@@ -2008,14 +2006,9 @@
 	bool turning_on_clk = false;
 	unsigned long flags;
 	u8 ctrl;
-<<<<<<< HEAD
 	int ret;
-=======
 
 	host->reinit_uhs = false;
-
-	spin_lock_irqsave(&host->lock, flags);
->>>>>>> b6d8afc1
 
 	if (host->flags & SDHCI_DEVICE_DEAD) {
 		if (!IS_ERR(mmc->supply.vmmc) &&
@@ -2029,7 +2022,6 @@
 		!(host->quirks2 & SDHCI_QUIRK2_PRESET_VALUE_BROKEN))
 		sdhci_enable_preset_value(host, false);
 
-<<<<<<< HEAD
 	spin_lock_irqsave(&host->lock, flags);
 	if (host->mmc && host->mmc->card &&
 			mmc_card_sdio(host->mmc->card))
@@ -2037,12 +2029,9 @@
 
 	if (ios->clock &&
 	    ((ios->clock != host->clock) || (ios->timing != host->timing))) {
+		turning_on_clk = ios->clock && !host->clock;
+
 		spin_unlock_irqrestore(&host->lock, flags);
-=======
-	if (!ios->clock || ios->clock != host->clock) {
-		turning_on_clk = ios->clock && !host->clock;
-
->>>>>>> b6d8afc1
 		host->ops->set_clock(host, ios->clock);
 		spin_lock_irqsave(&host->lock, flags);
 		host->clock = ios->clock;
@@ -2213,12 +2202,8 @@
 		}
 	} else
 		sdhci_writeb(host, ctrl, SDHCI_HOST_CONTROL);
-<<<<<<< HEAD
-
+out:
 	spin_unlock_irqrestore(&host->lock, flags);
-=======
-out:
->>>>>>> b6d8afc1
 	/*
 	 * Some (ENE) controllers go apeshit on some ios operation,
 	 * signalling timeout and CRC errors even on CMD0. Resetting
