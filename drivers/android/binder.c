/* binder.c
 *
 * Android IPC Subsystem
 *
 * Copyright (C) 2007-2008 Google, Inc.
 *
 * This software is licensed under the terms of the GNU General Public
 * License version 2, as published by the Free Software Foundation, and
 * may be copied, distributed, and modified under those terms.
 *
 * This program is distributed in the hope that it will be useful,
 * but WITHOUT ANY WARRANTY; without even the implied warranty of
 * MERCHANTABILITY or FITNESS FOR A PARTICULAR PURPOSE.  See the
 * GNU General Public License for more details.
 *
 */

/*
 * Locking overview
 *
 * There are 3 main spinlocks which must be acquired in the
 * order shown:
 *
 * 1) proc->outer_lock : protects binder_ref
 *    binder_proc_lock() and binder_proc_unlock() are
 *    used to acq/rel.
 * 2) node->lock : protects most fields of binder_node.
 *    binder_node_lock() and binder_node_unlock() are
 *    used to acq/rel
 * 3) proc->inner_lock : protects the thread and node lists
 *    (proc->threads, proc->waiting_threads, proc->nodes)
 *    and all todo lists associated with the binder_proc
 *    (proc->todo, thread->todo, proc->delivered_death and
 *    node->async_todo), as well as thread->transaction_stack
 *    binder_inner_proc_lock() and binder_inner_proc_unlock()
 *    are used to acq/rel
 *
 * Any lock under procA must never be nested under any lock at the same
 * level or below on procB.
 *
 * Functions that require a lock held on entry indicate which lock
 * in the suffix of the function name:
 *
 * foo_olocked() : requires node->outer_lock
 * foo_nlocked() : requires node->lock
 * foo_ilocked() : requires proc->inner_lock
 * foo_oilocked(): requires proc->outer_lock and proc->inner_lock
 * foo_nilocked(): requires node->lock and proc->inner_lock
 * ...
 */

#define pr_fmt(fmt) KBUILD_MODNAME ": " fmt

#include <asm/cacheflush.h>
#include <linux/fdtable.h>
#include <linux/file.h>
#include <linux/freezer.h>
#include <linux/fs.h>
#include <linux/list.h>
#include <linux/miscdevice.h>
#include <linux/module.h>
#include <linux/mutex.h>
#include <linux/nsproxy.h>
#include <linux/poll.h>
#include <linux/debugfs.h>
#include <linux/rbtree.h>
#include <linux/sched.h>
#include <linux/seq_file.h>
#include <linux/uaccess.h>
#include <linux/pid_namespace.h>
#include <linux/security.h>
#include <linux/spinlock.h>

// neiltsai, 20161115, add for oemlogkit used
#include <linux/proc_fs.h>
// neiltsai end

#ifdef CONFIG_ANDROID_BINDER_IPC_32BIT
#define BINDER_IPC_32BIT 1
#endif

#include <uapi/linux/android/binder.h>
#include "binder_alloc.h"
#include "binder_trace.h"
/* curtis, 20180111, opchain*/
#include <../drivers/oneplus/coretech/uxcore/opchain_helper.h>

#ifdef CONFIG_OP_FREEZER
// add for op freeze manager
#include <oneplus/op_freezer/op_freezer.h>
#endif

static HLIST_HEAD(binder_deferred_list);
static DEFINE_MUTEX(binder_deferred_lock);

static HLIST_HEAD(binder_devices);
static HLIST_HEAD(binder_procs);
static DEFINE_MUTEX(binder_procs_lock);

static HLIST_HEAD(binder_dead_nodes);
static DEFINE_SPINLOCK(binder_dead_nodes_lock);

static struct dentry *binder_debugfs_dir_entry_root;
static struct dentry *binder_debugfs_dir_entry_proc;
static atomic_t binder_last_id;

#define BINDER_DEBUG_ENTRY(name) \
static int binder_##name##_open(struct inode *inode, struct file *file) \
{ \
	return single_open(file, binder_##name##_show, inode->i_private); \
} \
\
static const struct file_operations binder_##name##_fops = { \
	.owner = THIS_MODULE, \
	.open = binder_##name##_open, \
	.read = seq_read, \
	.llseek = seq_lseek, \
	.release = single_release, \
}

static int binder_proc_show(struct seq_file *m, void *unused);
BINDER_DEBUG_ENTRY(proc);

/* This is only defined in include/asm-arm/sizes.h */
#ifndef SZ_1K
#define SZ_1K                               0x400
#endif

#ifndef SZ_4M
#define SZ_4M                               0x400000
#endif

#define FORBIDDEN_MMAP_FLAGS                (VM_WRITE)

#define BINDER_SMALL_BUF_SIZE (PAGE_SIZE * 64)

enum {
	BINDER_DEBUG_USER_ERROR             = 1U << 0,
	BINDER_DEBUG_FAILED_TRANSACTION     = 1U << 1,
	BINDER_DEBUG_DEAD_TRANSACTION       = 1U << 2,
	BINDER_DEBUG_OPEN_CLOSE             = 1U << 3,
	BINDER_DEBUG_DEAD_BINDER            = 1U << 4,
	BINDER_DEBUG_DEATH_NOTIFICATION     = 1U << 5,
	BINDER_DEBUG_READ_WRITE             = 1U << 6,
	BINDER_DEBUG_USER_REFS              = 1U << 7,
	BINDER_DEBUG_THREADS                = 1U << 8,
	BINDER_DEBUG_TRANSACTION            = 1U << 9,
	BINDER_DEBUG_TRANSACTION_COMPLETE   = 1U << 10,
	BINDER_DEBUG_FREE_BUFFER            = 1U << 11,
	BINDER_DEBUG_INTERNAL_REFS          = 1U << 12,
	BINDER_DEBUG_PRIORITY_CAP           = 1U << 13,
	BINDER_DEBUG_SPINLOCKS              = 1U << 14,
};
static uint32_t binder_debug_mask = BINDER_DEBUG_USER_ERROR |
	BINDER_DEBUG_FAILED_TRANSACTION | BINDER_DEBUG_DEAD_TRANSACTION;
module_param_named(debug_mask, binder_debug_mask, uint, 0644);

static char *binder_devices_param = CONFIG_ANDROID_BINDER_DEVICES;
module_param_named(devices, binder_devices_param, charp, S_IRUGO);

static DECLARE_WAIT_QUEUE_HEAD(binder_user_error_wait);
static int binder_stop_on_user_error;

static int binder_set_stop_on_user_error(const char *val,
					 const struct kernel_param *kp)
{
	int ret;

	ret = param_set_int(val, kp);
	if (binder_stop_on_user_error < 2)
		wake_up(&binder_user_error_wait);
	return ret;
}
module_param_call(stop_on_user_error, binder_set_stop_on_user_error,
	param_get_int, &binder_stop_on_user_error, 0644);

#define binder_debug(mask, x...) \
	do { \
		if (binder_debug_mask & mask) \
			pr_info(x); \
	} while (0)

#define binder_user_error(x...) \
	do { \
		if (binder_debug_mask & BINDER_DEBUG_USER_ERROR) \
			pr_info(x); \
		if (binder_stop_on_user_error) \
			binder_stop_on_user_error = 2; \
	} while (0)

#define to_flat_binder_object(hdr) \
	container_of(hdr, struct flat_binder_object, hdr)

#define to_binder_fd_object(hdr) container_of(hdr, struct binder_fd_object, hdr)

#define to_binder_buffer_object(hdr) \
	container_of(hdr, struct binder_buffer_object, hdr)

#define to_binder_fd_array_object(hdr) \
	container_of(hdr, struct binder_fd_array_object, hdr)

enum binder_stat_types {
	BINDER_STAT_PROC,
	BINDER_STAT_THREAD,
	BINDER_STAT_NODE,
	BINDER_STAT_REF,
	BINDER_STAT_DEATH,
	BINDER_STAT_TRANSACTION,
	BINDER_STAT_TRANSACTION_COMPLETE,
	BINDER_STAT_COUNT
};

struct binder_stats {
	atomic_t br[_IOC_NR(BR_FAILED_REPLY) + 1];
	atomic_t bc[_IOC_NR(BC_REPLY_SG) + 1];
	atomic_t obj_created[BINDER_STAT_COUNT];
	atomic_t obj_deleted[BINDER_STAT_COUNT];
};

static struct binder_stats binder_stats;

static inline void binder_stats_deleted(enum binder_stat_types type)
{
	atomic_inc(&binder_stats.obj_deleted[type]);
}

static inline void binder_stats_created(enum binder_stat_types type)
{
	atomic_inc(&binder_stats.obj_created[type]);
}

struct binder_transaction_log_entry {
	int debug_id;
	int debug_id_done;
	int call_type;
	int from_proc;
	int from_thread;
	int target_handle;
	int to_proc;
	int to_thread;
	int to_node;
	int data_size;
	int offsets_size;
	int return_error_line;
	uint32_t return_error;
	uint32_t return_error_param;
	const char *context_name;
};
struct binder_transaction_log {
	atomic_t cur;
	bool full;
	struct binder_transaction_log_entry entry[32];
};
static struct binder_transaction_log binder_transaction_log;
static struct binder_transaction_log binder_transaction_log_failed;

static struct binder_transaction_log_entry *binder_transaction_log_add(
	struct binder_transaction_log *log)
{
	struct binder_transaction_log_entry *e;
	unsigned int cur = atomic_inc_return(&log->cur);

	if (cur >= ARRAY_SIZE(log->entry))
		log->full = true;
	e = &log->entry[cur % ARRAY_SIZE(log->entry)];
	WRITE_ONCE(e->debug_id_done, 0);
	/*
	 * write-barrier to synchronize access to e->debug_id_done.
	 * We make sure the initialized 0 value is seen before
	 * memset() other fields are zeroed by memset.
	 */
	smp_wmb();
	memset(e, 0, sizeof(*e));
	return e;
}

struct binder_context {
	struct binder_node *binder_context_mgr_node;
	struct mutex context_mgr_node_lock;

	kuid_t binder_context_mgr_uid;
	const char *name;
};

struct binder_device {
	struct hlist_node hlist;
	struct miscdevice miscdev;
	struct binder_context context;
};

/**
 * struct binder_work - work enqueued on a worklist
 * @entry:             node enqueued on list
 * @type:              type of work to be performed
 *
 * There are separate work lists for proc, thread, and node (async).
 */
struct binder_work {
	struct list_head entry;

	enum binder_work_type {
		BINDER_WORK_TRANSACTION = 1,
		BINDER_WORK_TRANSACTION_COMPLETE,
		BINDER_WORK_RETURN_ERROR,
		BINDER_WORK_NODE,
		BINDER_WORK_DEAD_BINDER,
		BINDER_WORK_DEAD_BINDER_AND_CLEAR,
		BINDER_WORK_CLEAR_DEATH_NOTIFICATION,
	} type;
};

struct binder_error {
	struct binder_work work;
	uint32_t cmd;
};

/**
 * struct binder_node - binder node bookkeeping
 * @debug_id:             unique ID for debugging
 *                        (invariant after initialized)
 * @lock:                 lock for node fields
 * @work:                 worklist element for node work
 *                        (protected by @proc->inner_lock)
 * @rb_node:              element for proc->nodes tree
 *                        (protected by @proc->inner_lock)
 * @dead_node:            element for binder_dead_nodes list
 *                        (protected by binder_dead_nodes_lock)
 * @proc:                 binder_proc that owns this node
 *                        (invariant after initialized)
 * @refs:                 list of references on this node
 *                        (protected by @lock)
 * @internal_strong_refs: used to take strong references when
 *                        initiating a transaction
 *                        (protected by @proc->inner_lock if @proc
 *                        and by @lock)
 * @local_weak_refs:      weak user refs from local process
 *                        (protected by @proc->inner_lock if @proc
 *                        and by @lock)
 * @local_strong_refs:    strong user refs from local process
 *                        (protected by @proc->inner_lock if @proc
 *                        and by @lock)
 * @tmp_refs:             temporary kernel refs
 *                        (protected by @proc->inner_lock while @proc
 *                        is valid, and by binder_dead_nodes_lock
 *                        if @proc is NULL. During inc/dec and node release
 *                        it is also protected by @lock to provide safety
 *                        as the node dies and @proc becomes NULL)
 * @ptr:                  userspace pointer for node
 *                        (invariant, no lock needed)
 * @cookie:               userspace cookie for node
 *                        (invariant, no lock needed)
 * @has_strong_ref:       userspace notified of strong ref
 *                        (protected by @proc->inner_lock if @proc
 *                        and by @lock)
 * @pending_strong_ref:   userspace has acked notification of strong ref
 *                        (protected by @proc->inner_lock if @proc
 *                        and by @lock)
 * @has_weak_ref:         userspace notified of weak ref
 *                        (protected by @proc->inner_lock if @proc
 *                        and by @lock)
 * @pending_weak_ref:     userspace has acked notification of weak ref
 *                        (protected by @proc->inner_lock if @proc
 *                        and by @lock)
 * @has_async_transaction: async transaction to node in progress
 *                        (protected by @lock)
 * @sched_policy:         minimum scheduling policy for node
 *                        (invariant after initialized)
 * @accept_fds:           file descriptor operations supported for node
 *                        (invariant after initialized)
 * @min_priority:         minimum scheduling priority
 *                        (invariant after initialized)
 * @inherit_rt:           inherit RT scheduling policy from caller
 * @txn_security_ctx:     require sender's security context
 *                        (invariant after initialized)
 * @async_todo:           list of async work items
 *                        (protected by @proc->inner_lock)
 *
 * Bookkeeping structure for binder nodes.
 */
struct binder_node {
	int debug_id;
	spinlock_t lock;
	struct binder_work work;
	union {
		struct rb_node rb_node;
		struct hlist_node dead_node;
	};
	struct binder_proc *proc;
	struct hlist_head refs;
	int internal_strong_refs;
	int local_weak_refs;
	int local_strong_refs;
	int tmp_refs;
	binder_uintptr_t ptr;
	binder_uintptr_t cookie;
	struct {
		/*
		 * bitfield elements protected by
		 * proc inner_lock
		 */
		u8 has_strong_ref:1;
		u8 pending_strong_ref:1;
		u8 has_weak_ref:1;
		u8 pending_weak_ref:1;
	};
	struct {
		/*
		 * invariant after initialization
		 */
		u8 sched_policy:2;
		u8 inherit_rt:1;
		u8 accept_fds:1;
		u8 txn_security_ctx:1;
		u8 min_priority;
	};
	bool has_async_transaction;
	struct list_head async_todo;
};

struct binder_ref_death {
	/**
	 * @work: worklist element for death notifications
	 *        (protected by inner_lock of the proc that
	 *        this ref belongs to)
	 */
	struct binder_work work;
	binder_uintptr_t cookie;
};

/**
 * struct binder_ref_data - binder_ref counts and id
 * @debug_id:        unique ID for the ref
 * @desc:            unique userspace handle for ref
 * @strong:          strong ref count (debugging only if not locked)
 * @weak:            weak ref count (debugging only if not locked)
 *
 * Structure to hold ref count and ref id information. Since
 * the actual ref can only be accessed with a lock, this structure
 * is used to return information about the ref to callers of
 * ref inc/dec functions.
 */
struct binder_ref_data {
	int debug_id;
	uint32_t desc;
	int strong;
	int weak;
};

/**
 * struct binder_ref - struct to track references on nodes
 * @data:        binder_ref_data containing id, handle, and current refcounts
 * @rb_node_desc: node for lookup by @data.desc in proc's rb_tree
 * @rb_node_node: node for lookup by @node in proc's rb_tree
 * @node_entry:  list entry for node->refs list in target node
 *               (protected by @node->lock)
 * @proc:        binder_proc containing ref
 * @node:        binder_node of target node. When cleaning up a
 *               ref for deletion in binder_cleanup_ref, a non-NULL
 *               @node indicates the node must be freed
 * @death:       pointer to death notification (ref_death) if requested
 *               (protected by @node->lock)
 *
 * Structure to track references from procA to target node (on procB). This
 * structure is unsafe to access without holding @proc->outer_lock.
 */
struct binder_ref {
	/* Lookups needed: */
	/*   node + proc => ref (transaction) */
	/*   desc + proc => ref (transaction, inc/dec ref) */
	/*   node => refs + procs (proc exit) */
	struct binder_ref_data data;
	struct rb_node rb_node_desc;
	struct rb_node rb_node_node;
	struct hlist_node node_entry;
	struct binder_proc *proc;
	struct binder_node *node;
	struct binder_ref_death *death;
};

enum binder_deferred_state {
	BINDER_DEFERRED_PUT_FILES    = 0x01,
	BINDER_DEFERRED_FLUSH        = 0x02,
	BINDER_DEFERRED_RELEASE      = 0x04,
};

/**
 * struct binder_priority - scheduler policy and priority
 * @sched_policy            scheduler policy
 * @prio                    [100..139] for SCHED_NORMAL, [0..99] for FIFO/RT
 *
 * The binder driver supports inheriting the following scheduler policies:
 * SCHED_NORMAL
 * SCHED_BATCH
 * SCHED_FIFO
 * SCHED_RR
 */
struct binder_priority {
	unsigned int sched_policy;
	int prio;
};

/**
 * struct binder_proc - binder process bookkeeping
 * @proc_node:            element for binder_procs list
 * @threads:              rbtree of binder_threads in this proc
 *                        (protected by @inner_lock)
 * @nodes:                rbtree of binder nodes associated with
 *                        this proc ordered by node->ptr
 *                        (protected by @inner_lock)
 * @refs_by_desc:         rbtree of refs ordered by ref->desc
 *                        (protected by @outer_lock)
 * @refs_by_node:         rbtree of refs ordered by ref->node
 *                        (protected by @outer_lock)
 * @waiting_threads:      threads currently waiting for proc work
 *                        (protected by @inner_lock)
 * @pid                   PID of group_leader of process
 *                        (invariant after initialized)
 * @tsk                   task_struct for group_leader of process
 *                        (invariant after initialized)
 * @files                 files_struct for process
 *                        (protected by @files_lock)
 * @files_lock            mutex to protect @files
 * @deferred_work_node:   element for binder_deferred_list
 *                        (protected by binder_deferred_lock)
 * @deferred_work:        bitmap of deferred work to perform
 *                        (protected by binder_deferred_lock)
 * @is_dead:              process is dead and awaiting free
 *                        when outstanding transactions are cleaned up
 *                        (protected by @inner_lock)
 * @todo:                 list of work for this process
 *                        (protected by @inner_lock)
 * @stats:                per-process binder statistics
 *                        (atomics, no lock needed)
 * @delivered_death:      list of delivered death notification
 *                        (protected by @inner_lock)
 * @max_threads:          cap on number of binder threads
 *                        (protected by @inner_lock)
 * @requested_threads:    number of binder threads requested but not
 *                        yet started. In current implementation, can
 *                        only be 0 or 1.
 *                        (protected by @inner_lock)
 * @requested_threads_started: number binder threads started
 *                        (protected by @inner_lock)
 * @tmp_ref:              temporary reference to indicate proc is in use
 *                        (atomic since @proc->inner_lock cannot
 *                        always be acquired)
 * @default_priority:     default scheduler priority
 *                        (invariant after initialized)
 * @debugfs_entry:        debugfs node
 * @alloc:                binder allocator bookkeeping
 * @context:              binder_context for this proc
 *                        (invariant after initialized)
 * @inner_lock:           can nest under outer_lock and/or node lock
 * @outer_lock:           no nesting under innor or node lock
 *                        Lock order: 1) outer, 2) node, 3) inner
 *
 * Bookkeeping structure for binder processes
 */
struct binder_proc {
	struct hlist_node proc_node;
	struct rb_root threads;
	struct rb_root nodes;
	struct rb_root refs_by_desc;
	struct rb_root refs_by_node;
	struct list_head waiting_threads;
	int pid;
	struct task_struct *tsk;
	struct files_struct *files;
	struct mutex files_lock;
	const struct cred *cred;
	struct hlist_node deferred_work_node;
	int deferred_work;
	bool is_dead;

	struct list_head todo;
	struct binder_stats stats;
	struct list_head delivered_death;
	int max_threads;
	int requested_threads;
	int requested_threads_started;
	atomic_t tmp_ref;
	struct binder_priority default_priority;
	struct dentry *debugfs_entry;
	struct binder_alloc alloc;
	struct binder_context *context;
	spinlock_t inner_lock;
	spinlock_t outer_lock;
};

enum {
	BINDER_LOOPER_STATE_REGISTERED  = 0x01,
	BINDER_LOOPER_STATE_ENTERED     = 0x02,
	BINDER_LOOPER_STATE_EXITED      = 0x04,
	BINDER_LOOPER_STATE_INVALID     = 0x08,
	BINDER_LOOPER_STATE_WAITING     = 0x10,
	BINDER_LOOPER_STATE_POLL        = 0x20,
};

/**
 * struct binder_thread - binder thread bookkeeping
 * @proc:                 binder process for this thread
 *                        (invariant after initialization)
 * @rb_node:              element for proc->threads rbtree
 *                        (protected by @proc->inner_lock)
 * @waiting_thread_node:  element for @proc->waiting_threads list
 *                        (protected by @proc->inner_lock)
 * @pid:                  PID for this thread
 *                        (invariant after initialization)
 * @looper:               bitmap of looping state
 *                        (only accessed by this thread)
 * @looper_needs_return:  looping thread needs to exit driver
 *                        (no lock needed)
 * @transaction_stack:    stack of in-progress transactions for this thread
 *                        (protected by @proc->inner_lock)
 * @todo:                 list of work to do for this thread
 *                        (protected by @proc->inner_lock)
 * @process_todo:         whether work in @todo should be processed
 *                        (protected by @proc->inner_lock)
 * @return_error:         transaction errors reported by this thread
 *                        (only accessed by this thread)
 * @reply_error:          transaction errors reported by target thread
 *                        (protected by @proc->inner_lock)
 * @wait:                 wait queue for thread work
 * @stats:                per-thread statistics
 *                        (atomics, no lock needed)
 * @tmp_ref:              temporary reference to indicate thread is in use
 *                        (atomic since @proc->inner_lock cannot
 *                        always be acquired)
 * @is_dead:              thread is dead and awaiting free
 *                        when outstanding transactions are cleaned up
 *                        (protected by @proc->inner_lock)
 * @task:                 struct task_struct for this thread
 *
 * Bookkeeping structure for binder threads.
 */
struct binder_thread {
	struct binder_proc *proc;
	struct rb_node rb_node;
	struct list_head waiting_thread_node;
	int pid;
	int looper;              /* only modified by this thread */
	bool looper_need_return; /* can be written by other thread */
	struct binder_transaction *transaction_stack;
	struct list_head todo;
	bool process_todo;
	struct binder_error return_error;
	struct binder_error reply_error;
	wait_queue_head_t wait;
	struct binder_stats stats;
	atomic_t tmp_ref;
	bool is_dead;
	struct task_struct *task;
};

struct binder_transaction {
	int debug_id;
	struct binder_work work;
	struct binder_thread *from;
	struct binder_transaction *from_parent;
	struct binder_proc *to_proc;
	struct binder_thread *to_thread;
	struct binder_transaction *to_parent;
	unsigned need_reply:1;
	/* unsigned is_dead:1; */	/* not used at the moment */

	struct binder_buffer *buffer;
	unsigned int	code;
	unsigned int	flags;
	struct binder_priority	priority;
	struct binder_priority	saved_priority;
	bool    set_priority_called;
	kuid_t	sender_euid;
	binder_uintptr_t security_ctx;
	/**
	 * @lock:  protects @from, @to_proc, and @to_thread
	 *
	 * @from, @to_proc, and @to_thread can be set to NULL
	 * during thread teardown
	 */
	spinlock_t lock;
};

/**
 * struct binder_object - union of flat binder object types
 * @hdr:   generic object header
 * @fbo:   binder object (nodes and refs)
 * @fdo:   file descriptor object
 * @bbo:   binder buffer pointer
 * @fdao:  file descriptor array
 *
 * Used for type-independent object copies
 */
struct binder_object {
	union {
		struct binder_object_header hdr;
		struct flat_binder_object fbo;
		struct binder_fd_object fdo;
		struct binder_buffer_object bbo;
		struct binder_fd_array_object fdao;
	};
};

/**
 * binder_proc_lock() - Acquire outer lock for given binder_proc
 * @proc:         struct binder_proc to acquire
 *
 * Acquires proc->outer_lock. Used to protect binder_ref
 * structures associated with the given proc.
 */
#define binder_proc_lock(proc) _binder_proc_lock(proc, __LINE__)
static void
_binder_proc_lock(struct binder_proc *proc, int line)
{
	binder_debug(BINDER_DEBUG_SPINLOCKS,
		     "%s: line=%d\n", __func__, line);
	spin_lock(&proc->outer_lock);
}

/**
 * binder_proc_unlock() - Release spinlock for given binder_proc
 * @proc:         struct binder_proc to acquire
 *
 * Release lock acquired via binder_proc_lock()
 */
#define binder_proc_unlock(_proc) _binder_proc_unlock(_proc, __LINE__)
static void
_binder_proc_unlock(struct binder_proc *proc, int line)
{
	binder_debug(BINDER_DEBUG_SPINLOCKS,
		     "%s: line=%d\n", __func__, line);
	spin_unlock(&proc->outer_lock);
}

/**
 * binder_inner_proc_lock() - Acquire inner lock for given binder_proc
 * @proc:         struct binder_proc to acquire
 *
 * Acquires proc->inner_lock. Used to protect todo lists
 */
#define binder_inner_proc_lock(proc) _binder_inner_proc_lock(proc, __LINE__)
static void
_binder_inner_proc_lock(struct binder_proc *proc, int line)
{
	binder_debug(BINDER_DEBUG_SPINLOCKS,
		     "%s: line=%d\n", __func__, line);
	spin_lock(&proc->inner_lock);
}

/**
 * binder_inner_proc_unlock() - Release inner lock for given binder_proc
 * @proc:         struct binder_proc to acquire
 *
 * Release lock acquired via binder_inner_proc_lock()
 */
#define binder_inner_proc_unlock(proc) _binder_inner_proc_unlock(proc, __LINE__)
static void
_binder_inner_proc_unlock(struct binder_proc *proc, int line)
{
	binder_debug(BINDER_DEBUG_SPINLOCKS,
		     "%s: line=%d\n", __func__, line);
	spin_unlock(&proc->inner_lock);
}

/**
 * binder_node_lock() - Acquire spinlock for given binder_node
 * @node:         struct binder_node to acquire
 *
 * Acquires node->lock. Used to protect binder_node fields
 */
#define binder_node_lock(node) _binder_node_lock(node, __LINE__)
static void
_binder_node_lock(struct binder_node *node, int line)
{
	binder_debug(BINDER_DEBUG_SPINLOCKS,
		     "%s: line=%d\n", __func__, line);
	spin_lock(&node->lock);
}

/**
 * binder_node_unlock() - Release spinlock for given binder_proc
 * @node:         struct binder_node to acquire
 *
 * Release lock acquired via binder_node_lock()
 */
#define binder_node_unlock(node) _binder_node_unlock(node, __LINE__)
static void
_binder_node_unlock(struct binder_node *node, int line)
{
	binder_debug(BINDER_DEBUG_SPINLOCKS,
		     "%s: line=%d\n", __func__, line);
	spin_unlock(&node->lock);
}

/**
 * binder_node_inner_lock() - Acquire node and inner locks
 * @node:         struct binder_node to acquire
 *
 * Acquires node->lock. If node->proc also acquires
 * proc->inner_lock. Used to protect binder_node fields
 */
#define binder_node_inner_lock(node) _binder_node_inner_lock(node, __LINE__)
static void
_binder_node_inner_lock(struct binder_node *node, int line)
{
	binder_debug(BINDER_DEBUG_SPINLOCKS,
		     "%s: line=%d\n", __func__, line);
	spin_lock(&node->lock);
	if (node->proc)
		binder_inner_proc_lock(node->proc);
}

/**
 * binder_node_unlock() - Release node and inner locks
 * @node:         struct binder_node to acquire
 *
 * Release lock acquired via binder_node_lock()
 */
#define binder_node_inner_unlock(node) _binder_node_inner_unlock(node, __LINE__)
static void
_binder_node_inner_unlock(struct binder_node *node, int line)
{
	struct binder_proc *proc = node->proc;

	binder_debug(BINDER_DEBUG_SPINLOCKS,
		     "%s: line=%d\n", __func__, line);
	if (proc)
		binder_inner_proc_unlock(proc);
	spin_unlock(&node->lock);
}

static bool binder_worklist_empty_ilocked(struct list_head *list)
{
	return list_empty(list);
}

/**
 * binder_worklist_empty() - Check if no items on the work list
 * @proc:       binder_proc associated with list
 * @list:	list to check
 *
 * Return: true if there are no items on list, else false
 */
static bool binder_worklist_empty(struct binder_proc *proc,
				  struct list_head *list)
{
	bool ret;

	binder_inner_proc_lock(proc);
	ret = binder_worklist_empty_ilocked(list);
	binder_inner_proc_unlock(proc);
	return ret;
}

/**
 * binder_enqueue_work_ilocked() - Add an item to the work list
 * @work:         struct binder_work to add to list
 * @target_list:  list to add work to
 *
 * Adds the work to the specified list. Asserts that work
 * is not already on a list.
 *
 * Requires the proc->inner_lock to be held.
 */
static void
binder_enqueue_work_ilocked(struct binder_work *work,
			   struct list_head *target_list)
{
	BUG_ON(target_list == NULL);
	BUG_ON(work->entry.next && !list_empty(&work->entry));
	list_add_tail(&work->entry, target_list);
}

/**
 * binder_enqueue_deferred_thread_work_ilocked() - Add deferred thread work
 * @thread:       thread to queue work to
 * @work:         struct binder_work to add to list
 *
 * Adds the work to the todo list of the thread. Doesn't set the process_todo
 * flag, which means that (if it wasn't already set) the thread will go to
 * sleep without handling this work when it calls read.
 *
 * Requires the proc->inner_lock to be held.
 */
static void
binder_enqueue_deferred_thread_work_ilocked(struct binder_thread *thread,
					    struct binder_work *work)
{
	binder_enqueue_work_ilocked(work, &thread->todo);
}

/**
 * binder_enqueue_thread_work_ilocked() - Add an item to the thread work list
 * @thread:       thread to queue work to
 * @work:         struct binder_work to add to list
 *
 * Adds the work to the todo list of the thread, and enables processing
 * of the todo queue.
 *
 * Requires the proc->inner_lock to be held.
 */
static void
binder_enqueue_thread_work_ilocked(struct binder_thread *thread,
				   struct binder_work *work)
{
	binder_enqueue_work_ilocked(work, &thread->todo);
	thread->process_todo = true;
}

/**
 * binder_enqueue_thread_work() - Add an item to the thread work list
 * @thread:       thread to queue work to
 * @work:         struct binder_work to add to list
 *
 * Adds the work to the todo list of the thread, and enables processing
 * of the todo queue.
 */
static void
binder_enqueue_thread_work(struct binder_thread *thread,
			   struct binder_work *work)
{
	binder_inner_proc_lock(thread->proc);
	binder_enqueue_thread_work_ilocked(thread, work);
	binder_inner_proc_unlock(thread->proc);
}

static void
binder_dequeue_work_ilocked(struct binder_work *work)
{
	list_del_init(&work->entry);
}

/**
 * binder_dequeue_work() - Removes an item from the work list
 * @proc:         binder_proc associated with list
 * @work:         struct binder_work to remove from list
 *
 * Removes the specified work item from whatever list it is on.
 * Can safely be called if work is not on any list.
 */
static void
binder_dequeue_work(struct binder_proc *proc, struct binder_work *work)
{
	binder_inner_proc_lock(proc);
	binder_dequeue_work_ilocked(work);
	binder_inner_proc_unlock(proc);
}

static struct binder_work *binder_dequeue_work_head_ilocked(
					struct list_head *list)
{
	struct binder_work *w;

	w = list_first_entry_or_null(list, struct binder_work, entry);
	if (w)
		list_del_init(&w->entry);
	return w;
}

static void
binder_defer_work(struct binder_proc *proc, enum binder_deferred_state defer);
static void binder_free_thread(struct binder_thread *thread);
static void binder_free_proc(struct binder_proc *proc);
static void binder_inc_node_tmpref_ilocked(struct binder_node *node);

static int task_get_unused_fd_flags(struct binder_proc *proc, int flags)
{
	unsigned long rlim_cur;
	unsigned long irqs;
	int ret;

	mutex_lock(&proc->files_lock);
	if (proc->files == NULL) {
		ret = -ESRCH;
		goto err;
	}
	if (!lock_task_sighand(proc->tsk, &irqs)) {
		ret = -EMFILE;
		goto err;
	}
	rlim_cur = task_rlimit(proc->tsk, RLIMIT_NOFILE);
	unlock_task_sighand(proc->tsk, &irqs);

	ret = __alloc_fd(proc->files, 0, rlim_cur, flags);
err:
	mutex_unlock(&proc->files_lock);
	return ret;
}

/*
 * copied from fd_install
 */
static void task_fd_install(
	struct binder_proc *proc, unsigned int fd, struct file *file)
{
	mutex_lock(&proc->files_lock);
	if (proc->files)
		__fd_install(proc->files, fd, file);
	mutex_unlock(&proc->files_lock);
}

/*
 * copied from sys_close
 */
static long task_close_fd(struct binder_proc *proc, unsigned int fd)
{
	int retval;

	mutex_lock(&proc->files_lock);
	if (proc->files == NULL) {
		retval = -ESRCH;
		goto err;
	}
	retval = __close_fd(proc->files, fd);
	/* can't restart close syscall because file table entry was cleared */
	if (unlikely(retval == -ERESTARTSYS ||
		     retval == -ERESTARTNOINTR ||
		     retval == -ERESTARTNOHAND ||
		     retval == -ERESTART_RESTARTBLOCK))
		retval = -EINTR;
err:
	mutex_unlock(&proc->files_lock);
	return retval;
}

static bool binder_has_work_ilocked(struct binder_thread *thread,
				    bool do_proc_work)
{
	return thread->process_todo ||
		thread->looper_need_return ||
		(do_proc_work &&
		 !binder_worklist_empty_ilocked(&thread->proc->todo));
}

static bool binder_has_work(struct binder_thread *thread, bool do_proc_work)
{
	bool has_work;

	binder_inner_proc_lock(thread->proc);
	has_work = binder_has_work_ilocked(thread, do_proc_work);
	binder_inner_proc_unlock(thread->proc);

	return has_work;
}

static bool binder_available_for_proc_work_ilocked(struct binder_thread *thread)
{
	return !thread->transaction_stack &&
		binder_worklist_empty_ilocked(&thread->todo) &&
		(thread->looper & (BINDER_LOOPER_STATE_ENTERED |
				   BINDER_LOOPER_STATE_REGISTERED));
}

static void binder_wakeup_poll_threads_ilocked(struct binder_proc *proc,
					       bool sync)
{
	struct rb_node *n;
	struct binder_thread *thread;

	for (n = rb_first(&proc->threads); n != NULL; n = rb_next(n)) {
		thread = rb_entry(n, struct binder_thread, rb_node);
		if (thread->looper & BINDER_LOOPER_STATE_POLL &&
		    binder_available_for_proc_work_ilocked(thread)) {
			if (sync)
				wake_up_interruptible_sync(&thread->wait);
			else
				wake_up_interruptible(&thread->wait);
		}
	}
}

/**
 * binder_select_thread_ilocked() - selects a thread for doing proc work.
 * @proc:	process to select a thread from
 *
 * Note that calling this function moves the thread off the waiting_threads
 * list, so it can only be woken up by the caller of this function, or a
 * signal. Therefore, callers *should* always wake up the thread this function
 * returns.
 *
 * Return:	If there's a thread currently waiting for process work,
 *		returns that thread. Otherwise returns NULL.
 */
static struct binder_thread *
binder_select_thread_ilocked(struct binder_proc *proc)
{
	struct binder_thread *thread;

	assert_spin_locked(&proc->inner_lock);
	thread = list_first_entry_or_null(&proc->waiting_threads,
					  struct binder_thread,
					  waiting_thread_node);

	if (thread)
		list_del_init(&thread->waiting_thread_node);

	return thread;
}

/**
 * binder_wakeup_thread_ilocked() - wakes up a thread for doing proc work.
 * @proc:	process to wake up a thread in
 * @thread:	specific thread to wake-up (may be NULL)
 * @sync:	whether to do a synchronous wake-up
 *
 * This function wakes up a thread in the @proc process.
 * The caller may provide a specific thread to wake-up in
 * the @thread parameter. If @thread is NULL, this function
 * will wake up threads that have called poll().
 *
 * Note that for this function to work as expected, callers
 * should first call binder_select_thread() to find a thread
 * to handle the work (if they don't have a thread already),
 * and pass the result into the @thread parameter.
 */
static void binder_wakeup_thread_ilocked(struct binder_proc *proc,
					 struct binder_thread *thread,
					 bool sync)
{
	assert_spin_locked(&proc->inner_lock);

	if (thread) {
		if (sync)
			wake_up_interruptible_sync(&thread->wait);
		else
			wake_up_interruptible(&thread->wait);
		return;
	}

	/* Didn't find a thread waiting for proc work; this can happen
	 * in two scenarios:
	 * 1. All threads are busy handling transactions
	 *    In that case, one of those threads should call back into
	 *    the kernel driver soon and pick up this work.
	 * 2. Threads are using the (e)poll interface, in which case
	 *    they may be blocked on the waitqueue without having been
	 *    added to waiting_threads. For this case, we just iterate
	 *    over all threads not handling transaction work, and
	 *    wake them all up. We wake all because we don't know whether
	 *    a thread that called into (e)poll is handling non-binder
	 *    work currently.
	 */
	binder_wakeup_poll_threads_ilocked(proc, sync);
}

static void binder_wakeup_proc_ilocked(struct binder_proc *proc)
{
	struct binder_thread *thread = binder_select_thread_ilocked(proc);

	binder_wakeup_thread_ilocked(proc, thread, /* sync = */false);
}

static bool is_rt_policy(int policy)
{
	return policy == SCHED_FIFO || policy == SCHED_RR;
}

static bool is_fair_policy(int policy)
{
	return policy == SCHED_NORMAL || policy == SCHED_BATCH;
}

static bool binder_supported_policy(int policy)
{
	return is_fair_policy(policy) || is_rt_policy(policy);
}

static int to_userspace_prio(int policy, int kernel_priority)
{
	if (is_fair_policy(policy))
		return PRIO_TO_NICE(kernel_priority);
	else
		return MAX_USER_RT_PRIO - 1 - kernel_priority;
}

static int to_kernel_prio(int policy, int user_priority)
{
	if (is_fair_policy(policy))
		return NICE_TO_PRIO(user_priority);
	else
		return MAX_USER_RT_PRIO - 1 - user_priority;
}

static void binder_do_set_priority(struct task_struct *task,
				   struct binder_priority desired,
				   bool verify)
{
	int priority; /* user-space prio value */
	bool has_cap_nice;
	unsigned int policy = desired.sched_policy;

	if (task->policy == policy && task->normal_prio == desired.prio)
		return;

	has_cap_nice = has_capability_noaudit(task, CAP_SYS_NICE);

	priority = to_userspace_prio(policy, desired.prio);

	if (verify && is_rt_policy(policy) && !has_cap_nice) {
		long max_rtprio = task_rlimit(task, RLIMIT_RTPRIO);

		if (max_rtprio == 0) {
			policy = SCHED_NORMAL;
			priority = MIN_NICE;
		} else if (priority > max_rtprio) {
			priority = max_rtprio;
		}
	}

	if (verify && is_fair_policy(policy) && !has_cap_nice) {
		long min_nice = rlimit_to_nice(task_rlimit(task, RLIMIT_NICE));

		if (min_nice > MAX_NICE) {
			binder_user_error("%d RLIMIT_NICE not set\n",
					  task->pid);
			return;
		} else if (priority < min_nice) {
			priority = min_nice;
		}
	}

	if (policy != desired.sched_policy ||
	    to_kernel_prio(policy, priority) != desired.prio)
		binder_debug(BINDER_DEBUG_PRIORITY_CAP,
			     "%d: priority %d not allowed, using %d instead\n",
			      task->pid, desired.prio,
			      to_kernel_prio(policy, priority));

	trace_binder_set_priority(task->tgid, task->pid, task->normal_prio,
				  to_kernel_prio(policy, priority),
				  desired.prio);

	/* Set the actual priority */
	if (task->policy != policy || is_rt_policy(policy)) {
		struct sched_param params;

		params.sched_priority = is_rt_policy(policy) ? priority : 0;

		sched_setscheduler_nocheck(task,
					   policy | SCHED_RESET_ON_FORK,
					   &params);
	}
	if (is_fair_policy(policy))
		set_user_nice(task, priority);
}

static void binder_set_priority(struct task_struct *task,
				struct binder_priority desired)
{
	binder_do_set_priority(task, desired, /* verify = */ true);
}

static void binder_restore_priority(struct task_struct *task,
				    struct binder_priority desired)
{
	binder_do_set_priority(task, desired, /* verify = */ false);
}

static void binder_transaction_priority(struct task_struct *task,
					struct binder_transaction *t,
					struct binder_priority node_prio,
					bool inherit_rt)
{
	struct binder_priority desired_prio = t->priority;

	if (t->set_priority_called)
		return;

	t->set_priority_called = true;
	t->saved_priority.sched_policy = task->policy;
	t->saved_priority.prio = task->normal_prio;

	if (!inherit_rt && is_rt_policy(desired_prio.sched_policy)) {
		desired_prio.prio = NICE_TO_PRIO(0);
		desired_prio.sched_policy = SCHED_NORMAL;
	}

	if (node_prio.prio < t->priority.prio ||
	    (node_prio.prio == t->priority.prio &&
	     node_prio.sched_policy == SCHED_FIFO)) {
		/*
		 * In case the minimum priority on the node is
		 * higher (lower value), use that priority. If
		 * the priority is the same, but the node uses
		 * SCHED_FIFO, prefer SCHED_FIFO, since it can
		 * run unbounded, unlike SCHED_RR.
		 */
		desired_prio = node_prio;
	}

	binder_set_priority(task, desired_prio);
}

static struct binder_node *binder_get_node_ilocked(struct binder_proc *proc,
						   binder_uintptr_t ptr)
{
	struct rb_node *n = proc->nodes.rb_node;
	struct binder_node *node;

	assert_spin_locked(&proc->inner_lock);

	while (n) {
		node = rb_entry(n, struct binder_node, rb_node);

		if (ptr < node->ptr)
			n = n->rb_left;
		else if (ptr > node->ptr)
			n = n->rb_right;
		else {
			/*
			 * take an implicit weak reference
			 * to ensure node stays alive until
			 * call to binder_put_node()
			 */
			binder_inc_node_tmpref_ilocked(node);
			return node;
		}
	}
	return NULL;
}

static struct binder_node *binder_get_node(struct binder_proc *proc,
					   binder_uintptr_t ptr)
{
	struct binder_node *node;

	binder_inner_proc_lock(proc);
	node = binder_get_node_ilocked(proc, ptr);
	binder_inner_proc_unlock(proc);
	return node;
}

static struct binder_node *binder_init_node_ilocked(
						struct binder_proc *proc,
						struct binder_node *new_node,
						struct flat_binder_object *fp)
{
	struct rb_node **p = &proc->nodes.rb_node;
	struct rb_node *parent = NULL;
	struct binder_node *node;
	binder_uintptr_t ptr = fp ? fp->binder : 0;
	binder_uintptr_t cookie = fp ? fp->cookie : 0;
	__u32 flags = fp ? fp->flags : 0;
	s8 priority;

	assert_spin_locked(&proc->inner_lock);

	while (*p) {

		parent = *p;
		node = rb_entry(parent, struct binder_node, rb_node);

		if (ptr < node->ptr)
			p = &(*p)->rb_left;
		else if (ptr > node->ptr)
			p = &(*p)->rb_right;
		else {
			/*
			 * A matching node is already in
			 * the rb tree. Abandon the init
			 * and return it.
			 */
			binder_inc_node_tmpref_ilocked(node);
			return node;
		}
	}
	node = new_node;
	binder_stats_created(BINDER_STAT_NODE);
	node->tmp_refs++;
	rb_link_node(&node->rb_node, parent, p);
	rb_insert_color(&node->rb_node, &proc->nodes);
	node->debug_id = atomic_inc_return(&binder_last_id);
	node->proc = proc;
	node->ptr = ptr;
	node->cookie = cookie;
	node->work.type = BINDER_WORK_NODE;
	priority = flags & FLAT_BINDER_FLAG_PRIORITY_MASK;
	node->sched_policy = (flags & FLAT_BINDER_FLAG_SCHED_POLICY_MASK) >>
		FLAT_BINDER_FLAG_SCHED_POLICY_SHIFT;
	node->min_priority = to_kernel_prio(node->sched_policy, priority);
	node->accept_fds = !!(flags & FLAT_BINDER_FLAG_ACCEPTS_FDS);
	node->inherit_rt = !!(flags & FLAT_BINDER_FLAG_INHERIT_RT);
	node->txn_security_ctx = !!(flags & FLAT_BINDER_FLAG_TXN_SECURITY_CTX);
	spin_lock_init(&node->lock);
	INIT_LIST_HEAD(&node->work.entry);
	INIT_LIST_HEAD(&node->async_todo);
	binder_debug(BINDER_DEBUG_INTERNAL_REFS,
		     "%d:%d node %d u%016llx c%016llx created\n",
		     proc->pid, current->pid, node->debug_id,
		     (u64)node->ptr, (u64)node->cookie);

	return node;
}

static struct binder_node *binder_new_node(struct binder_proc *proc,
					   struct flat_binder_object *fp)
{
	struct binder_node *node;
	struct binder_node *new_node = kzalloc(sizeof(*node), GFP_KERNEL);

	if (!new_node)
		return NULL;
	binder_inner_proc_lock(proc);
	node = binder_init_node_ilocked(proc, new_node, fp);
	binder_inner_proc_unlock(proc);
	if (node != new_node)
		/*
		 * The node was already added by another thread
		 */
		kfree(new_node);

	return node;
}

static void binder_free_node(struct binder_node *node)
{
	kfree(node);
	binder_stats_deleted(BINDER_STAT_NODE);
}

static int binder_inc_node_nilocked(struct binder_node *node, int strong,
				    int internal,
				    struct list_head *target_list)
{
	struct binder_proc *proc = node->proc;

	assert_spin_locked(&node->lock);
	if (proc)
		assert_spin_locked(&proc->inner_lock);
	if (strong) {
		if (internal) {
			if (target_list == NULL &&
			    node->internal_strong_refs == 0 &&
			    !(node->proc &&
			      node == node->proc->context->
				      binder_context_mgr_node &&
			      node->has_strong_ref)) {
				pr_err("invalid inc strong node for %d\n",
					node->debug_id);
				return -EINVAL;
			}
			node->internal_strong_refs++;
		} else
			node->local_strong_refs++;
		if (!node->has_strong_ref && target_list) {
			binder_dequeue_work_ilocked(&node->work);
			/*
			 * Note: this function is the only place where we queue
			 * directly to a thread->todo without using the
			 * corresponding binder_enqueue_thread_work() helper
			 * functions; in this case it's ok to not set the
			 * process_todo flag, since we know this node work will
			 * always be followed by other work that starts queue
			 * processing: in case of synchronous transactions, a
			 * BR_REPLY or BR_ERROR; in case of oneway
			 * transactions, a BR_TRANSACTION_COMPLETE.
			 */
			binder_enqueue_work_ilocked(&node->work, target_list);
		}
	} else {
		if (!internal)
			node->local_weak_refs++;
		if (!node->has_weak_ref && list_empty(&node->work.entry)) {
			if (target_list == NULL) {
				pr_err("invalid inc weak node for %d\n",
					node->debug_id);
				return -EINVAL;
			}
			/*
			 * See comment above
			 */
			binder_enqueue_work_ilocked(&node->work, target_list);
		}
	}
	return 0;
}

static int binder_inc_node(struct binder_node *node, int strong, int internal,
			   struct list_head *target_list)
{
	int ret;

	binder_node_inner_lock(node);
	ret = binder_inc_node_nilocked(node, strong, internal, target_list);
	binder_node_inner_unlock(node);

	return ret;
}

static bool binder_dec_node_nilocked(struct binder_node *node,
				     int strong, int internal)
{
	struct binder_proc *proc = node->proc;

	assert_spin_locked(&node->lock);
	if (proc)
		assert_spin_locked(&proc->inner_lock);
	if (strong) {
		if (internal)
			node->internal_strong_refs--;
		else
			node->local_strong_refs--;
		if (node->local_strong_refs || node->internal_strong_refs)
			return false;
	} else {
		if (!internal)
			node->local_weak_refs--;
		if (node->local_weak_refs || node->tmp_refs ||
				!hlist_empty(&node->refs))
			return false;
	}

	if (proc && (node->has_strong_ref || node->has_weak_ref)) {
		if (list_empty(&node->work.entry)) {
			binder_enqueue_work_ilocked(&node->work, &proc->todo);
			binder_wakeup_proc_ilocked(proc);
		}
	} else {
		if (hlist_empty(&node->refs) && !node->local_strong_refs &&
		    !node->local_weak_refs && !node->tmp_refs) {
			if (proc) {
				binder_dequeue_work_ilocked(&node->work);
				rb_erase(&node->rb_node, &proc->nodes);
				binder_debug(BINDER_DEBUG_INTERNAL_REFS,
					     "refless node %d deleted\n",
					     node->debug_id);
			} else {
				BUG_ON(!list_empty(&node->work.entry));
				spin_lock(&binder_dead_nodes_lock);
				/*
				 * tmp_refs could have changed so
				 * check it again
				 */
				if (node->tmp_refs) {
					spin_unlock(&binder_dead_nodes_lock);
					return false;
				}
				hlist_del(&node->dead_node);
				spin_unlock(&binder_dead_nodes_lock);
				binder_debug(BINDER_DEBUG_INTERNAL_REFS,
					     "dead node %d deleted\n",
					     node->debug_id);
			}
			return true;
		}
	}
	return false;
}

static void binder_dec_node(struct binder_node *node, int strong, int internal)
{
	bool free_node;

	binder_node_inner_lock(node);
	free_node = binder_dec_node_nilocked(node, strong, internal);
	binder_node_inner_unlock(node);
	if (free_node)
		binder_free_node(node);
}

static void binder_inc_node_tmpref_ilocked(struct binder_node *node)
{
	/*
	 * No call to binder_inc_node() is needed since we
	 * don't need to inform userspace of any changes to
	 * tmp_refs
	 */
	node->tmp_refs++;
}

/**
 * binder_inc_node_tmpref() - take a temporary reference on node
 * @node:	node to reference
 *
 * Take reference on node to prevent the node from being freed
 * while referenced only by a local variable. The inner lock is
 * needed to serialize with the node work on the queue (which
 * isn't needed after the node is dead). If the node is dead
 * (node->proc is NULL), use binder_dead_nodes_lock to protect
 * node->tmp_refs against dead-node-only cases where the node
 * lock cannot be acquired (eg traversing the dead node list to
 * print nodes)
 */
static void binder_inc_node_tmpref(struct binder_node *node)
{
	binder_node_lock(node);
	if (node->proc)
		binder_inner_proc_lock(node->proc);
	else
		spin_lock(&binder_dead_nodes_lock);
	binder_inc_node_tmpref_ilocked(node);
	if (node->proc)
		binder_inner_proc_unlock(node->proc);
	else
		spin_unlock(&binder_dead_nodes_lock);
	binder_node_unlock(node);
}

/**
 * binder_dec_node_tmpref() - remove a temporary reference on node
 * @node:	node to reference
 *
 * Release temporary reference on node taken via binder_inc_node_tmpref()
 */
static void binder_dec_node_tmpref(struct binder_node *node)
{
	bool free_node;

	binder_node_inner_lock(node);
	if (!node->proc)
		spin_lock(&binder_dead_nodes_lock);
	node->tmp_refs--;
	BUG_ON(node->tmp_refs < 0);
	if (!node->proc)
		spin_unlock(&binder_dead_nodes_lock);
	/*
	 * Call binder_dec_node() to check if all refcounts are 0
	 * and cleanup is needed. Calling with strong=0 and internal=1
	 * causes no actual reference to be released in binder_dec_node().
	 * If that changes, a change is needed here too.
	 */
	free_node = binder_dec_node_nilocked(node, 0, 1);
	binder_node_inner_unlock(node);
	if (free_node)
		binder_free_node(node);
}

static void binder_put_node(struct binder_node *node)
{
	binder_dec_node_tmpref(node);
}

static struct binder_ref *binder_get_ref_olocked(struct binder_proc *proc,
						 u32 desc, bool need_strong_ref)
{
	struct rb_node *n = proc->refs_by_desc.rb_node;
	struct binder_ref *ref;

	while (n) {
		ref = rb_entry(n, struct binder_ref, rb_node_desc);

		if (desc < ref->data.desc) {
			n = n->rb_left;
		} else if (desc > ref->data.desc) {
			n = n->rb_right;
		} else if (need_strong_ref && !ref->data.strong) {
			binder_user_error("tried to use weak ref as strong ref\n");
			return NULL;
		} else {
			return ref;
		}
	}
	return NULL;
}

/**
 * binder_get_ref_for_node_olocked() - get the ref associated with given node
 * @proc:	binder_proc that owns the ref
 * @node:	binder_node of target
 * @new_ref:	newly allocated binder_ref to be initialized or %NULL
 *
 * Look up the ref for the given node and return it if it exists
 *
 * If it doesn't exist and the caller provides a newly allocated
 * ref, initialize the fields of the newly allocated ref and insert
 * into the given proc rb_trees and node refs list.
 *
 * Return:	the ref for node. It is possible that another thread
 *		allocated/initialized the ref first in which case the
 *		returned ref would be different than the passed-in
 *		new_ref. new_ref must be kfree'd by the caller in
 *		this case.
 */
static struct binder_ref *binder_get_ref_for_node_olocked(
					struct binder_proc *proc,
					struct binder_node *node,
					struct binder_ref *new_ref)
{
	struct binder_context *context = proc->context;
	struct rb_node **p = &proc->refs_by_node.rb_node;
	struct rb_node *parent = NULL;
	struct binder_ref *ref;
	struct rb_node *n;

	while (*p) {
		parent = *p;
		ref = rb_entry(parent, struct binder_ref, rb_node_node);

		if (node < ref->node)
			p = &(*p)->rb_left;
		else if (node > ref->node)
			p = &(*p)->rb_right;
		else
			return ref;
	}
	if (!new_ref)
		return NULL;

	binder_stats_created(BINDER_STAT_REF);
	new_ref->data.debug_id = atomic_inc_return(&binder_last_id);
	new_ref->proc = proc;
	new_ref->node = node;
	rb_link_node(&new_ref->rb_node_node, parent, p);
	rb_insert_color(&new_ref->rb_node_node, &proc->refs_by_node);

	new_ref->data.desc = (node == context->binder_context_mgr_node) ? 0 : 1;
	for (n = rb_first(&proc->refs_by_desc); n != NULL; n = rb_next(n)) {
		ref = rb_entry(n, struct binder_ref, rb_node_desc);
		if (ref->data.desc > new_ref->data.desc)
			break;
		new_ref->data.desc = ref->data.desc + 1;
	}

	p = &proc->refs_by_desc.rb_node;
	while (*p) {
		parent = *p;
		ref = rb_entry(parent, struct binder_ref, rb_node_desc);

		if (new_ref->data.desc < ref->data.desc)
			p = &(*p)->rb_left;
		else if (new_ref->data.desc > ref->data.desc)
			p = &(*p)->rb_right;
		else
			BUG();
	}
	rb_link_node(&new_ref->rb_node_desc, parent, p);
	rb_insert_color(&new_ref->rb_node_desc, &proc->refs_by_desc);

	binder_node_lock(node);
	hlist_add_head(&new_ref->node_entry, &node->refs);

	binder_debug(BINDER_DEBUG_INTERNAL_REFS,
		     "%d new ref %d desc %d for node %d\n",
		      proc->pid, new_ref->data.debug_id, new_ref->data.desc,
		      node->debug_id);
	binder_node_unlock(node);
	return new_ref;
}

static void binder_cleanup_ref_olocked(struct binder_ref *ref)
{
	bool delete_node = false;

	binder_debug(BINDER_DEBUG_INTERNAL_REFS,
		     "%d delete ref %d desc %d for node %d\n",
		      ref->proc->pid, ref->data.debug_id, ref->data.desc,
		      ref->node->debug_id);

	rb_erase(&ref->rb_node_desc, &ref->proc->refs_by_desc);
	rb_erase(&ref->rb_node_node, &ref->proc->refs_by_node);

	binder_node_inner_lock(ref->node);
	if (ref->data.strong)
		binder_dec_node_nilocked(ref->node, 1, 1);

	hlist_del(&ref->node_entry);
	delete_node = binder_dec_node_nilocked(ref->node, 0, 1);
	binder_node_inner_unlock(ref->node);
	/*
	 * Clear ref->node unless we want the caller to free the node
	 */
	if (!delete_node) {
		/*
		 * The caller uses ref->node to determine
		 * whether the node needs to be freed. Clear
		 * it since the node is still alive.
		 */
		ref->node = NULL;
	}

	if (ref->death) {
		binder_debug(BINDER_DEBUG_DEAD_BINDER,
			     "%d delete ref %d desc %d has death notification\n",
			      ref->proc->pid, ref->data.debug_id,
			      ref->data.desc);
		binder_dequeue_work(ref->proc, &ref->death->work);
		binder_stats_deleted(BINDER_STAT_DEATH);
	}
	binder_stats_deleted(BINDER_STAT_REF);
}

/**
 * binder_inc_ref_olocked() - increment the ref for given handle
 * @ref:         ref to be incremented
 * @strong:      if true, strong increment, else weak
 * @target_list: list to queue node work on
 *
 * Increment the ref. @ref->proc->outer_lock must be held on entry
 *
 * Return: 0, if successful, else errno
 */
static int binder_inc_ref_olocked(struct binder_ref *ref, int strong,
				  struct list_head *target_list)
{
	int ret;

	if (strong) {
		if (ref->data.strong == 0) {
			ret = binder_inc_node(ref->node, 1, 1, target_list);
			if (ret)
				return ret;
		}
		ref->data.strong++;
	} else {
		if (ref->data.weak == 0) {
			ret = binder_inc_node(ref->node, 0, 1, target_list);
			if (ret)
				return ret;
		}
		ref->data.weak++;
	}
	return 0;
}

/**
 * binder_dec_ref() - dec the ref for given handle
 * @ref:	ref to be decremented
 * @strong:	if true, strong decrement, else weak
 *
 * Decrement the ref.
 *
 * Return: true if ref is cleaned up and ready to be freed
 */
static bool binder_dec_ref_olocked(struct binder_ref *ref, int strong)
{
	if (strong) {
		if (ref->data.strong == 0) {
			binder_user_error("%d invalid dec strong, ref %d desc %d s %d w %d\n",
					  ref->proc->pid, ref->data.debug_id,
					  ref->data.desc, ref->data.strong,
					  ref->data.weak);
			return false;
		}
		ref->data.strong--;
		if (ref->data.strong == 0)
			binder_dec_node(ref->node, strong, 1);
	} else {
		if (ref->data.weak == 0) {
			binder_user_error("%d invalid dec weak, ref %d desc %d s %d w %d\n",
					  ref->proc->pid, ref->data.debug_id,
					  ref->data.desc, ref->data.strong,
					  ref->data.weak);
			return false;
		}
		ref->data.weak--;
	}
	if (ref->data.strong == 0 && ref->data.weak == 0) {
		binder_cleanup_ref_olocked(ref);
		return true;
	}
	return false;
}

/**
 * binder_get_node_from_ref() - get the node from the given proc/desc
 * @proc:	proc containing the ref
 * @desc:	the handle associated with the ref
 * @need_strong_ref: if true, only return node if ref is strong
 * @rdata:	the id/refcount data for the ref
 *
 * Given a proc and ref handle, return the associated binder_node
 *
 * Return: a binder_node or NULL if not found or not strong when strong required
 */
static struct binder_node *binder_get_node_from_ref(
		struct binder_proc *proc,
		u32 desc, bool need_strong_ref,
		struct binder_ref_data *rdata)
{
	struct binder_node *node;
	struct binder_ref *ref;

	binder_proc_lock(proc);
	ref = binder_get_ref_olocked(proc, desc, need_strong_ref);
	if (!ref)
		goto err_no_ref;
	node = ref->node;
	/*
	 * Take an implicit reference on the node to ensure
	 * it stays alive until the call to binder_put_node()
	 */
	binder_inc_node_tmpref(node);
	if (rdata)
		*rdata = ref->data;
	binder_proc_unlock(proc);

	return node;

err_no_ref:
	binder_proc_unlock(proc);
	return NULL;
}

/**
 * binder_free_ref() - free the binder_ref
 * @ref:	ref to free
 *
 * Free the binder_ref. Free the binder_node indicated by ref->node
 * (if non-NULL) and the binder_ref_death indicated by ref->death.
 */
static void binder_free_ref(struct binder_ref *ref)
{
	if (ref->node)
		binder_free_node(ref->node);
	kfree(ref->death);
	kfree(ref);
}

/**
 * binder_update_ref_for_handle() - inc/dec the ref for given handle
 * @proc:	proc containing the ref
 * @desc:	the handle associated with the ref
 * @increment:	true=inc reference, false=dec reference
 * @strong:	true=strong reference, false=weak reference
 * @rdata:	the id/refcount data for the ref
 *
 * Given a proc and ref handle, increment or decrement the ref
 * according to "increment" arg.
 *
 * Return: 0 if successful, else errno
 */
static int binder_update_ref_for_handle(struct binder_proc *proc,
		uint32_t desc, bool increment, bool strong,
		struct binder_ref_data *rdata)
{
	int ret = 0;
	struct binder_ref *ref;
	bool delete_ref = false;

	binder_proc_lock(proc);
	ref = binder_get_ref_olocked(proc, desc, strong);
	if (!ref) {
		ret = -EINVAL;
		goto err_no_ref;
	}
	if (increment)
		ret = binder_inc_ref_olocked(ref, strong, NULL);
	else
		delete_ref = binder_dec_ref_olocked(ref, strong);

	if (rdata)
		*rdata = ref->data;
	binder_proc_unlock(proc);

	if (delete_ref)
		binder_free_ref(ref);
	return ret;

err_no_ref:
	binder_proc_unlock(proc);
	return ret;
}

/**
 * binder_dec_ref_for_handle() - dec the ref for given handle
 * @proc:	proc containing the ref
 * @desc:	the handle associated with the ref
 * @strong:	true=strong reference, false=weak reference
 * @rdata:	the id/refcount data for the ref
 *
 * Just calls binder_update_ref_for_handle() to decrement the ref.
 *
 * Return: 0 if successful, else errno
 */
static int binder_dec_ref_for_handle(struct binder_proc *proc,
		uint32_t desc, bool strong, struct binder_ref_data *rdata)
{
	return binder_update_ref_for_handle(proc, desc, false, strong, rdata);
}


/**
 * binder_inc_ref_for_node() - increment the ref for given proc/node
 * @proc:	 proc containing the ref
 * @node:	 target node
 * @strong:	 true=strong reference, false=weak reference
 * @target_list: worklist to use if node is incremented
 * @rdata:	 the id/refcount data for the ref
 *
 * Given a proc and node, increment the ref. Create the ref if it
 * doesn't already exist
 *
 * Return: 0 if successful, else errno
 */
static int binder_inc_ref_for_node(struct binder_proc *proc,
			struct binder_node *node,
			bool strong,
			struct list_head *target_list,
			struct binder_ref_data *rdata)
{
	struct binder_ref *ref;
	struct binder_ref *new_ref = NULL;
	int ret = 0;

	binder_proc_lock(proc);
	ref = binder_get_ref_for_node_olocked(proc, node, NULL);
	if (!ref) {
		binder_proc_unlock(proc);
		new_ref = kzalloc(sizeof(*ref), GFP_KERNEL);
		if (!new_ref)
			return -ENOMEM;
		binder_proc_lock(proc);
		ref = binder_get_ref_for_node_olocked(proc, node, new_ref);
	}
	ret = binder_inc_ref_olocked(ref, strong, target_list);
	*rdata = ref->data;
	binder_proc_unlock(proc);
	if (new_ref && ref != new_ref)
		/*
		 * Another thread created the ref first so
		 * free the one we allocated
		 */
		kfree(new_ref);
	return ret;
}

static void binder_pop_transaction_ilocked(struct binder_thread *target_thread,
					   struct binder_transaction *t)
{
	BUG_ON(!target_thread);
	assert_spin_locked(&target_thread->proc->inner_lock);
	BUG_ON(target_thread->transaction_stack != t);
	BUG_ON(target_thread->transaction_stack->from != target_thread);
	target_thread->transaction_stack =
		target_thread->transaction_stack->from_parent;
	t->from = NULL;
}

/**
 * binder_thread_dec_tmpref() - decrement thread->tmp_ref
 * @thread:	thread to decrement
 *
 * A thread needs to be kept alive while being used to create or
 * handle a transaction. binder_get_txn_from() is used to safely
 * extract t->from from a binder_transaction and keep the thread
 * indicated by t->from from being freed. When done with that
 * binder_thread, this function is called to decrement the
 * tmp_ref and free if appropriate (thread has been released
 * and no transaction being processed by the driver)
 */
static void binder_thread_dec_tmpref(struct binder_thread *thread)
{
	/*
	 * atomic is used to protect the counter value while
	 * it cannot reach zero or thread->is_dead is false
	 */
	binder_inner_proc_lock(thread->proc);
	atomic_dec(&thread->tmp_ref);
	if (thread->is_dead && !atomic_read(&thread->tmp_ref)) {
		binder_inner_proc_unlock(thread->proc);
		binder_free_thread(thread);
		return;
	}
	binder_inner_proc_unlock(thread->proc);
}

/**
 * binder_proc_dec_tmpref() - decrement proc->tmp_ref
 * @proc:	proc to decrement
 *
 * A binder_proc needs to be kept alive while being used to create or
 * handle a transaction. proc->tmp_ref is incremented when
 * creating a new transaction or the binder_proc is currently in-use
 * by threads that are being released. When done with the binder_proc,
 * this function is called to decrement the counter and free the
 * proc if appropriate (proc has been released, all threads have
 * been released and not currenly in-use to process a transaction).
 */
static void binder_proc_dec_tmpref(struct binder_proc *proc)
{
	binder_inner_proc_lock(proc);
	atomic_dec(&proc->tmp_ref);
	if (proc->is_dead && RB_EMPTY_ROOT(&proc->threads) &&
			!atomic_read(&proc->tmp_ref)) {
		binder_inner_proc_unlock(proc);
		binder_free_proc(proc);
		return;
	}
	binder_inner_proc_unlock(proc);
}

/**
 * binder_get_txn_from() - safely extract the "from" thread in transaction
 * @t:	binder transaction for t->from
 *
 * Atomically return the "from" thread and increment the tmp_ref
 * count for the thread to ensure it stays alive until
 * binder_thread_dec_tmpref() is called.
 *
 * Return: the value of t->from
 */
static struct binder_thread *binder_get_txn_from(
		struct binder_transaction *t)
{
	struct binder_thread *from;

	spin_lock(&t->lock);
	from = t->from;
	if (from)
		atomic_inc(&from->tmp_ref);
	spin_unlock(&t->lock);
	return from;
}

/**
 * binder_get_txn_from_and_acq_inner() - get t->from and acquire inner lock
 * @t:	binder transaction for t->from
 *
 * Same as binder_get_txn_from() except it also acquires the proc->inner_lock
 * to guarantee that the thread cannot be released while operating on it.
 * The caller must call binder_inner_proc_unlock() to release the inner lock
 * as well as call binder_dec_thread_txn() to release the reference.
 *
 * Return: the value of t->from
 */
static struct binder_thread *binder_get_txn_from_and_acq_inner(
		struct binder_transaction *t)
{
	struct binder_thread *from;

	from = binder_get_txn_from(t);
	if (!from)
		return NULL;
	binder_inner_proc_lock(from->proc);
	if (t->from) {
		BUG_ON(from != t->from);
		return from;
	}
	binder_inner_proc_unlock(from->proc);
	binder_thread_dec_tmpref(from);
	return NULL;
}

static void binder_free_transaction(struct binder_transaction *t)
{
	struct binder_proc *target_proc;

	spin_lock(&t->lock);
	target_proc = t->to_proc;
	if (target_proc) {
		atomic_inc(&target_proc->tmp_ref);
		spin_unlock(&t->lock);

		binder_inner_proc_lock(target_proc);
		if (t->buffer)
			t->buffer->transaction = NULL;
		binder_inner_proc_unlock(target_proc);
		binder_proc_dec_tmpref(target_proc);
	} else {
		/*
		 * If the transaction has no target_proc, then
		 * t->buffer->transaction * has already been cleared.
		 */
		spin_unlock(&t->lock);
	}
	kfree(t);
	binder_stats_deleted(BINDER_STAT_TRANSACTION);
}

static void binder_send_failed_reply(struct binder_transaction *t,
				     uint32_t error_code)
{
	struct binder_thread *target_thread;
	struct binder_transaction *next;

	BUG_ON(t->flags & TF_ONE_WAY);
	while (1) {
		target_thread = binder_get_txn_from_and_acq_inner(t);
		if (target_thread) {
			binder_debug(BINDER_DEBUG_FAILED_TRANSACTION,
				     "send failed reply for transaction %d to %d:%d\n",
				      t->debug_id,
				      target_thread->proc->pid,
				      target_thread->pid);

			binder_pop_transaction_ilocked(target_thread, t);
			if (target_thread->reply_error.cmd == BR_OK) {
				target_thread->reply_error.cmd = error_code;
				binder_enqueue_thread_work_ilocked(
					target_thread,
					&target_thread->reply_error.work);
				wake_up_interruptible(&target_thread->wait);
			} else {
				/*
				 * Cannot get here for normal operation, but
				 * we can if multiple synchronous transactions
				 * are sent without blocking for responses.
				 * Just ignore the 2nd error in this case.
				 */
				pr_warn("Unexpected reply error: %u\n",
					target_thread->reply_error.cmd);
			}
			binder_inner_proc_unlock(target_thread->proc);
			binder_thread_dec_tmpref(target_thread);
			binder_free_transaction(t);
			return;
		}
		next = t->from_parent;

		binder_debug(BINDER_DEBUG_FAILED_TRANSACTION,
			     "send failed reply for transaction %d, target dead\n",
			     t->debug_id);

		binder_free_transaction(t);
		if (next == NULL) {
			binder_debug(BINDER_DEBUG_DEAD_BINDER,
				     "reply failed, no target thread at root\n");
			return;
		}
		t = next;
		binder_debug(BINDER_DEBUG_DEAD_BINDER,
			     "reply failed, no target thread -- retry %d\n",
			      t->debug_id);
	}
}

/**
 * binder_cleanup_transaction() - cleans up undelivered transaction
 * @t:		transaction that needs to be cleaned up
 * @reason:	reason the transaction wasn't delivered
 * @error_code:	error to return to caller (if synchronous call)
 */
static void binder_cleanup_transaction(struct binder_transaction *t,
				       const char *reason,
				       uint32_t error_code)
{
	if (t->buffer->target_node && !(t->flags & TF_ONE_WAY)) {
		binder_send_failed_reply(t, error_code);
	} else {
		binder_debug(BINDER_DEBUG_DEAD_TRANSACTION,
			"undelivered transaction %d, %s\n",
			t->debug_id, reason);
		binder_free_transaction(t);
	}
}

/**
 * binder_get_object() - gets object and checks for valid metadata
 * @proc:	binder_proc owning the buffer
 * @buffer:	binder_buffer that we're parsing.
 * @offset:	offset in the @buffer at which to validate an object.
 * @object:	struct binder_object to read into
 *
 * Return:	If there's a valid metadata object at @offset in @buffer, the
 *		size of that object. Otherwise, it returns zero. The object
 *		is read into the struct binder_object pointed to by @object.
 */
static size_t binder_get_object(struct binder_proc *proc,
				struct binder_buffer *buffer,
				unsigned long offset,
				struct binder_object *object)
{
	size_t read_size;
	struct binder_object_header *hdr;
	size_t object_size = 0;

	read_size = min_t(size_t, sizeof(*object), buffer->data_size - offset);
	if (offset > buffer->data_size || read_size < sizeof(*hdr) ||
	    !IS_ALIGNED(offset, sizeof(u32)))
		return 0;
	binder_alloc_copy_from_buffer(&proc->alloc, object, buffer,
				      offset, read_size);

	/* Ok, now see if we read a complete object. */
	hdr = &object->hdr;
	switch (hdr->type) {
	case BINDER_TYPE_BINDER:
	case BINDER_TYPE_WEAK_BINDER:
	case BINDER_TYPE_HANDLE:
	case BINDER_TYPE_WEAK_HANDLE:
		object_size = sizeof(struct flat_binder_object);
		break;
	case BINDER_TYPE_FD:
		object_size = sizeof(struct binder_fd_object);
		break;
	case BINDER_TYPE_PTR:
		object_size = sizeof(struct binder_buffer_object);
		break;
	case BINDER_TYPE_FDA:
		object_size = sizeof(struct binder_fd_array_object);
		break;
	default:
		return 0;
	}
	if (offset <= buffer->data_size - object_size &&
	    buffer->data_size >= object_size)
		return object_size;
	else
		return 0;
}

/**
 * binder_validate_ptr() - validates binder_buffer_object in a binder_buffer.
 * @proc:	binder_proc owning the buffer
 * @b:		binder_buffer containing the object
 * @object:	struct binder_object to read into
 * @index:	index in offset array at which the binder_buffer_object is
 *		located
 * @start_offset: points to the start of the offset array
 * @object_offsetp: offset of @object read from @b
 * @num_valid:	the number of valid offsets in the offset array
 *
 * Return:	If @index is within the valid range of the offset array
 *		described by @start and @num_valid, and if there's a valid
 *		binder_buffer_object at the offset found in index @index
 *		of the offset array, that object is returned. Otherwise,
 *		%NULL is returned.
 *		Note that the offset found in index @index itself is not
 *		verified; this function assumes that @num_valid elements
 *		from @start were previously verified to have valid offsets.
 *		If @object_offsetp is non-NULL, then the offset within
 *		@b is written to it.
 */
static struct binder_buffer_object *binder_validate_ptr(
						struct binder_proc *proc,
						struct binder_buffer *b,
						struct binder_object *object,
						binder_size_t index,
						binder_size_t start_offset,
						binder_size_t *object_offsetp,
						binder_size_t num_valid)
{
	size_t object_size;
	binder_size_t object_offset;
	unsigned long buffer_offset;

	if (index >= num_valid)
		return NULL;

	buffer_offset = start_offset + sizeof(binder_size_t) * index;
	binder_alloc_copy_from_buffer(&proc->alloc, &object_offset,
				      b, buffer_offset, sizeof(object_offset));
	object_size = binder_get_object(proc, b, object_offset, object);
	if (!object_size || object->hdr.type != BINDER_TYPE_PTR)
		return NULL;
	if (object_offsetp)
		*object_offsetp = object_offset;

	return &object->bbo;
}

/**
 * binder_validate_fixup() - validates pointer/fd fixups happen in order.
 * @proc:		binder_proc owning the buffer
 * @b:			transaction buffer
 * @objects_start_offset: offset to start of objects buffer
 * @buffer_obj_offset:	offset to binder_buffer_object in which to fix up
 * @fixup_offset:	start offset in @buffer to fix up
 * @last_obj_offset:	offset to last binder_buffer_object that we fixed
 * @last_min_offset:	minimum fixup offset in object at @last_obj_offset
 *
 * Return:		%true if a fixup in buffer @buffer at offset @offset is
 *			allowed.
 *
 * For safety reasons, we only allow fixups inside a buffer to happen
 * at increasing offsets; additionally, we only allow fixup on the last
 * buffer object that was verified, or one of its parents.
 *
 * Example of what is allowed:
 *
 * A
 *   B (parent = A, offset = 0)
 *   C (parent = A, offset = 16)
 *     D (parent = C, offset = 0)
 *   E (parent = A, offset = 32) // min_offset is 16 (C.parent_offset)
 *
 * Examples of what is not allowed:
 *
 * Decreasing offsets within the same parent:
 * A
 *   C (parent = A, offset = 16)
 *   B (parent = A, offset = 0) // decreasing offset within A
 *
 * Referring to a parent that wasn't the last object or any of its parents:
 * A
 *   B (parent = A, offset = 0)
 *   C (parent = A, offset = 0)
 *   C (parent = A, offset = 16)
 *     D (parent = B, offset = 0) // B is not A or any of A's parents
 */
static bool binder_validate_fixup(struct binder_proc *proc,
				  struct binder_buffer *b,
				  binder_size_t objects_start_offset,
				  binder_size_t buffer_obj_offset,
				  binder_size_t fixup_offset,
				  binder_size_t last_obj_offset,
				  binder_size_t last_min_offset)
{
	if (!last_obj_offset) {
		/* Nothing to fix up in */
		return false;
	}

	while (last_obj_offset != buffer_obj_offset) {
		unsigned long buffer_offset;
		struct binder_object last_object;
		struct binder_buffer_object *last_bbo;
		size_t object_size = binder_get_object(proc, b, last_obj_offset,
						       &last_object);
		if (object_size != sizeof(*last_bbo))
			return false;

		last_bbo = &last_object.bbo;
		/*
		 * Safe to retrieve the parent of last_obj, since it
		 * was already previously verified by the driver.
		 */
		if ((last_bbo->flags & BINDER_BUFFER_FLAG_HAS_PARENT) == 0)
			return false;
		last_min_offset = last_bbo->parent_offset + sizeof(uintptr_t);
		buffer_offset = objects_start_offset +
			sizeof(binder_size_t) * last_bbo->parent,
		binder_alloc_copy_from_buffer(&proc->alloc, &last_obj_offset,
					      b, buffer_offset,
					      sizeof(last_obj_offset));
	}
	return (fixup_offset >= last_min_offset);
}

static void binder_transaction_buffer_release(struct binder_proc *proc,
					      struct binder_buffer *buffer,
					      binder_size_t failed_at,
					      bool is_failure)
{
	int debug_id = buffer->debug_id;
	binder_size_t off_start_offset, buffer_offset, off_end_offset;

	binder_debug(BINDER_DEBUG_TRANSACTION,
		     "%d buffer release %d, size %zd-%zd, failed at %llx\n",
		     proc->pid, buffer->debug_id,
		     buffer->data_size, buffer->offsets_size,
		     (unsigned long long)failed_at);

	if (buffer->target_node)
		binder_dec_node(buffer->target_node, 1, 0);

	off_start_offset = ALIGN(buffer->data_size, sizeof(void *));
	off_end_offset = is_failure ? failed_at :
				off_start_offset + buffer->offsets_size;
	for (buffer_offset = off_start_offset; buffer_offset < off_end_offset;
	     buffer_offset += sizeof(binder_size_t)) {
		struct binder_object_header *hdr;
		size_t object_size;
		struct binder_object object;
		binder_size_t object_offset;

		binder_alloc_copy_from_buffer(&proc->alloc, &object_offset,
					      buffer, buffer_offset,
					      sizeof(object_offset));
		object_size = binder_get_object(proc, buffer,
						object_offset, &object);
		if (object_size == 0) {
			pr_err("transaction release %d bad object at offset %lld, size %zd\n",
			       debug_id, (u64)object_offset, buffer->data_size);
			continue;
		}
		hdr = &object.hdr;
		switch (hdr->type) {
		case BINDER_TYPE_BINDER:
		case BINDER_TYPE_WEAK_BINDER: {
			struct flat_binder_object *fp;
			struct binder_node *node;

			fp = to_flat_binder_object(hdr);
			node = binder_get_node(proc, fp->binder);
			if (node == NULL) {
				pr_err("transaction release %d bad node %016llx\n",
				       debug_id, (u64)fp->binder);
				break;
			}
			binder_debug(BINDER_DEBUG_TRANSACTION,
				     "        node %d u%016llx\n",
				     node->debug_id, (u64)node->ptr);
			binder_dec_node(node, hdr->type == BINDER_TYPE_BINDER,
					0);
			binder_put_node(node);
		} break;
		case BINDER_TYPE_HANDLE:
		case BINDER_TYPE_WEAK_HANDLE: {
			struct flat_binder_object *fp;
			struct binder_ref_data rdata;
			int ret;

			fp = to_flat_binder_object(hdr);
			ret = binder_dec_ref_for_handle(proc, fp->handle,
				hdr->type == BINDER_TYPE_HANDLE, &rdata);

			if (ret) {
				pr_err("transaction release %d bad handle %d, ret = %d\n",
				 debug_id, fp->handle, ret);
				break;
			}
			binder_debug(BINDER_DEBUG_TRANSACTION,
				     "        ref %d desc %d\n",
				     rdata.debug_id, rdata.desc);
		} break;

		case BINDER_TYPE_FD: {
			struct binder_fd_object *fp = to_binder_fd_object(hdr);

			binder_debug(BINDER_DEBUG_TRANSACTION,
				     "        fd %d\n", fp->fd);
			if (failed_at)
				task_close_fd(proc, fp->fd);
		} break;
		case BINDER_TYPE_PTR:
			/*
			 * Nothing to do here, this will get cleaned up when the
			 * transaction buffer gets freed
			 */
			break;
		case BINDER_TYPE_FDA: {
			struct binder_fd_array_object *fda;
			struct binder_buffer_object *parent;
			struct binder_object ptr_object;
			binder_size_t fda_offset;
			size_t fd_index;
			binder_size_t fd_buf_size;
			binder_size_t num_valid;

			num_valid = (buffer_offset - off_start_offset) /
						sizeof(binder_size_t);
			fda = to_binder_fd_array_object(hdr);
			parent = binder_validate_ptr(proc, buffer, &ptr_object,
						     fda->parent,
						     off_start_offset,
						     NULL,
						     num_valid);
			if (!parent) {
				pr_err("transaction release %d bad parent offset",
				       debug_id);
				continue;
			}
			fd_buf_size = sizeof(u32) * fda->num_fds;
			if (fda->num_fds >= SIZE_MAX / sizeof(u32)) {
				pr_err("transaction release %d invalid number of fds (%lld)\n",
				       debug_id, (u64)fda->num_fds);
				continue;
			}
			if (fd_buf_size > parent->length ||
			    fda->parent_offset > parent->length - fd_buf_size) {
				/* No space for all file descriptors here. */
				pr_err("transaction release %d not enough space for %lld fds in buffer\n",
				       debug_id, (u64)fda->num_fds);
				continue;
			}
			/*
			 * the source data for binder_buffer_object is visible
			 * to user-space and the @buffer element is the user
			 * pointer to the buffer_object containing the fd_array.
			 * Convert the address to an offset relative to
			 * the base of the transaction buffer.
			 */
			fda_offset =
			    (parent->buffer - (uintptr_t)buffer->user_data) +
			    fda->parent_offset;
			for (fd_index = 0; fd_index < fda->num_fds;
			     fd_index++) {
				u32 fd;
				binder_size_t offset = fda_offset +
					fd_index * sizeof(fd);

				binder_alloc_copy_from_buffer(&proc->alloc,
							      &fd,
							      buffer,
							      offset,
							      sizeof(fd));
				task_close_fd(proc, fd);
			}
		} break;
		default:
			pr_err("transaction release %d bad object type %x\n",
				debug_id, hdr->type);
			break;
		}
	}
}

static int binder_translate_binder(struct flat_binder_object *fp,
				   struct binder_transaction *t,
				   struct binder_thread *thread)
{
	struct binder_node *node;
	struct binder_proc *proc = thread->proc;
	struct binder_proc *target_proc = t->to_proc;
	struct binder_ref_data rdata;
	int ret = 0;

	node = binder_get_node(proc, fp->binder);
	if (!node) {
		node = binder_new_node(proc, fp);
		if (!node)
			return -ENOMEM;
	}
	if (fp->cookie != node->cookie) {
		binder_user_error("%d:%d sending u%016llx node %d, cookie mismatch %016llx != %016llx\n",
				  proc->pid, thread->pid, (u64)fp->binder,
				  node->debug_id, (u64)fp->cookie,
				  (u64)node->cookie);
		ret = -EINVAL;
		goto done;
	}
	if (security_binder_transfer_binder(proc->tsk, target_proc->tsk)) {
		ret = -EPERM;
		goto done;
	}

	ret = binder_inc_ref_for_node(target_proc, node,
			fp->hdr.type == BINDER_TYPE_BINDER,
			&thread->todo, &rdata);
	if (ret)
		goto done;

	if (fp->hdr.type == BINDER_TYPE_BINDER)
		fp->hdr.type = BINDER_TYPE_HANDLE;
	else
		fp->hdr.type = BINDER_TYPE_WEAK_HANDLE;
	fp->binder = 0;
	fp->handle = rdata.desc;
	fp->cookie = 0;

	trace_binder_transaction_node_to_ref(t, node, &rdata);
	binder_debug(BINDER_DEBUG_TRANSACTION,
		     "        node %d u%016llx -> ref %d desc %d\n",
		     node->debug_id, (u64)node->ptr,
		     rdata.debug_id, rdata.desc);
done:
	binder_put_node(node);
	return ret;
}

static int binder_translate_handle(struct flat_binder_object *fp,
				   struct binder_transaction *t,
				   struct binder_thread *thread)
{
	struct binder_proc *proc = thread->proc;
	struct binder_proc *target_proc = t->to_proc;
	struct binder_node *node;
	struct binder_ref_data src_rdata;
	int ret = 0;

	node = binder_get_node_from_ref(proc, fp->handle,
			fp->hdr.type == BINDER_TYPE_HANDLE, &src_rdata);
	if (!node) {
		binder_user_error("%d:%d got transaction with invalid handle, %d\n",
				  proc->pid, thread->pid, fp->handle);
		return -EINVAL;
	}
	if (security_binder_transfer_binder(proc->tsk, target_proc->tsk)) {
		ret = -EPERM;
		goto done;
	}

	binder_node_lock(node);
	if (node->proc == target_proc) {
		if (fp->hdr.type == BINDER_TYPE_HANDLE)
			fp->hdr.type = BINDER_TYPE_BINDER;
		else
			fp->hdr.type = BINDER_TYPE_WEAK_BINDER;
		fp->binder = node->ptr;
		fp->cookie = node->cookie;
		if (node->proc)
			binder_inner_proc_lock(node->proc);
		binder_inc_node_nilocked(node,
					 fp->hdr.type == BINDER_TYPE_BINDER,
					 0, NULL);
		if (node->proc)
			binder_inner_proc_unlock(node->proc);
		trace_binder_transaction_ref_to_node(t, node, &src_rdata);
		binder_debug(BINDER_DEBUG_TRANSACTION,
			     "        ref %d desc %d -> node %d u%016llx\n",
			     src_rdata.debug_id, src_rdata.desc, node->debug_id,
			     (u64)node->ptr);
		binder_node_unlock(node);
	} else {
		struct binder_ref_data dest_rdata;

		binder_node_unlock(node);
		ret = binder_inc_ref_for_node(target_proc, node,
				fp->hdr.type == BINDER_TYPE_HANDLE,
				NULL, &dest_rdata);
		if (ret)
			goto done;

		fp->binder = 0;
		fp->handle = dest_rdata.desc;
		fp->cookie = 0;
		trace_binder_transaction_ref_to_ref(t, node, &src_rdata,
						    &dest_rdata);
		binder_debug(BINDER_DEBUG_TRANSACTION,
			     "        ref %d desc %d -> ref %d desc %d (node %d)\n",
			     src_rdata.debug_id, src_rdata.desc,
			     dest_rdata.debug_id, dest_rdata.desc,
			     node->debug_id);
	}
done:
	binder_put_node(node);
	return ret;
}

static int binder_translate_fd(int fd,
			       struct binder_transaction *t,
			       struct binder_thread *thread,
			       struct binder_transaction *in_reply_to)
{
	struct binder_proc *proc = thread->proc;
	struct binder_proc *target_proc = t->to_proc;
	int target_fd;
	struct file *file;
	int ret;
	bool target_allows_fd;

	if (in_reply_to)
		target_allows_fd = !!(in_reply_to->flags & TF_ACCEPT_FDS);
	else
		target_allows_fd = t->buffer->target_node->accept_fds;
	if (!target_allows_fd) {
		binder_user_error("%d:%d got %s with fd, %d, but target does not allow fds\n",
				  proc->pid, thread->pid,
				  in_reply_to ? "reply" : "transaction",
				  fd);
		ret = -EPERM;
		goto err_fd_not_accepted;
	}

	file = fget(fd);
	if (!file) {
		binder_user_error("%d:%d got transaction with invalid fd, %d\n",
				  proc->pid, thread->pid, fd);
		ret = -EBADF;
		goto err_fget;
	}
	ret = security_binder_transfer_file(proc->tsk, target_proc->tsk, file);
	if (ret < 0) {
		ret = -EPERM;
		goto err_security;
	}

	target_fd = task_get_unused_fd_flags(target_proc, O_CLOEXEC);
	if (target_fd < 0) {
		ret = -ENOMEM;
		goto err_get_unused_fd;
	}
	task_fd_install(target_proc, target_fd, file);
	trace_binder_transaction_fd(t, fd, target_fd);
	binder_debug(BINDER_DEBUG_TRANSACTION, "        fd %d -> %d\n",
		     fd, target_fd);

	return target_fd;

err_get_unused_fd:
err_security:
	fput(file);
err_fget:
err_fd_not_accepted:
	return ret;
}

static int binder_translate_fd_array(struct binder_fd_array_object *fda,
				     struct binder_buffer_object *parent,
				     struct binder_transaction *t,
				     struct binder_thread *thread,
				     struct binder_transaction *in_reply_to)
{
	binder_size_t fdi, fd_buf_size, num_installed_fds;
	binder_size_t fda_offset;
	int target_fd;
	struct binder_proc *proc = thread->proc;
	struct binder_proc *target_proc = t->to_proc;

	fd_buf_size = sizeof(u32) * fda->num_fds;
	if (fda->num_fds >= SIZE_MAX / sizeof(u32)) {
		binder_user_error("%d:%d got transaction with invalid number of fds (%lld)\n",
				  proc->pid, thread->pid, (u64)fda->num_fds);
		return -EINVAL;
	}
	if (fd_buf_size > parent->length ||
	    fda->parent_offset > parent->length - fd_buf_size) {
		/* No space for all file descriptors here. */
		binder_user_error("%d:%d not enough space to store %lld fds in buffer\n",
				  proc->pid, thread->pid, (u64)fda->num_fds);
		return -EINVAL;
	}
	/*
	 * the source data for binder_buffer_object is visible
	 * to user-space and the @buffer element is the user
	 * pointer to the buffer_object containing the fd_array.
	 * Convert the address to an offset relative to
	 * the base of the transaction buffer.
	 */
	fda_offset = (parent->buffer - (uintptr_t)t->buffer->user_data) +
		fda->parent_offset;
	if (!IS_ALIGNED((unsigned long)fda_offset, sizeof(u32))) {
		binder_user_error("%d:%d parent offset not aligned correctly.\n",
				  proc->pid, thread->pid);
		return -EINVAL;
	}
	for (fdi = 0; fdi < fda->num_fds; fdi++) {
		u32 fd;

		binder_size_t offset = fda_offset + fdi * sizeof(fd);

		binder_alloc_copy_from_buffer(&target_proc->alloc,
					      &fd, t->buffer,
					      offset, sizeof(fd));
		target_fd = binder_translate_fd(fd, t, thread, in_reply_to);
		if (target_fd < 0)
			goto err_translate_fd_failed;
		binder_alloc_copy_to_buffer(&target_proc->alloc,
					    t->buffer, offset,
					    &target_fd, sizeof(fd));
	}
	return 0;

err_translate_fd_failed:
	/*
	 * Failed to allocate fd or security error, free fds
	 * installed so far.
	 */
	num_installed_fds = fdi;
	for (fdi = 0; fdi < num_installed_fds; fdi++) {
		u32 fd;
		binder_size_t offset = fda_offset + fdi * sizeof(fd);
		binder_alloc_copy_from_buffer(&target_proc->alloc,
					      &fd, t->buffer,
					      offset, sizeof(fd));
		task_close_fd(target_proc, fd);
	}
	return target_fd;
}

static int binder_fixup_parent(struct binder_transaction *t,
			       struct binder_thread *thread,
			       struct binder_buffer_object *bp,
			       binder_size_t off_start_offset,
			       binder_size_t num_valid,
			       binder_size_t last_fixup_obj_off,
			       binder_size_t last_fixup_min_off)
{
	struct binder_buffer_object *parent;
	struct binder_buffer *b = t->buffer;
	struct binder_proc *proc = thread->proc;
	struct binder_proc *target_proc = t->to_proc;
	struct binder_object object;
	binder_size_t buffer_offset;
	binder_size_t parent_offset;

	if (!(bp->flags & BINDER_BUFFER_FLAG_HAS_PARENT))
		return 0;

	parent = binder_validate_ptr(target_proc, b, &object, bp->parent,
				     off_start_offset, &parent_offset,
				     num_valid);
	if (!parent) {
		binder_user_error("%d:%d got transaction with invalid parent offset or type\n",
				  proc->pid, thread->pid);
		return -EINVAL;
	}

	if (!binder_validate_fixup(target_proc, b, off_start_offset,
				   parent_offset, bp->parent_offset,
				   last_fixup_obj_off,
				   last_fixup_min_off)) {
		binder_user_error("%d:%d got transaction with out-of-order buffer fixup\n",
				  proc->pid, thread->pid);
		return -EINVAL;
	}

	if (parent->length < sizeof(binder_uintptr_t) ||
	    bp->parent_offset > parent->length - sizeof(binder_uintptr_t)) {
		/* No space for a pointer here! */
		binder_user_error("%d:%d got transaction with invalid parent offset\n",
				  proc->pid, thread->pid);
		return -EINVAL;
	}
	buffer_offset = bp->parent_offset +
			(uintptr_t)parent->buffer - (uintptr_t)b->user_data;
	binder_alloc_copy_to_buffer(&target_proc->alloc, b, buffer_offset,
				    &bp->buffer, sizeof(bp->buffer));

	return 0;
}

/**
 * binder_proc_transaction() - sends a transaction to a process and wakes it up
 * @t:		transaction to send
 * @proc:	process to send the transaction to
 * @thread:	thread in @proc to send the transaction to (may be NULL)
 *
 * This function queues a transaction to the specified process. It will try
 * to find a thread in the target process to handle the transaction and
 * wake it up. If no thread is found, the work is queued to the proc
 * waitqueue.
 *
 * If the @thread parameter is not NULL, the transaction is always queued
 * to the waitlist of that specific thread.
 *
 * Return:	true if the transactions was successfully queued
 *		false if the target process or thread is dead
 */
static bool binder_proc_transaction(struct binder_transaction *t,
				    struct binder_proc *proc,
				    struct binder_thread *thread)
{
	struct binder_node *node = t->buffer->target_node;
	struct binder_priority node_prio;
	bool oneway = !!(t->flags & TF_ONE_WAY);
	bool pending_async = false;

	BUG_ON(!node);
	binder_node_lock(node);
	node_prio.prio = node->min_priority;
	node_prio.sched_policy = node->sched_policy;

	if (oneway) {
		BUG_ON(thread);
		if (node->has_async_transaction) {
			pending_async = true;
		} else {
			node->has_async_transaction = true;
		}
	}

	binder_inner_proc_lock(proc);

	if (proc->is_dead || (thread && thread->is_dead)) {
		binder_inner_proc_unlock(proc);
		binder_node_unlock(node);
		return false;
	}

	if (!thread && !pending_async)
		thread = binder_select_thread_ilocked(proc);

	if (thread) {
		binder_transaction_priority(thread->task, t, node_prio,
					    node->inherit_rt);
		binder_enqueue_thread_work_ilocked(thread, &t->work);
	} else if (!pending_async) {
		binder_enqueue_work_ilocked(&t->work, &proc->todo);
	} else {
		binder_enqueue_work_ilocked(&t->work, &node->async_todo);
	}

	if (!pending_async)
		binder_wakeup_thread_ilocked(proc, thread, !oneway /* sync */);

	binder_inner_proc_unlock(proc);
	binder_node_unlock(node);

	return true;
}

/**
 * binder_get_node_refs_for_txn() - Get required refs on node for txn
 * @node:         struct binder_node for which to get refs
 * @proc:         returns @node->proc if valid
 * @error:        if no @proc then returns BR_DEAD_REPLY
 *
 * User-space normally keeps the node alive when creating a transaction
 * since it has a reference to the target. The local strong ref keeps it
 * alive if the sending process dies before the target process processes
 * the transaction. If the source process is malicious or has a reference
 * counting bug, relying on the local strong ref can fail.
 *
 * Since user-space can cause the local strong ref to go away, we also take
 * a tmpref on the node to ensure it survives while we are constructing
 * the transaction. We also need a tmpref on the proc while we are
 * constructing the transaction, so we take that here as well.
 *
 * Return: The target_node with refs taken or NULL if no @node->proc is NULL.
 * Also sets @proc if valid. If the @node->proc is NULL indicating that the
 * target proc has died, @error is set to BR_DEAD_REPLY
 */
static struct binder_node *binder_get_node_refs_for_txn(
		struct binder_node *node,
		struct binder_proc **procp,
		uint32_t *error)
{
	struct binder_node *target_node = NULL;

	binder_node_inner_lock(node);
	if (node->proc) {
		target_node = node;
		binder_inc_node_nilocked(node, 1, 0, NULL);
		binder_inc_node_tmpref_ilocked(node);
		atomic_inc(&node->proc->tmp_ref);
		*procp = node->proc;
	} else
		*error = BR_DEAD_REPLY;
	binder_node_inner_unlock(node);

	return target_node;
}

static void binder_transaction(struct binder_proc *proc,
			       struct binder_thread *thread,
			       struct binder_transaction_data *tr, int reply,
			       binder_size_t extra_buffers_size)
{
	int ret;
	struct binder_transaction *t;
	struct binder_work *tcomplete;
	binder_size_t buffer_offset = 0;
	binder_size_t off_start_offset, off_end_offset;
	binder_size_t off_min;
	binder_size_t sg_buf_offset, sg_buf_end_offset;
	struct binder_proc *target_proc = NULL;
	struct binder_thread *target_thread = NULL;
	struct binder_node *target_node = NULL;
	struct binder_transaction *in_reply_to = NULL;
	struct binder_transaction_log_entry *e;
	uint32_t return_error = 0;
	uint32_t return_error_param = 0;
	uint32_t return_error_line = 0;
	binder_size_t last_fixup_obj_off = 0;
	binder_size_t last_fixup_min_off = 0;
	struct binder_context *context = proc->context;
	int t_debug_id = atomic_inc_return(&binder_last_id);
	char *secctx = NULL;
	u32 secctx_sz = 0;
#ifdef CONFIG_OP_FREEZER
	// add for op freeze manager
	char buf_data[INTERFACETOKEN_BUFF_SIZE];
	size_t buf_data_size;
	char buf[INTERFACETOKEN_BUFF_SIZE] = {0};
	int i = 0;
	int j = 0;
#endif

	e = binder_transaction_log_add(&binder_transaction_log);
	e->debug_id = t_debug_id;
	e->call_type = reply ? 2 : !!(tr->flags & TF_ONE_WAY);
	e->from_proc = proc->pid;
	e->from_thread = thread->pid;
	e->target_handle = tr->target.handle;
	e->data_size = tr->data_size;
	e->offsets_size = tr->offsets_size;
	e->context_name = proc->context->name;

	if (reply) {
		binder_inner_proc_lock(proc);
		in_reply_to = thread->transaction_stack;
		if (in_reply_to == NULL) {
			binder_inner_proc_unlock(proc);
			binder_user_error("%d:%d got reply transaction with no transaction stack\n",
					  proc->pid, thread->pid);
			return_error = BR_FAILED_REPLY;
			return_error_param = -EPROTO;
			return_error_line = __LINE__;
			goto err_empty_call_stack;
		}
		if (in_reply_to->to_thread != thread) {
			spin_lock(&in_reply_to->lock);
			binder_user_error("%d:%d got reply transaction with bad transaction stack, transaction %d has target %d:%d\n",
				proc->pid, thread->pid, in_reply_to->debug_id,
				in_reply_to->to_proc ?
				in_reply_to->to_proc->pid : 0,
				in_reply_to->to_thread ?
				in_reply_to->to_thread->pid : 0);
			spin_unlock(&in_reply_to->lock);
			binder_inner_proc_unlock(proc);
			return_error = BR_FAILED_REPLY;
			return_error_param = -EPROTO;
			return_error_line = __LINE__;
			in_reply_to = NULL;
			goto err_bad_call_stack;
		}
		thread->transaction_stack = in_reply_to->to_parent;
		binder_inner_proc_unlock(proc);
		target_thread = binder_get_txn_from_and_acq_inner(in_reply_to);
		if (target_thread == NULL) {
			return_error = BR_DEAD_REPLY;
			return_error_line = __LINE__;
			goto err_dead_binder;
		}
		if (target_thread->transaction_stack != in_reply_to) {
			binder_user_error("%d:%d got reply transaction with bad target transaction stack %d, expected %d\n",
				proc->pid, thread->pid,
				target_thread->transaction_stack ?
				target_thread->transaction_stack->debug_id : 0,
				in_reply_to->debug_id);
			binder_inner_proc_unlock(target_thread->proc);
			return_error = BR_FAILED_REPLY;
			return_error_param = -EPROTO;
			return_error_line = __LINE__;
			in_reply_to = NULL;
			target_thread = NULL;
			goto err_dead_binder;
		}
		target_proc = target_thread->proc;
		atomic_inc(&target_proc->tmp_ref);
		binder_inner_proc_unlock(target_thread->proc);
	} else {
		if (tr->target.handle) {
			struct binder_ref *ref;

			/*
			 * There must already be a strong ref
			 * on this node. If so, do a strong
			 * increment on the node to ensure it
			 * stays alive until the transaction is
			 * done.
			 */
			binder_proc_lock(proc);
			ref = binder_get_ref_olocked(proc, tr->target.handle,
						     true);
			if (ref) {
				target_node = binder_get_node_refs_for_txn(
						ref->node, &target_proc,
						&return_error);
			} else {
				binder_user_error("%d:%d got transaction to invalid handle\n",
						  proc->pid, thread->pid);
				return_error = BR_FAILED_REPLY;
			}
			binder_proc_unlock(proc);
		} else {
			mutex_lock(&context->context_mgr_node_lock);
			target_node = context->binder_context_mgr_node;
			if (target_node)
				target_node = binder_get_node_refs_for_txn(
						target_node, &target_proc,
						&return_error);
			else
				return_error = BR_DEAD_REPLY;
			mutex_unlock(&context->context_mgr_node_lock);
			if (target_node && target_proc == proc) {
				binder_user_error("%d:%d got transaction to context manager from process owning it\n",
						  proc->pid, thread->pid);
				return_error = BR_FAILED_REPLY;
				return_error_param = -EINVAL;
				return_error_line = __LINE__;
				goto err_invalid_target_handle;
			}
		}
		if (!target_node) {
			/*
			 * return_error is set above
			 */
			return_error_param = -EINVAL;
			return_error_line = __LINE__;
			goto err_dead_binder;
		}

#ifdef CONFIG_OP_FREEZER
		// add for op freeze manager
		if (!(tr->flags & TF_ONE_WAY) //report sync binder call
			&& target_proc
			&& (task_uid(target_proc->tsk).val > MIN_USERAPP_UID)
			&& (proc->pid != target_proc->pid)
			&& is_frozen_tg(target_proc->tsk)) {
			op_freezer_report(SYNC_BINDER,
					task_tgid_nr(proc->tsk), task_uid(target_proc->tsk).val,
					"SYNC_BINDER", -1);
		}
#endif

		e->to_node = target_node->debug_id;
		if (WARN_ON(proc == target_proc)) {
			return_error = BR_FAILED_REPLY;
			goto err_invalid_target_handle;
		}
		if (security_binder_transaction(proc->cred,
						target_proc->cred) < 0) {
			return_error = BR_FAILED_REPLY;
			return_error_param = -EPERM;
			return_error_line = __LINE__;
			goto err_invalid_target_handle;
		}
		binder_inner_proc_lock(proc);
		if (!(tr->flags & TF_ONE_WAY) && thread->transaction_stack) {
			struct binder_transaction *tmp;

			tmp = thread->transaction_stack;
			if (tmp->to_thread != thread) {
				spin_lock(&tmp->lock);
				binder_user_error("%d:%d got new transaction with bad transaction stack, transaction %d has target %d:%d\n",
					proc->pid, thread->pid, tmp->debug_id,
					tmp->to_proc ? tmp->to_proc->pid : 0,
					tmp->to_thread ?
					tmp->to_thread->pid : 0);
				spin_unlock(&tmp->lock);
				binder_inner_proc_unlock(proc);
				return_error = BR_FAILED_REPLY;
				return_error_param = -EPROTO;
				return_error_line = __LINE__;
				goto err_bad_call_stack;
			}
			while (tmp) {
				struct binder_thread *from;

				spin_lock(&tmp->lock);
				from = tmp->from;
				if (from && from->proc == target_proc) {
					atomic_inc(&from->tmp_ref);
					target_thread = from;
					spin_unlock(&tmp->lock);
					break;
				}
				spin_unlock(&tmp->lock);
				tmp = tmp->from_parent;
			}
		}
		binder_inner_proc_unlock(proc);
	}
	if (target_thread)
		e->to_thread = target_thread->pid;
	e->to_proc = target_proc->pid;

	/* TODO: reuse incoming transaction for reply */
	t = kzalloc(sizeof(*t), GFP_KERNEL);
	if (t == NULL) {
		return_error = BR_FAILED_REPLY;
		return_error_param = -ENOMEM;
		return_error_line = __LINE__;
		goto err_alloc_t_failed;
	}
	binder_stats_created(BINDER_STAT_TRANSACTION);
	spin_lock_init(&t->lock);

	tcomplete = kzalloc(sizeof(*tcomplete), GFP_KERNEL);
	if (tcomplete == NULL) {
		return_error = BR_FAILED_REPLY;
		return_error_param = -ENOMEM;
		return_error_line = __LINE__;
		goto err_alloc_tcomplete_failed;
	}
	binder_stats_created(BINDER_STAT_TRANSACTION_COMPLETE);

	t->debug_id = t_debug_id;

	if (reply)
		binder_debug(BINDER_DEBUG_TRANSACTION,
			     "%d:%d BC_REPLY %d -> %d:%d, data %016llx-%016llx size %lld-%lld-%lld\n",
			     proc->pid, thread->pid, t->debug_id,
			     target_proc->pid, target_thread->pid,
			     (u64)tr->data.ptr.buffer,
			     (u64)tr->data.ptr.offsets,
			     (u64)tr->data_size, (u64)tr->offsets_size,
			     (u64)extra_buffers_size);
	else
		binder_debug(BINDER_DEBUG_TRANSACTION,
			     "%d:%d BC_TRANSACTION %d -> %d - node %d, data %016llx-%016llx size %lld-%lld-%lld\n",
			     proc->pid, thread->pid, t->debug_id,
			     target_proc->pid, target_node->debug_id,
			     (u64)tr->data.ptr.buffer,
			     (u64)tr->data.ptr.offsets,
			     (u64)tr->data_size, (u64)tr->offsets_size,
			     (u64)extra_buffers_size);

	if (!reply && !(tr->flags & TF_ONE_WAY))
		t->from = thread;
	else
		t->from = NULL;
	t->sender_euid = proc->cred->euid;
	t->to_proc = target_proc;
	t->to_thread = target_thread;
	t->code = tr->code;
	t->flags = tr->flags;
	if (!(t->flags & TF_ONE_WAY) &&
	    binder_supported_policy(current->policy)) {
		/* Inherit supported policies for synchronous transactions */
		t->priority.sched_policy = current->policy;
		t->priority.prio = current->normal_prio;
	} else {
		/* Otherwise, fall back to the default priority */
		t->priority = target_proc->default_priority;
	}

	if (target_node && target_node->txn_security_ctx) {
		u32 secid;
		size_t added_size;

		security_task_getsecid(proc->tsk, &secid);
		ret = security_secid_to_secctx(secid, &secctx, &secctx_sz);
		if (ret) {
			return_error = BR_FAILED_REPLY;
			return_error_param = ret;
			return_error_line = __LINE__;
			goto err_get_secctx_failed;
		}
		added_size = ALIGN(secctx_sz, sizeof(u64));
		extra_buffers_size += added_size;
		if (extra_buffers_size < added_size) {
			/* integer overflow of extra_buffers_size */
			return_error = BR_FAILED_REPLY;
			return_error_param = EINVAL;
			return_error_line = __LINE__;
			goto err_bad_extra_size;
		}
	}

	trace_binder_transaction(reply, t, target_node);

	t->buffer = binder_alloc_new_buf(&target_proc->alloc, tr->data_size,
		tr->offsets_size, extra_buffers_size,
		!reply && (t->flags & TF_ONE_WAY));
	if (IS_ERR(t->buffer)) {
		/*
		 * -ESRCH indicates VMA cleared. The target is dying.
		 */
		return_error_param = PTR_ERR(t->buffer);
		return_error = return_error_param == -ESRCH ?
			BR_DEAD_REPLY : BR_FAILED_REPLY;
		return_error_line = __LINE__;
		t->buffer = NULL;
		goto err_binder_alloc_buf_failed;
	}
	if (secctx) {
		size_t buf_offset = ALIGN(tr->data_size, sizeof(void *)) +
				    ALIGN(tr->offsets_size, sizeof(void *)) +
				    ALIGN(extra_buffers_size, sizeof(void *)) -
				    ALIGN(secctx_sz, sizeof(u64));

		t->security_ctx = (uintptr_t)t->buffer->user_data + buf_offset;
		binder_alloc_copy_to_buffer(&target_proc->alloc,
					    t->buffer, buf_offset,
					    secctx, secctx_sz);
		security_release_secctx(secctx, secctx_sz);
		secctx = NULL;
	}
	t->buffer->debug_id = t->debug_id;
	t->buffer->transaction = t;
	t->buffer->target_node = target_node;
	trace_binder_transaction_alloc_buf(t->buffer);

	if (binder_alloc_copy_user_to_buffer(
				&target_proc->alloc,
				t->buffer, 0,
				(const void __user *)
					(uintptr_t)tr->data.ptr.buffer,
				tr->data_size)) {
		binder_user_error("%d:%d got transaction with invalid data ptr\n",
				proc->pid, thread->pid);
		return_error = BR_FAILED_REPLY;
		return_error_param = -EFAULT;
		return_error_line = __LINE__;
		goto err_copy_data_failed;
	}
	if (binder_alloc_copy_user_to_buffer(
				&target_proc->alloc,
				t->buffer,
				ALIGN(tr->data_size, sizeof(void *)),
				(const void __user *)
					(uintptr_t)tr->data.ptr.offsets,
				tr->offsets_size)) {
		binder_user_error("%d:%d got transaction with invalid offsets ptr\n",
				proc->pid, thread->pid);
		return_error = BR_FAILED_REPLY;
		return_error_param = -EFAULT;
		return_error_line = __LINE__;
		goto err_copy_data_failed;
	}
	if (!IS_ALIGNED(tr->offsets_size, sizeof(binder_size_t))) {
		binder_user_error("%d:%d got transaction with invalid offsets size, %lld\n",
				proc->pid, thread->pid, (u64)tr->offsets_size);
		return_error = BR_FAILED_REPLY;
		return_error_param = -EINVAL;
		return_error_line = __LINE__;
		goto err_bad_offset;
	}
	if (!IS_ALIGNED(extra_buffers_size, sizeof(u64))) {
		binder_user_error("%d:%d got transaction with unaligned buffers size, %lld\n",
				  proc->pid, thread->pid,
				  (u64)extra_buffers_size);
		return_error = BR_FAILED_REPLY;
		return_error_param = -EINVAL;
		return_error_line = __LINE__;
		goto err_bad_offset;
	}

#ifdef CONFIG_OP_FREEZER
	// add for op freeze manager
		if ((tr->flags & TF_ONE_WAY) //report async binder call
			&& target_proc
			&& (task_uid(target_proc->tsk).val > MIN_USERAPP_UID)
			&& (proc->pid != target_proc->pid)
			&& is_frozen_tg(target_proc->tsk)) {
			buf_data_size = tr->data_size > INTERFACETOKEN_BUFF_SIZE ?
			INTERFACETOKEN_BUFF_SIZE : tr->data_size;
			if (!copy_from_user(buf_data, (char *)tr->data.ptr.buffer, buf_data_size)) {
				//1.skip first PARCEL_OFFSET bytes (useless data)
				//2.make sure the invalid address issue is not occurring(j =PARCEL_OFFSET+1, j+=2)
				//3.java layer uses 2 bytes char. And only the first bytes has the data.(p+=2)
				if (buf_data_size > PARCEL_OFFSET) {
					char *p = (char *)(buf_data) + PARCEL_OFFSET;

					j = PARCEL_OFFSET + 1;
					while (i < INTERFACETOKEN_BUFF_SIZE && j < buf_data_size && *p != '\0') {
						buf[i++] = *p;
						j += 2;
						p += 2;
					}
					if (i == INTERFACETOKEN_BUFF_SIZE)
						buf[i-1] = '\0';
				}
				op_freezer_report(ASYNC_BINDER,
						task_tgid_nr(proc->tsk), task_uid(target_proc->tsk).val,
						buf, tr->code);
			}
		}
#endif

	off_start_offset = ALIGN(tr->data_size, sizeof(void *));
	buffer_offset = off_start_offset;
	off_end_offset = off_start_offset + tr->offsets_size;
	sg_buf_offset = ALIGN(off_end_offset, sizeof(void *));
	sg_buf_end_offset = sg_buf_offset + extra_buffers_size -
		ALIGN(secctx_sz, sizeof(u64));
	off_min = 0;
	binder_alloc_pass_binder_buffer(&target_proc->alloc,
					t->buffer, tr->data_size);
	for (buffer_offset = off_start_offset; buffer_offset < off_end_offset;
	     buffer_offset += sizeof(binder_size_t)) {
		struct binder_object_header *hdr;
		size_t object_size;
		struct binder_object object;
		binder_size_t object_offset;

		binder_alloc_copy_from_buffer(&target_proc->alloc,
					      &object_offset,
					      t->buffer,
					      buffer_offset,
					      sizeof(object_offset));
		object_size = binder_get_object(target_proc, t->buffer,
						object_offset, &object);
		if (object_size == 0 || object_offset < off_min) {
			binder_user_error("%d:%d got transaction with invalid offset (%lld, min %lld max %lld) or object.\n",
					  proc->pid, thread->pid,
					  (u64)object_offset,
					  (u64)off_min,
					  (u64)t->buffer->data_size);
			return_error = BR_FAILED_REPLY;
			return_error_param = -EINVAL;
			return_error_line = __LINE__;
			goto err_bad_offset;
		}

		hdr = &object.hdr;
		off_min = object_offset + object_size;
		switch (hdr->type) {
		case BINDER_TYPE_BINDER:
		case BINDER_TYPE_WEAK_BINDER: {
			struct flat_binder_object *fp;

<<<<<<< HEAD
			fp = to_flat_binder_object(hdr);
			ret = binder_translate_binder(fp, t, thread);
			if (ret < 0) {
=======
			if (node == NULL) {
				node = binder_new_node(proc, fp->binder, fp->cookie);
				if (node == NULL) {
					return_error = BR_FAILED_REPLY;
					goto err_binder_new_node_failed;
				}
				node->min_priority = fp->flags & FLAT_BINDER_FLAG_PRIORITY_MASK;
				node->accept_fds = !!(fp->flags & FLAT_BINDER_FLAG_ACCEPTS_FDS);
			}
			if (fp->cookie != node->cookie) {
				binder_user_error("%d:%d sending u%016llx node %d, cookie mismatch %016llx != %016llx\n",
					proc->pid, thread->pid,
					(u64)fp->binder, node->debug_id,
					(u64)fp->cookie, (u64)node->cookie);
				return_error = BR_FAILED_REPLY;
				goto err_binder_get_ref_for_node_failed;
			}
			if (security_binder_transfer_binder(proc->cred,
							    target_proc->cred)) {
				return_error = BR_FAILED_REPLY;
				goto err_binder_get_ref_for_node_failed;
			}
			ref = binder_get_ref_for_node(target_proc, node);
			if (ref == NULL) {
>>>>>>> 5fd8594b
				return_error = BR_FAILED_REPLY;
				return_error_param = ret;
				return_error_line = __LINE__;
				goto err_translate_failed;
			}
			binder_alloc_copy_to_buffer(&target_proc->alloc,
						    t->buffer, object_offset,
						    fp, sizeof(*fp));
		} break;
		case BINDER_TYPE_HANDLE:
		case BINDER_TYPE_WEAK_HANDLE: {
			struct flat_binder_object *fp;

			fp = to_flat_binder_object(hdr);
			ret = binder_translate_handle(fp, t, thread);
			if (ret < 0) {
				return_error = BR_FAILED_REPLY;
				return_error_param = ret;
				return_error_line = __LINE__;
				goto err_translate_failed;
			}
			binder_alloc_copy_to_buffer(&target_proc->alloc,
						    t->buffer, object_offset,
						    fp, sizeof(*fp));
		} break;

		case BINDER_TYPE_FD: {
			struct binder_fd_object *fp = to_binder_fd_object(hdr);
			int target_fd = binder_translate_fd(fp->fd, t, thread,
							    in_reply_to);

			if (target_fd < 0) {
				return_error = BR_FAILED_REPLY;
				return_error_param = target_fd;
				return_error_line = __LINE__;
				goto err_translate_failed;
			}
<<<<<<< HEAD
			fp->pad_binder = 0;
			fp->fd = target_fd;
			binder_alloc_copy_to_buffer(&target_proc->alloc,
						    t->buffer, object_offset,
						    fp, sizeof(*fp));
		} break;
		case BINDER_TYPE_FDA: {
			struct binder_object ptr_object;
			binder_size_t parent_offset;
			struct binder_fd_array_object *fda =
				to_binder_fd_array_object(hdr);
			size_t num_valid = (buffer_offset - off_start_offset) /
						sizeof(binder_size_t);
			struct binder_buffer_object *parent =
				binder_validate_ptr(target_proc, t->buffer,
						    &ptr_object, fda->parent,
						    off_start_offset,
						    &parent_offset,
						    num_valid);
			if (!parent) {
				binder_user_error("%d:%d got transaction with invalid parent offset or type\n",
						  proc->pid, thread->pid);
=======
			if (security_binder_transfer_binder(proc->cred,
							    target_proc->cred)) {
>>>>>>> 5fd8594b
				return_error = BR_FAILED_REPLY;
				return_error_param = -EINVAL;
				return_error_line = __LINE__;
				goto err_bad_parent;
			}
			if (!binder_validate_fixup(target_proc, t->buffer,
						   off_start_offset,
						   parent_offset,
						   fda->parent_offset,
						   last_fixup_obj_off,
						   last_fixup_min_off)) {
				binder_user_error("%d:%d got transaction with out-of-order buffer fixup\n",
						  proc->pid, thread->pid);
				return_error = BR_FAILED_REPLY;
				return_error_param = -EINVAL;
				return_error_line = __LINE__;
				goto err_bad_parent;
			}
			ret = binder_translate_fd_array(fda, parent, t, thread,
							in_reply_to);
			if (ret < 0) {
				return_error = BR_FAILED_REPLY;
				return_error_param = ret;
				return_error_line = __LINE__;
				goto err_translate_failed;
			}
			last_fixup_obj_off = parent_offset;
			last_fixup_min_off =
				fda->parent_offset + sizeof(u32) * fda->num_fds;
		} break;
		case BINDER_TYPE_PTR: {
			struct binder_buffer_object *bp =
				to_binder_buffer_object(hdr);
			size_t buf_left = sg_buf_end_offset - sg_buf_offset;
			size_t num_valid;

			if (bp->length > buf_left) {
				binder_user_error("%d:%d got transaction with too large buffer\n",
						  proc->pid, thread->pid);
				return_error = BR_FAILED_REPLY;
				return_error_param = -EINVAL;
				return_error_line = __LINE__;
				goto err_bad_offset;
			}
<<<<<<< HEAD
			if (binder_alloc_copy_user_to_buffer(
						&target_proc->alloc,
						t->buffer,
						sg_buf_offset,
						(const void __user *)
							(uintptr_t)bp->buffer,
						bp->length)) {
				binder_user_error("%d:%d got transaction with invalid offsets ptr\n",
						  proc->pid, thread->pid);
				return_error_param = -EFAULT;
=======
			if (security_binder_transfer_file(proc->cred,
							  target_proc->cred,
							  file) < 0) {
				fput(file);
>>>>>>> 5fd8594b
				return_error = BR_FAILED_REPLY;
				return_error_line = __LINE__;
				goto err_copy_data_failed;
			}
			/* Fixup buffer pointer to target proc address space */
			bp->buffer = (uintptr_t)
				t->buffer->user_data + sg_buf_offset;
			sg_buf_offset += ALIGN(bp->length, sizeof(u64));

			num_valid = (buffer_offset - off_start_offset) /
					sizeof(binder_size_t);
			ret = binder_fixup_parent(t, thread, bp,
						  off_start_offset,
						  num_valid,
						  last_fixup_obj_off,
						  last_fixup_min_off);
			if (ret < 0) {
				return_error = BR_FAILED_REPLY;
				return_error_param = ret;
				return_error_line = __LINE__;
				goto err_translate_failed;
			}
			binder_alloc_copy_to_buffer(&target_proc->alloc,
						    t->buffer, object_offset,
						    bp, sizeof(*bp));
			last_fixup_obj_off = object_offset;
			last_fixup_min_off = 0;
		} break;
		default:
			binder_user_error("%d:%d got transaction with invalid object type, %x\n",
				proc->pid, thread->pid, hdr->type);
			return_error = BR_FAILED_REPLY;
			return_error_param = -EINVAL;
			return_error_line = __LINE__;
			goto err_bad_object_type;
		}
	}
	tcomplete->type = BINDER_WORK_TRANSACTION_COMPLETE;
	t->work.type = BINDER_WORK_TRANSACTION;

	if (reply) {
		binder_enqueue_thread_work(thread, tcomplete);
		binder_inner_proc_lock(target_proc);
		if (target_thread->is_dead) {
			binder_inner_proc_unlock(target_proc);
			goto err_dead_proc_or_thread;
		}
		BUG_ON(t->buffer->async_transaction != 0);
		binder_pop_transaction_ilocked(target_thread, in_reply_to);
		binder_enqueue_thread_work_ilocked(target_thread, &t->work);
		binder_inner_proc_unlock(target_proc);
		wake_up_interruptible_sync(&target_thread->wait);
		binder_restore_priority(current, in_reply_to->saved_priority);
		binder_free_transaction(in_reply_to);
	} else if (!(t->flags & TF_ONE_WAY)) {
		BUG_ON(t->buffer->async_transaction != 0);
		binder_inner_proc_lock(proc);
		/*
		 * Defer the TRANSACTION_COMPLETE, so we don't return to
		 * userspace immediately; this allows the target process to
		 * immediately start processing this transaction, reducing
		 * latency. We will then return the TRANSACTION_COMPLETE when
		 * the target replies (or there is an error).
		 */
		binder_enqueue_deferred_thread_work_ilocked(thread, tcomplete);
		t->need_reply = 1;
		t->from_parent = thread->transaction_stack;
		thread->transaction_stack = t;
		binder_inner_proc_unlock(proc);
		if (!binder_proc_transaction(t, target_proc, target_thread)) {
			binder_inner_proc_lock(proc);
			binder_pop_transaction_ilocked(thread, t);
			binder_inner_proc_unlock(proc);
			goto err_dead_proc_or_thread;
		}
	} else {
		BUG_ON(target_node == NULL);
		BUG_ON(t->buffer->async_transaction != 1);
		binder_enqueue_thread_work(thread, tcomplete);
		if (!binder_proc_transaction(t, target_proc, NULL))
			goto err_dead_proc_or_thread;
	}
	if (target_thread)
		binder_thread_dec_tmpref(target_thread);
	binder_proc_dec_tmpref(target_proc);
	if (target_node)
		binder_dec_node_tmpref(target_node);
	/*
	 * write barrier to synchronize with initialization
	 * of log entry
	 */
	smp_wmb();
	WRITE_ONCE(e->debug_id_done, t_debug_id);
	return;

err_dead_proc_or_thread:
	return_error = BR_DEAD_REPLY;
	return_error_line = __LINE__;
	binder_dequeue_work(proc, tcomplete);
err_translate_failed:
err_bad_object_type:
err_bad_offset:
err_bad_parent:
err_copy_data_failed:
	trace_binder_transaction_failed_buffer_release(t->buffer);
	binder_transaction_buffer_release(target_proc, t->buffer,
					  buffer_offset, true);
	if (target_node)
		binder_dec_node_tmpref(target_node);
	target_node = NULL;
	t->buffer->transaction = NULL;
	binder_alloc_free_buf(&target_proc->alloc, t->buffer);
err_binder_alloc_buf_failed:
err_bad_extra_size:
	if (secctx)
		security_release_secctx(secctx, secctx_sz);
err_get_secctx_failed:
	kfree(tcomplete);
	binder_stats_deleted(BINDER_STAT_TRANSACTION_COMPLETE);
err_alloc_tcomplete_failed:
	kfree(t);
	binder_stats_deleted(BINDER_STAT_TRANSACTION);
err_alloc_t_failed:
err_bad_call_stack:
err_empty_call_stack:
err_dead_binder:
err_invalid_target_handle:
	if (target_thread)
		binder_thread_dec_tmpref(target_thread);
	if (target_proc)
		binder_proc_dec_tmpref(target_proc);
	if (target_node) {
		binder_dec_node(target_node, 1, 0);
		binder_dec_node_tmpref(target_node);
	}

	binder_debug(BINDER_DEBUG_FAILED_TRANSACTION,
		     "%d:%d transaction failed %d/%d, size %lld-%lld line %d\n",
		     proc->pid, thread->pid, return_error, return_error_param,
		     (u64)tr->data_size, (u64)tr->offsets_size,
		     return_error_line);

	{
		struct binder_transaction_log_entry *fe;

		e->return_error = return_error;
		e->return_error_param = return_error_param;
		e->return_error_line = return_error_line;
		fe = binder_transaction_log_add(&binder_transaction_log_failed);
		*fe = *e;
		/*
		 * write barrier to synchronize with initialization
		 * of log entry
		 */
		smp_wmb();
		WRITE_ONCE(e->debug_id_done, t_debug_id);
		WRITE_ONCE(fe->debug_id_done, t_debug_id);
	}

	BUG_ON(thread->return_error.cmd != BR_OK);
	if (in_reply_to) {
		binder_restore_priority(current, in_reply_to->saved_priority);
		thread->return_error.cmd = BR_TRANSACTION_COMPLETE;
		binder_enqueue_thread_work(thread, &thread->return_error.work);
		binder_send_failed_reply(in_reply_to, return_error);
	} else {
		thread->return_error.cmd = return_error;
		binder_enqueue_thread_work(thread, &thread->return_error.work);
	}
}

static int binder_thread_write(struct binder_proc *proc,
			struct binder_thread *thread,
			binder_uintptr_t binder_buffer, size_t size,
			binder_size_t *consumed)
{
	uint32_t cmd;
	struct binder_context *context = proc->context;
	void __user *buffer = (void __user *)(uintptr_t)binder_buffer;
	void __user *ptr = buffer + *consumed;
	void __user *end = buffer + size;

	while (ptr < end && thread->return_error.cmd == BR_OK) {
		int ret;

		if (get_user(cmd, (uint32_t __user *)ptr))
			return -EFAULT;
		ptr += sizeof(uint32_t);
		trace_binder_command(cmd);
		if (_IOC_NR(cmd) < ARRAY_SIZE(binder_stats.bc)) {
			atomic_inc(&binder_stats.bc[_IOC_NR(cmd)]);
			atomic_inc(&proc->stats.bc[_IOC_NR(cmd)]);
			atomic_inc(&thread->stats.bc[_IOC_NR(cmd)]);
		}
		switch (cmd) {
		case BC_INCREFS:
		case BC_ACQUIRE:
		case BC_RELEASE:
		case BC_DECREFS: {
			uint32_t target;
			const char *debug_string;
			bool strong = cmd == BC_ACQUIRE || cmd == BC_RELEASE;
			bool increment = cmd == BC_INCREFS || cmd == BC_ACQUIRE;
			struct binder_ref_data rdata;

			if (get_user(target, (uint32_t __user *)ptr))
				return -EFAULT;

			ptr += sizeof(uint32_t);
<<<<<<< HEAD
			ret = -1;
			if (increment && !target) {
				struct binder_node *ctx_mgr_node;
				mutex_lock(&context->context_mgr_node_lock);
				ctx_mgr_node = context->binder_context_mgr_node;
				if (ctx_mgr_node)
					ret = binder_inc_ref_for_node(
							proc, ctx_mgr_node,
							strong, NULL, &rdata);
				mutex_unlock(&context->context_mgr_node_lock);
			}
			if (ret)
				ret = binder_update_ref_for_handle(
						proc, target, increment, strong,
						&rdata);
			if (!ret && rdata.desc != target) {
				binder_user_error("%d:%d tried to acquire reference to desc %d, got %d instead\n",
					proc->pid, thread->pid,
					target, rdata.desc);
			}
			if (target == 0 && binder_context_mgr_node &&
			    (cmd == BC_INCREFS || cmd == BC_ACQUIRE)) {
				if (binder_context_mgr_node->proc == proc) {
					binder_user_error("%d:%d context manager tried to acquire desc 0\n",
							  proc->pid, thread->pid);
					return -EINVAL;
				}
				ref = binder_get_ref_for_node(proc,
					       binder_context_mgr_node);
				if (ref->desc != target) {
					binder_user_error("%d:%d tried to acquire reference to desc 0, got %d instead\n",
						proc->pid, thread->pid,
						ref->desc);
				}
			} else
				ref = binder_get_ref(proc, target,
						     cmd == BC_ACQUIRE ||
						     cmd == BC_RELEASE);
			if (ref == NULL) {
				binder_user_error("%d:%d refcount change on invalid ref %d\n",
					proc->pid, thread->pid, target);
				break;
			}
			switch (cmd) {
			case BC_INCREFS:
				debug_string = "IncRefs";
				break;
			case BC_ACQUIRE:
				debug_string = "Acquire";
				break;
			case BC_RELEASE:
				debug_string = "Release";
				break;
			case BC_DECREFS:
			default:
				debug_string = "DecRefs";
				break;
			}
			if (ret) {
				binder_user_error("%d:%d %s %d refcount change on invalid ref %d ret %d\n",
					proc->pid, thread->pid, debug_string,
					strong, target, ret);
				break;
			}
			binder_debug(BINDER_DEBUG_USER_REFS,
				     "%d:%d %s ref %d desc %d s %d w %d\n",
				     proc->pid, thread->pid, debug_string,
				     rdata.debug_id, rdata.desc, rdata.strong,
				     rdata.weak);
			break;
		}
		case BC_INCREFS_DONE:
		case BC_ACQUIRE_DONE: {
			binder_uintptr_t node_ptr;
			binder_uintptr_t cookie;
			struct binder_node *node;
			bool free_node;

			if (get_user(node_ptr, (binder_uintptr_t __user *)ptr))
				return -EFAULT;
			ptr += sizeof(binder_uintptr_t);
			if (get_user(cookie, (binder_uintptr_t __user *)ptr))
				return -EFAULT;
			ptr += sizeof(binder_uintptr_t);
			node = binder_get_node(proc, node_ptr);
			if (node == NULL) {
				binder_user_error("%d:%d %s u%016llx no match\n",
					proc->pid, thread->pid,
					cmd == BC_INCREFS_DONE ?
					"BC_INCREFS_DONE" :
					"BC_ACQUIRE_DONE",
					(u64)node_ptr);
				break;
			}
			if (cookie != node->cookie) {
				binder_user_error("%d:%d %s u%016llx node %d cookie mismatch %016llx != %016llx\n",
					proc->pid, thread->pid,
					cmd == BC_INCREFS_DONE ?
					"BC_INCREFS_DONE" : "BC_ACQUIRE_DONE",
					(u64)node_ptr, node->debug_id,
					(u64)cookie, (u64)node->cookie);
				binder_put_node(node);
				break;
			}
			binder_node_inner_lock(node);
			if (cmd == BC_ACQUIRE_DONE) {
				if (node->pending_strong_ref == 0) {
					binder_user_error("%d:%d BC_ACQUIRE_DONE node %d has no pending acquire request\n",
						proc->pid, thread->pid,
						node->debug_id);
					binder_node_inner_unlock(node);
					binder_put_node(node);
					break;
				}
				node->pending_strong_ref = 0;
			} else {
				if (node->pending_weak_ref == 0) {
					binder_user_error("%d:%d BC_INCREFS_DONE node %d has no pending increfs request\n",
						proc->pid, thread->pid,
						node->debug_id);
					binder_node_inner_unlock(node);
					binder_put_node(node);
					break;
				}
				node->pending_weak_ref = 0;
			}
			free_node = binder_dec_node_nilocked(node,
					cmd == BC_ACQUIRE_DONE, 0);
			WARN_ON(free_node);
			binder_debug(BINDER_DEBUG_USER_REFS,
				     "%d:%d %s node %d ls %d lw %d tr %d\n",
				     proc->pid, thread->pid,
				     cmd == BC_INCREFS_DONE ? "BC_INCREFS_DONE" : "BC_ACQUIRE_DONE",
				     node->debug_id, node->local_strong_refs,
				     node->local_weak_refs, node->tmp_refs);
			binder_node_inner_unlock(node);
			binder_put_node(node);
			break;
		}
		case BC_ATTEMPT_ACQUIRE:
			pr_err("BC_ATTEMPT_ACQUIRE not supported\n");
			return -EINVAL;
		case BC_ACQUIRE_RESULT:
			pr_err("BC_ACQUIRE_RESULT not supported\n");
			return -EINVAL;

		case BC_FREE_BUFFER: {
			binder_uintptr_t data_ptr;
			struct binder_buffer *buffer;

			if (get_user(data_ptr, (binder_uintptr_t __user *)ptr))
				return -EFAULT;
			ptr += sizeof(binder_uintptr_t);

			buffer = binder_alloc_prepare_to_free(&proc->alloc,
							      data_ptr);
			if (IS_ERR_OR_NULL(buffer)) {
				if (PTR_ERR(buffer) == -EPERM) {
					binder_user_error(
						"%d:%d BC_FREE_BUFFER u%016llx matched unreturned or currently freeing buffer\n",
						proc->pid, thread->pid,
						(u64)data_ptr);
				} else {
					binder_user_error(
						"%d:%d BC_FREE_BUFFER u%016llx no match\n",
						proc->pid, thread->pid,
						(u64)data_ptr);
				}
				break;
			}
			binder_debug(BINDER_DEBUG_FREE_BUFFER,
				     "%d:%d BC_FREE_BUFFER u%016llx found buffer %d for %s transaction\n",
				     proc->pid, thread->pid, (u64)data_ptr,
				     buffer->debug_id,
				     buffer->transaction ? "active" : "finished");

			binder_inner_proc_lock(proc);
			if (buffer->transaction) {
				buffer->transaction->buffer = NULL;
				buffer->transaction = NULL;
			}
			binder_inner_proc_unlock(proc);
			if (buffer->async_transaction && buffer->target_node) {
				struct binder_node *buf_node;
				struct binder_work *w;

				buf_node = buffer->target_node;
				binder_node_inner_lock(buf_node);
				BUG_ON(!buf_node->has_async_transaction);
				BUG_ON(buf_node->proc != proc);
				w = binder_dequeue_work_head_ilocked(
						&buf_node->async_todo);
				if (!w) {
					buf_node->has_async_transaction = false;
				} else {
					binder_enqueue_work_ilocked(
							w, &proc->todo);
					binder_wakeup_proc_ilocked(proc);
				}
				binder_node_inner_unlock(buf_node);
			}
			trace_binder_transaction_buffer_release(buffer);
			binder_transaction_buffer_release(proc, buffer, 0, false);
			binder_alloc_free_buf(&proc->alloc, buffer);
			break;
		}

		case BC_TRANSACTION_SG:
		case BC_REPLY_SG: {
			struct binder_transaction_data_sg tr;

			if (copy_from_user(&tr, ptr, sizeof(tr)))
				return -EFAULT;
			ptr += sizeof(tr);
			binder_transaction(proc, thread, &tr.transaction_data,
					   cmd == BC_REPLY_SG, tr.buffers_size);
			break;
		}
		case BC_TRANSACTION:
		case BC_REPLY: {
			struct binder_transaction_data tr;

			if (copy_from_user(&tr, ptr, sizeof(tr)))
				return -EFAULT;
			ptr += sizeof(tr);
			binder_transaction(proc, thread, &tr,
					   cmd == BC_REPLY, 0);
			break;
		}

		case BC_REGISTER_LOOPER:
			binder_debug(BINDER_DEBUG_THREADS,
				     "%d:%d BC_REGISTER_LOOPER\n",
				     proc->pid, thread->pid);
			binder_inner_proc_lock(proc);
			if (thread->looper & BINDER_LOOPER_STATE_ENTERED) {
				thread->looper |= BINDER_LOOPER_STATE_INVALID;
				binder_user_error("%d:%d ERROR: BC_REGISTER_LOOPER called after BC_ENTER_LOOPER\n",
					proc->pid, thread->pid);
			} else if (proc->requested_threads == 0) {
				thread->looper |= BINDER_LOOPER_STATE_INVALID;
				binder_user_error("%d:%d ERROR: BC_REGISTER_LOOPER called without request\n",
					proc->pid, thread->pid);
			} else {
				proc->requested_threads--;
				proc->requested_threads_started++;
			}
			thread->looper |= BINDER_LOOPER_STATE_REGISTERED;
			binder_inner_proc_unlock(proc);
			break;
		case BC_ENTER_LOOPER:
			binder_debug(BINDER_DEBUG_THREADS,
				     "%d:%d BC_ENTER_LOOPER\n",
				     proc->pid, thread->pid);
			if (thread->looper & BINDER_LOOPER_STATE_REGISTERED) {
				thread->looper |= BINDER_LOOPER_STATE_INVALID;
				binder_user_error("%d:%d ERROR: BC_ENTER_LOOPER called after BC_REGISTER_LOOPER\n",
					proc->pid, thread->pid);
			}
			thread->looper |= BINDER_LOOPER_STATE_ENTERED;
			break;
		case BC_EXIT_LOOPER:
			binder_debug(BINDER_DEBUG_THREADS,
				     "%d:%d BC_EXIT_LOOPER\n",
				     proc->pid, thread->pid);
			thread->looper |= BINDER_LOOPER_STATE_EXITED;
			break;

		case BC_REQUEST_DEATH_NOTIFICATION:
		case BC_CLEAR_DEATH_NOTIFICATION: {
			uint32_t target;
			binder_uintptr_t cookie;
			struct binder_ref *ref;
			struct binder_ref_death *death = NULL;

			if (get_user(target, (uint32_t __user *)ptr))
				return -EFAULT;
			ptr += sizeof(uint32_t);
			if (get_user(cookie, (binder_uintptr_t __user *)ptr))
				return -EFAULT;
			ptr += sizeof(binder_uintptr_t);
			if (cmd == BC_REQUEST_DEATH_NOTIFICATION) {
				/*
				 * Allocate memory for death notification
				 * before taking lock
				 */
				death = kzalloc(sizeof(*death), GFP_KERNEL);
				if (death == NULL) {
					WARN_ON(thread->return_error.cmd !=
						BR_OK);
					thread->return_error.cmd = BR_ERROR;
					binder_enqueue_thread_work(
						thread,
						&thread->return_error.work);
					binder_debug(
						BINDER_DEBUG_FAILED_TRANSACTION,
						"%d:%d BC_REQUEST_DEATH_NOTIFICATION failed\n",
						proc->pid, thread->pid);
					break;
				}
			}
			binder_proc_lock(proc);
			ref = binder_get_ref_olocked(proc, target, false);
			if (ref == NULL) {
				binder_user_error("%d:%d %s invalid ref %d\n",
					proc->pid, thread->pid,
					cmd == BC_REQUEST_DEATH_NOTIFICATION ?
					"BC_REQUEST_DEATH_NOTIFICATION" :
					"BC_CLEAR_DEATH_NOTIFICATION",
					target);
				binder_proc_unlock(proc);
				kfree(death);
				break;
			}

			binder_debug(BINDER_DEBUG_DEATH_NOTIFICATION,
				     "%d:%d %s %016llx ref %d desc %d s %d w %d for node %d\n",
				     proc->pid, thread->pid,
				     cmd == BC_REQUEST_DEATH_NOTIFICATION ?
				     "BC_REQUEST_DEATH_NOTIFICATION" :
				     "BC_CLEAR_DEATH_NOTIFICATION",
				     (u64)cookie, ref->data.debug_id,
				     ref->data.desc, ref->data.strong,
				     ref->data.weak, ref->node->debug_id);

			binder_node_lock(ref->node);
			if (cmd == BC_REQUEST_DEATH_NOTIFICATION) {
				if (ref->death) {
					binder_user_error("%d:%d BC_REQUEST_DEATH_NOTIFICATION death notification already set\n",
						proc->pid, thread->pid);
					binder_node_unlock(ref->node);
					binder_proc_unlock(proc);
					kfree(death);
					break;
				}
				binder_stats_created(BINDER_STAT_DEATH);
				INIT_LIST_HEAD(&death->work.entry);
				death->cookie = cookie;
				ref->death = death;
				if (ref->node->proc == NULL) {
					ref->death->work.type = BINDER_WORK_DEAD_BINDER;

					binder_inner_proc_lock(proc);
					binder_enqueue_work_ilocked(
						&ref->death->work, &proc->todo);
					binder_wakeup_proc_ilocked(proc);
					binder_inner_proc_unlock(proc);
				}
			} else {
				if (ref->death == NULL) {
					binder_user_error("%d:%d BC_CLEAR_DEATH_NOTIFICATION death notification not active\n",
						proc->pid, thread->pid);
					binder_node_unlock(ref->node);
					binder_proc_unlock(proc);
					break;
				}
				death = ref->death;
				if (death->cookie != cookie) {
					binder_user_error("%d:%d BC_CLEAR_DEATH_NOTIFICATION death notification cookie mismatch %016llx != %016llx\n",
						proc->pid, thread->pid,
						(u64)death->cookie,
						(u64)cookie);
					binder_node_unlock(ref->node);
					binder_proc_unlock(proc);
					break;
				}
				ref->death = NULL;
				binder_inner_proc_lock(proc);
				if (list_empty(&death->work.entry)) {
					death->work.type = BINDER_WORK_CLEAR_DEATH_NOTIFICATION;
					if (thread->looper &
					    (BINDER_LOOPER_STATE_REGISTERED |
					     BINDER_LOOPER_STATE_ENTERED))
						binder_enqueue_thread_work_ilocked(
								thread,
								&death->work);
					else {
						binder_enqueue_work_ilocked(
								&death->work,
								&proc->todo);
						binder_wakeup_proc_ilocked(
								proc);
					}
				} else {
					BUG_ON(death->work.type != BINDER_WORK_DEAD_BINDER);
					death->work.type = BINDER_WORK_DEAD_BINDER_AND_CLEAR;
				}
				binder_inner_proc_unlock(proc);
			}
			binder_node_unlock(ref->node);
			binder_proc_unlock(proc);
		} break;
		case BC_DEAD_BINDER_DONE: {
			struct binder_work *w;
			binder_uintptr_t cookie;
			struct binder_ref_death *death = NULL;

			if (get_user(cookie, (binder_uintptr_t __user *)ptr))
				return -EFAULT;

			ptr += sizeof(cookie);
			binder_inner_proc_lock(proc);
			list_for_each_entry(w, &proc->delivered_death,
					    entry) {
				struct binder_ref_death *tmp_death =
					container_of(w,
						     struct binder_ref_death,
						     work);

				if (tmp_death->cookie == cookie) {
					death = tmp_death;
					break;
				}
			}
			binder_debug(BINDER_DEBUG_DEAD_BINDER,
				     "%d:%d BC_DEAD_BINDER_DONE %016llx found %pK\n",
				     proc->pid, thread->pid, (u64)cookie,
				     death);
			if (death == NULL) {
				binder_user_error("%d:%d BC_DEAD_BINDER_DONE %016llx not found\n",
					proc->pid, thread->pid, (u64)cookie);
				binder_inner_proc_unlock(proc);
				break;
			}
			binder_dequeue_work_ilocked(&death->work);
			if (death->work.type == BINDER_WORK_DEAD_BINDER_AND_CLEAR) {
				death->work.type = BINDER_WORK_CLEAR_DEATH_NOTIFICATION;
				if (thread->looper &
					(BINDER_LOOPER_STATE_REGISTERED |
					 BINDER_LOOPER_STATE_ENTERED))
					binder_enqueue_thread_work_ilocked(
						thread, &death->work);
				else {
					binder_enqueue_work_ilocked(
							&death->work,
							&proc->todo);
					binder_wakeup_proc_ilocked(proc);
				}
			}
			binder_inner_proc_unlock(proc);
		} break;

		default:
			pr_err("%d:%d unknown command %d\n",
			       proc->pid, thread->pid, cmd);
			return -EINVAL;
		}
		*consumed = ptr - buffer;
	}
	return 0;
}

static void binder_stat_br(struct binder_proc *proc,
			   struct binder_thread *thread, uint32_t cmd)
{
	trace_binder_return(cmd);
	if (_IOC_NR(cmd) < ARRAY_SIZE(binder_stats.br)) {
		atomic_inc(&binder_stats.br[_IOC_NR(cmd)]);
		atomic_inc(&proc->stats.br[_IOC_NR(cmd)]);
		atomic_inc(&thread->stats.br[_IOC_NR(cmd)]);
	}
}

static int binder_put_node_cmd(struct binder_proc *proc,
			       struct binder_thread *thread,
			       void __user **ptrp,
			       binder_uintptr_t node_ptr,
			       binder_uintptr_t node_cookie,
			       int node_debug_id,
			       uint32_t cmd, const char *cmd_name)
{
	void __user *ptr = *ptrp;

	if (put_user(cmd, (uint32_t __user *)ptr))
		return -EFAULT;
	ptr += sizeof(uint32_t);

	if (put_user(node_ptr, (binder_uintptr_t __user *)ptr))
		return -EFAULT;
	ptr += sizeof(binder_uintptr_t);

	if (put_user(node_cookie, (binder_uintptr_t __user *)ptr))
		return -EFAULT;
	ptr += sizeof(binder_uintptr_t);

	binder_stat_br(proc, thread, cmd);
	binder_debug(BINDER_DEBUG_USER_REFS, "%d:%d %s %d u%016llx c%016llx\n",
		     proc->pid, thread->pid, cmd_name, node_debug_id,
		     (u64)node_ptr, (u64)node_cookie);

	*ptrp = ptr;
	return 0;
}

static int binder_wait_for_work(struct binder_thread *thread,
				bool do_proc_work)
{
	DEFINE_WAIT(wait);
	struct binder_proc *proc = thread->proc;
	int ret = 0;

	freezer_do_not_count();
	binder_inner_proc_lock(proc);
	for (;;) {
		prepare_to_wait(&thread->wait, &wait, TASK_INTERRUPTIBLE);
		if (binder_has_work_ilocked(thread, do_proc_work))
			break;
		if (do_proc_work)
			list_add(&thread->waiting_thread_node,
				 &proc->waiting_threads);
		binder_inner_proc_unlock(proc);
		schedule();
		binder_inner_proc_lock(proc);
		list_del_init(&thread->waiting_thread_node);
		if (signal_pending(current)) {
			ret = -ERESTARTSYS;
			break;
		}
	}
	finish_wait(&thread->wait, &wait);
	binder_inner_proc_unlock(proc);
	freezer_count();

	return ret;
}

static int binder_thread_read(struct binder_proc *proc,
			      struct binder_thread *thread,
			      binder_uintptr_t binder_buffer, size_t size,
			      binder_size_t *consumed, int non_block)
{
	void __user *buffer = (void __user *)(uintptr_t)binder_buffer;
	void __user *ptr = buffer + *consumed;
	void __user *end = buffer + size;

	int ret = 0;
	int wait_for_proc_work;

	if (*consumed == 0) {
		if (put_user(BR_NOOP, (uint32_t __user *)ptr))
			return -EFAULT;
		ptr += sizeof(uint32_t);
	}

retry:
	binder_inner_proc_lock(proc);
	wait_for_proc_work = binder_available_for_proc_work_ilocked(thread);
	binder_inner_proc_unlock(proc);

	thread->looper |= BINDER_LOOPER_STATE_WAITING;

	trace_binder_wait_for_work(wait_for_proc_work,
				   !!thread->transaction_stack,
				   !binder_worklist_empty(proc, &thread->todo));
	if (wait_for_proc_work) {
		if (!(thread->looper & (BINDER_LOOPER_STATE_REGISTERED |
					BINDER_LOOPER_STATE_ENTERED))) {
			binder_user_error("%d:%d ERROR: Thread waiting for process work before calling BC_REGISTER_LOOPER or BC_ENTER_LOOPER (state %x)\n",
				proc->pid, thread->pid, thread->looper);
			wait_event_interruptible(binder_user_error_wait,
						 binder_stop_on_user_error < 2);
		}
		binder_restore_priority(current, proc->default_priority);
	}

	if (non_block) {
		if (!binder_has_work(thread, wait_for_proc_work))
			ret = -EAGAIN;
	} else {
		ret = binder_wait_for_work(thread, wait_for_proc_work);
	}

	thread->looper &= ~BINDER_LOOPER_STATE_WAITING;

	if (ret)
		return ret;

	while (1) {
		uint32_t cmd;
		struct binder_transaction_data_secctx tr;
		struct binder_transaction_data *trd = &tr.transaction_data;
		struct binder_work *w = NULL;
		struct list_head *list = NULL;
		struct binder_transaction *t = NULL;
		struct binder_thread *t_from;
		size_t trsize = sizeof(*trd);

		binder_inner_proc_lock(proc);
		if (!binder_worklist_empty_ilocked(&thread->todo))
			list = &thread->todo;
		else if (!binder_worklist_empty_ilocked(&proc->todo) &&
			   wait_for_proc_work)
			list = &proc->todo;
		else {
			binder_inner_proc_unlock(proc);

			/* no data added */
			if (ptr - buffer == 4 && !thread->looper_need_return)
				goto retry;
			break;
		}

		if (end - ptr < sizeof(tr) + 4) {
			binder_inner_proc_unlock(proc);
			break;
		}
		w = binder_dequeue_work_head_ilocked(list);
		if (binder_worklist_empty_ilocked(&thread->todo))
			thread->process_todo = false;

		switch (w->type) {
		case BINDER_WORK_TRANSACTION: {
			binder_inner_proc_unlock(proc);
			t = container_of(w, struct binder_transaction, work);
		} break;
		case BINDER_WORK_RETURN_ERROR: {
			struct binder_error *e = container_of(
					w, struct binder_error, work);

			WARN_ON(e->cmd == BR_OK);
			binder_inner_proc_unlock(proc);
			if (put_user(e->cmd, (uint32_t __user *)ptr))
				return -EFAULT;
			cmd = e->cmd;
			e->cmd = BR_OK;
			ptr += sizeof(uint32_t);

			binder_stat_br(proc, thread, cmd);
		} break;
		case BINDER_WORK_TRANSACTION_COMPLETE: {
			binder_inner_proc_unlock(proc);
			cmd = BR_TRANSACTION_COMPLETE;
			if (put_user(cmd, (uint32_t __user *)ptr))
				return -EFAULT;
			ptr += sizeof(uint32_t);

			binder_stat_br(proc, thread, cmd);
			binder_debug(BINDER_DEBUG_TRANSACTION_COMPLETE,
				     "%d:%d BR_TRANSACTION_COMPLETE\n",
				     proc->pid, thread->pid);
			kfree(w);
			binder_stats_deleted(BINDER_STAT_TRANSACTION_COMPLETE);
		} break;
		case BINDER_WORK_NODE: {
			struct binder_node *node = container_of(w, struct binder_node, work);
			int strong, weak;
			binder_uintptr_t node_ptr = node->ptr;
			binder_uintptr_t node_cookie = node->cookie;
			int node_debug_id = node->debug_id;
			int has_weak_ref;
			int has_strong_ref;
			void __user *orig_ptr = ptr;

			BUG_ON(proc != node->proc);
			strong = node->internal_strong_refs ||
					node->local_strong_refs;
			weak = !hlist_empty(&node->refs) ||
					node->local_weak_refs ||
					node->tmp_refs || strong;
			has_strong_ref = node->has_strong_ref;
			has_weak_ref = node->has_weak_ref;

			if (weak && !has_weak_ref) {
				node->has_weak_ref = 1;
				node->pending_weak_ref = 1;
				node->local_weak_refs++;
			}
			if (strong && !has_strong_ref) {
				node->has_strong_ref = 1;
				node->pending_strong_ref = 1;
				node->local_strong_refs++;
			}
			if (!strong && has_strong_ref)
				node->has_strong_ref = 0;
			if (!weak && has_weak_ref)
				node->has_weak_ref = 0;
			if (!weak && !strong) {
				binder_debug(BINDER_DEBUG_INTERNAL_REFS,
					     "%d:%d node %d u%016llx c%016llx deleted\n",
					     proc->pid, thread->pid,
					     node_debug_id,
					     (u64)node_ptr,
					     (u64)node_cookie);
				rb_erase(&node->rb_node, &proc->nodes);
				binder_inner_proc_unlock(proc);
				binder_node_lock(node);
				/*
				 * Acquire the node lock before freeing the
				 * node to serialize with other threads that
				 * may have been holding the node lock while
				 * decrementing this node (avoids race where
				 * this thread frees while the other thread
				 * is unlocking the node after the final
				 * decrement)
				 */
				binder_node_unlock(node);
				binder_free_node(node);
			} else
				binder_inner_proc_unlock(proc);

			if (weak && !has_weak_ref)
				ret = binder_put_node_cmd(
						proc, thread, &ptr, node_ptr,
						node_cookie, node_debug_id,
						BR_INCREFS, "BR_INCREFS");
			if (!ret && strong && !has_strong_ref)
				ret = binder_put_node_cmd(
						proc, thread, &ptr, node_ptr,
						node_cookie, node_debug_id,
						BR_ACQUIRE, "BR_ACQUIRE");
			if (!ret && !strong && has_strong_ref)
				ret = binder_put_node_cmd(
						proc, thread, &ptr, node_ptr,
						node_cookie, node_debug_id,
						BR_RELEASE, "BR_RELEASE");
			if (!ret && !weak && has_weak_ref)
				ret = binder_put_node_cmd(
						proc, thread, &ptr, node_ptr,
						node_cookie, node_debug_id,
						BR_DECREFS, "BR_DECREFS");
			if (orig_ptr == ptr)
				binder_debug(BINDER_DEBUG_INTERNAL_REFS,
					     "%d:%d node %d u%016llx c%016llx state unchanged\n",
					     proc->pid, thread->pid,
					     node_debug_id,
					     (u64)node_ptr,
					     (u64)node_cookie);
			if (ret)
				return ret;
		} break;
		case BINDER_WORK_DEAD_BINDER:
		case BINDER_WORK_DEAD_BINDER_AND_CLEAR:
		case BINDER_WORK_CLEAR_DEATH_NOTIFICATION: {
			struct binder_ref_death *death;
			uint32_t cmd;
			binder_uintptr_t cookie;

			death = container_of(w, struct binder_ref_death, work);
			if (w->type == BINDER_WORK_CLEAR_DEATH_NOTIFICATION)
				cmd = BR_CLEAR_DEATH_NOTIFICATION_DONE;
			else
				cmd = BR_DEAD_BINDER;
			cookie = death->cookie;

			binder_debug(BINDER_DEBUG_DEATH_NOTIFICATION,
				     "%d:%d %s %016llx\n",
				      proc->pid, thread->pid,
				      cmd == BR_DEAD_BINDER ?
				      "BR_DEAD_BINDER" :
				      "BR_CLEAR_DEATH_NOTIFICATION_DONE",
				      (u64)cookie);
			if (w->type == BINDER_WORK_CLEAR_DEATH_NOTIFICATION) {
				binder_inner_proc_unlock(proc);
				kfree(death);
				binder_stats_deleted(BINDER_STAT_DEATH);
			} else {
				binder_enqueue_work_ilocked(
						w, &proc->delivered_death);
				binder_inner_proc_unlock(proc);
			}
			if (put_user(cmd, (uint32_t __user *)ptr))
				return -EFAULT;
			ptr += sizeof(uint32_t);
			if (put_user(cookie,
				     (binder_uintptr_t __user *)ptr))
				return -EFAULT;
			ptr += sizeof(binder_uintptr_t);
			binder_stat_br(proc, thread, cmd);
			if (cmd == BR_DEAD_BINDER)
				goto done; /* DEAD_BINDER notifications can cause transactions */
		} break;
		}

		if (!t)
			continue;

		BUG_ON(t->buffer == NULL);
		if (t->buffer->target_node) {
			struct binder_node *target_node = t->buffer->target_node;
			struct binder_priority node_prio;

			trd->target.ptr = target_node->ptr;
			trd->cookie =  target_node->cookie;
			node_prio.sched_policy = target_node->sched_policy;
			node_prio.prio = target_node->min_priority;
			binder_transaction_priority(current, t, node_prio,
						    target_node->inherit_rt);
			cmd = BR_TRANSACTION;
		} else {
			trd->target.ptr = 0;
			trd->cookie = 0;
			cmd = BR_REPLY;
		}
		trd->code = t->code;
		trd->flags = t->flags;
		trd->sender_euid = from_kuid(current_user_ns(), t->sender_euid);

		t_from = binder_get_txn_from(t);
		if (t_from) {
			struct task_struct *sender = t_from->proc->tsk;

			trd->sender_pid =
				task_tgid_nr_ns(sender,
						task_active_pid_ns(current));
		} else {
			trd->sender_pid = 0;
		}

		trd->data_size = t->buffer->data_size;
		trd->offsets_size = t->buffer->offsets_size;
		trd->data.ptr.buffer = (uintptr_t)t->buffer->user_data;
		trd->data.ptr.offsets = trd->data.ptr.buffer +
					ALIGN(t->buffer->data_size,
					    sizeof(void *));

		tr.secctx = t->security_ctx;
		if (t->security_ctx) {
			cmd = BR_TRANSACTION_SEC_CTX;
			trsize = sizeof(tr);
		}
		if (put_user(cmd, (uint32_t __user *)ptr)) {
			if (t_from)
				binder_thread_dec_tmpref(t_from);

			binder_cleanup_transaction(t, "put_user failed",
						   BR_FAILED_REPLY);

			return -EFAULT;
		}
		ptr += sizeof(uint32_t);
		if (copy_to_user(ptr, &tr, trsize)) {
			if (t_from)
				binder_thread_dec_tmpref(t_from);

			binder_cleanup_transaction(t, "copy_to_user failed",
						   BR_FAILED_REPLY);

			return -EFAULT;
		}
		ptr += trsize;

		trace_binder_transaction_received(t);
		binder_stat_br(proc, thread, cmd);
		binder_debug(BINDER_DEBUG_TRANSACTION,
			     "%d:%d %s %d %d:%d, cmd %d size %zd-%zd ptr %016llx-%016llx\n",
			     proc->pid, thread->pid,
			     (cmd == BR_TRANSACTION) ? "BR_TRANSACTION" :
				(cmd == BR_TRANSACTION_SEC_CTX) ?
				     "BR_TRANSACTION_SEC_CTX" : "BR_REPLY",
			     t->debug_id, t_from ? t_from->proc->pid : 0,
			     t_from ? t_from->pid : 0, cmd,
			     t->buffer->data_size, t->buffer->offsets_size,
			     (u64)trd->data.ptr.buffer,
			     (u64)trd->data.ptr.offsets);

		if (t_from)
			binder_thread_dec_tmpref(t_from);
		t->buffer->allow_user_free = 1;
		if (cmd != BR_REPLY && !(t->flags & TF_ONE_WAY)) {
			binder_inner_proc_lock(thread->proc);
			t->to_parent = thread->transaction_stack;
			t->to_thread = thread;
			thread->transaction_stack = t;
			binder_inner_proc_unlock(thread->proc);
		} else {
			binder_free_transaction(t);
		}
		break;
	}

done:

	*consumed = ptr - buffer;
	binder_inner_proc_lock(proc);
	if (proc->requested_threads == 0 &&
	    list_empty(&thread->proc->waiting_threads) &&
	    proc->requested_threads_started < proc->max_threads &&
	    (thread->looper & (BINDER_LOOPER_STATE_REGISTERED |
	     BINDER_LOOPER_STATE_ENTERED)) /* the user-space code fails to */
	     /*spawn a new thread if we leave this out */) {
		proc->requested_threads++;
		binder_inner_proc_unlock(proc);
		binder_debug(BINDER_DEBUG_THREADS,
			     "%d:%d BR_SPAWN_LOOPER\n",
			     proc->pid, thread->pid);
		if (put_user(BR_SPAWN_LOOPER, (uint32_t __user *)buffer))
			return -EFAULT;
		binder_stat_br(proc, thread, BR_SPAWN_LOOPER);
	} else
		binder_inner_proc_unlock(proc);
	return 0;
}

static void binder_release_work(struct binder_proc *proc,
				struct list_head *list)
{
	struct binder_work *w;
	enum binder_work_type wtype;

	while (1) {
		binder_inner_proc_lock(proc);
		w = binder_dequeue_work_head_ilocked(list);
		wtype = w ? w->type : 0;
		binder_inner_proc_unlock(proc);
		if (!w)
			return;

		switch (wtype) {
		case BINDER_WORK_TRANSACTION: {
			struct binder_transaction *t;

			t = container_of(w, struct binder_transaction, work);

			binder_cleanup_transaction(t, "process died.",
						   BR_DEAD_REPLY);
		} break;
		case BINDER_WORK_RETURN_ERROR: {
			struct binder_error *e = container_of(
					w, struct binder_error, work);

			binder_debug(BINDER_DEBUG_DEAD_TRANSACTION,
				"undelivered TRANSACTION_ERROR: %u\n",
				e->cmd);
		} break;
		case BINDER_WORK_TRANSACTION_COMPLETE: {
			binder_debug(BINDER_DEBUG_DEAD_TRANSACTION,
				"undelivered TRANSACTION_COMPLETE\n");
			kfree(w);
			binder_stats_deleted(BINDER_STAT_TRANSACTION_COMPLETE);
		} break;
		case BINDER_WORK_DEAD_BINDER_AND_CLEAR:
		case BINDER_WORK_CLEAR_DEATH_NOTIFICATION: {
			struct binder_ref_death *death;

			death = container_of(w, struct binder_ref_death, work);
			binder_debug(BINDER_DEBUG_DEAD_TRANSACTION,
				"undelivered death notification, %016llx\n",
				(u64)death->cookie);
			kfree(death);
			binder_stats_deleted(BINDER_STAT_DEATH);
		} break;
		case BINDER_WORK_NODE:
			break;
		default:
			pr_err("unexpected work type, %d, not freed\n",
			       wtype);
			break;
		}
	}

}

static struct binder_thread *binder_get_thread_ilocked(
		struct binder_proc *proc, struct binder_thread *new_thread)
{
	struct binder_thread *thread = NULL;
	struct rb_node *parent = NULL;
	struct rb_node **p = &proc->threads.rb_node;

	while (*p) {
		parent = *p;
		thread = rb_entry(parent, struct binder_thread, rb_node);

		if (current->pid < thread->pid)
			p = &(*p)->rb_left;
		else if (current->pid > thread->pid)
			p = &(*p)->rb_right;
		else
			return thread;
	}
	if (!new_thread)
		return NULL;
	thread = new_thread;
	binder_stats_created(BINDER_STAT_THREAD);
	thread->proc = proc;
	thread->pid = current->pid;
	get_task_struct(current);
	thread->task = current;
	atomic_set(&thread->tmp_ref, 0);
	init_waitqueue_head(&thread->wait);
	INIT_LIST_HEAD(&thread->todo);
	rb_link_node(&thread->rb_node, parent, p);
	rb_insert_color(&thread->rb_node, &proc->threads);
	thread->looper_need_return = true;
	thread->return_error.work.type = BINDER_WORK_RETURN_ERROR;
	thread->return_error.cmd = BR_OK;
	thread->reply_error.work.type = BINDER_WORK_RETURN_ERROR;
	thread->reply_error.cmd = BR_OK;
	INIT_LIST_HEAD(&new_thread->waiting_thread_node);
	return thread;
}

static struct binder_thread *binder_get_thread(struct binder_proc *proc)
{
	struct binder_thread *thread;
	struct binder_thread *new_thread;

	binder_inner_proc_lock(proc);
	thread = binder_get_thread_ilocked(proc, NULL);
	binder_inner_proc_unlock(proc);
	if (!thread) {
		new_thread = kzalloc(sizeof(*thread), GFP_KERNEL);
		if (new_thread == NULL)
			return NULL;
		binder_inner_proc_lock(proc);
		thread = binder_get_thread_ilocked(proc, new_thread);
		binder_inner_proc_unlock(proc);
		if (thread != new_thread)
			kfree(new_thread);
	}
	return thread;
}

static void binder_free_proc(struct binder_proc *proc)
{
	BUG_ON(!list_empty(&proc->todo));
	BUG_ON(!list_empty(&proc->delivered_death));
	binder_alloc_deferred_release(&proc->alloc);
	put_task_struct(proc->tsk);
	binder_stats_deleted(BINDER_STAT_PROC);
	kfree(proc);
}

static void binder_free_thread(struct binder_thread *thread)
{
	BUG_ON(!list_empty(&thread->todo));
	binder_stats_deleted(BINDER_STAT_THREAD);
	binder_proc_dec_tmpref(thread->proc);
	put_task_struct(thread->task);
	kfree(thread);
}

static int binder_thread_release(struct binder_proc *proc,
				 struct binder_thread *thread)
{
	struct binder_transaction *t;
	struct binder_transaction *send_reply = NULL;
	int active_transactions = 0;
	struct binder_transaction *last_t = NULL;

	binder_inner_proc_lock(thread->proc);
	/*
	 * take a ref on the proc so it survives
	 * after we remove this thread from proc->threads.
	 * The corresponding dec is when we actually
	 * free the thread in binder_free_thread()
	 */
	atomic_inc(&proc->tmp_ref);
	/*
	 * take a ref on this thread to ensure it
	 * survives while we are releasing it
	 */
	atomic_inc(&thread->tmp_ref);
	rb_erase(&thread->rb_node, &proc->threads);
	t = thread->transaction_stack;
	if (t) {
		spin_lock(&t->lock);
		if (t->to_thread == thread)
			send_reply = t;
	}
	thread->is_dead = true;

	while (t) {
		last_t = t;
		active_transactions++;
		binder_debug(BINDER_DEBUG_DEAD_TRANSACTION,
			     "release %d:%d transaction %d %s, still active\n",
			      proc->pid, thread->pid,
			     t->debug_id,
			     (t->to_thread == thread) ? "in" : "out");

		if (t->to_thread == thread) {
			t->to_proc = NULL;
			t->to_thread = NULL;
			if (t->buffer) {
				t->buffer->transaction = NULL;
				t->buffer = NULL;
			}
			t = t->to_parent;
		} else if (t->from == thread) {
			t->from = NULL;
			t = t->from_parent;
		} else
			BUG();
		spin_unlock(&last_t->lock);
		if (t)
			spin_lock(&t->lock);
	}

	/*
	 * If this thread used poll, make sure we remove the waitqueue
	 * from any epoll data structures holding it with POLLFREE.
	 * waitqueue_active() is safe to use here because we're holding
	 * the inner lock.
	 */
	if ((thread->looper & BINDER_LOOPER_STATE_POLL) &&
	    waitqueue_active(&thread->wait)) {
		wake_up_poll(&thread->wait, POLLHUP | POLLFREE);
	}

	binder_inner_proc_unlock(thread->proc);

	/*
	 * This is needed to avoid races between wake_up_poll() above and
	 * and ep_remove_waitqueue() called for other reasons (eg the epoll file
	 * descriptor being closed); ep_remove_waitqueue() holds an RCU read
	 * lock, so we can be sure it's done after calling synchronize_rcu().
	 */
	if (thread->looper & BINDER_LOOPER_STATE_POLL)
		synchronize_rcu();

	if (send_reply)
		binder_send_failed_reply(send_reply, BR_DEAD_REPLY);
	binder_release_work(proc, &thread->todo);
	binder_thread_dec_tmpref(thread);
	return active_transactions;
}

static unsigned int binder_poll(struct file *filp,
				struct poll_table_struct *wait)
{
	struct binder_proc *proc = filp->private_data;
	struct binder_thread *thread = NULL;
	bool wait_for_proc_work;

	thread = binder_get_thread(proc);
	if (!thread)
		return POLLERR;

	binder_inner_proc_lock(thread->proc);
	thread->looper |= BINDER_LOOPER_STATE_POLL;
	wait_for_proc_work = binder_available_for_proc_work_ilocked(thread);

	binder_inner_proc_unlock(thread->proc);

	poll_wait(filp, &thread->wait, wait);

	if (binder_has_work(thread, wait_for_proc_work))
		return POLLIN;

	return 0;
}

static int binder_ioctl_write_read(struct file *filp,
				unsigned int cmd, unsigned long arg,
				struct binder_thread *thread)
{
	int ret = 0;
	struct binder_proc *proc = filp->private_data;
	unsigned int size = _IOC_SIZE(cmd);
	void __user *ubuf = (void __user *)arg;
	struct binder_write_read bwr;

	if (size != sizeof(struct binder_write_read)) {
		ret = -EINVAL;
		goto out;
	}
	if (copy_from_user(&bwr, ubuf, sizeof(bwr))) {
		ret = -EFAULT;
		goto out;
	}
	binder_debug(BINDER_DEBUG_READ_WRITE,
		     "%d:%d write %lld at %016llx, read %lld at %016llx\n",
		     proc->pid, thread->pid,
		     (u64)bwr.write_size, (u64)bwr.write_buffer,
		     (u64)bwr.read_size, (u64)bwr.read_buffer);

	if (bwr.write_size > 0) {
		ret = binder_thread_write(proc, thread,
					  bwr.write_buffer,
					  bwr.write_size,
					  &bwr.write_consumed);
		trace_binder_write_done(ret);
		if (ret < 0) {
			bwr.read_consumed = 0;
			if (copy_to_user(ubuf, &bwr, sizeof(bwr)))
				ret = -EFAULT;
			goto out;
		}
	}
	if (bwr.read_size > 0) {
		ret = binder_thread_read(proc, thread, bwr.read_buffer,
					 bwr.read_size,
					 &bwr.read_consumed,
					 filp->f_flags & O_NONBLOCK);
		trace_binder_read_done(ret);
		binder_inner_proc_lock(proc);
		if (!binder_worklist_empty_ilocked(&proc->todo))
			binder_wakeup_proc_ilocked(proc);
		binder_inner_proc_unlock(proc);
		if (ret < 0) {
			if (copy_to_user(ubuf, &bwr, sizeof(bwr)))
				ret = -EFAULT;
			goto out;
		}
	}
	binder_debug(BINDER_DEBUG_READ_WRITE,
		     "%d:%d wrote %lld of %lld, read return %lld of %lld\n",
		     proc->pid, thread->pid,
		     (u64)bwr.write_consumed, (u64)bwr.write_size,
		     (u64)bwr.read_consumed, (u64)bwr.read_size);
	if (copy_to_user(ubuf, &bwr, sizeof(bwr))) {
		ret = -EFAULT;
		goto out;
	}
out:
	return ret;
}

static int binder_ioctl_set_ctx_mgr(struct file *filp,
				    struct flat_binder_object *fbo)
{
	int ret = 0;
	struct binder_proc *proc = filp->private_data;
	struct binder_context *context = proc->context;
	struct binder_node *new_node;
	kuid_t curr_euid = current_euid();

	mutex_lock(&context->context_mgr_node_lock);
	if (context->binder_context_mgr_node) {
		pr_err("BINDER_SET_CONTEXT_MGR already set\n");
		ret = -EBUSY;
		goto out;
	}
	ret = security_binder_set_context_mgr(proc->cred);
	if (ret < 0)
		goto out;
	if (uid_valid(context->binder_context_mgr_uid)) {
		if (!uid_eq(context->binder_context_mgr_uid, curr_euid)) {
			pr_err("BINDER_SET_CONTEXT_MGR bad uid %d != %d\n",
			       from_kuid(&init_user_ns, curr_euid),
			       from_kuid(&init_user_ns,
					 context->binder_context_mgr_uid));
			ret = -EPERM;
			goto out;
		}
	} else {
		context->binder_context_mgr_uid = curr_euid;
	}
	new_node = binder_new_node(proc, fbo);
	if (!new_node) {
		ret = -ENOMEM;
		goto out;
	}
	binder_node_lock(new_node);
	new_node->local_weak_refs++;
	new_node->local_strong_refs++;
	new_node->has_strong_ref = 1;
	new_node->has_weak_ref = 1;
	context->binder_context_mgr_node = new_node;
	binder_node_unlock(new_node);
	binder_put_node(new_node);
out:
	mutex_unlock(&context->context_mgr_node_lock);
	return ret;
}

static int binder_ioctl_get_node_info_for_ref(struct binder_proc *proc,
		struct binder_node_info_for_ref *info)
{
	struct binder_node *node;
	struct binder_context *context = proc->context;
	__u32 handle = info->handle;

	if (info->strong_count || info->weak_count || info->reserved1 ||
	    info->reserved2 || info->reserved3) {
		binder_user_error("%d BINDER_GET_NODE_INFO_FOR_REF: only handle may be non-zero.",
				  proc->pid);
		return -EINVAL;
	}

	/* This ioctl may only be used by the context manager */
	mutex_lock(&context->context_mgr_node_lock);
	if (!context->binder_context_mgr_node ||
		context->binder_context_mgr_node->proc != proc) {
		mutex_unlock(&context->context_mgr_node_lock);
		return -EPERM;
	}
	mutex_unlock(&context->context_mgr_node_lock);

	node = binder_get_node_from_ref(proc, handle, true, NULL);
	if (!node)
		return -EINVAL;

	info->strong_count = node->local_strong_refs +
		node->internal_strong_refs;
	info->weak_count = node->local_weak_refs;

	binder_put_node(node);

	return 0;
}

static int binder_ioctl_get_node_debug_info(struct binder_proc *proc,
				struct binder_node_debug_info *info) {
	struct rb_node *n;
	binder_uintptr_t ptr = info->ptr;

	memset(info, 0, sizeof(*info));

	binder_inner_proc_lock(proc);
	for (n = rb_first(&proc->nodes); n != NULL; n = rb_next(n)) {
		struct binder_node *node = rb_entry(n, struct binder_node,
						    rb_node);
		if (node->ptr > ptr) {
			info->ptr = node->ptr;
			info->cookie = node->cookie;
			info->has_strong_ref = node->has_strong_ref;
			info->has_weak_ref = node->has_weak_ref;
			break;
		}
	}
	binder_inner_proc_unlock(proc);

	return 0;
}

static long binder_ioctl(struct file *filp, unsigned int cmd, unsigned long arg)
{
	int ret;
	struct binder_proc *proc = filp->private_data;
	struct binder_thread *thread;
	unsigned int size = _IOC_SIZE(cmd);
	void __user *ubuf = (void __user *)arg;

	/*pr_info("binder_ioctl: %d:%d %x %lx\n",
			proc->pid, current->pid, cmd, arg);*/

	binder_selftest_alloc(&proc->alloc);

	trace_binder_ioctl(cmd, arg);

	ret = wait_event_interruptible(binder_user_error_wait, binder_stop_on_user_error < 2);
	if (ret)
		goto err_unlocked;

	thread = binder_get_thread(proc);
	if (thread == NULL) {
		ret = -ENOMEM;
		goto err;
	}

	switch (cmd) {
	case BINDER_WRITE_READ:
		ret = binder_ioctl_write_read(filp, cmd, arg, thread);
		if (ret)
			goto err;
		break;
	case BINDER_SET_MAX_THREADS: {
		int max_threads;

		if (copy_from_user(&max_threads, ubuf,
				   sizeof(max_threads))) {
			ret = -EINVAL;
			goto err;
		}
		binder_inner_proc_lock(proc);
		proc->max_threads = max_threads;
		binder_inner_proc_unlock(proc);
		break;
	}
	case BINDER_SET_CONTEXT_MGR_EXT: {
		struct flat_binder_object fbo;

		if (copy_from_user(&fbo, ubuf, sizeof(fbo))) {
			ret = -EINVAL;
			goto err;
		}
		ret = binder_ioctl_set_ctx_mgr(filp, &fbo);
		if (ret)
			goto err;
		break;
	}
	case BINDER_SET_CONTEXT_MGR:
		ret = binder_ioctl_set_ctx_mgr(filp, NULL);
		if (ret)
			goto err;
		break;
	case BINDER_THREAD_EXIT:
		binder_debug(BINDER_DEBUG_THREADS, "%d:%d exit\n",
			     proc->pid, thread->pid);
		binder_thread_release(proc, thread);
		thread = NULL;
		break;
	case BINDER_VERSION: {
		struct binder_version __user *ver = ubuf;

		if (size != sizeof(struct binder_version)) {
			ret = -EINVAL;
			goto err;
		}
		if (put_user(BINDER_CURRENT_PROTOCOL_VERSION,
			     &ver->protocol_version)) {
			ret = -EINVAL;
			goto err;
		}
		break;
	}
	case BINDER_GET_NODE_INFO_FOR_REF: {
		struct binder_node_info_for_ref info;

		if (copy_from_user(&info, ubuf, sizeof(info))) {
			ret = -EFAULT;
			goto err;
		}

		ret = binder_ioctl_get_node_info_for_ref(proc, &info);
		if (ret < 0)
			goto err;

		if (copy_to_user(ubuf, &info, sizeof(info))) {
			ret = -EFAULT;
			goto err;
		}

		break;
	}
	case BINDER_GET_NODE_DEBUG_INFO: {
		struct binder_node_debug_info info;

		if (copy_from_user(&info, ubuf, sizeof(info))) {
			ret = -EFAULT;
			goto err;
		}

		ret = binder_ioctl_get_node_debug_info(proc, &info);
		if (ret < 0)
			goto err;

		if (copy_to_user(ubuf, &info, sizeof(info))) {
			ret = -EFAULT;
			goto err;
		}
		break;
	}
	default:
		ret = -EINVAL;
		goto err;
	}
	ret = 0;
err:
	if (thread)
		thread->looper_need_return = false;
	wait_event_interruptible(binder_user_error_wait, binder_stop_on_user_error < 2);
	if (ret && ret != -ERESTARTSYS)
		pr_info("%d:%d ioctl %x %lx returned %d\n", proc->pid, current->pid, cmd, arg, ret);
err_unlocked:
	trace_binder_ioctl_done(ret);
	return ret;
}

static void binder_vma_open(struct vm_area_struct *vma)
{
	struct binder_proc *proc = vma->vm_private_data;

	binder_debug(BINDER_DEBUG_OPEN_CLOSE,
		     "%d open vm area %lx-%lx (%ld K) vma %lx pagep %lx\n",
		     proc->pid, vma->vm_start, vma->vm_end,
		     (vma->vm_end - vma->vm_start) / SZ_1K, vma->vm_flags,
		     (unsigned long)pgprot_val(vma->vm_page_prot));
}

static void binder_vma_close(struct vm_area_struct *vma)
{
	struct binder_proc *proc = vma->vm_private_data;

	binder_debug(BINDER_DEBUG_OPEN_CLOSE,
		     "%d close vm area %lx-%lx (%ld K) vma %lx pagep %lx\n",
		     proc->pid, vma->vm_start, vma->vm_end,
		     (vma->vm_end - vma->vm_start) / SZ_1K, vma->vm_flags,
		     (unsigned long)pgprot_val(vma->vm_page_prot));
	binder_alloc_vma_close(&proc->alloc);
	binder_defer_work(proc, BINDER_DEFERRED_PUT_FILES);
}

static int binder_vm_fault(struct vm_area_struct *vma, struct vm_fault *vmf)
{
	return VM_FAULT_SIGBUS;
}

static const struct vm_operations_struct binder_vm_ops = {
	.open = binder_vma_open,
	.close = binder_vma_close,
	.fault = binder_vm_fault,
};

static int binder_mmap(struct file *filp, struct vm_area_struct *vma)
{
	int ret;
	struct binder_proc *proc = filp->private_data;
	const char *failure_string;

	if (proc->tsk != current->group_leader)
		return -EINVAL;

	if ((vma->vm_end - vma->vm_start) > SZ_4M)
		vma->vm_end = vma->vm_start + SZ_4M;

	binder_debug(BINDER_DEBUG_OPEN_CLOSE,
		     "%s: %d %lx-%lx (%ld K) vma %lx pagep %lx\n",
		     __func__, proc->pid, vma->vm_start, vma->vm_end,
		     (vma->vm_end - vma->vm_start) / SZ_1K, vma->vm_flags,
		     (unsigned long)pgprot_val(vma->vm_page_prot));

	if (vma->vm_flags & FORBIDDEN_MMAP_FLAGS) {
		ret = -EPERM;
		failure_string = "bad vm_flags";
		goto err_bad_arg;
	}
	vma->vm_flags |= VM_DONTCOPY | VM_MIXEDMAP;
	vma->vm_flags &= ~VM_MAYWRITE;

	vma->vm_ops = &binder_vm_ops;
	vma->vm_private_data = proc;

	ret = binder_alloc_mmap_handler(&proc->alloc, vma);
	if (ret)
		return ret;
	mutex_lock(&proc->files_lock);
	proc->files = get_files_struct(current);
	mutex_unlock(&proc->files_lock);
	return 0;

err_bad_arg:
	pr_err("%s: %d %lx-%lx %s failed %d\n", __func__,
	       proc->pid, vma->vm_start, vma->vm_end, failure_string, ret);
	return ret;
}

static int binder_open(struct inode *nodp, struct file *filp)
{
	struct binder_proc *proc;
	struct binder_device *binder_dev;

	binder_debug(BINDER_DEBUG_OPEN_CLOSE, "%s: %d:%d\n", __func__,
		     current->group_leader->pid, current->pid);

	proc = kzalloc(sizeof(*proc), GFP_KERNEL);
	if (proc == NULL)
		return -ENOMEM;
	spin_lock_init(&proc->inner_lock);
	spin_lock_init(&proc->outer_lock);
	atomic_set(&proc->tmp_ref, 0);
	get_task_struct(current->group_leader);
	proc->tsk = current->group_leader;
	mutex_init(&proc->files_lock);
	proc->cred = get_cred(filp->f_cred);
	INIT_LIST_HEAD(&proc->todo);
	if (binder_supported_policy(current->policy)) {
		proc->default_priority.sched_policy = current->policy;
		proc->default_priority.prio = current->normal_prio;
	} else {
		proc->default_priority.sched_policy = SCHED_NORMAL;
		proc->default_priority.prio = NICE_TO_PRIO(0);
	}

	binder_dev = container_of(filp->private_data, struct binder_device,
				  miscdev);
	proc->context = &binder_dev->context;
	binder_alloc_init(&proc->alloc);

	binder_stats_created(BINDER_STAT_PROC);
	proc->pid = current->group_leader->pid;
	INIT_LIST_HEAD(&proc->delivered_death);
	INIT_LIST_HEAD(&proc->waiting_threads);
	filp->private_data = proc;

	mutex_lock(&binder_procs_lock);
	hlist_add_head(&proc->proc_node, &binder_procs);
	mutex_unlock(&binder_procs_lock);

	if (binder_debugfs_dir_entry_proc) {
		char strbuf[11];

		snprintf(strbuf, sizeof(strbuf), "%u", proc->pid);
		/*
		 * proc debug entries are shared between contexts, so
		 * this will fail if the process tries to open the driver
		 * again with a different context. The priting code will
		 * anyway print all contexts that a given PID has, so this
		 * is not a problem.
		 */
		proc->debugfs_entry = debugfs_create_file(strbuf, 0444,
			binder_debugfs_dir_entry_proc,
			(void *)(unsigned long)proc->pid,
			&binder_proc_fops);
	}

	return 0;
}

static int binder_flush(struct file *filp, fl_owner_t id)
{
	struct binder_proc *proc = filp->private_data;

	binder_defer_work(proc, BINDER_DEFERRED_FLUSH);

	return 0;
}

static void binder_deferred_flush(struct binder_proc *proc)
{
	struct rb_node *n;
	int wake_count = 0;

	binder_inner_proc_lock(proc);
	for (n = rb_first(&proc->threads); n != NULL; n = rb_next(n)) {
		struct binder_thread *thread = rb_entry(n, struct binder_thread, rb_node);

		thread->looper_need_return = true;
		if (thread->looper & BINDER_LOOPER_STATE_WAITING) {
			wake_up_interruptible(&thread->wait);
			wake_count++;
		}
	}
	binder_inner_proc_unlock(proc);

	binder_debug(BINDER_DEBUG_OPEN_CLOSE,
		     "binder_flush: %d woke %d threads\n", proc->pid,
		     wake_count);
}

static int binder_release(struct inode *nodp, struct file *filp)
{
	struct binder_proc *proc = filp->private_data;

	debugfs_remove(proc->debugfs_entry);
	binder_defer_work(proc, BINDER_DEFERRED_RELEASE);

	return 0;
}

static int binder_node_release(struct binder_node *node, int refs)
{
	struct binder_ref *ref;
	int death = 0;
	struct binder_proc *proc = node->proc;

	binder_release_work(proc, &node->async_todo);

	binder_node_lock(node);
	binder_inner_proc_lock(proc);
	binder_dequeue_work_ilocked(&node->work);
	/*
	 * The caller must have taken a temporary ref on the node,
	 */
	BUG_ON(!node->tmp_refs);
	if (hlist_empty(&node->refs) && node->tmp_refs == 1) {
		binder_inner_proc_unlock(proc);
		binder_node_unlock(node);
		binder_free_node(node);

		return refs;
	}

	node->proc = NULL;
	node->local_strong_refs = 0;
	node->local_weak_refs = 0;
	binder_inner_proc_unlock(proc);

	spin_lock(&binder_dead_nodes_lock);
	hlist_add_head(&node->dead_node, &binder_dead_nodes);
	spin_unlock(&binder_dead_nodes_lock);

	hlist_for_each_entry(ref, &node->refs, node_entry) {
		refs++;
		/*
		 * Need the node lock to synchronize
		 * with new notification requests and the
		 * inner lock to synchronize with queued
		 * death notifications.
		 */
		binder_inner_proc_lock(ref->proc);
		if (!ref->death) {
			binder_inner_proc_unlock(ref->proc);
			continue;
		}

		death++;

		BUG_ON(!list_empty(&ref->death->work.entry));
		ref->death->work.type = BINDER_WORK_DEAD_BINDER;
		binder_enqueue_work_ilocked(&ref->death->work,
					    &ref->proc->todo);
		binder_wakeup_proc_ilocked(ref->proc);
		binder_inner_proc_unlock(ref->proc);
	}

	binder_debug(BINDER_DEBUG_DEAD_BINDER,
		     "node %d now dead, refs %d, death %d\n",
		     node->debug_id, refs, death);
	binder_node_unlock(node);
	binder_put_node(node);

	return refs;
}

static void binder_deferred_release(struct binder_proc *proc)
{
	struct binder_context *context = proc->context;
	struct rb_node *n;
	int threads, nodes, incoming_refs, outgoing_refs, active_transactions;

	BUG_ON(proc->files);

	mutex_lock(&binder_procs_lock);
	hlist_del(&proc->proc_node);
	mutex_unlock(&binder_procs_lock);

	mutex_lock(&context->context_mgr_node_lock);
	if (context->binder_context_mgr_node &&
	    context->binder_context_mgr_node->proc == proc) {
		binder_debug(BINDER_DEBUG_DEAD_BINDER,
			     "%s: %d context_mgr_node gone\n",
			     __func__, proc->pid);
		context->binder_context_mgr_node = NULL;
	}
	mutex_unlock(&context->context_mgr_node_lock);
	binder_inner_proc_lock(proc);
	/*
	 * Make sure proc stays alive after we
	 * remove all the threads
	 */
	atomic_inc(&proc->tmp_ref);

	proc->is_dead = true;
	threads = 0;
	active_transactions = 0;
	while ((n = rb_first(&proc->threads))) {
		struct binder_thread *thread;

		thread = rb_entry(n, struct binder_thread, rb_node);
		binder_inner_proc_unlock(proc);
		threads++;
		active_transactions += binder_thread_release(proc, thread);
		binder_inner_proc_lock(proc);
	}

	nodes = 0;
	incoming_refs = 0;
	while ((n = rb_first(&proc->nodes))) {
		struct binder_node *node;

		node = rb_entry(n, struct binder_node, rb_node);
		nodes++;
		/*
		 * take a temporary ref on the node before
		 * calling binder_node_release() which will either
		 * kfree() the node or call binder_put_node()
		 */
		binder_inc_node_tmpref_ilocked(node);
		rb_erase(&node->rb_node, &proc->nodes);
		binder_inner_proc_unlock(proc);
		incoming_refs = binder_node_release(node, incoming_refs);
		binder_inner_proc_lock(proc);
	}
	binder_inner_proc_unlock(proc);

	outgoing_refs = 0;
	binder_proc_lock(proc);
	while ((n = rb_first(&proc->refs_by_desc))) {
		struct binder_ref *ref;

		ref = rb_entry(n, struct binder_ref, rb_node_desc);
		outgoing_refs++;
		binder_cleanup_ref_olocked(ref);
		binder_proc_unlock(proc);
		binder_free_ref(ref);
		binder_proc_lock(proc);
	}
	binder_proc_unlock(proc);

<<<<<<< HEAD
	binder_release_work(proc, &proc->todo);
	binder_release_work(proc, &proc->delivered_death);
=======
	put_task_struct(proc->tsk);
	put_cred(proc->cred);
>>>>>>> 5fd8594b

	binder_debug(BINDER_DEBUG_OPEN_CLOSE,
		     "%s: %d threads %d, nodes %d (ref %d), refs %d, active transactions %d\n",
		     __func__, proc->pid, threads, nodes, incoming_refs,
		     outgoing_refs, active_transactions);

	binder_proc_dec_tmpref(proc);
}

static void binder_deferred_func(struct work_struct *work)
{
	struct binder_proc *proc;
	struct files_struct *files;

	int defer;

	do {
		mutex_lock(&binder_deferred_lock);
		if (!hlist_empty(&binder_deferred_list)) {
			proc = hlist_entry(binder_deferred_list.first,
					struct binder_proc, deferred_work_node);
			hlist_del_init(&proc->deferred_work_node);
			defer = proc->deferred_work;
			proc->deferred_work = 0;
		} else {
			proc = NULL;
			defer = 0;
		}
		mutex_unlock(&binder_deferred_lock);

		files = NULL;
		if (defer & BINDER_DEFERRED_PUT_FILES) {
			mutex_lock(&proc->files_lock);
			files = proc->files;
			if (files)
				proc->files = NULL;
			mutex_unlock(&proc->files_lock);
		}

		if (defer & BINDER_DEFERRED_FLUSH)
			binder_deferred_flush(proc);

		if (defer & BINDER_DEFERRED_RELEASE)
			binder_deferred_release(proc); /* frees proc */

		if (files)
			put_files_struct(files);
	} while (proc);
}
static DECLARE_WORK(binder_deferred_work, binder_deferred_func);

static void
binder_defer_work(struct binder_proc *proc, enum binder_deferred_state defer)
{
	mutex_lock(&binder_deferred_lock);
	proc->deferred_work |= defer;
	if (hlist_unhashed(&proc->deferred_work_node)) {
		hlist_add_head(&proc->deferred_work_node,
				&binder_deferred_list);
		schedule_work(&binder_deferred_work);
	}
	mutex_unlock(&binder_deferred_lock);
}

static void print_binder_transaction_ilocked(struct seq_file *m,
					     struct binder_proc *proc,
					     const char *prefix,
					     struct binder_transaction *t)
{
	struct binder_proc *to_proc;
	struct binder_buffer *buffer = t->buffer;

	spin_lock(&t->lock);
	to_proc = t->to_proc;
	seq_printf(m,
		   "%s %d: %pK from %d:%d to %d:%d code %x flags %x pri %d:%d r%d",
		   prefix, t->debug_id, t,
		   t->from ? t->from->proc->pid : 0,
		   t->from ? t->from->pid : 0,
		   to_proc ? to_proc->pid : 0,
		   t->to_thread ? t->to_thread->pid : 0,
		   t->code, t->flags, t->priority.sched_policy,
		   t->priority.prio, t->need_reply);
	spin_unlock(&t->lock);

	if (proc != to_proc) {
		/*
		 * Can only safely deref buffer if we are holding the
		 * correct proc inner lock for this node
		 */
		seq_puts(m, "\n");
		return;
	}

	if (buffer == NULL) {
		seq_puts(m, " buffer free\n");
		return;
	}
	if (buffer->target_node)
		seq_printf(m, " node %d", buffer->target_node->debug_id);
	seq_printf(m, " size %zd:%zd data %pK\n",
		   buffer->data_size, buffer->offsets_size,
		   buffer->user_data);
}

static void print_binder_work_ilocked(struct seq_file *m,
				     struct binder_proc *proc,
				     const char *prefix,
				     const char *transaction_prefix,
				     struct binder_work *w)
{
	struct binder_node *node;
	struct binder_transaction *t;

	switch (w->type) {
	case BINDER_WORK_TRANSACTION:
		t = container_of(w, struct binder_transaction, work);
		print_binder_transaction_ilocked(
				m, proc, transaction_prefix, t);
		break;
	case BINDER_WORK_RETURN_ERROR: {
		struct binder_error *e = container_of(
				w, struct binder_error, work);

		seq_printf(m, "%stransaction error: %u\n",
			   prefix, e->cmd);
	} break;
	case BINDER_WORK_TRANSACTION_COMPLETE:
		seq_printf(m, "%stransaction complete\n", prefix);
		break;
	case BINDER_WORK_NODE:
		node = container_of(w, struct binder_node, work);
		seq_printf(m, "%snode work %d: u%016llx c%016llx\n",
			   prefix, node->debug_id,
			   (u64)node->ptr, (u64)node->cookie);
		break;
	case BINDER_WORK_DEAD_BINDER:
		seq_printf(m, "%shas dead binder\n", prefix);
		break;
	case BINDER_WORK_DEAD_BINDER_AND_CLEAR:
		seq_printf(m, "%shas cleared dead binder\n", prefix);
		break;
	case BINDER_WORK_CLEAR_DEATH_NOTIFICATION:
		seq_printf(m, "%shas cleared death notification\n", prefix);
		break;
	default:
		seq_printf(m, "%sunknown work: type %d\n", prefix, w->type);
		break;
	}
}

static void print_binder_thread_ilocked(struct seq_file *m,
					struct binder_thread *thread,
					int print_always)
{
	struct binder_transaction *t;
	struct binder_work *w;
	size_t start_pos = m->count;
	size_t header_pos;

	seq_printf(m, "  thread %d: l %02x need_return %d tr %d\n",
			thread->pid, thread->looper,
			thread->looper_need_return,
			atomic_read(&thread->tmp_ref));
	header_pos = m->count;
	t = thread->transaction_stack;
	while (t) {
		if (t->from == thread) {
			print_binder_transaction_ilocked(m, thread->proc,
					"    outgoing transaction", t);
			t = t->from_parent;
		} else if (t->to_thread == thread) {
			print_binder_transaction_ilocked(m, thread->proc,
						 "    incoming transaction", t);
			t = t->to_parent;
		} else {
			print_binder_transaction_ilocked(m, thread->proc,
					"    bad transaction", t);
			t = NULL;
		}
	}
	list_for_each_entry(w, &thread->todo, entry) {
		print_binder_work_ilocked(m, thread->proc, "    ",
					  "    pending transaction", w);
	}
	if (!print_always && m->count == header_pos)
		m->count = start_pos;
}

static void print_binder_node_nilocked(struct seq_file *m,
				       struct binder_node *node)
{
	struct binder_ref *ref;
	struct binder_work *w;
	int count;

	count = 0;
	hlist_for_each_entry(ref, &node->refs, node_entry)
		count++;

	seq_printf(m, "  node %d: u%016llx c%016llx pri %d:%d hs %d hw %d ls %d lw %d is %d iw %d tr %d",
		   node->debug_id, (u64)node->ptr, (u64)node->cookie,
		   node->sched_policy, node->min_priority,
		   node->has_strong_ref, node->has_weak_ref,
		   node->local_strong_refs, node->local_weak_refs,
		   node->internal_strong_refs, count, node->tmp_refs);
	if (count) {
		seq_puts(m, " proc");
		hlist_for_each_entry(ref, &node->refs, node_entry)
			seq_printf(m, " %d", ref->proc->pid);
	}
	seq_puts(m, "\n");
	if (node->proc) {
		list_for_each_entry(w, &node->async_todo, entry)
			print_binder_work_ilocked(m, node->proc, "    ",
					  "    pending async transaction", w);
	}
}

static void print_binder_ref_olocked(struct seq_file *m,
				     struct binder_ref *ref)
{
	binder_node_lock(ref->node);
	seq_printf(m, "  ref %d: desc %d %snode %d s %d w %d d %pK\n",
		   ref->data.debug_id, ref->data.desc,
		   ref->node->proc ? "" : "dead ",
		   ref->node->debug_id, ref->data.strong,
		   ref->data.weak, ref->death);
	binder_node_unlock(ref->node);
}

static void print_binder_proc(struct seq_file *m,
			      struct binder_proc *proc, int print_all)
{
	struct binder_work *w;
	struct rb_node *n;
	size_t start_pos = m->count;
	size_t header_pos;
	struct binder_node *last_node = NULL;

	seq_printf(m, "proc %d\n", proc->pid);
	seq_printf(m, "context %s\n", proc->context->name);
	header_pos = m->count;

	binder_inner_proc_lock(proc);
	for (n = rb_first(&proc->threads); n != NULL; n = rb_next(n))
		print_binder_thread_ilocked(m, rb_entry(n, struct binder_thread,
						rb_node), print_all);

	for (n = rb_first(&proc->nodes); n != NULL; n = rb_next(n)) {
		struct binder_node *node = rb_entry(n, struct binder_node,
						    rb_node);
		if (!print_all && !node->has_async_transaction)
			continue;

		/*
		 * take a temporary reference on the node so it
		 * survives and isn't removed from the tree
		 * while we print it.
		 */
		binder_inc_node_tmpref_ilocked(node);
		/* Need to drop inner lock to take node lock */
		binder_inner_proc_unlock(proc);
		if (last_node)
			binder_put_node(last_node);
		binder_node_inner_lock(node);
		print_binder_node_nilocked(m, node);
		binder_node_inner_unlock(node);
		last_node = node;
		binder_inner_proc_lock(proc);
	}
	binder_inner_proc_unlock(proc);
	if (last_node)
		binder_put_node(last_node);

	if (print_all) {
		binder_proc_lock(proc);
		for (n = rb_first(&proc->refs_by_desc);
		     n != NULL;
		     n = rb_next(n))
			print_binder_ref_olocked(m, rb_entry(n,
							    struct binder_ref,
							    rb_node_desc));
		binder_proc_unlock(proc);
	}
	binder_alloc_print_allocated(m, &proc->alloc);
	binder_inner_proc_lock(proc);
	list_for_each_entry(w, &proc->todo, entry)
		print_binder_work_ilocked(m, proc, "  ",
					  "  pending transaction", w);
	list_for_each_entry(w, &proc->delivered_death, entry) {
		seq_puts(m, "  has delivered dead binder\n");
		break;
	}
	binder_inner_proc_unlock(proc);
	if (!print_all && m->count == header_pos)
		m->count = start_pos;
}

static const char * const binder_return_strings[] = {
	"BR_ERROR",
	"BR_OK",
	"BR_TRANSACTION",
	"BR_REPLY",
	"BR_ACQUIRE_RESULT",
	"BR_DEAD_REPLY",
	"BR_TRANSACTION_COMPLETE",
	"BR_INCREFS",
	"BR_ACQUIRE",
	"BR_RELEASE",
	"BR_DECREFS",
	"BR_ATTEMPT_ACQUIRE",
	"BR_NOOP",
	"BR_SPAWN_LOOPER",
	"BR_FINISHED",
	"BR_DEAD_BINDER",
	"BR_CLEAR_DEATH_NOTIFICATION_DONE",
	"BR_FAILED_REPLY"
};

static const char * const binder_command_strings[] = {
	"BC_TRANSACTION",
	"BC_REPLY",
	"BC_ACQUIRE_RESULT",
	"BC_FREE_BUFFER",
	"BC_INCREFS",
	"BC_ACQUIRE",
	"BC_RELEASE",
	"BC_DECREFS",
	"BC_INCREFS_DONE",
	"BC_ACQUIRE_DONE",
	"BC_ATTEMPT_ACQUIRE",
	"BC_REGISTER_LOOPER",
	"BC_ENTER_LOOPER",
	"BC_EXIT_LOOPER",
	"BC_REQUEST_DEATH_NOTIFICATION",
	"BC_CLEAR_DEATH_NOTIFICATION",
	"BC_DEAD_BINDER_DONE",
	"BC_TRANSACTION_SG",
	"BC_REPLY_SG",
};

static const char * const binder_objstat_strings[] = {
	"proc",
	"thread",
	"node",
	"ref",
	"death",
	"transaction",
	"transaction_complete"
};

static void print_binder_stats(struct seq_file *m, const char *prefix,
			       struct binder_stats *stats)
{
	int i;

	BUILD_BUG_ON(ARRAY_SIZE(stats->bc) !=
		     ARRAY_SIZE(binder_command_strings));
	for (i = 0; i < ARRAY_SIZE(stats->bc); i++) {
		int temp = atomic_read(&stats->bc[i]);

		if (temp)
			seq_printf(m, "%s%s: %d\n", prefix,
				   binder_command_strings[i], temp);
	}

	BUILD_BUG_ON(ARRAY_SIZE(stats->br) !=
		     ARRAY_SIZE(binder_return_strings));
	for (i = 0; i < ARRAY_SIZE(stats->br); i++) {
		int temp = atomic_read(&stats->br[i]);

		if (temp)
			seq_printf(m, "%s%s: %d\n", prefix,
				   binder_return_strings[i], temp);
	}

	BUILD_BUG_ON(ARRAY_SIZE(stats->obj_created) !=
		     ARRAY_SIZE(binder_objstat_strings));
	BUILD_BUG_ON(ARRAY_SIZE(stats->obj_created) !=
		     ARRAY_SIZE(stats->obj_deleted));
	for (i = 0; i < ARRAY_SIZE(stats->obj_created); i++) {
		int created = atomic_read(&stats->obj_created[i]);
		int deleted = atomic_read(&stats->obj_deleted[i]);

		if (created || deleted)
			seq_printf(m, "%s%s: active %d total %d\n",
				prefix,
				binder_objstat_strings[i],
				created - deleted,
				created);
	}
}

static void print_binder_proc_stats(struct seq_file *m,
				    struct binder_proc *proc)
{
	struct binder_work *w;
	struct binder_thread *thread;
	struct rb_node *n;
	int count, strong, weak, ready_threads;
	size_t free_async_space =
		binder_alloc_get_free_async_space(&proc->alloc);

	seq_printf(m, "proc %d\n", proc->pid);
	seq_printf(m, "context %s\n", proc->context->name);
	count = 0;
	ready_threads = 0;
	binder_inner_proc_lock(proc);
	for (n = rb_first(&proc->threads); n != NULL; n = rb_next(n))
		count++;

	list_for_each_entry(thread, &proc->waiting_threads, waiting_thread_node)
		ready_threads++;

	seq_printf(m, "  threads: %d\n", count);
	seq_printf(m, "  requested threads: %d+%d/%d\n"
			"  ready threads %d\n"
			"  free async space %zd\n", proc->requested_threads,
			proc->requested_threads_started, proc->max_threads,
			ready_threads,
			free_async_space);
	count = 0;
	for (n = rb_first(&proc->nodes); n != NULL; n = rb_next(n))
		count++;
	binder_inner_proc_unlock(proc);
	seq_printf(m, "  nodes: %d\n", count);
	count = 0;
	strong = 0;
	weak = 0;
	binder_proc_lock(proc);
	for (n = rb_first(&proc->refs_by_desc); n != NULL; n = rb_next(n)) {
		struct binder_ref *ref = rb_entry(n, struct binder_ref,
						  rb_node_desc);
		count++;
		strong += ref->data.strong;
		weak += ref->data.weak;
	}
	binder_proc_unlock(proc);
	seq_printf(m, "  refs: %d s %d w %d\n", count, strong, weak);

	count = binder_alloc_get_allocated_count(&proc->alloc);
	seq_printf(m, "  buffers: %d\n", count);

	binder_alloc_print_pages(m, &proc->alloc);

	count = 0;
	binder_inner_proc_lock(proc);
	list_for_each_entry(w, &proc->todo, entry) {
		if (w->type == BINDER_WORK_TRANSACTION)
			count++;
	}
	binder_inner_proc_unlock(proc);
	seq_printf(m, "  pending transactions: %d\n", count);

	print_binder_stats(m, "  ", &proc->stats);
}


static int binder_state_show(struct seq_file *m, void *unused)
{
	struct binder_proc *proc;
	struct binder_node *node;
	struct binder_node *last_node = NULL;

	seq_puts(m, "binder state:\n");

	spin_lock(&binder_dead_nodes_lock);
	if (!hlist_empty(&binder_dead_nodes))
		seq_puts(m, "dead nodes:\n");
	hlist_for_each_entry(node, &binder_dead_nodes, dead_node) {
		/*
		 * take a temporary reference on the node so it
		 * survives and isn't removed from the list
		 * while we print it.
		 */
		node->tmp_refs++;
		spin_unlock(&binder_dead_nodes_lock);
		if (last_node)
			binder_put_node(last_node);
		binder_node_lock(node);
		print_binder_node_nilocked(m, node);
		binder_node_unlock(node);
		last_node = node;
		spin_lock(&binder_dead_nodes_lock);
	}
	spin_unlock(&binder_dead_nodes_lock);
	if (last_node)
		binder_put_node(last_node);

	mutex_lock(&binder_procs_lock);
	hlist_for_each_entry(proc, &binder_procs, proc_node)
		print_binder_proc(m, proc, 1);
	mutex_unlock(&binder_procs_lock);

	return 0;
}

#ifdef CONFIG_OP_FREEZER
// add for op freeze manager
static void op_freezer_check_uid_proc_status(struct binder_proc *proc)
{
	struct rb_node *n = NULL;
	struct binder_thread *thread = NULL;
	int uid = -1;
	struct binder_transaction *btrans = NULL;
	bool empty = true;

	//check binder_thread/transaction_stack/binder_proc ongoing transaction
	binder_inner_proc_lock(proc);
	for (n = rb_first(&proc->threads); n != NULL; n = rb_next(n)) {
		thread = rb_entry(n, struct binder_thread, rb_node);
		empty = binder_worklist_empty_ilocked(&thread->todo);

		if (thread->task != NULL) {
			// has "todo" binder thread in worklist?
			uid = task_uid(thread->task).val;
			if (!empty) {
				binder_inner_proc_unlock(proc);
				op_freezer_report(FROZEN_TRANS, -1, uid, "FROZEN_TRANS_THREAD", -1);
				return;
			}

			// has transcation in transaction_stack?
			btrans = thread->transaction_stack;
			if (btrans) {
				spin_lock(&btrans->lock);
				if (btrans->to_thread == thread) {
					// only report incoming binder call
					spin_unlock(&btrans->lock);
					binder_inner_proc_unlock(proc);
					op_freezer_report(FROZEN_TRANS, -1, uid, "FROZEN_TRANS_STACK", -1);
					return;
				}
				spin_unlock(&btrans->lock);
			}
		}
	}

	// has "todo" binder proc in worklist
	empty = binder_worklist_empty_ilocked(&proc->todo);
	if (proc->tsk != NULL && !empty) {
		uid = task_uid(proc->tsk).val;
		binder_inner_proc_unlock(proc);
		op_freezer_report(FROZEN_TRANS, -1, uid, "FROZEN_TRANS_PROC", -1);
		return;
	}
	binder_inner_proc_unlock(proc);
}

void op_freezer_check_frozen_transcation(uid_t uid)
{
	struct binder_proc *proc;

	mutex_lock(&binder_procs_lock);
	hlist_for_each_entry(proc, &binder_procs, proc_node) {
		if (proc != NULL && (task_uid(proc->tsk).val == uid))
			op_freezer_check_uid_proc_status(proc);
	}
	mutex_unlock(&binder_procs_lock);
}
#endif

static int binder_stats_show(struct seq_file *m, void *unused)
{
	struct binder_proc *proc;

	seq_puts(m, "binder stats:\n");

	print_binder_stats(m, "", &binder_stats);

	mutex_lock(&binder_procs_lock);
	hlist_for_each_entry(proc, &binder_procs, proc_node)
		print_binder_proc_stats(m, proc);
	mutex_unlock(&binder_procs_lock);

	return 0;
}

static int binder_transactions_show(struct seq_file *m, void *unused)
{
	struct binder_proc *proc;

	seq_puts(m, "binder transactions:\n");
	mutex_lock(&binder_procs_lock);
	hlist_for_each_entry(proc, &binder_procs, proc_node)
		print_binder_proc(m, proc, 0);
	mutex_unlock(&binder_procs_lock);

	return 0;
}

static int binder_proc_show(struct seq_file *m, void *unused)
{
	struct binder_proc *itr;
	int pid = (unsigned long)m->private;

	mutex_lock(&binder_procs_lock);
	hlist_for_each_entry(itr, &binder_procs, proc_node) {
		if (itr->pid == pid) {
			seq_puts(m, "binder proc state:\n");
			print_binder_proc(m, itr, 1);
		}
	}
	mutex_unlock(&binder_procs_lock);

	return 0;
}

static void print_binder_transaction_log_entry(struct seq_file *m,
					struct binder_transaction_log_entry *e)
{
	int debug_id = READ_ONCE(e->debug_id_done);
	/*
	 * read barrier to guarantee debug_id_done read before
	 * we print the log values
	 */
	smp_rmb();
	seq_printf(m,
		   "%d: %s from %d:%d to %d:%d context %s node %d handle %d size %d:%d ret %d/%d l=%d",
		   e->debug_id, (e->call_type == 2) ? "reply" :
		   ((e->call_type == 1) ? "async" : "call "), e->from_proc,
		   e->from_thread, e->to_proc, e->to_thread, e->context_name,
		   e->to_node, e->target_handle, e->data_size, e->offsets_size,
		   e->return_error, e->return_error_param,
		   e->return_error_line);
	/*
	 * read-barrier to guarantee read of debug_id_done after
	 * done printing the fields of the entry
	 */
	smp_rmb();
	seq_printf(m, debug_id && debug_id == READ_ONCE(e->debug_id_done) ?
			"\n" : " (incomplete)\n");
}

static int binder_transaction_log_show(struct seq_file *m, void *unused)
{
	struct binder_transaction_log *log = m->private;
	unsigned int log_cur = atomic_read(&log->cur);
	unsigned int count;
	unsigned int cur;
	int i;

	count = log_cur + 1;
	cur = count < ARRAY_SIZE(log->entry) && !log->full ?
		0 : count % ARRAY_SIZE(log->entry);
	if (count > ARRAY_SIZE(log->entry) || log->full)
		count = ARRAY_SIZE(log->entry);
	for (i = 0; i < count; i++) {
		unsigned int index = cur++ % ARRAY_SIZE(log->entry);

		print_binder_transaction_log_entry(m, &log->entry[index]);
	}
	return 0;
}

static const struct file_operations binder_fops = {
	.owner = THIS_MODULE,
	.poll = binder_poll,
	.unlocked_ioctl = binder_ioctl,
	.compat_ioctl = binder_ioctl,
	.mmap = binder_mmap,
	.open = binder_open,
	.flush = binder_flush,
	.release = binder_release,
};

BINDER_DEBUG_ENTRY(state);
BINDER_DEBUG_ENTRY(stats);
BINDER_DEBUG_ENTRY(transactions);
BINDER_DEBUG_ENTRY(transaction_log);

static int __init init_binder_device(const char *name)
{
	int ret;
	struct binder_device *binder_device;

	binder_device = kzalloc(sizeof(*binder_device), GFP_KERNEL);
	if (!binder_device)
		return -ENOMEM;

	binder_device->miscdev.fops = &binder_fops;
	binder_device->miscdev.minor = MISC_DYNAMIC_MINOR;
	binder_device->miscdev.name = name;

	binder_device->context.binder_context_mgr_uid = INVALID_UID;
	binder_device->context.name = name;
	mutex_init(&binder_device->context.context_mgr_node_lock);

	ret = misc_register(&binder_device->miscdev);
	if (ret < 0) {
		kfree(binder_device);
		return ret;
	}

	hlist_add_head(&binder_device->hlist, &binder_devices);

	return ret;
}

// neiltsai, 20161115, add for oemlogkit used
static int proc_state_open(struct inode *inode, struct file *file)
{
	return single_open(file, binder_state_show, NULL);
}

static int proc_transactions_open(struct inode *inode, struct file *file)
{
	return single_open(file, binder_transactions_show, NULL);
}

static int proc_transaction_log_open(struct inode *inode, struct file *file)
{
	return single_open(file, binder_transaction_log_show,
		&binder_transaction_log);
}


static const struct file_operations proc_state_operations = {
	.open       = proc_state_open,
	.read       = seq_read,
	.llseek     = seq_lseek,
	.release    = single_release,
};

static const struct file_operations proc_transactions_operations = {
	.open       = proc_transactions_open,
	.read       = seq_read,
	.llseek     = seq_lseek,
	.release    = single_release,
};

static const struct file_operations proc_transaction_log_operations = {
	.open       = proc_transaction_log_open,
	.read       = seq_read,
	.llseek     = seq_lseek,
	.release    = single_release,
};

static int binder_proc_init(void)
{
	proc_create("proc_state", 0444, NULL,
			&proc_state_operations);
	proc_create("proc_transactions", 0444, NULL,
			&proc_transactions_operations);
	proc_create("proc_transaction_log", 0444, NULL,
			&proc_transaction_log_operations);
	return 0;
}
// neiltsai end

static int __init binder_init(void)
{
	int ret;
	char *device_name, *device_names, *device_tmp;
	struct binder_device *device;
	struct hlist_node *tmp;

	ret = binder_alloc_shrinker_init();
	if (ret)
		return ret;

	atomic_set(&binder_transaction_log.cur, ~0U);
	atomic_set(&binder_transaction_log_failed.cur, ~0U);

	binder_debugfs_dir_entry_root = debugfs_create_dir("binder", NULL);
	if (binder_debugfs_dir_entry_root)
		binder_debugfs_dir_entry_proc = debugfs_create_dir("proc",
						 binder_debugfs_dir_entry_root);

	if (binder_debugfs_dir_entry_root) {
		debugfs_create_file("state",
				    0444,
				    binder_debugfs_dir_entry_root,
				    NULL,
				    &binder_state_fops);
		debugfs_create_file("stats",
				    0444,
				    binder_debugfs_dir_entry_root,
				    NULL,
				    &binder_stats_fops);
		debugfs_create_file("transactions",
				    0444,
				    binder_debugfs_dir_entry_root,
				    NULL,
				    &binder_transactions_fops);
		debugfs_create_file("transaction_log",
				    0444,
				    binder_debugfs_dir_entry_root,
				    &binder_transaction_log,
				    &binder_transaction_log_fops);
		debugfs_create_file("failed_transaction_log",
				    0444,
				    binder_debugfs_dir_entry_root,
				    &binder_transaction_log_failed,
				    &binder_transaction_log_fops);
	}

	/*
	 * Copy the module_parameter string, because we don't want to
	 * tokenize it in-place.
	 */
	device_names = kzalloc(strlen(binder_devices_param) + 1, GFP_KERNEL);
	if (!device_names) {
		ret = -ENOMEM;
		goto err_alloc_device_names_failed;
	}
	strcpy(device_names, binder_devices_param);

	device_tmp = device_names;
	while ((device_name = strsep(&device_tmp, ","))) {
		ret = init_binder_device(device_name);
		if (ret)
			goto err_init_binder_device_failed;
	}
	// neiltsai, 20161115, add for oemlogkit used
		binder_proc_init();
	// neiltsai end

	return ret;

err_init_binder_device_failed:
	hlist_for_each_entry_safe(device, tmp, &binder_devices, hlist) {
		misc_deregister(&device->miscdev);
		hlist_del(&device->hlist);
		kfree(device);
	}

	kfree(device_names);

err_alloc_device_names_failed:
	debugfs_remove_recursive(binder_debugfs_dir_entry_root);

	return ret;
}

device_initcall(binder_init);

#define CREATE_TRACE_POINTS
#include "binder_trace.h"

MODULE_LICENSE("GPL v2");<|MERGE_RESOLUTION|>--- conflicted
+++ resolved
@@ -3443,27 +3443,13 @@
 		case BINDER_TYPE_WEAK_BINDER: {
 			struct flat_binder_object *fp;
 
-<<<<<<< HEAD
 			fp = to_flat_binder_object(hdr);
 			ret = binder_translate_binder(fp, t, thread);
 			if (ret < 0) {
-=======
-			if (node == NULL) {
-				node = binder_new_node(proc, fp->binder, fp->cookie);
-				if (node == NULL) {
-					return_error = BR_FAILED_REPLY;
-					goto err_binder_new_node_failed;
-				}
-				node->min_priority = fp->flags & FLAT_BINDER_FLAG_PRIORITY_MASK;
-				node->accept_fds = !!(fp->flags & FLAT_BINDER_FLAG_ACCEPTS_FDS);
-			}
-			if (fp->cookie != node->cookie) {
-				binder_user_error("%d:%d sending u%016llx node %d, cookie mismatch %016llx != %016llx\n",
-					proc->pid, thread->pid,
-					(u64)fp->binder, node->debug_id,
-					(u64)fp->cookie, (u64)node->cookie);
 				return_error = BR_FAILED_REPLY;
-				goto err_binder_get_ref_for_node_failed;
+				return_error_param = ret;
+				return_error_line = __LINE__;
+				goto err_translate_failed;
 			}
 			if (security_binder_transfer_binder(proc->cred,
 							    target_proc->cred)) {
@@ -3472,45 +3458,117 @@
 			}
 			ref = binder_get_ref_for_node(target_proc, node);
 			if (ref == NULL) {
->>>>>>> 5fd8594b
 				return_error = BR_FAILED_REPLY;
-				return_error_param = ret;
-				return_error_line = __LINE__;
-				goto err_translate_failed;
+				goto err_binder_get_ref_for_node_failed;
+			}
+			if (fp->type == BINDER_TYPE_BINDER)
+				fp->type = BINDER_TYPE_HANDLE;
+			else
+				fp->type = BINDER_TYPE_WEAK_HANDLE;
+			fp->binder = 0;
+			fp->handle = ref->desc;
+			fp->cookie = 0;
+			binder_inc_ref(ref, fp->type == BINDER_TYPE_HANDLE,
+				       &thread->todo);
+
+			trace_binder_transaction_node_to_ref(t, node, ref);
+			binder_debug(BINDER_DEBUG_TRANSACTION,
+				     "        node %d u%016llx -> ref %d desc %d\n",
+				     node->debug_id, (u64)node->ptr,
+				     ref->debug_id, ref->desc);
+		} break;
+		case BINDER_TYPE_HANDLE:
+		case BINDER_TYPE_WEAK_HANDLE: {
+			struct flat_binder_object *fp;
+
+			fp = to_flat_binder_object(hdr);
+			ret = binder_translate_handle(fp, t, thread);
+			if (ret < 0) {
+				return_error = BR_FAILED_REPLY;
+				goto err_binder_get_ref_failed;
+			}
+			if (security_binder_transfer_binder(proc->cred,
+							    target_proc->cred)) {
+				return_error = BR_FAILED_REPLY;
+				goto err_binder_get_ref_failed;
+			}
+			if (ref->node->proc == target_proc) {
+				if (fp->type == BINDER_TYPE_HANDLE)
+					fp->type = BINDER_TYPE_BINDER;
+				else
+					fp->type = BINDER_TYPE_WEAK_BINDER;
+				fp->binder = ref->node->ptr;
+				fp->cookie = ref->node->cookie;
+				binder_inc_node(ref->node, fp->type == BINDER_TYPE_BINDER, 0, NULL);
+				trace_binder_transaction_ref_to_node(t, ref);
+				binder_debug(BINDER_DEBUG_TRANSACTION,
+					     "        ref %d desc %d -> node %d u%016llx\n",
+					     ref->debug_id, ref->desc, ref->node->debug_id,
+					     (u64)ref->node->ptr);
+			} else {
+				struct binder_ref *new_ref;
+
+				new_ref = binder_get_ref_for_node(target_proc, ref->node);
+				if (new_ref == NULL) {
+					return_error = BR_FAILED_REPLY;
+					goto err_binder_get_ref_for_node_failed;
+				}
+				fp->binder = 0;
+				fp->handle = new_ref->desc;
+				fp->cookie = 0;
+				binder_inc_ref(new_ref, fp->type == BINDER_TYPE_HANDLE, NULL);
+				trace_binder_transaction_ref_to_ref(t, ref,
+								    new_ref);
+				binder_debug(BINDER_DEBUG_TRANSACTION,
+					     "        ref %d desc %d -> ref %d desc %d (node %d)\n",
+					     ref->debug_id, ref->desc, new_ref->debug_id,
+					     new_ref->desc, ref->node->debug_id);
 			}
 			binder_alloc_copy_to_buffer(&target_proc->alloc,
 						    t->buffer, object_offset,
 						    fp, sizeof(*fp));
 		} break;
-		case BINDER_TYPE_HANDLE:
-		case BINDER_TYPE_WEAK_HANDLE: {
-			struct flat_binder_object *fp;
-
-			fp = to_flat_binder_object(hdr);
-			ret = binder_translate_handle(fp, t, thread);
-			if (ret < 0) {
-				return_error = BR_FAILED_REPLY;
-				return_error_param = ret;
-				return_error_line = __LINE__;
-				goto err_translate_failed;
-			}
-			binder_alloc_copy_to_buffer(&target_proc->alloc,
-						    t->buffer, object_offset,
-						    fp, sizeof(*fp));
-		} break;
 
 		case BINDER_TYPE_FD: {
 			struct binder_fd_object *fp = to_binder_fd_object(hdr);
 			int target_fd = binder_translate_fd(fp->fd, t, thread,
 							    in_reply_to);
 
+			if (reply) {
+				if (!(in_reply_to->flags & TF_ACCEPT_FDS)) {
+					binder_user_error("%d:%d got reply with fd, %d, but target does not allow fds\n",
+						proc->pid, thread->pid, fp->handle);
+					return_error = BR_FAILED_REPLY;
+					goto err_fd_not_allowed;
+				}
+			} else if (!target_node->accept_fds) {
+				binder_user_error("%d:%d got transaction with fd, %d, but target does not allow fds\n",
+					proc->pid, thread->pid, fp->handle);
+				return_error = BR_FAILED_REPLY;
+				goto err_fd_not_allowed;
+			}
+
+			file = fget(fp->handle);
+			if (file == NULL) {
+				binder_user_error("%d:%d got transaction with invalid fd, %d\n",
+					proc->pid, thread->pid, fp->handle);
+				return_error = BR_FAILED_REPLY;
+				goto err_fget_failed;
+			}
+			if (security_binder_transfer_file(proc->cred,
+							  target_proc->cred,
+							  file) < 0) {
+				fput(file);
+				return_error = BR_FAILED_REPLY;
+				goto err_get_unused_fd_failed;
+			}
+			target_fd = task_get_unused_fd_flags(target_proc, O_CLOEXEC);
 			if (target_fd < 0) {
 				return_error = BR_FAILED_REPLY;
 				return_error_param = target_fd;
 				return_error_line = __LINE__;
 				goto err_translate_failed;
 			}
-<<<<<<< HEAD
 			fp->pad_binder = 0;
 			fp->fd = target_fd;
 			binder_alloc_copy_to_buffer(&target_proc->alloc,
@@ -3533,10 +3591,6 @@
 			if (!parent) {
 				binder_user_error("%d:%d got transaction with invalid parent offset or type\n",
 						  proc->pid, thread->pid);
-=======
-			if (security_binder_transfer_binder(proc->cred,
-							    target_proc->cred)) {
->>>>>>> 5fd8594b
 				return_error = BR_FAILED_REPLY;
 				return_error_param = -EINVAL;
 				return_error_line = __LINE__;
@@ -3581,7 +3635,6 @@
 				return_error_line = __LINE__;
 				goto err_bad_offset;
 			}
-<<<<<<< HEAD
 			if (binder_alloc_copy_user_to_buffer(
 						&target_proc->alloc,
 						t->buffer,
@@ -3592,12 +3645,6 @@
 				binder_user_error("%d:%d got transaction with invalid offsets ptr\n",
 						  proc->pid, thread->pid);
 				return_error_param = -EFAULT;
-=======
-			if (security_binder_transfer_file(proc->cred,
-							  target_proc->cred,
-							  file) < 0) {
-				fput(file);
->>>>>>> 5fd8594b
 				return_error = BR_FAILED_REPLY;
 				return_error_line = __LINE__;
 				goto err_copy_data_failed;
@@ -3807,7 +3854,6 @@
 				return -EFAULT;
 
 			ptr += sizeof(uint32_t);
-<<<<<<< HEAD
 			ret = -1;
 			if (increment && !target) {
 				struct binder_node *ctx_mgr_node;
@@ -5580,13 +5626,54 @@
 	}
 	binder_proc_unlock(proc);
 
-<<<<<<< HEAD
-	binder_release_work(proc, &proc->todo);
-	binder_release_work(proc, &proc->delivered_death);
-=======
+	binder_release_work(&proc->todo);
+	binder_release_work(&proc->delivered_death);
+
+	buffers = 0;
+	while ((n = rb_first(&proc->allocated_buffers))) {
+		struct binder_buffer *buffer;
+
+		buffer = rb_entry(n, struct binder_buffer, rb_node);
+
+		t = buffer->transaction;
+		if (t) {
+			t->buffer = NULL;
+			buffer->transaction = NULL;
+			pr_err("release proc %d, transaction %d, not freed\n",
+			       proc->pid, t->debug_id);
+			/*BUG();*/
+		}
+
+		binder_free_buf(proc, buffer);
+		buffers++;
+	}
+
+	binder_stats_deleted(BINDER_STAT_PROC);
+
+	page_count = 0;
+	if (proc->pages) {
+		int i;
+
+		for (i = 0; i < proc->buffer_size / PAGE_SIZE; i++) {
+			void *page_addr;
+
+			if (!proc->pages[i])
+				continue;
+
+			page_addr = proc->buffer + i * PAGE_SIZE;
+			binder_debug(BINDER_DEBUG_BUFFER_ALLOC,
+				     "%s: %d: page %d at %pK not freed\n",
+				     __func__, proc->pid, i, page_addr);
+			unmap_kernel_range((unsigned long)page_addr, PAGE_SIZE);
+			__free_page(proc->pages[i]);
+			page_count++;
+		}
+		kfree(proc->pages);
+		vfree(proc->buffer);
+	}
+
 	put_task_struct(proc->tsk);
 	put_cred(proc->cred);
->>>>>>> 5fd8594b
 
 	binder_debug(BINDER_DEBUG_OPEN_CLOSE,
 		     "%s: %d threads %d, nodes %d (ref %d), refs %d, active transactions %d\n",
