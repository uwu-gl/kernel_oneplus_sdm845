// SPDX-License-Identifier: GPL-2.0-only
/*
 * Copyright (c) 2016-2021, The Linux Foundation. All rights reserved.
 * Copyright (c) 2022-2023 Qualcomm Innovation Center, Inc. All rights reserved.
 */

#include <linux/bitmap.h>
#include <linux/bitops.h>
#include <linux/debugfs.h>
#include <linux/delay.h>
#include <linux/console.h>
#include <linux/io.h>
#include <linux/ipc_logging.h>
#include <linux/irq.h>
#include <linux/module.h>
#include <linux/of.h>
#include <linux/of_device.h>
#include <linux/platform_device.h>
#include <linux/pm_runtime.h>
#include <linux/qcom-geni-se.h>
#include <linux/serial.h>
#include <linux/serial_core.h>
#include <linux/slab.h>
#include <linux/tty.h>
#include <linux/tty_flip.h>
#include <linux/ioctl.h>
#include <linux/pinctrl/consumer.h>
#include <linux/dma-mapping.h>
#include <linux/workqueue.h>

/* UART specific GENI registers */
#define SE_UART_LOOPBACK_CFG		(0x22C)
#define SE_UART_TX_TRANS_CFG		(0x25C)
#define SE_UART_TX_WORD_LEN		(0x268)
#define SE_UART_TX_STOP_BIT_LEN		(0x26C)
#define SE_UART_TX_TRANS_LEN		(0x270)
#define SE_UART_RX_TRANS_CFG		(0x280)
#define SE_UART_RX_WORD_LEN		(0x28C)
#define SE_UART_RX_STALE_CNT		(0x294)
#define SE_UART_TX_PARITY_CFG		(0x2A4)
#define SE_UART_RX_PARITY_CFG		(0x2A8)
#define SE_UART_MANUAL_RFR		(0x2AC)

/* SE_UART_LOOPBACK_CFG */
#define NO_LOOPBACK		(0)
#define TX_RX_LOOPBACK		(0x1)
#define CTS_RFR_LOOPBACK	(0x2)
#define CTSRFR_TXRX_LOOPBACK	(0x3)

/* SE_UART_TRANS_CFG */
#define UART_TX_PAR_EN		(BIT(0))
#define UART_CTS_MASK		(BIT(1))

/* SE_UART_TX_WORD_LEN */
#define TX_WORD_LEN_MSK		(GENMASK(9, 0))

/* SE_UART_TX_STOP_BIT_LEN */
#define TX_STOP_BIT_LEN_MSK	(GENMASK(23, 0))
#define TX_STOP_BIT_LEN_1	(0)
#define TX_STOP_BIT_LEN_1_5	(1)
#define TX_STOP_BIT_LEN_2	(2)

/* SE_UART_TX_TRANS_LEN */
#define TX_TRANS_LEN_MSK	(GENMASK(23, 0))

/* SE_UART_RX_TRANS_CFG */
#define UART_RX_INS_STATUS_BIT	(BIT(2))
#define UART_RX_PAR_EN		(BIT(3))

/* SE_UART_RX_WORD_LEN */
#define RX_WORD_LEN_MASK	(GENMASK(9, 0))

/* SE_UART_RX_STALE_CNT */
#define RX_STALE_CNT		(GENMASK(23, 0))

/* SE_UART_TX_PARITY_CFG/RX_PARITY_CFG */
#define PAR_CALC_EN		(BIT(0))
#define PAR_MODE_MSK		(GENMASK(2, 1))
#define PAR_MODE_SHFT		(1)
#define PAR_EVEN		(0x00)
#define PAR_ODD			(0x01)
#define PAR_SPACE		(0x10)
#define PAR_MARK		(0x11)

/* SE_UART_MANUAL_RFR register fields */
#define UART_MANUAL_RFR_EN	(BIT(31))
#define UART_RFR_NOT_READY	(BIT(1))
#define UART_RFR_READY		(BIT(0))

/* UART M_CMD OP codes */
#define UART_START_TX		(0x1)
#define UART_START_BREAK	(0x4)
#define UART_STOP_BREAK		(0x5)
/* UART S_CMD OP codes */
#define UART_START_READ		(0x1)
#define UART_PARAM		(0x1)
#define UART_PARAM_RFR_OPEN		(BIT(7))

/* UART DMA Rx GP_IRQ_BITS */
#define UART_DMA_RX_PARITY_ERR	BIT(5)
#define UART_DMA_RX_ERRS	(GENMASK(5, 6))
#define UART_DMA_RX_BREAK	(GENMASK(7, 8))

#define UART_OVERSAMPLING	(32)
#define STALE_TIMEOUT		(16)
#define STALE_COUNT		(DEFAULT_BITS_PER_CHAR * STALE_TIMEOUT)
#define SEC_TO_USEC		(1000000)
#define STALE_DELAY		(1000) //10msec
#define DEFAULT_BITS_PER_CHAR	(10)
#define GENI_UART_NR_PORTS	(15)
#define GENI_UART_CONS_PORTS	(1)
#define DEF_FIFO_DEPTH_WORDS	(16)
#define DEF_TX_WM		(2)
#define DEF_FIFO_WIDTH_BITS	(32)
#define UART_CORE2X_VOTE	(5000)
#define UART_CONSOLE_CORE2X_VOTE (960)

#define WAKEBYTE_TIMEOUT_MSEC	(2000)
#define WAIT_XFER_MAX_ITER	(2)
#define WAIT_XFER_MAX_TIMEOUT_US	(150)
#define WAIT_XFER_MIN_TIMEOUT_US	(100)
#define IPC_LOG_PWR_PAGES	(10)
#define IPC_LOG_MISC_PAGES	(30)
#define IPC_LOG_TX_RX_PAGES	(30)
#define DATA_BYTES_PER_LINE	(32)

#define M_IRQ_BITS		(M_RX_FIFO_WATERMARK_EN | M_RX_FIFO_LAST_EN |\
				M_CMD_CANCEL_EN | M_CMD_ABORT_EN |\
				M_IO_DATA_ASSERT_EN | M_IO_DATA_DEASSERT_EN)

#define S_IRQ_BITS		(S_RX_FIFO_WATERMARK_EN | S_RX_FIFO_LAST_EN |\
				S_CMD_CANCEL_EN | S_CMD_ABORT_EN)
#define DMA_TX_IRQ_BITS		(TX_RESET_DONE | TX_DMA_DONE |\
				TX_GENI_CANCEL_IRQ | TX_EOT | TX_SBE)
#define DMA_RX_IRQ_BITS		(RX_EOT | RX_GENI_CANCEL_IRQ |\
				RX_RESET_DONE | UART_DMA_RX_ERRS |\
				UART_DMA_RX_PARITY_ERR | UART_DMA_RX_BREAK |\
				RX_DMA_DONE | RX_SBE)

/* Required for polling for 100 msecs */
#define POLL_WAIT_TIMEOUT_MSEC	100

/*
 * Number of iterrations required while polling
 * where each iterration has a delay of 100 usecs
 */
#define POLL_ITERATIONS		1000

#define IPC_LOG_MSG(ctx, x...) do { \
	if (ctx) \
		ipc_log_string(ctx, x); \
} while (0)

#define DMA_RX_BUF_SIZE		(2048)
#define UART_CONSOLE_RX_WM	(2)
#define CREATE_TRACE_POINTS
#include "serial_trace.h"

/* FTRACE Logging */
static void __ftrace_dbg(struct device *dev, const char *fmt, ...)
{
	struct va_format vaf = {
		.fmt = fmt,
	};
	va_list args;

	va_start(args, fmt);
	vaf.va = &args;
	trace_serial_info(dev_name(dev), &vaf);
	va_end(args);
}

#define UART_LOG_DBG(ctxt, dev, fmt...) do {		\
	ipc_log_string(ctxt, fmt);		\
	ftrace_dbg(dev, fmt);			\
} while (0)					\

#define ftrace_dbg(dev, fmt, ...)			\
	__ftrace_dbg(dev, fmt, ##__VA_ARGS__)	\

enum uart_error_code {
	UART_ERROR_DEFAULT,
	UART_ERROR_INVALID_FW_LOADED,
	UART_ERROR_CLK_GET_FAIL,
	UART_ERROR_SE_CLK_RATE_FIND_FAIL,
	UART_ERROR_SE_RESOURCES_INIT_FAIL,
	UART_ERROR_SE_RESOURCES_ON_FAIL,
	UART_ERROR_SE_RESOURCES_OFF_FAIL,
	UART_ERROR_TX_DMA_MAP_FAIL,
	UART_ERROR_TX_CANCEL_FAIL,
	UART_ERROR_TX_ABORT_FAIL,
	UART_ERROR_TX_FSM_RESET_FAIL,
	UART_ERROR_RX_CANCEL_FAIL,
	UART_ERROR_RX_ABORT_FAIL,
	UART_ERROR_RX_FSM_RESET_FAIL,
	UART_ERROR_RX_TTY_INSERT_FAIL,
	UART_ERROR_ILLEGAL_INTERRUPT,
	UART_ERROR_BUFFER_OVERRUN,
	UART_ERROR_RX_PARITY_ERROR,
	UART_ERROR_RX_BREAK_ERROR,
	UART_ERROR_RX_SBE_ERROR,
	SOC_ERROR_START_TX_IOS_SOC_RFR_HIGH
};

struct msm_geni_serial_ver_info {
	int hw_major_ver;
	int hw_minor_ver;
	int hw_step_ver;
	int m_fw_ver;
	int s_fw_ver;
};

struct msm_geni_serial_port {
	struct uart_port uport;
	const char *name;
	unsigned int tx_fifo_depth;
	unsigned int tx_fifo_width;
	unsigned int rx_fifo_depth;
	unsigned int tx_wm;
	unsigned int rx_wm;
	unsigned int rx_rfr;
	int xfer_mode;
	struct dentry *dbg;
	bool port_setup;
	unsigned int *rx_fifo;
	int (*handle_rx)(struct uart_port *uport,
			unsigned int rx_fifo_wc,
			unsigned int rx_last_byte_valid,
			unsigned int rx_last,
			bool drop_rx);
	struct device *wrapper_dev;
	struct se_geni_rsc serial_rsc;
	dma_addr_t tx_dma;
	unsigned int xmit_size;
	void *rx_buf;
	dma_addr_t rx_dma;
	int loopback;
	int wakeup_irq;
	unsigned char wakeup_byte;
	struct wakeup_source *geni_wake;
	void *ipc_log_tx;
	void *ipc_log_rx;
	void *ipc_log_pwr;
	void *ipc_log_misc;
	void *console_log;
	void *ipc_log_single;
	void *ipc_log_irqstatus;
	unsigned int cur_baud;
	int ioctl_count;
	int edge_count;
	bool manual_flow;
	struct msm_geni_serial_ver_info ver_info;
	u32 cur_tx_remaining;
	bool startup_in_progress;
	bool is_console;
	bool rumi_platform;
	bool m_cmd_done;
	bool s_cmd_done;
	bool m_cmd;
	bool s_cmd;
	struct completion m_cmd_timeout;
	struct completion s_cmd_timeout;
	spinlock_t rx_lock;
	bool bypass_flow_control;
	enum uart_error_code uart_error;
	struct work_struct work;
	struct workqueue_struct *qwork;
};

static void msm_geni_serial_worker(struct work_struct *work);
static const struct uart_ops msm_geni_serial_pops;
static struct uart_driver msm_geni_console_driver;
static struct uart_driver msm_geni_serial_hs_driver;
static int handle_rx_console(struct uart_port *uport,
			unsigned int rx_fifo_wc,
			unsigned int rx_last_byte_valid,
			unsigned int rx_last,
			bool drop_rx);
static int handle_rx_hs(struct uart_port *uport,
			unsigned int rx_fifo_wc,
			unsigned int rx_last_byte_valid,
			unsigned int rx_last,
			bool drop_rx);
static unsigned int msm_geni_serial_tx_empty(struct uart_port *port);
static int msm_geni_serial_power_on(struct uart_port *uport);
static void msm_geni_serial_power_off(struct uart_port *uport);
static int msm_geni_serial_poll_bit(struct uart_port *uport,
				int offset, int bit_field, bool set);
static void msm_geni_serial_stop_rx(struct uart_port *uport);
static int msm_geni_serial_runtime_resume(struct device *dev);
static int msm_geni_serial_runtime_suspend(struct device *dev);
static int msm_geni_serial_get_ver_info(struct uart_port *uport);
static void msm_geni_serial_set_manual_flow(bool enable,
				struct msm_geni_serial_port *port);
static bool handle_rx_dma_xfer(u32 s_irq_status, struct uart_port *uport);
static int uart_line_id;

static bool is_earlycon;

#define GET_DEV_PORT(uport) \
	container_of(uport, struct msm_geni_serial_port, uport)

static struct msm_geni_serial_port msm_geni_console_port;
static struct msm_geni_serial_port msm_geni_serial_ports[GENI_UART_NR_PORTS];
static void msm_geni_serial_handle_isr(struct uart_port *uport,
				unsigned long *flags, bool is_irq_masked);
/*
 * The below API is required to pass UART error code to BT HOST.
 */
static void msm_geni_update_uart_error_code(struct msm_geni_serial_port *port,
		enum uart_error_code uart_error_code)
{
	if (!port->is_console && !port->uart_error) {
		port->uart_error = uart_error_code;
		IPC_LOG_MSG(port->ipc_log_misc,
			"%s: uart_error_code:%d\n", __func__, port->uart_error);
	}
}


/*
 * The below API is required to check if uport->lock (spinlock)
 * is taken by the serial layer or not. If the lock is not taken
 * then we can rely on the isr to be fired and if the lock is taken
 * by the serial layer then we need to poll for the interrupts.
 *
 * Returns true(1) if spinlock is already taken by framework (serial layer)
 * Return false(0) if spinlock is not taken by framework.
 */
static int msm_geni_serial_spinlocked(struct uart_port *uport)
{
	unsigned long flags;
	bool locked;

	locked = spin_trylock_irqsave(&uport->lock, flags);
	if (locked)
		spin_unlock_irqrestore(&uport->lock, flags);

	return !locked;
}

/*
 * We are enabling the interrupts once the polling operations
 * is completed.
 */
static void msm_geni_serial_enable_interrupts(struct uart_port *uport)
{
	unsigned int geni_m_irq_en, geni_s_irq_en;
	struct msm_geni_serial_port *port = NULL;

	/*
	 * Earlyconsole also uses this API and finds port is NULL,
	 * hence add a protective check.
	 */
	if (!is_earlycon)
		port = GET_DEV_PORT(uport);

	geni_m_irq_en = geni_read_reg_nolog(uport->membase,
						SE_GENI_M_IRQ_EN);
	geni_s_irq_en = geni_read_reg_nolog(uport->membase,
						SE_GENI_S_IRQ_EN);

	geni_m_irq_en |= M_IRQ_BITS;
	geni_s_irq_en |= S_IRQ_BITS;

	geni_write_reg_nolog(geni_m_irq_en, uport->membase, SE_GENI_M_IRQ_EN);
	geni_write_reg_nolog(geni_s_irq_en, uport->membase, SE_GENI_S_IRQ_EN);
	if (port && port->xfer_mode == SE_DMA) {
		geni_write_reg_nolog(DMA_TX_IRQ_BITS, uport->membase,
							SE_DMA_TX_IRQ_EN_SET);
		geni_write_reg_nolog(DMA_RX_IRQ_BITS, uport->membase,
							SE_DMA_RX_IRQ_EN_SET);
	}
}

/* Try disabling interrupts in order to do polling in an atomic contexts. */
static bool msm_serial_try_disable_interrupts(struct uart_port *uport)
{
	unsigned int geni_m_irq_en, geni_s_irq_en;
	struct msm_geni_serial_port *port = GET_DEV_PORT(uport);

	/*
	 * We don't need to disable interrupts if spinlock is not taken
	 * by framework as we can rely on ISR.
	 */
	if (!msm_geni_serial_spinlocked(uport))
		return false;

	geni_m_irq_en = geni_read_reg_nolog(uport->membase, SE_GENI_M_IRQ_EN);
	geni_s_irq_en = geni_read_reg_nolog(uport->membase, SE_GENI_S_IRQ_EN);

	geni_m_irq_en &= ~M_IRQ_BITS;
	geni_s_irq_en &= ~S_IRQ_BITS;

	geni_write_reg_nolog(geni_m_irq_en, uport->membase, SE_GENI_M_IRQ_EN);
	geni_write_reg_nolog(geni_s_irq_en, uport->membase, SE_GENI_S_IRQ_EN);
	if (port->xfer_mode == SE_DMA) {
		geni_write_reg_nolog(DMA_TX_IRQ_BITS, uport->membase,
							SE_DMA_TX_IRQ_EN_CLR);
		geni_write_reg_nolog(DMA_RX_IRQ_BITS, uport->membase,
							SE_DMA_RX_IRQ_EN_CLR);
	}

	return true;
}

/*
 * We need to poll for interrupt if we are in an atomic context
 * as serial framework might be taking spinlocks and depend on the isr
 * in a non-atomic context. This API decides wheather to poll for
 * interrupt or depend on the isr based on in_atomic() call.
 */
bool geni_wait_for_cmd_done(struct uart_port *uport, bool is_irq_masked)
{
	struct msm_geni_serial_port *msm_port = GET_DEV_PORT(uport);
	unsigned long timeout = POLL_ITERATIONS;
	unsigned long flags = 0;

	/*
	 * We need to do polling if spinlock is taken
	 * by framework as we cannot rely on ISR.
	 */
	if (is_irq_masked) {
		/*
		 * Polling is done for 1000 iterrations with
		 * 10 usecs interval which in total accumulates
		 * to 10 msecs
		 */
		if (msm_port->m_cmd) {
			while (!msm_port->m_cmd_done && timeout > 0) {
				msm_geni_serial_handle_isr(uport, &flags, true);
				timeout--;
				udelay(100);
			}
		} else if (msm_port->s_cmd) {
			while (!msm_port->s_cmd_done && timeout > 0) {
				msm_geni_serial_handle_isr(uport, &flags, true);
				timeout--;
				udelay(100);
			}
		}
	} else {
		/* Waiting for 10 milli second for interrupt to be fired */
		if (msm_port->m_cmd)
			timeout = wait_for_completion_timeout
					(&msm_port->m_cmd_timeout,
				msecs_to_jiffies(POLL_WAIT_TIMEOUT_MSEC));
		else if (msm_port->s_cmd)
			timeout = wait_for_completion_timeout
					(&msm_port->s_cmd_timeout,
				msecs_to_jiffies(POLL_WAIT_TIMEOUT_MSEC));
	}

	return timeout ? 0 : 1;
}

#ifdef OPLUS_FEATURE_CHG_BASIC
static struct pinctrl *serial_pinctrl = NULL;
static struct pinctrl_state *serial_pinctrl_state_disable = NULL;
#endif
#ifdef OPLUS_FEATURE_CHG_BASIC
extern bool oem_disable_uart(void);
bool boot_with_console(void)
{
	return !oem_disable_uart();
}

EXPORT_SYMBOL(boot_with_console);
#endif

static void msm_geni_serial_config_port(struct uart_port *uport, int cfg_flags)
{
	if (cfg_flags & UART_CONFIG_TYPE)
		uport->type = PORT_MSM;
}

static ssize_t loopback_show(struct device *dev,
		struct device_attribute *attr, char *buf)
{
	struct platform_device *pdev = to_platform_device(dev);
	struct msm_geni_serial_port *port = platform_get_drvdata(pdev);

	return snprintf(buf, sizeof(int), "%d\n", port->loopback);
}

static ssize_t loopback_store(struct device *dev,
		struct device_attribute *attr, const char *buf,
		size_t size)
{
	struct platform_device *pdev = to_platform_device(dev);
	struct msm_geni_serial_port *port = platform_get_drvdata(pdev);

	if (kstrtoint(buf, 0, &port->loopback)) {
		dev_err(dev, "Invalid input\n");
		return -EINVAL;
	}
	return size;
}

static DEVICE_ATTR_RW(loopback);

static void dump_ipc(struct uart_port *uport, void *ipc_ctx, char *prefix,
			char *string, u64 addr, int size)

{
	char buf[DATA_BYTES_PER_LINE * 2];
	int len = 0;

	if (!ipc_ctx)
		return;
	len = min(size, DATA_BYTES_PER_LINE);
	hex_dump_to_buffer(string, len, DATA_BYTES_PER_LINE, 1, buf,
						sizeof(buf), false);
	UART_LOG_DBG(ipc_ctx, uport->dev, "%s[0x%.10x:%d] : %s", prefix,
					(unsigned int)addr, size, buf);
}

static bool device_pending_suspend(struct uart_port *uport)
{
	int usage_count = atomic_read(&uport->dev->power.usage_count);

	return (pm_runtime_status_suspended(uport->dev) || !usage_count);
}

static bool check_transfers_inflight(struct uart_port *uport)
{
	bool xfer_on = false;
	bool tx_active = false;
	bool tx_fifo_status = false;
	bool m_cmd_active = false;
	bool rx_active = false;
	u32 rx_fifo_status = 0;
	struct msm_geni_serial_port *port = GET_DEV_PORT(uport);
	u32 geni_status = geni_read_reg_nolog(uport->membase,
						SE_GENI_STATUS);
	struct circ_buf *xmit = &uport->state->xmit;

	/* Possible stop tx is called multiple times. */
	m_cmd_active = geni_status & M_GENI_CMD_ACTIVE;
	if (port->xfer_mode == SE_DMA) {
		tx_fifo_status = port->tx_dma ? 1 : 0;
		rx_fifo_status =
			geni_read_reg_nolog(uport->membase, SE_DMA_RX_LEN_IN);
	} else {
		tx_fifo_status = geni_read_reg_nolog(uport->membase,
						SE_GENI_TX_FIFO_STATUS);
		rx_fifo_status = geni_read_reg_nolog(uport->membase,
						SE_GENI_RX_FIFO_STATUS);
	}
	tx_active = m_cmd_active || tx_fifo_status;
	rx_active =  rx_fifo_status ? true : false;

	if (rx_active || tx_active || !uart_circ_empty(xmit))
		xfer_on = true;

	return xfer_on;
}

static void wait_for_transfers_inflight(struct uart_port *uport)
{
	int iter = 0;
	struct msm_geni_serial_port *port = GET_DEV_PORT(uport);
	unsigned int geni_status;
        bool CTS, RX;

	geni_status = geni_read_reg_nolog(uport->membase, SE_GENI_STATUS);
	/* Possible stop rx is called before this. */
	if (!(geni_status & S_GENI_CMD_ACTIVE))
		return;

	while (iter < WAIT_XFER_MAX_ITER) {
		if (check_transfers_inflight(uport)) {
			usleep_range(WAIT_XFER_MIN_TIMEOUT_US,
					WAIT_XFER_MAX_TIMEOUT_US);
			iter++;
		} else {
			break;
		}
	}
	if (check_transfers_inflight(uport)) {
		u32 geni_status = geni_read_reg_nolog(uport->membase,
								SE_GENI_STATUS);
		u32 geni_ios = geni_read_reg_nolog(uport->membase, SE_GENI_IOS);
		u32 rx_fifo_status = geni_read_reg_nolog(uport->membase,
							SE_GENI_RX_FIFO_STATUS);
		u32 rx_dma =
			geni_read_reg_nolog(uport->membase, SE_DMA_RX_LEN_IN);
		CTS = geni_ios & BIT(1); // b[1] = UART CTS <- Peer RFR
		RX = geni_ios & BIT(0);  // b[0] = UART RX <- Peer TX

		UART_LOG_DBG(port->ipc_log_misc, uport->dev,
		"%s: geni=0x%x rx_fifo=0x%x rx_dma=0x%x, CTS_IO=%d, RX_IO=%d\n",
		 __func__, geni_status, rx_fifo_status, rx_dma, CTS, RX);
		geni_se_dump_dbg_regs(&port->serial_rsc,
				uport->membase, port->ipc_log_misc);
	}
}

static int vote_clock_on(struct uart_port *uport)
{
	struct msm_geni_serial_port *port = GET_DEV_PORT(uport);
	int usage_count;
	int ret = 0;
	u32 geni_ios;

	ret = msm_geni_serial_power_on(uport);
	if (ret) {
		dev_err(uport->dev, "Failed to vote clock on\n");
		return ret;
	}
	port->ioctl_count++;
	usage_count = atomic_read(&uport->dev->power.usage_count);
	geni_ios = geni_read_reg_nolog(uport->membase, SE_GENI_IOS);
	UART_LOG_DBG(port->ipc_log_pwr, uport->dev,
		"%s :%s ioctl:%d usage_count:%d edge-Count:%d geni_ios:0x%x\n",
		__func__, current->comm, port->ioctl_count,
		usage_count, port->edge_count, geni_ios);
	return 0;
}

static int vote_clock_off(struct uart_port *uport)
{
	struct msm_geni_serial_port *port = GET_DEV_PORT(uport);
	int usage_count;

	if (!pm_runtime_enabled(uport->dev)) {
		dev_err(uport->dev, "RPM not available.Can't enable clocks\n");
		return -EPERM;
	}
	if (!port->ioctl_count) {
		dev_warn(uport->dev, "%s:Imbalanced vote off ioctl %d\n",
						__func__, port->ioctl_count);
		UART_LOG_DBG(port->ipc_log_pwr, uport->dev,
				"%s:Imbalanced vote_off from userspace. %d",
				__func__, port->ioctl_count);
		return -EPERM;
	}
	wait_for_transfers_inflight(uport);
	port->ioctl_count--;
	msm_geni_serial_power_off(uport);
	usage_count = atomic_read(&uport->dev->power.usage_count);
	UART_LOG_DBG(port->ipc_log_pwr, uport->dev, "%s:%s ioctl:%d usage_count:%d\n",
		__func__, current->comm, port->ioctl_count, usage_count);
	return 0;
};


static void msm_geni_serial_worker(struct work_struct *work)
{
	struct msm_geni_serial_port *port;

	port = container_of(work, struct msm_geni_serial_port, work);

	geni_se_dump_dbg_regs(&port->serial_rsc,
		    port->uport.membase, port->ipc_log_misc);
	port->ipc_log_rx = port->ipc_log_single;
	port->ipc_log_tx = port->ipc_log_single;
	port->ipc_log_misc = port->ipc_log_single;
	port->ipc_log_pwr = port->ipc_log_single;
}

static int msm_geni_serial_ioctl(struct uart_port *uport, unsigned int cmd,
						unsigned long arg)
{
	int ret = -ENOIOCTLCMD;
	struct msm_geni_serial_port *port = GET_DEV_PORT(uport);
	enum uart_error_code uart_error;

	switch (cmd) {
	case TIOCPMGET: {
		ret = vote_clock_on(uport);
		break;
	}
	case TIOCPMPUT: {
		ret = vote_clock_off(uport);
		break;
	}
	case TIOCPMACT: {
		ret = !pm_runtime_status_suspended(uport->dev);
		break;
	}
	case TIOCFAULT: {
		uart_error = port->uart_error;
		port->uart_error = UART_ERROR_DEFAULT;
		IPC_LOG_MSG(port->ipc_log_misc,
			"%s:TIOCFAULT - uart_error_set:%d new_uart_error:%d\n",
			__func__, uart_error, port->uart_error);
		if (port->qwork)
			queue_work(port->qwork, &port->work);
		ret = uart_error;
		break;
	}
	default:
		break;
	}
	return ret;
}

static void msm_geni_serial_break_ctl(struct uart_port *uport, int ctl)
{
	struct msm_geni_serial_port *port = GET_DEV_PORT(uport);

	if (!uart_console(uport) && device_pending_suspend(uport)) {
		UART_LOG_DBG(port->ipc_log_misc, uport->dev,
				"%s.Device is suspended, %s\n",
				__func__, current->comm);
		return;
	}

	if (ctl) {
		wait_for_transfers_inflight(uport);
		geni_setup_m_cmd(uport->membase, UART_START_BREAK, 0);
	} else {
		geni_setup_m_cmd(uport->membase, UART_STOP_BREAK, 0);
	}
	/* Ensure break start/stop command is setup before returning.*/
	mb();
}

static unsigned int msm_geni_cons_get_mctrl(struct uart_port *uport)
{
	return TIOCM_DSR | TIOCM_CAR | TIOCM_CTS;
}

static unsigned int msm_geni_serial_get_mctrl(struct uart_port *uport)
{
	u32 geni_ios = 0;
	unsigned int mctrl = TIOCM_DSR | TIOCM_CAR;
	struct msm_geni_serial_port *port = GET_DEV_PORT(uport);

	if (!uart_console(uport) && device_pending_suspend(uport)) {
		UART_LOG_DBG(port->ipc_log_misc, uport->dev,
				"%s.Device is suspended, %s\n",
				__func__, current->comm);
		return TIOCM_DSR | TIOCM_CAR | TIOCM_CTS;
	}

	geni_ios = geni_read_reg_nolog(uport->membase, SE_GENI_IOS);
	if (!(geni_ios & IO2_DATA_IN))
		mctrl |= TIOCM_CTS;
	UART_LOG_DBG(port->ipc_log_misc, uport->dev, "%s: geni_ios:0x%x, mctrl:0x%x\n",
			__func__, geni_ios, mctrl);
	return mctrl;
}

static void msm_geni_cons_set_mctrl(struct uart_port *uport,
							unsigned int mctrl)
{
}

static void msm_geni_serial_set_mctrl(struct uart_port *uport,
							unsigned int mctrl)
{
	u32 uart_manual_rfr = 0;
	struct msm_geni_serial_port *port = GET_DEV_PORT(uport);

	if (device_pending_suspend(uport)) {
		UART_LOG_DBG(port->ipc_log_misc, uport->dev,
			"%s.Device is suspended, %s: mctrl=0x%x\n",
			 __func__, current->comm, mctrl);
		return;
	}
	if (!(mctrl & TIOCM_RTS)) {
		uart_manual_rfr |= (UART_MANUAL_RFR_EN | UART_RFR_NOT_READY);
		port->manual_flow = true;
	} else {
		port->manual_flow = false;
	}
	geni_write_reg_nolog(uart_manual_rfr, uport->membase,
							SE_UART_MANUAL_RFR);
	/* Write to flow control must complete before return to client*/
	mb();
	UART_LOG_DBG(port->ipc_log_misc, uport->dev,
			"%s:%s, mctrl=0x%x, manual_rfr=0x%x, flow=%s\n",
			__func__, current->comm, mctrl, uart_manual_rfr,
			(port->manual_flow ? "OFF" : "ON"));
}

static const char *msm_geni_serial_get_type(struct uart_port *uport)
{
	return "MSM";
}

static struct msm_geni_serial_port *get_port_from_line(int line,
						bool is_console)
{
	struct msm_geni_serial_port *port = NULL;

	if (is_console) {
		/* Max 1 port supported as of now */
		if ((line < 0) || (line >= GENI_UART_CONS_PORTS))
			return ERR_PTR(-ENXIO);
		port = &msm_geni_console_port;
	} else {
		if ((line < 0) || (line >= GENI_UART_NR_PORTS))
			return ERR_PTR(-ENXIO);
		port = &msm_geni_serial_ports[line];
	}

	return port;
}

static int msm_geni_serial_power_on(struct uart_port *uport)
{
	int ret = 0;
	struct msm_geni_serial_port *port = GET_DEV_PORT(uport);

	if (!pm_runtime_enabled(uport->dev)) {
		if (pm_runtime_status_suspended(uport->dev)) {
			struct uart_state *state = uport->state;
			struct tty_port *tport = &state->port;
			int lock = mutex_trylock(&tport->mutex);

			UART_LOG_DBG(port->ipc_log_pwr, uport->dev,
					"%s:Manual resume\n", __func__);
			pm_runtime_disable(uport->dev);
			ret = msm_geni_serial_runtime_resume(uport->dev);
			if (ret) {
				UART_LOG_DBG(port->ipc_log_pwr, uport->dev,
					"%s:Manual RPM CB failed %d\n",
								__func__, ret);
			} else {
				pm_runtime_get_noresume(uport->dev);
				pm_runtime_set_active(uport->dev);
			}
			pm_runtime_enable(uport->dev);
			if (lock)
				mutex_unlock(&tport->mutex);
		}
	} else {
		ret = pm_runtime_get_sync(uport->dev);
		if (ret < 0) {
			UART_LOG_DBG(port->ipc_log_pwr, uport->dev, "%s Err\n", __func__);
			WARN_ON_ONCE(1);
			pm_runtime_put_noidle(uport->dev);
			pm_runtime_set_suspended(uport->dev);
			return ret;
		}
	}
	return 0;
}

static void msm_geni_serial_power_off(struct uart_port *uport)
{
	struct msm_geni_serial_port *port = GET_DEV_PORT(uport);
	int usage_count = atomic_read(&uport->dev->power.usage_count);

	if (!usage_count) {
		UART_LOG_DBG(port->ipc_log_pwr, uport->dev, "%s: Usage Count is already 0\n",
								__func__);
		return;
	}
	pm_runtime_mark_last_busy(uport->dev);
	pm_runtime_put_autosuspend(uport->dev);
}

static int msm_geni_serial_poll_bit(struct uart_port *uport,
				int offset, int bit_field, bool set)
{
	int iter = 0;
	unsigned int reg;
	bool met = false;
	struct msm_geni_serial_port *port = NULL;
	bool cond = false;
	unsigned int baud = 115200;
	unsigned int fifo_bits = DEF_FIFO_DEPTH_WORDS * DEF_FIFO_WIDTH_BITS;
	unsigned long total_iter = 1000;

	if (uport->private_data && !uart_console(uport)) {
		port = GET_DEV_PORT(uport);
		baud = (port->cur_baud ? port->cur_baud : 115200);
		fifo_bits = port->tx_fifo_depth * port->tx_fifo_width;
		/*
		 * Total polling iterations based on FIFO worth of bytes to be
		 * sent at current baud .Add a little fluff to the wait.
		 */
		total_iter = ((fifo_bits * USEC_PER_SEC) / baud) / 10;
		total_iter += 50;
	}

	while (iter < total_iter) {
		reg = geni_read_reg_nolog(uport->membase, offset);
		cond = reg & bit_field;
		if (cond == set) {
			met = true;
			break;
		}
		udelay(10);
		iter++;
	}
	return met;
}

static void msm_geni_serial_setup_tx(struct uart_port *uport,
				unsigned int xmit_size)
{
	u32 m_cmd = 0;

	geni_write_reg_nolog(xmit_size, uport->membase, SE_UART_TX_TRANS_LEN);
	m_cmd |= (UART_START_TX << M_OPCODE_SHFT);
	geni_write_reg_nolog(m_cmd, uport->membase, SE_GENI_M_CMD0);
	/*
	 * Writes to enable the primary sequencer should go through before
	 * exiting this function.
	 */
	mb();
}

static void msm_geni_serial_poll_tx_done(struct uart_port *uport)
{
	int done = 0;
	unsigned int irq_clear = 0;

	done = msm_geni_serial_poll_bit(uport, SE_GENI_M_IRQ_STATUS,
						M_CMD_DONE_EN, true);
	if (!done) {
		/*
		 * Failure IPC logs are not added as this API is
		 * used by early console and it doesn't have log handle.
		 */
		geni_write_reg(M_GENI_CMD_CANCEL, uport->membase,
						SE_GENI_M_CMD_CTRL_REG);
		done = msm_geni_serial_poll_bit(uport, SE_GENI_M_IRQ_STATUS,
						M_CMD_CANCEL_EN, true);
		if (!done) {
			geni_write_reg_nolog(M_GENI_CMD_ABORT, uport->membase,
						SE_GENI_M_CMD_CTRL_REG);
			msm_geni_serial_poll_bit(uport, SE_GENI_M_IRQ_STATUS,
						M_CMD_ABORT_EN, true);
		}
	}

	irq_clear = geni_read_reg_nolog(uport->membase, SE_GENI_M_IRQ_STATUS);
	geni_write_reg_nolog(irq_clear, uport->membase, SE_GENI_M_IRQ_CLEAR);
}

#ifdef CONFIG_CONSOLE_POLL
static int msm_geni_serial_get_char(struct uart_port *uport)
{
	unsigned int rx_fifo;
	unsigned int m_irq_status;
	unsigned int s_irq_status;

	if (!(msm_geni_serial_poll_bit(uport, SE_GENI_M_IRQ_STATUS,
			M_SEC_IRQ_EN, true)))
		return -ENXIO;

	m_irq_status = geni_read_reg_nolog(uport->membase,
						SE_GENI_M_IRQ_STATUS);
	s_irq_status = geni_read_reg_nolog(uport->membase,
						SE_GENI_S_IRQ_STATUS);
	geni_write_reg_nolog(m_irq_status, uport->membase,
						SE_GENI_M_IRQ_CLEAR);
	geni_write_reg_nolog(s_irq_status, uport->membase,
						SE_GENI_S_IRQ_CLEAR);

	if (!(msm_geni_serial_poll_bit(uport, SE_GENI_RX_FIFO_STATUS,
			RX_FIFO_WC_MSK, true)))
		return -ENXIO;

	/*
	 * Read the Rx FIFO only after clearing the interrupt registers and
	 * getting valid RX fifo status.
	 */
	mb();
	rx_fifo = geni_read_reg_nolog(uport->membase, SE_GENI_RX_FIFOn);
	rx_fifo &= 0xFF;
	return rx_fifo;
}

static void msm_geni_serial_poll_put_char(struct uart_port *uport,
					unsigned char c)
{
	int b = (int) c;
	struct msm_geni_serial_port *port = GET_DEV_PORT(uport);

	geni_write_reg_nolog(port->tx_wm, uport->membase,
					SE_GENI_TX_WATERMARK_REG);
	msm_geni_serial_setup_tx(uport, 1);
	if (!msm_geni_serial_poll_bit(uport, SE_GENI_M_IRQ_STATUS,
				M_TX_FIFO_WATERMARK_EN, true))
		WARN_ON(1);
	geni_write_reg_nolog(b, uport->membase, SE_GENI_TX_FIFOn);
	geni_write_reg_nolog(M_TX_FIFO_WATERMARK_EN, uport->membase,
							SE_GENI_M_IRQ_CLEAR);
	/*
	 * Ensure FIFO write goes through before polling for status but.
	 */
	mb();
	msm_serial_try_disable_interrupts(uport);
	msm_geni_serial_poll_tx_done(uport);
	msm_geni_serial_enable_interrupts(uport);
}
#endif

#if defined(CONFIG_SERIAL_CORE_CONSOLE) || defined(CONFIG_CONSOLE_POLL)
static void msm_geni_serial_wr_char(struct uart_port *uport, int ch)
{
	geni_write_reg_nolog(ch, uport->membase, SE_GENI_TX_FIFOn);
	/*
	 * Ensure FIFO write clear goes through before
	 * next iteration.
	 */
	mb();

}

static void
__msm_geni_serial_console_write(struct uart_port *uport, const char *s,
				unsigned int count)
{
	int new_line = 0;
	int i;
	int bytes_to_send = count;
	int fifo_depth = DEF_FIFO_DEPTH_WORDS;
	int tx_wm = DEF_TX_WM;

#ifdef OPLUS_FEATURE_CHG_BASIC
	if (!boot_with_console()) {
		return;
	}
#endif

	for (i = 0; i < count; i++) {
		if (s[i] == '\n')
			new_line++;
	}

	bytes_to_send += new_line;
	geni_write_reg_nolog(tx_wm, uport->membase,
					SE_GENI_TX_WATERMARK_REG);
	msm_geni_serial_setup_tx(uport, bytes_to_send);
	i = 0;

	while (i < count) {
		u32 chars_to_write = 0;
		u32 avail_fifo_bytes = (fifo_depth - tx_wm);
		/*
		 * If the WM bit never set, then the Tx state machine is not
		 * in a valid state, so break, cancel/abort any existing
		 * command. Unfortunately the current data being written is
		 * lost.
		 */
		while (!msm_geni_serial_poll_bit(uport, SE_GENI_M_IRQ_STATUS,
						M_TX_FIFO_WATERMARK_EN, true))
			break;
		chars_to_write = min((unsigned int)(count - i),
							avail_fifo_bytes);
		if ((chars_to_write << 1) > avail_fifo_bytes)
			chars_to_write = (avail_fifo_bytes >> 1);
		uart_console_write(uport, (s + i), chars_to_write,
						msm_geni_serial_wr_char);
		geni_write_reg_nolog(M_TX_FIFO_WATERMARK_EN, uport->membase,
							SE_GENI_M_IRQ_CLEAR);
		/* Ensure this goes through before polling for WM IRQ again.*/
		mb();
		i += chars_to_write;
	}
	msm_serial_try_disable_interrupts(uport);
	msm_geni_serial_poll_tx_done(uport);
	msm_geni_serial_enable_interrupts(uport);
}

static void msm_geni_serial_console_write(struct console *co, const char *s,
			      unsigned int count)
{
	struct uart_port *uport;
	struct msm_geni_serial_port *port;
	bool locked = true;
	unsigned long flags;
	unsigned int geni_status;
	bool timeout;
	bool is_irq_masked;
	int irq_en;

	/* Max 1 port supported as of now */
	WARN_ON(co->index < 0 || co->index >= GENI_UART_CONS_PORTS);

	port = get_port_from_line(co->index, true);
	if (IS_ERR_OR_NULL(port))
		return;

	uport = &port->uport;
	if (oops_in_progress)
		locked = spin_trylock_irqsave(&uport->lock, flags);
	else
		spin_lock_irqsave(&uport->lock, flags);

	geni_status = readl_relaxed(uport->membase + SE_GENI_STATUS);

	/* Cancel the current write to log the fault */
	if ((geni_status & M_GENI_CMD_ACTIVE) && !locked) {
		port->m_cmd_done = false;
		port->m_cmd = true;
		reinit_completion(&port->m_cmd_timeout);
		is_irq_masked = msm_serial_try_disable_interrupts(uport);
		geni_cancel_m_cmd(uport->membase);

		/*
		 * console should be in polling mode. Hence directly pass true
		 * as argument for wait_for_cmd_done here to handle cancel tx
		 * in polling mode.
		 */
		timeout = geni_wait_for_cmd_done(uport, true);
		if (timeout) {
			IPC_LOG_MSG(port->console_log,
				"%s: tx_cancel failed 0x%x\n",
				__func__, geni_read_reg_nolog(uport->membase,
							SE_GENI_STATUS));

			reinit_completion(&port->m_cmd_timeout);
			geni_abort_m_cmd(uport->membase);
			timeout = geni_wait_for_cmd_done(uport, true);
			if (timeout){
				IPC_LOG_MSG(port->console_log,
				"%s: tx abort failed 0x%x\n", __func__,
				geni_read_reg_nolog(uport->membase,
							SE_GENI_STATUS));
			}				
		}

		msm_geni_serial_enable_interrupts(uport);
		port->m_cmd = false;
	} else if ((geni_status & M_GENI_CMD_ACTIVE) &&
						!port->cur_tx_remaining) {
		/* It seems we can interrupt existing transfers unless all data
		 * has been sent, in which case we need to look for done first.
		 */
		msm_serial_try_disable_interrupts(uport);
		msm_geni_serial_poll_tx_done(uport);
		msm_geni_serial_enable_interrupts(uport);

		/* Enable WM interrupt for every new console write op */
		if (uart_circ_chars_pending(&uport->state->xmit)) {
			irq_en = geni_read_reg_nolog(uport->membase,
						SE_GENI_M_IRQ_EN);
			geni_write_reg_nolog(irq_en | M_TX_FIFO_WATERMARK_EN,
					uport->membase, SE_GENI_M_IRQ_EN);
		}
	}

	__msm_geni_serial_console_write(uport, s, count);

	if (port->cur_tx_remaining)
		msm_geni_serial_setup_tx(uport, port->cur_tx_remaining);

	if (locked)
		spin_unlock_irqrestore(&uport->lock, flags);
}

static int handle_rx_console(struct uart_port *uport,
			unsigned int rx_fifo_wc,
			unsigned int rx_last_byte_valid,
			unsigned int rx_last,
			bool drop_rx)
{
	int i, c;
	unsigned char *rx_char;
	struct tty_port *tport;
	struct msm_geni_serial_port *msm_port = GET_DEV_PORT(uport);

	tport = &uport->state->port;
	for (i = 0; i < rx_fifo_wc; i++) {
		int bytes = 4;

		*(msm_port->rx_fifo) =
			geni_read_reg_nolog(uport->membase, SE_GENI_RX_FIFOn);
		if (drop_rx)
			continue;
		rx_char = (unsigned char *)msm_port->rx_fifo;

		if (i == (rx_fifo_wc - 1)) {
			if (rx_last && rx_last_byte_valid)
				bytes = rx_last_byte_valid;
		}
		for (c = 0; c < bytes; c++) {
			char flag = TTY_NORMAL;
			int sysrq;

			uport->icount.rx++;
			sysrq = uart_handle_sysrq_char(uport, rx_char[c]);
			if (!sysrq)
				tty_insert_flip_char(tport, rx_char[c], flag);
		}
	}
	return 0;
}
#else
static int handle_rx_console(struct uart_port *uport,
			unsigned int rx_fifo_wc,
			unsigned int rx_last_byte_valid,
			unsigned int rx_last,
			bool drop_rx)
{
	return -EPERM;
}

#endif /* (CONFIG_SERIAL_CORE_CONSOLE) || defined(CONFIG_CONSOLE_POLL)) */

static int msm_geni_serial_prep_dma_tx(struct uart_port *uport)
{
	struct msm_geni_serial_port *msm_port = GET_DEV_PORT(uport);
	struct circ_buf *xmit = &uport->state->xmit;
	unsigned int xmit_size;
	unsigned int dma_dbg;
	bool timeout, is_irq_masked;
	int ret = 0;

	xmit_size = uart_circ_chars_pending(xmit);
	if (xmit_size < WAKEUP_CHARS)
		uart_write_wakeup(uport);

	if (xmit_size > (UART_XMIT_SIZE - xmit->tail))
		xmit_size = UART_XMIT_SIZE - xmit->tail;

	if (!xmit_size)
		return ret;

	dump_ipc(uport, msm_port->ipc_log_tx, "DMA Tx",
		 (char *)&xmit->buf[xmit->tail], 0, xmit_size);
	msm_geni_serial_setup_tx(uport, xmit_size);
	ret = geni_se_tx_dma_prep(msm_port->wrapper_dev, uport->membase,
			&xmit->buf[xmit->tail], xmit_size, &msm_port->tx_dma);

	if (!ret) {
		msm_port->xmit_size = xmit_size;
	} else {
		UART_LOG_DBG(msm_port->ipc_log_misc, uport->dev,
		    "%s: TX DMA map Fail %d\n", __func__, ret);
		msm_geni_update_uart_error_code(msm_port,
		UART_ERROR_TX_DMA_MAP_FAIL);

		geni_write_reg_nolog(0, uport->membase, SE_UART_TX_TRANS_LEN);
		msm_port->m_cmd_done = false;
		msm_port->m_cmd = true;
		reinit_completion(&msm_port->m_cmd_timeout);

		/*
		 * Try disabling interrupts before giving the
		 * cancel command as this might be in an atomic context.
		 */
		is_irq_masked = msm_serial_try_disable_interrupts(uport);
		geni_cancel_m_cmd(uport->membase);

		timeout = geni_wait_for_cmd_done(uport, is_irq_masked);
		if (timeout) {
			IPC_LOG_MSG(msm_port->console_log,
			"%s: tx_cancel fail 0x%x\n", __func__,
			geni_read_reg_nolog(uport->membase, SE_GENI_STATUS));

			UART_LOG_DBG(msm_port->ipc_log_misc, uport->dev,
			"%s: tx_cancel failed 0x%x\n", __func__,
			geni_read_reg_nolog(uport->membase, SE_GENI_STATUS));
			msm_geni_update_uart_error_code(msm_port,
			UART_ERROR_TX_CANCEL_FAIL);

			msm_port->m_cmd_done = false;
			reinit_completion(&msm_port->m_cmd_timeout);
			/* Give abort command as cancel command failed */
			geni_abort_m_cmd(uport->membase);

			timeout = geni_wait_for_cmd_done(uport,
							 is_irq_masked);
			if (timeout) {
				IPC_LOG_MSG(msm_port->console_log,
				"%s: tx abort failed 0x%x\n", __func__,
				geni_read_reg_nolog(uport->membase,
							SE_GENI_STATUS));
				UART_LOG_DBG(msm_port->ipc_log_misc, uport->dev,
				"%s: tx abort failed 0x%x\n", __func__,
				geni_read_reg_nolog(uport->membase,
							SE_GENI_STATUS));
				msm_geni_update_uart_error_code(msm_port,
				UART_ERROR_TX_ABORT_FAIL);
			}
		}

		if (msm_port->xfer_mode == SE_DMA) {
			dma_dbg = geni_read_reg(uport->membase,
							SE_DMA_DEBUG_REG0);
			if (dma_dbg & DMA_TX_ACTIVE) {
				msm_port->m_cmd_done = false;
				reinit_completion(&msm_port->m_cmd_timeout);
				geni_write_reg_nolog(1, uport->membase,
						SE_DMA_TX_FSM_RST);

				timeout = geni_wait_for_cmd_done(uport,
							is_irq_masked);
				if (timeout){
					UART_LOG_DBG(msm_port->ipc_log_misc, uport->dev,
					"%s: tx fsm reset failed\n", __func__);
					msm_geni_update_uart_error_code(
					msm_port, UART_ERROR_TX_FSM_RESET_FAIL);
				}
			}

			if (msm_port->tx_dma) {
				geni_se_tx_dma_unprep(msm_port->wrapper_dev,
					msm_port->tx_dma, msm_port->xmit_size);
				msm_port->tx_dma = (dma_addr_t)NULL;
			}
		}
		msm_port->xmit_size = 0;
		/* Enable the interrupts once the cancel operation is done. */
		msm_geni_serial_enable_interrupts(uport);
		msm_port->m_cmd = false;
	}

	return ret;
}

static void msm_geni_serial_start_tx(struct uart_port *uport)
{
	unsigned int geni_m_irq_en;
	struct msm_geni_serial_port *msm_port = GET_DEV_PORT(uport);
	unsigned int geni_status;
	unsigned int geni_ios;
	static unsigned int ios_log_limit;

	if (!uart_console(uport) && !pm_runtime_active(uport->dev)) {
		UART_LOG_DBG(msm_port->ipc_log_misc, uport->dev,
				"%s.Putting in async RPM vote\n", __func__);
		pm_runtime_get(uport->dev);
		goto exit_start_tx;
	}

	if (!uart_console(uport)) {
		UART_LOG_DBG(msm_port->ipc_log_misc, uport->dev,
				"%s.Power on.\n", __func__);
		pm_runtime_get(uport->dev);
	}

	if (msm_port->xfer_mode == FIFO_MODE) {
		geni_status = geni_read_reg_nolog(uport->membase,
						  SE_GENI_STATUS);
		if (geni_status & M_GENI_CMD_ACTIVE)
			goto check_flow_ctrl;

		if (!msm_geni_serial_tx_empty(uport))
			goto check_flow_ctrl;

		geni_m_irq_en = geni_read_reg_nolog(uport->membase,
						    SE_GENI_M_IRQ_EN);
		geni_m_irq_en |= (M_TX_FIFO_WATERMARK_EN | M_CMD_DONE_EN);

		geni_write_reg_nolog(msm_port->tx_wm, uport->membase,
						SE_GENI_TX_WATERMARK_REG);
		geni_write_reg_nolog(geni_m_irq_en, uport->membase,
							SE_GENI_M_IRQ_EN);
		/* Geni command setup should complete before returning.*/
		mb();
	} else if (msm_port->xfer_mode == SE_DMA) {
		if (msm_port->tx_dma)
			goto check_flow_ctrl;

		msm_geni_serial_prep_dma_tx(uport);
	}
	return;
check_flow_ctrl:
	geni_ios = geni_read_reg_nolog(uport->membase, SE_GENI_IOS);
	if (++ios_log_limit % 5 == 0) {
		UART_LOG_DBG(msm_port->ipc_log_misc, uport->dev, "%s: ios: 0x%08x\n",
						__func__, geni_ios);
		ios_log_limit = 0;
	}
exit_start_tx:
	if (!uart_console(uport))
		msm_geni_serial_power_off(uport);
}

static void stop_tx_sequencer(struct uart_port *uport)
{
	unsigned int geni_status;
	bool timeout, is_irq_masked;
	unsigned int dma_dbg;
	struct msm_geni_serial_port *port = GET_DEV_PORT(uport);

	geni_status = geni_read_reg_nolog(uport->membase, SE_GENI_STATUS);
	/* Possible stop tx is called multiple times. */
	if (!(geni_status & M_GENI_CMD_ACTIVE))
		return;

	UART_LOG_DBG(port->ipc_log_misc, uport->dev,
		    "%s: Start GENI: 0x%x\n", __func__, geni_status);

	port->m_cmd_done = false;
	port->m_cmd = true;
	reinit_completion(&port->m_cmd_timeout);
	/*
	 * Try to mask the interrupts before giving the
	 * cancel command as this might be in an atomic context
	 * from framework driver.
	 */
	is_irq_masked = msm_serial_try_disable_interrupts(uport);
	geni_cancel_m_cmd(uport->membase);

	timeout = geni_wait_for_cmd_done(uport, is_irq_masked);
	if (timeout) {
		IPC_LOG_MSG(port->console_log, "%s: tx_cancel failed 0x%x\n",
		__func__, geni_read_reg_nolog(uport->membase, SE_GENI_STATUS));
		UART_LOG_DBG(port->ipc_log_misc, uport->dev, "%s: tx_cancel failed 0x%x\n",
		__func__, geni_read_reg_nolog(uport->membase, SE_GENI_STATUS));
		msm_geni_update_uart_error_code(port,
			UART_ERROR_TX_CANCEL_FAIL);

		port->m_cmd_done = false;
		reinit_completion(&port->m_cmd_timeout);
		geni_abort_m_cmd(uport->membase);

		timeout = geni_wait_for_cmd_done(uport, is_irq_masked);
		if (timeout) {
			IPC_LOG_MSG(port->console_log,
				"%s: tx abort failed 0x%x\n", __func__,
			geni_read_reg_nolog(uport->membase, SE_GENI_STATUS));
			UART_LOG_DBG(port->ipc_log_misc, uport->dev,
				"%s: tx abort failed 0x%x\n", __func__,
			geni_read_reg_nolog(uport->membase, SE_GENI_STATUS));
			msm_geni_update_uart_error_code(port,
				UART_ERROR_TX_ABORT_FAIL);
		}
	}

	if (port->xfer_mode == SE_DMA) {
		dma_dbg = geni_read_reg(uport->membase, SE_DMA_DEBUG_REG0);
		if (dma_dbg & DMA_TX_ACTIVE) {
			port->m_cmd_done = false;
			reinit_completion(&port->m_cmd_timeout);
			geni_write_reg_nolog(1, uport->membase,
						SE_DMA_TX_FSM_RST);

			timeout = geni_wait_for_cmd_done(uport,
							 is_irq_masked);
			if (timeout){
				UART_LOG_DBG(port->ipc_log_misc, uport->dev,
				"%s: tx fsm reset failed\n", __func__);
				msm_geni_update_uart_error_code(port,
					UART_ERROR_TX_FSM_RESET_FAIL);
			}
		}

		if (port->tx_dma) {
			geni_se_tx_dma_unprep(port->wrapper_dev,
					port->tx_dma, port->xmit_size);
			port->tx_dma = (dma_addr_t)NULL;
		}
	}
	/* Unmask the interrupts once the cancel operation is done. */
	msm_geni_serial_enable_interrupts(uport);
	port->m_cmd = false;
	port->xmit_size = 0;

	/*
	 * If we end up having to cancel an on-going Tx for non-console usecase
	 * then it means there was some unsent data in the Tx FIFO, consequently
	 * it means that there is a vote imbalance as we put in a vote during
	 * start_tx() that is removed only as part of a "done" ISR. To balance
	 * this out, remove the vote put in during start_tx().
	 */
	if (!uart_console(uport)) {
		UART_LOG_DBG(port->ipc_log_misc, uport->dev, "%s:Removing vote\n", __func__);
		msm_geni_serial_power_off(uport);
	}

	geni_status = geni_read_reg_nolog(uport->membase, SE_GENI_STATUS);
	UART_LOG_DBG(port->ipc_log_misc, uport->dev, "%s: End GENI:0x%x\n",
		    __func__, geni_status);
}

static void msm_geni_serial_stop_tx(struct uart_port *uport)
{
	struct msm_geni_serial_port *port = GET_DEV_PORT(uport);

	if (!uart_console(uport) && device_pending_suspend(uport)) {
		dev_err(uport->dev, "%s.Device is suspended.\n", __func__);
		UART_LOG_DBG(port->ipc_log_misc, uport->dev,
				"%s.Device is suspended.\n", __func__);
		return;
	}
	stop_tx_sequencer(uport);
}

static void start_rx_sequencer(struct uart_port *uport)
{
	unsigned int geni_status;
	struct msm_geni_serial_port *port = GET_DEV_PORT(uport);
	u32 geni_se_param = UART_PARAM_RFR_OPEN;

	if (port->startup_in_progress)
		return;

	geni_status = geni_read_reg_nolog(uport->membase, SE_GENI_STATUS);
	UART_LOG_DBG(port->ipc_log_misc, uport->dev, "%s: geni_status 0x%x\n",
		    __func__, geni_status);

	if (geni_status & S_GENI_CMD_ACTIVE) {
		if (port->xfer_mode == SE_DMA) {
			UART_LOG_DBG(port->ipc_log_misc, uport->dev,
				"%s: GENI: 0x%x\n", __func__, geni_status);
			geni_se_rx_dma_start(uport->membase, DMA_RX_BUF_SIZE,
								&port->rx_dma);
		}
		msm_geni_serial_stop_rx(uport);
	}

	if (port->xfer_mode == SE_DMA) {
		IPC_LOG_MSG(port->ipc_log_misc,
			"%s. mapping rx dma\n", __func__);
		geni_se_rx_dma_start(uport->membase, DMA_RX_BUF_SIZE,
							&port->rx_dma);
	}

	/* Start RX with the RFR_OPEN to keep RFR in always ready state */
	geni_setup_s_cmd(uport->membase, UART_START_READ, geni_se_param);
	msm_geni_serial_enable_interrupts(uport);

	/* Ensure that the above writes go through */
	mb();
	geni_status = geni_read_reg_nolog(uport->membase, SE_GENI_STATUS);
	UART_LOG_DBG(port->ipc_log_misc, uport->dev, "%s: 0x%x, dma_dbg:0x%x\n", __func__,
		geni_status, geni_read_reg(uport->membase, SE_DMA_DEBUG_REG0));
}

static void msm_geni_serial_start_rx(struct uart_port *uport)
{
	struct msm_geni_serial_port *port = GET_DEV_PORT(uport);

	if (!uart_console(uport) && device_pending_suspend(uport)) {
		dev_err(uport->dev, "%s.Device is suspended.\n", __func__);
		UART_LOG_DBG(port->ipc_log_misc, uport->dev,
				"%s.Device is suspended.\n", __func__);
		return;
	}
	start_rx_sequencer(&port->uport);
}

static void msm_geni_serial_set_manual_flow(bool enable,
					struct msm_geni_serial_port *port)
{
	u32 uart_manual_rfr = 0;

	if (!enable) {
		uart_manual_rfr |= (UART_MANUAL_RFR_EN);
		geni_write_reg_nolog(uart_manual_rfr, port->uport.membase,
						SE_UART_MANUAL_RFR);
		/* UART FW needs delay per HW experts recommendation */
		udelay(10);

		uart_manual_rfr |= (UART_RFR_NOT_READY);
		geni_write_reg_nolog(uart_manual_rfr, port->uport.membase,
						SE_UART_MANUAL_RFR);
		/*
		 * Ensure that the manual flow on writes go through before
		 * doing a stop_rx.
		 */
		mb();
		UART_LOG_DBG(port->ipc_log_misc, port->uport.dev,
			"%s: Manual Flow Enabled, HW Flow OFF\n", __func__);
	} else {
		geni_write_reg_nolog(0, port->uport.membase,
						SE_UART_MANUAL_RFR);
		/* Ensure that the manual flow off writes go through */
		mb();
		uart_manual_rfr = geni_read_reg_nolog(port->uport.membase,
							SE_UART_MANUAL_RFR);
		UART_LOG_DBG(port->ipc_log_misc, port->uport.dev,
			"%s: Manual Flow Disabled, HW Flow ON rfr = 0x%x\n",
						__func__, uart_manual_rfr);
	}
}

static int stop_rx_sequencer(struct uart_port *uport)
{
	unsigned int geni_status;
	bool timeout, is_irq_masked;
	struct msm_geni_serial_port *port = GET_DEV_PORT(uport);
	unsigned long flags = 0;
	bool is_rx_active;
	u32 dma_rx_status, s_irq_status;
	int usage_count;
	int iter = 0;

	UART_LOG_DBG(port->ipc_log_misc, uport->dev, "%s\n", __func__);

	geni_status = geni_read_reg_nolog(uport->membase, SE_GENI_STATUS);
	/* Possible stop rx is called multiple times. */
	if (!(geni_status & S_GENI_CMD_ACTIVE)) {
		UART_LOG_DBG(port->ipc_log_misc, uport->dev,
			"%s: RX is Inactive, geni_sts: 0x%x\n",
						__func__, geni_status);
		return 0;
	}

	if (!uart_console(uport)) {
		if (!port->bypass_flow_control)
			msm_geni_serial_set_manual_flow(false, port);
		/*
		 * Wait for the stale timeout around 10msec to happen
		 * if there is any data pending in the rx fifo.
		 * This will help to handle incoming rx data in
		 * stop_rx_sequencer for interrupt latency or
		 * system delay cases.
		 */
		while (iter < STALE_DELAY) {
			iter++;
			udelay(10);
		}

		dma_rx_status = geni_read_reg_nolog(uport->membase,
						SE_DMA_RX_IRQ_STAT);
		/* The transfer is completed at HW level and the completion
		 * interrupt is delayed. So process the transfer completion
		 * before issuing the cancel command to resolve the race
		 * btw cancel RX and completion interrupt.
		 */
		if (dma_rx_status) {
			s_irq_status = geni_read_reg_nolog(uport->membase,
							SE_GENI_S_IRQ_STATUS);
			geni_write_reg_nolog(s_irq_status, uport->membase,
							SE_GENI_S_IRQ_CLEAR);
			geni_se_dump_dbg_regs(&port->serial_rsc,
				uport->membase, port->ipc_log_misc);
			UART_LOG_DBG(port->ipc_log_misc, uport->dev, "%s: Interrupt delay\n",
					 __func__);
			handle_rx_dma_xfer(s_irq_status, uport);
			if (!port->ioctl_count) {
				usage_count = atomic_read(
						&uport->dev->power.usage_count);
				IPC_LOG_MSG(port->ipc_log_misc,
					"%s: Abort Stop Rx, extend the PM timer, usage_count:%d\n",
					__func__, usage_count);
				pm_runtime_mark_last_busy(uport->dev);
				return -EBUSY;
			}
		}
	}

	UART_LOG_DBG(port->ipc_log_misc, uport->dev, "%s: Start 0x%x\n",
		    __func__, geni_status);
	/*
	 * Try disabling interrupts before giving the
	 * cancel command as this might be in an atomic context.
	 */
	is_irq_masked = msm_serial_try_disable_interrupts(uport);

	port->s_cmd_done = false;
	port->s_cmd = true;
	reinit_completion(&port->s_cmd_timeout);

	geni_cancel_s_cmd(uport->membase);

	/*
	 * Ensure that the cancel goes through before polling for the
	 * cancel control bit.
	 */
	mb();
	timeout = geni_wait_for_cmd_done(uport, is_irq_masked);
	geni_status = geni_read_reg_nolog(uport->membase,
							SE_GENI_STATUS);
	is_rx_active = geni_status & S_GENI_CMD_ACTIVE;
	UART_LOG_DBG(port->ipc_log_misc, uport->dev, "%s: 0x%x, dma_dbg:0x%x\n", __func__,
		geni_status, geni_read_reg(uport->membase, SE_DMA_DEBUG_REG0));
	if (timeout || is_rx_active) {
		UART_LOG_DBG(port->ipc_log_misc, uport->dev,
			    "%s cancel failed timeout:%d is_rx_active:%d 0x%x\n",
			    __func__, timeout, is_rx_active, geni_status);
		IPC_LOG_MSG(port->console_log,
			    "%s cancel failed timeout:%d is_rx_active:%d 0x%x\n",
			    __func__, timeout, is_rx_active, geni_status);
		geni_se_dump_dbg_regs(&port->serial_rsc,
				uport->membase, port->ipc_log_misc);
		msm_geni_update_uart_error_code(port,
				UART_ERROR_RX_CANCEL_FAIL);

		/*
		 * Possible that stop_rx is called from system resume context
		 * for console usecase. In early resume, irq remains disabled
		 * in the system. call msm_geni_serial_handle_isr to clear
		 * the interrupts.
		 */
		if (uart_console(uport) && !is_rx_active) {
			msm_geni_serial_handle_isr(uport, &flags, true);
			goto exit_rx_seq;
		}
		port->s_cmd_done = false;
		reinit_completion(&port->s_cmd_timeout);
		geni_abort_s_cmd(uport->membase);
		/* Ensure this goes through before polling. */
		mb();

		timeout = geni_wait_for_cmd_done(uport, is_irq_masked);
		geni_status = geni_read_reg_nolog(uport->membase,
							SE_GENI_STATUS);
		is_rx_active = geni_status & S_GENI_CMD_ACTIVE;
		if (timeout || is_rx_active) {
			geni_status = geni_read_reg_nolog(uport->membase,
							SE_GENI_STATUS);
			UART_LOG_DBG(port->ipc_log_misc, uport->dev,
				"%s abort fail timeout:%d is_rx_active:%d 0x%x\n",
				__func__, timeout, is_rx_active, geni_status);
			IPC_LOG_MSG(port->console_log,
				"%s abort fail timeout:%d is_rx_active:%d 0x%x\n",
				 __func__, timeout, is_rx_active, geni_status);
			msm_geni_update_uart_error_code(port,
				UART_ERROR_RX_ABORT_FAIL);
			geni_se_dump_dbg_regs(&port->serial_rsc,
				uport->membase, port->ipc_log_misc);
		}

		if (port->xfer_mode == SE_DMA) {
			port->s_cmd_done = false;
			reinit_completion(&port->s_cmd_timeout);
			geni_write_reg_nolog(1, uport->membase,
						SE_DMA_RX_FSM_RST);

			timeout = geni_wait_for_cmd_done(uport,
							 is_irq_masked);
			if (timeout){
				UART_LOG_DBG(port->ipc_log_misc, uport->dev,
				"%s: rx fsm reset failed\n", __func__);
				msm_geni_update_uart_error_code(port,
				UART_ERROR_RX_FSM_RESET_FAIL);
			}
		}
	}
	/* Enable the interrupts once the cancel operation is done. */
	msm_geni_serial_enable_interrupts(uport);
	port->s_cmd = false;

exit_rx_seq:
	if (!uart_console(uport) && !port->bypass_flow_control)
		msm_geni_serial_set_manual_flow(true, port);

	geni_status = geni_read_reg_nolog(uport->membase, SE_GENI_STATUS);
	UART_LOG_DBG(port->ipc_log_misc, uport->dev, "%s: End 0x%x dma_dbg:0x%x\n",
		    __func__, geni_status,
		    geni_read_reg(uport->membase, SE_DMA_DEBUG_REG0));

	is_rx_active = geni_status & S_GENI_CMD_ACTIVE;
	if (is_rx_active)
		return -EBUSY;
	else
		return 0;
}

static void msm_geni_serial_stop_rx(struct uart_port *uport)
{
	struct msm_geni_serial_port *port = GET_DEV_PORT(uport);
	int ret;

	if (!uart_console(uport) && device_pending_suspend(uport)) {
		UART_LOG_DBG(port->ipc_log_misc, uport->dev,
				"%s.Device is suspended.\n", __func__);
		return;
	}
	ret = stop_rx_sequencer(uport);
	if (ret)
		UART_LOG_DBG(port->ipc_log_misc, uport->dev, "%s: stop rx failed %d\n",
							__func__, ret);
}

static int handle_rx_hs(struct uart_port *uport,
			unsigned int rx_fifo_wc,
			unsigned int rx_last_byte_valid,
			unsigned int rx_last,
			bool drop_rx)
{
	unsigned char *rx_char;
	struct tty_port *tport;
	struct msm_geni_serial_port *msm_port = GET_DEV_PORT(uport);
	int ret;
	int rx_bytes = 0;

	rx_bytes = (msm_port->tx_fifo_width * (rx_fifo_wc - 1)) >> 3;
	rx_bytes += ((rx_last && rx_last_byte_valid) ?
			rx_last_byte_valid : msm_port->tx_fifo_width >> 3);

	tport = &uport->state->port;
	ioread32_rep((uport->membase + SE_GENI_RX_FIFOn), msm_port->rx_fifo,
								rx_fifo_wc);
	if (drop_rx)
		return 0;

	rx_char = (unsigned char *)msm_port->rx_fifo;
	ret = tty_insert_flip_string(tport, rx_char, rx_bytes);
	if (ret != rx_bytes) {
		dev_err(uport->dev, "%s: ret %d rx_bytes %d\n", __func__,
								ret, rx_bytes);
		msm_geni_update_uart_error_code(msm_port,
			UART_ERROR_RX_TTY_INSERT_FAIL);
		WARN_ON(1);
	}
	uport->icount.rx += ret;
	tty_flip_buffer_push(tport);
	dump_ipc(uport, msm_port->ipc_log_rx, "Rx", (char *)msm_port->rx_fifo, 0,
								rx_bytes);
	return ret;
}

static int msm_geni_serial_handle_rx(struct uart_port *uport, bool drop_rx)
{
	int ret = 0;
	unsigned int rx_fifo_status;
	unsigned int rx_fifo_wc = 0;
	unsigned int rx_last_byte_valid = 0;
	unsigned int rx_last = 0;
	struct tty_port *tport;
	struct msm_geni_serial_port *port = GET_DEV_PORT(uport);

	tport = &uport->state->port;
	rx_fifo_status = geni_read_reg_nolog(uport->membase,
				SE_GENI_RX_FIFO_STATUS);
	rx_fifo_wc = rx_fifo_status & RX_FIFO_WC_MSK;
	rx_last_byte_valid = ((rx_fifo_status & RX_LAST_BYTE_VALID_MSK) >>
						RX_LAST_BYTE_VALID_SHFT);
	rx_last = rx_fifo_status & RX_LAST;
	if (rx_fifo_wc)
		ret = port->handle_rx(uport, rx_fifo_wc, rx_last_byte_valid,
						rx_last, drop_rx);
	return ret;
}

static int msm_geni_serial_handle_tx(struct uart_port *uport, bool done,
		bool active)
{
	struct msm_geni_serial_port *msm_port = GET_DEV_PORT(uport);
	struct circ_buf *xmit = &uport->state->xmit;
	int avail_fifo_bytes = 0;
	unsigned int bytes_remaining = 0;
	unsigned int pending;
	int i = 0;
	unsigned int tx_fifo_status;
	unsigned int xmit_size;
	unsigned int fifo_width_bytes =
		(uart_console(uport) ? 1 : (msm_port->tx_fifo_width >> 3));
	int temp_tail = 0;
	int irq_en;

	tx_fifo_status = geni_read_reg_nolog(uport->membase,
					SE_GENI_TX_FIFO_STATUS);

	/* Complete the current tx command before taking newly added data */
	if (active)
		pending = msm_port->cur_tx_remaining;
	else
		pending = uart_circ_chars_pending(xmit);

	/* All data has been transmitted and acknowledged as received */
	if (!pending && !tx_fifo_status && done) {
		msm_geni_serial_stop_tx(uport);
		goto exit_handle_tx;
	}

	avail_fifo_bytes = msm_port->tx_fifo_depth - (tx_fifo_status &
								TX_FIFO_WC);
	avail_fifo_bytes *= fifo_width_bytes;
	if (avail_fifo_bytes < 0)
		avail_fifo_bytes = 0;

	temp_tail = xmit->tail;
	xmit_size = min_t(unsigned int, avail_fifo_bytes, pending);
	if (!xmit_size)
		goto exit_handle_tx;

	if (!msm_port->cur_tx_remaining) {
		msm_geni_serial_setup_tx(uport, pending);
		msm_port->cur_tx_remaining = pending;

		/* Re-enable WM interrupt when starting new transfer */
		irq_en = geni_read_reg_nolog(uport->membase, SE_GENI_M_IRQ_EN);
		if (!(irq_en & M_TX_FIFO_WATERMARK_EN))
			geni_write_reg_nolog(irq_en | M_TX_FIFO_WATERMARK_EN,
					uport->membase, SE_GENI_M_IRQ_EN);
	}

	bytes_remaining = xmit_size;

	while (i < xmit_size) {
		unsigned int tx_bytes;
		unsigned int buf = 0;
		int c;

		tx_bytes = ((bytes_remaining < fifo_width_bytes) ?
					bytes_remaining : fifo_width_bytes);

		for (c = 0; c < tx_bytes ; c++) {
			buf |= (xmit->buf[temp_tail++] << (c * 8));
			temp_tail &= UART_XMIT_SIZE - 1;
		}

		geni_write_reg_nolog(buf, uport->membase, SE_GENI_TX_FIFOn);

		i += tx_bytes;
		bytes_remaining -= tx_bytes;
		uport->icount.tx += tx_bytes;
		msm_port->cur_tx_remaining -= tx_bytes;
		/* Ensure FIFO write goes through */
		wmb();
	}
	xmit->tail = temp_tail;

	/*
	 * The tx fifo watermark is level triggered and latched. Though we had
	 * cleared it in qcom_geni_serial_isr it will have already reasserted
	 * so we must clear it again here after our writes.
	 */
	geni_write_reg_nolog(M_TX_FIFO_WATERMARK_EN, uport->membase,
						SE_GENI_M_IRQ_CLEAR);

exit_handle_tx:
	if (!msm_port->cur_tx_remaining) {
		irq_en = geni_read_reg_nolog(uport->membase, SE_GENI_M_IRQ_EN);
		/* Clear WM interrupt post each transfer completion */
		if (irq_en & M_TX_FIFO_WATERMARK_EN)
			geni_write_reg_nolog(irq_en & ~M_TX_FIFO_WATERMARK_EN,
					uport->membase, SE_GENI_M_IRQ_EN);
	}

	if (uart_circ_chars_pending(xmit) < WAKEUP_CHARS)
		uart_write_wakeup(uport);
	return 0;
}

static void check_rx_buf(char *buf, struct uart_port *uport, int size)
{
	struct msm_geni_serial_port *msm_port = GET_DEV_PORT(uport);
	unsigned int rx_data;
	bool fault = false;

	rx_data = *(u32 *)buf;
	/* check for first 4 bytes of RX data for faulty zero pattern */
	if (rx_data == 0x0) {
		if (size <= 4) {
			fault = true;
		} else {
			/*
			 * check for last 4 bytes of data in RX buffer for
			 * faulty pattern
			 */
			if (memcmp(buf+(size-4), "\x0\x0\x0\x0", 4) == 0)
				fault = true;
		}

		if (fault) {
			IPC_LOG_MSG(msm_port->ipc_log_rx,
				"RX Invalid packet %s\n", __func__);
			geni_se_dump_dbg_regs(&msm_port->serial_rsc,
				uport->membase, msm_port->ipc_log_misc);
			/*
			 * Add 2 msecs delay in order for dma rx transfer
			 * to be actually completed.
			 */
			udelay(2000);
		}
	}
}

static int msm_geni_serial_handle_dma_rx(struct uart_port *uport, bool drop_rx)
{
	struct msm_geni_serial_port *msm_port = GET_DEV_PORT(uport);
	unsigned int rx_bytes = 0;
	struct tty_port *tport;
	int ret = 0;
	unsigned int geni_status;

	geni_status = geni_read_reg_nolog(uport->membase, SE_GENI_STATUS);
	/* Possible stop rx is called */
	if (!(geni_status & S_GENI_CMD_ACTIVE)) {
		UART_LOG_DBG(msm_port->ipc_log_misc, uport->dev,
			    "%s: GENI: 0x%x\n", __func__, geni_status);
		return 0;
	}

	if (unlikely(!msm_port->rx_buf)) {
		UART_LOG_DBG(msm_port->ipc_log_rx, uport->dev, "%s: NULL Rx_buf\n",
								__func__);
		return 0;
	}

	rx_bytes = geni_read_reg_nolog(uport->membase, SE_DMA_RX_LEN_IN);
	if (unlikely(!rx_bytes)) {
		UART_LOG_DBG(msm_port->ipc_log_rx, uport->dev, "%s: Size %d\n",
					__func__, rx_bytes);
		goto exit_handle_dma_rx;
	}

	/* Check RX buffer data for faulty pattern*/
	check_rx_buf((char *)msm_port->rx_buf, uport, rx_bytes);

	if (drop_rx)
		goto exit_handle_dma_rx;

	tport = &uport->state->port;
	ret = tty_insert_flip_string(tport, (unsigned char *)(msm_port->rx_buf),
				     rx_bytes);
	if (ret != rx_bytes) {
		dev_err(uport->dev, "%s: ret %d rx_bytes %d\n", __func__,
								ret, rx_bytes);
		WARN_ON(1);
	}
	uport->icount.rx += ret;
	tty_flip_buffer_push(tport);
	dump_ipc(uport, msm_port->ipc_log_rx, "DMA Rx", (char *)msm_port->rx_buf, 0,
								rx_bytes);

	/*
	 * DMA_DONE interrupt doesn't confirm that the DATA is copied to
	 * DDR memory, sometimes we are queuing the stale data from previous
	 * transfer to tty flip_buffer, adding memset to zero
	 * change to idenetify such scenario.
	 */
	memset(msm_port->rx_buf, 0, rx_bytes);
exit_handle_dma_rx:

	return ret;
}

static int msm_geni_serial_handle_dma_tx(struct uart_port *uport)
{
	struct msm_geni_serial_port *msm_port = GET_DEV_PORT(uport);
	struct circ_buf *xmit = &uport->state->xmit;

	xmit->tail = (xmit->tail + msm_port->xmit_size) & (UART_XMIT_SIZE - 1);
	geni_se_tx_dma_unprep(msm_port->wrapper_dev, msm_port->tx_dma,
				msm_port->xmit_size);
	uport->icount.tx += msm_port->xmit_size;
	msm_port->tx_dma = (dma_addr_t)NULL;
	msm_port->xmit_size = 0;

	if (!uart_circ_empty(xmit))
		msm_geni_serial_prep_dma_tx(uport);
	else {
		/*
		 * This will balance out the power vote put in during start_tx
		 * allowing the device to suspend.
		 */
		if (!uart_console(uport)) {
			UART_LOG_DBG(msm_port->ipc_log_misc, uport->dev,
				"%s.Tx sent out, Power off\n", __func__);
			msm_geni_serial_power_off(uport);
		}
		uart_write_wakeup(uport);
	}
	return 0;
}

static bool handle_rx_dma_xfer(u32 s_irq_status, struct uart_port *uport)
{
	bool ret = false;
	bool drop_rx = false;
	struct msm_geni_serial_port *msm_port = GET_DEV_PORT(uport);
	u32 dma_rx_status;

	spin_lock(&msm_port->rx_lock);
	dma_rx_status = geni_read_reg_nolog(uport->membase,
						SE_DMA_RX_IRQ_STAT);

	if (dma_rx_status) {
		geni_write_reg_nolog(dma_rx_status, uport->membase,
					SE_DMA_RX_IRQ_CLR);

		if (dma_rx_status & RX_RESET_DONE) {
			UART_LOG_DBG(msm_port->ipc_log_misc, uport->dev,
			"%s.Reset done.  0x%x.\n", __func__, dma_rx_status);
			ret = true;
			goto exit;
		}

		if (dma_rx_status & UART_DMA_RX_ERRS) {
			if (dma_rx_status & UART_DMA_RX_PARITY_ERR)
				uport->icount.parity++;
			UART_LOG_DBG(msm_port->ipc_log_misc, uport->dev,
				"%s.Rx Errors.  0x%x parity:%d\n",
					__func__, dma_rx_status,
					uport->icount.parity);
			msm_geni_update_uart_error_code(msm_port,
			UART_ERROR_RX_PARITY_ERROR);
			drop_rx = true;
		} else if (dma_rx_status & UART_DMA_RX_BREAK) {
			uport->icount.brk++;
			UART_LOG_DBG(msm_port->ipc_log_misc, uport->dev,
				"%s.Rx Errors.  0x%x break:%d\n",
				__func__, dma_rx_status,
				uport->icount.brk);
			msm_geni_update_uart_error_code(msm_port,
			UART_ERROR_RX_BREAK_ERROR);
		}

		if (dma_rx_status & RX_EOT ||
				dma_rx_status & RX_DMA_DONE) {
			msm_geni_serial_handle_dma_rx(uport,
						drop_rx);
			if (!(dma_rx_status & RX_GENI_CANCEL_IRQ)) {
				IPC_LOG_MSG(msm_port->ipc_log_misc,
				"%s. mapping rx dma\n", __func__);
				geni_se_rx_dma_start(uport->membase,
				DMA_RX_BUF_SIZE, &msm_port->rx_dma);
			} else {
				UART_LOG_DBG(msm_port->ipc_log_misc, uport->dev,
				"%s. not mapping rx dma\n",
				__func__);
			}
		}
		if (dma_rx_status & RX_SBE) {
			UART_LOG_DBG(msm_port->ipc_log_misc, uport->dev,
				"%s.Rx Errors.  0x%x\n",
				__func__, dma_rx_status);
			msm_geni_update_uart_error_code(msm_port,
			UART_ERROR_RX_SBE_ERROR);
			WARN_ON(1);
		}

		if (dma_rx_status & (RX_EOT | RX_GENI_CANCEL_IRQ | RX_DMA_DONE))
			ret = true;

	}

	if (s_irq_status & (S_CMD_CANCEL_EN | S_CMD_ABORT_EN))
		ret = true;

exit:
	spin_unlock(&msm_port->rx_lock);
	return ret;
}

static void msm_geni_serial_handle_isr(struct uart_port *uport,
				       unsigned long *flags,
				       bool is_irq_masked)
{
	unsigned int m_irq_status;
	unsigned int s_irq_status;
	unsigned int dma;
	unsigned int dma_tx_status;
	unsigned int dma_rx_status;
	unsigned int m_irq_en;
	unsigned int geni_status;
	struct msm_geni_serial_port *msm_port = GET_DEV_PORT(uport);
	struct tty_port *tport = &uport->state->port;
	bool drop_rx = false;
	bool s_cmd_done = false;
	bool m_cmd_done = false;

	if (uart_console(uport) && uport->suspended) {
		IPC_LOG_MSG(msm_port->console_log,
			"%s. Console in suspend state\n", __func__);
		goto exit_geni_serial_isr;
	}

	m_irq_status = geni_read_reg_nolog(uport->membase,
						SE_GENI_M_IRQ_STATUS);
	s_irq_status = geni_read_reg_nolog(uport->membase,
						SE_GENI_S_IRQ_STATUS);
	if (uart_console(uport))
		IPC_LOG_MSG(msm_port->console_log,
			"%s. sirq 0x%x mirq:0x%x\n", __func__, s_irq_status,
							m_irq_status);

	geni_write_reg_nolog(m_irq_status, uport->membase,
						SE_GENI_M_IRQ_CLEAR);
	geni_write_reg_nolog(s_irq_status, uport->membase,
						SE_GENI_S_IRQ_CLEAR);
	m_irq_en = geni_read_reg_nolog(uport->membase, SE_GENI_M_IRQ_EN);
	if ((m_irq_status & M_ILLEGAL_CMD_EN)) {
		if (uart_console(uport))
			IPC_LOG_MSG(msm_port->console_log,
				"%s.Illegal interrupt. sirq 0x%x mirq:0x%x\n",
				 __func__, s_irq_status, m_irq_status);
		else {
			msm_geni_update_uart_error_code(msm_port,
				UART_ERROR_ILLEGAL_INTERRUPT);
			WARN_ON(1);
		}
		goto exit_geni_serial_isr;
	}

	if (m_irq_status & (M_IO_DATA_ASSERT_EN | M_IO_DATA_DEASSERT_EN)){
		uport->icount.cts++;
		UART_LOG_DBG(msm_port->ipc_log_misc, uport->dev,
			"%s. cts counter:%d\n", __func__,
				uport->icount.cts);
	}

	if (s_irq_status & S_RX_FIFO_WR_ERR_EN) {
		uport->icount.overrun++;
		tty_insert_flip_char(tport, 0, TTY_OVERRUN);
		UART_LOG_DBG(msm_port->ipc_log_misc, uport->dev,
			"%s.sirq 0x%x buf_overrun:%d\n",
			__func__, s_irq_status, uport->icount.buf_overrun);
		msm_geni_update_uart_error_code(msm_port,
			UART_ERROR_BUFFER_OVERRUN);
	}

	dma = geni_read_reg_nolog(uport->membase, SE_GENI_DMA_MODE_EN);
	if (!dma) {
		geni_status = readl_relaxed(uport->membase + SE_GENI_STATUS);

		if ((m_irq_status & m_irq_en) &
		    (M_TX_FIFO_WATERMARK_EN | M_CMD_DONE_EN))
			msm_geni_serial_handle_tx(uport,
					m_irq_status & M_CMD_DONE_EN,
					geni_status & M_GENI_CMD_ACTIVE);

		if (m_irq_status & (M_CMD_CANCEL_EN | M_CMD_ABORT_EN))
			m_cmd_done = true;

		if (s_irq_status & (S_GP_IRQ_0_EN | S_GP_IRQ_1_EN)) {
			if (s_irq_status & S_GP_IRQ_0_EN)
				uport->icount.parity++;
			UART_LOG_DBG(msm_port->ipc_log_misc, uport->dev,
				"%s.sirq 0x%x parity:%d\n",
				__func__, s_irq_status, uport->icount.parity);
			drop_rx = true;
		} else if (s_irq_status & (S_GP_IRQ_2_EN | S_GP_IRQ_3_EN)) {
			uport->icount.brk++;
			UART_LOG_DBG(msm_port->ipc_log_misc, uport->dev,
				"%s.sirq 0x%x break:%d\n",
				__func__, s_irq_status, uport->icount.brk);
		}
		/*
		 * In case of stop_rx handling there is a chance
		 * for RX data can come in parallel. set drop_rx to
		 * avoid data push to framework from handle_rx_console()
		 * API for stop_rx case.
		 */
		if (s_irq_status & (S_CMD_CANCEL_EN | S_CMD_ABORT_EN)) {
			s_cmd_done = true;
			drop_rx = true;
		}

		if (s_irq_status & (S_RX_FIFO_WATERMARK_EN |
							S_RX_FIFO_LAST_EN)) {
			msm_geni_serial_handle_rx(uport, drop_rx);
			if (!drop_rx && !is_irq_masked) {
				spin_unlock_irqrestore(&uport->lock, *flags);
				tty_flip_buffer_push(tport);
				spin_lock_irqsave(&uport->lock, *flags);
			} else if (!drop_rx) {
				tty_flip_buffer_push(tport);
			}
		}
	} else {
		dma_tx_status = geni_read_reg_nolog(uport->membase,
							SE_DMA_TX_IRQ_STAT);
		dma_rx_status = geni_read_reg_nolog(uport->membase,
							SE_DMA_RX_IRQ_STAT);

		if (m_irq_status || s_irq_status ||
				dma_tx_status || dma_rx_status)
			IPC_LOG_MSG(msm_port->ipc_log_irqstatus,
					"%s: sirq:0x%x mirq:0x%x dma_txirq:0x%x dma_rxirq:0x%x\n",
				    __func__, s_irq_status, m_irq_status,
				    dma_tx_status, dma_rx_status);
		if (dma_tx_status) {

			geni_write_reg_nolog(dma_tx_status, uport->membase,
						SE_DMA_TX_IRQ_CLR);

			if (dma_tx_status & (TX_RESET_DONE |
						TX_GENI_CANCEL_IRQ))
				m_cmd_done = true;

			if ((dma_tx_status & TX_DMA_DONE) && !m_cmd_done)
				msm_geni_serial_handle_dma_tx(uport);
		}

	if (m_irq_status & (M_CMD_CANCEL_EN | M_CMD_ABORT_EN))
			m_cmd_done = true;

		if (dma_rx_status)
			s_cmd_done = handle_rx_dma_xfer(s_irq_status, uport);

		if (s_irq_status & (S_CMD_CANCEL_EN | S_CMD_ABORT_EN))
			s_cmd_done = true;

	}

exit_geni_serial_isr:
	if (m_cmd_done) {
		msm_port->m_cmd_done = true;
		complete(&msm_port->m_cmd_timeout);
	}

	if (s_cmd_done) {
		msm_port->s_cmd_done = true;
		complete(&msm_port->s_cmd_timeout);
	}
}

static irqreturn_t msm_geni_serial_isr(int isr, void *dev)
{
	struct uart_port *uport = dev;
	unsigned long flags;

	spin_lock_irqsave(&uport->lock, flags);
	msm_geni_serial_handle_isr(uport, &flags, false);
	spin_unlock_irqrestore(&uport->lock, flags);
	return IRQ_HANDLED;
}

static irqreturn_t msm_geni_wakeup_isr(int isr, void *dev)
{
	struct uart_port *uport = dev;
	struct msm_geni_serial_port *port = GET_DEV_PORT(uport);
	struct tty_struct *tty;
	unsigned long flags;

	spin_lock_irqsave(&uport->lock, flags);
	UART_LOG_DBG(port->ipc_log_rx, uport->dev, "%s: Edge-Count %d\n", __func__,
							port->edge_count);
	if (port->wakeup_byte && (port->edge_count == 2)) {
		tty = uport->state->port.tty;
		tty_insert_flip_char(tty->port, port->wakeup_byte, TTY_NORMAL);
			UART_LOG_DBG(port->ipc_log_rx, uport->dev, "%s: Inject 0x%x\n",
					__func__, port->wakeup_byte);
		port->edge_count = 0;
		tty_flip_buffer_push(tty->port);
		__pm_wakeup_event(port->geni_wake, WAKEBYTE_TIMEOUT_MSEC);
	} else if (port->edge_count < 2) {
		port->edge_count++;
	}
	spin_unlock_irqrestore(&uport->lock, flags);
	return IRQ_HANDLED;
}

static int get_tx_fifo_size(struct msm_geni_serial_port *port)
{
	struct uart_port *uport;

	if (!port)
		return -ENODEV;

	uport = &port->uport;
	port->tx_fifo_depth = get_tx_fifo_depth(uport->membase);
	if (!port->tx_fifo_depth) {
		dev_err(uport->dev, "%s:Invalid TX FIFO depth read\n",
								__func__);
		return -ENXIO;
	}

	port->tx_fifo_width = get_tx_fifo_width(uport->membase);
	if (!port->tx_fifo_width) {
		dev_err(uport->dev, "%s:Invalid TX FIFO width read\n",
								__func__);
		return -ENXIO;
	}

	port->rx_fifo_depth = get_rx_fifo_depth(uport->membase);
	if (!port->rx_fifo_depth) {
		dev_err(uport->dev, "%s:Invalid RX FIFO depth read\n",
								__func__);
		return -ENXIO;
	}

	uport->fifosize =
		((port->tx_fifo_depth * port->tx_fifo_width) >> 3);
	return 0;
}

static void set_rfr_wm(struct msm_geni_serial_port *port)
{
	/*
	 * Set RFR (Flow off) to FIFO_DEPTH - 2.
	 * RX WM level at 50% RX_FIFO_DEPTH.
	 * TX WM level at 10% TX_FIFO_DEPTH.
	 */
	port->rx_rfr = port->rx_fifo_depth - 2;
	if (!uart_console(&port->uport))
		port->rx_wm = port->rx_fifo_depth >>  1;
	else
		port->rx_wm = UART_CONSOLE_RX_WM;
	port->tx_wm = 2;
}

static void msm_geni_serial_shutdown(struct uart_port *uport)
{
	struct msm_geni_serial_port *msm_port = GET_DEV_PORT(uport);
	int ret;

	UART_LOG_DBG(msm_port->ipc_log_misc, uport->dev, "%s:\n", __func__);
	/* Stop the console before stopping the current tx */
	if (uart_console(uport)) {
		console_stop(uport->cons);
		disable_irq(uport->irq);
	} else {
		msm_geni_serial_power_on(uport);
		wait_for_transfers_inflight(uport);
		msm_geni_serial_stop_tx(uport);
	}

	if (!uart_console(uport)) {
		if (msm_port->ioctl_count) {
			int i;

			for (i = 0; i < msm_port->ioctl_count; i++) {
				UART_LOG_DBG(msm_port->ipc_log_pwr, uport->dev,
				"%s IOCTL vote present. Forcing off\n",
								__func__);
				msm_geni_serial_power_off(uport);
			}
			msm_port->ioctl_count = 0;
		}

		flush_workqueue(msm_port->qwork);
		ret = pm_runtime_put_sync_suspend(uport->dev);
		if (ret) {
				UART_LOG_DBG(msm_port->ipc_log_pwr, uport->dev,
			"%s: Failed to suspend:%d\n", __func__, ret);
		}

		if (msm_port->wakeup_irq > 0) {
			irq_set_irq_wake(msm_port->wakeup_irq, 0);
			disable_irq(msm_port->wakeup_irq);
			free_irq(msm_port->wakeup_irq, uport);
		}

		/* Reset UART error to default during port_close() */
		msm_port->uart_error = UART_ERROR_DEFAULT;
	}
	UART_LOG_DBG(msm_port->ipc_log_misc, uport->dev, "%s: End\n", __func__);
}

static int msm_geni_serial_port_setup(struct uart_port *uport)
{
	int ret = 0;
	struct msm_geni_serial_port *msm_port = GET_DEV_PORT(uport);
	unsigned long cfg0, cfg1;
	dma_addr_t dma_address;
	unsigned int rxstale = STALE_COUNT;

	set_rfr_wm(msm_port);
	geni_write_reg_nolog(rxstale, uport->membase, SE_UART_RX_STALE_CNT);
	if (!uart_console(uport)) {
		/* For now only assume FIFO mode. */
		msm_port->xfer_mode = SE_DMA;
		se_config_packing(uport->membase, 8, 4, false);
		if (!msm_port->rx_fifo) {
			ret = -ENOMEM;
			goto exit_portsetup;
		}

		msm_port->rx_buf =
			geni_se_iommu_alloc_buf(msm_port->wrapper_dev,
				&dma_address, DMA_RX_BUF_SIZE);
		if (!msm_port->rx_buf) {
			devm_kfree(uport->dev, msm_port->rx_fifo);
			msm_port->rx_fifo = NULL;
			ret = -ENOMEM;
			goto exit_portsetup;
		}
		msm_port->rx_dma = dma_address;
	} else {
		/*
		 * Make an unconditional cancel on the main sequencer to reset
		 * it else we could end up in data loss scenarios.
		 */
		msm_port->xfer_mode = FIFO_MODE;
		msm_serial_try_disable_interrupts(uport);
		msm_geni_serial_poll_tx_done(uport);
		msm_geni_serial_enable_interrupts(uport);
		se_get_packing_config(8, 1, false, &cfg0, &cfg1);
		geni_write_reg_nolog(cfg0, uport->membase,
						SE_GENI_TX_PACKING_CFG0);
		geni_write_reg_nolog(cfg1, uport->membase,
						SE_GENI_TX_PACKING_CFG1);
		se_get_packing_config(8, 4, false, &cfg0, &cfg1);
		geni_write_reg_nolog(cfg0, uport->membase,
						SE_GENI_RX_PACKING_CFG0);
		geni_write_reg_nolog(cfg1, uport->membase,
						SE_GENI_RX_PACKING_CFG1);
	}

	ret = geni_se_init(uport->membase, msm_port->rx_wm, msm_port->rx_rfr);
	if (ret) {
		dev_err(uport->dev, "%s: Fail\n", __func__);
		goto free_dma;
	}

	ret = geni_se_select_mode(uport->membase, msm_port->xfer_mode);
	if (ret)
		goto free_dma;

	msm_port->port_setup = true;
	/*
	 * Ensure Port setup related IO completes before returning to
	 * framework.
	 */
	mb();

	return 0;
free_dma:
	if (msm_port->rx_dma) {
		geni_se_iommu_free_buf(msm_port->wrapper_dev,
			&msm_port->rx_dma, msm_port->rx_buf, DMA_RX_BUF_SIZE);
		msm_port->rx_dma = (dma_addr_t)NULL;
	}
exit_portsetup:
	return ret;
}

static int msm_geni_serial_startup(struct uart_port *uport)
{
	int ret = 0;
	struct msm_geni_serial_port *msm_port = GET_DEV_PORT(uport);

	UART_LOG_DBG(msm_port->ipc_log_misc, uport->dev, "%s: Start\n", __func__);

	msm_port->startup_in_progress = true;

	if (likely(!uart_console(uport))) {
		ret = msm_geni_serial_power_on(&msm_port->uport);
		if (ret) {
			dev_err(uport->dev, "%s:Failed to power on %d\n",
							__func__, ret);
			return ret;
		}
	}

	get_tx_fifo_size(msm_port);
	if (!msm_port->port_setup) {
		ret = msm_geni_serial_port_setup(uport);
		if (ret) {
			UART_LOG_DBG(msm_port->ipc_log_misc, uport->dev,
				    "%s: port_setup Fail ret:%d\n",
				    __func__, ret);
			goto exit_startup;
		}
	}

	/*
	 * Ensure that all the port configuration writes complete
	 * before returning to the framework.
	 */
	mb();

	/* Console usecase requires irq to be in enable state after early
	 * console switch from probe to handle RX data. Hence enable IRQ
	 * from starup and disable it form shutdown APIs for cosnole case.
	 * BT HSUART usecase, IRQ will be enabled from runtime_resume()
	 * and disabled in runtime_suspend to avoid spurious interrupts
	 * after suspend.
	 */
	if (uart_console(uport))
		enable_irq(uport->irq);

	if (msm_port->wakeup_irq > 0) {
		ret = request_irq(msm_port->wakeup_irq, msm_geni_wakeup_isr,
				IRQF_TRIGGER_FALLING | IRQF_ONESHOT,
				"hs_uart_wakeup", uport);
		if (unlikely(ret)) {
			dev_err(uport->dev, "%s:Failed to get WakeIRQ ret%d\n",
								__func__, ret);
			goto exit_startup;
		}
		disable_irq(msm_port->wakeup_irq);
		ret = irq_set_irq_wake(msm_port->wakeup_irq, 1);
		if (unlikely(ret)) {
			dev_err(uport->dev, "%s:Failed to set IRQ wake:%d\n",
					__func__, ret);
			goto exit_startup;
		}
	}
exit_startup:
	if (likely(!uart_console(uport)))
		msm_geni_serial_power_off(&msm_port->uport);
	msm_port->startup_in_progress = false;
	UART_LOG_DBG(msm_port->ipc_log_misc, uport->dev, "%s: ret:%d\n", __func__, ret);

	return ret;
}

static void geni_serial_write_term_regs(struct uart_port *uport, u32 loopback,
		u32 tx_trans_cfg, u32 tx_parity_cfg, u32 rx_trans_cfg,
		u32 rx_parity_cfg, u32 bits_per_char, u32 stop_bit_len,
		u32 s_clk_cfg)
{
	geni_write_reg_nolog(loopback, uport->membase, SE_UART_LOOPBACK_CFG);
	geni_write_reg_nolog(tx_trans_cfg, uport->membase,
							SE_UART_TX_TRANS_CFG);
	geni_write_reg_nolog(tx_parity_cfg, uport->membase,
							SE_UART_TX_PARITY_CFG);
	geni_write_reg_nolog(rx_trans_cfg, uport->membase,
							SE_UART_RX_TRANS_CFG);
	geni_write_reg_nolog(rx_parity_cfg, uport->membase,
							SE_UART_RX_PARITY_CFG);
	geni_write_reg_nolog(bits_per_char, uport->membase,
							SE_UART_TX_WORD_LEN);
	geni_write_reg_nolog(bits_per_char, uport->membase,
							SE_UART_RX_WORD_LEN);
	geni_write_reg_nolog(stop_bit_len, uport->membase,
						SE_UART_TX_STOP_BIT_LEN);
	if (!uart_console(uport))
		se_config_packing(uport->membase, bits_per_char, 4, false);
	geni_write_reg_nolog(s_clk_cfg, uport->membase, GENI_SER_M_CLK_CFG);
	geni_write_reg_nolog(s_clk_cfg, uport->membase, GENI_SER_S_CLK_CFG);
	geni_read_reg_nolog(uport->membase, GENI_SER_M_CLK_CFG);
}

#if defined(CONFIG_SERIAL_CORE_CONSOLE) || defined(CONFIG_CONSOLE_POLL)
static int get_clk_cfg(unsigned long clk_freq, unsigned long *ser_clk)
{
	unsigned long root_freq[] = {7372800, 14745600, 19200000, 29491200,
		32000000, 48000000, 64000000, 80000000, 96000000, 100000000,
		102400000, 112000000, 120000000, 128000000};
	int i;
	int match = -1;

	for (i = 0; i < ARRAY_SIZE(root_freq); i++) {
		if (clk_freq > root_freq[i])
			continue;

		if (!(root_freq[i] % clk_freq)) {
			match = i;
			break;
		}
	}
	if (match != -1)
		*ser_clk = root_freq[match];
	else
		pr_err("clk_freq %ld\n", clk_freq);
	return match;
}

static int get_clk_div_rate(unsigned int baud, unsigned long *desired_clk_rate)
{
	unsigned long ser_clk;
	int dfs_index;
	int clk_div = 0;

	*desired_clk_rate = baud * UART_OVERSAMPLING;
	dfs_index = get_clk_cfg(*desired_clk_rate, &ser_clk);
	if (dfs_index < 0) {
		pr_err("%s: Can't find matching DFS entry for baud %d\n",
								__func__, baud);
		clk_div = -EINVAL;
		goto exit_get_clk_div_rate;
	}

	clk_div = ser_clk / *desired_clk_rate;
	*desired_clk_rate = ser_clk;
exit_get_clk_div_rate:
	return clk_div;
}
#endif

static void msm_geni_serial_set_termios(struct uart_port *uport,
				struct ktermios *termios, struct ktermios *old)
{
	unsigned int baud;
	unsigned int bits_per_char = 0;
	unsigned int tx_trans_cfg;
	unsigned int tx_parity_cfg;
	unsigned int rx_trans_cfg;
	unsigned int rx_parity_cfg;
	unsigned int stop_bit_len;
	int clk_div, ret;
	unsigned long ser_clk_cfg = 0;
	struct msm_geni_serial_port *port = GET_DEV_PORT(uport);
	unsigned long clk_rate;
	unsigned long desired_rate;
	unsigned int clk_idx;
	int uart_sampling;
	int clk_freq_diff;

	/* QUP_2.5.0 and older RUMI has sampling rate as 32 */
	if (port->rumi_platform && port->is_console) {
		geni_write_reg_nolog(0x21, uport->membase, GENI_SER_M_CLK_CFG);
		geni_write_reg_nolog(0x21, uport->membase, GENI_SER_S_CLK_CFG);
		geni_read_reg_nolog(uport->membase, GENI_SER_M_CLK_CFG);
	}

	if (!uart_console(uport)) {
		int ret = msm_geni_serial_power_on(uport);

		if (ret) {
			UART_LOG_DBG(port->ipc_log_misc, uport->dev,
				"%s: Failed to vote clock on:%d\n",
							__func__, ret);
			return;
		}
	}

	//Client must control Flow, don't touch RFR during baud change.
	port->bypass_flow_control = true;
	msm_geni_serial_stop_rx(uport);
	port->bypass_flow_control = false;

	/* baud rate */
	baud = uart_get_baud_rate(uport, termios, old, 300, 4000000);
	port->cur_baud = baud;
	uart_sampling = IS_ENABLED(CONFIG_SERIAL_MSM_GENI_HALF_SAMPLING) ?
				UART_OVERSAMPLING / 2 : UART_OVERSAMPLING;
	desired_rate = baud * uart_sampling;

	/*
	 * Request for nearest possible required frequency instead of the exact
	 * required frequency.
	 */
	ret = geni_se_clk_freq_match(&port->serial_rsc, desired_rate,
			&clk_idx, &clk_rate, false);
	if (ret) {
		dev_err(uport->dev, "%s: Failed(%d) to find src clk for 0x%x\n",
				__func__, ret, baud);
		msm_geni_update_uart_error_code(port,
				UART_ERROR_SE_CLK_RATE_FIND_FAIL);
		goto exit_set_termios;
	}

	clk_div = DIV_ROUND_UP(clk_rate, desired_rate);
	if (clk_div <= 0)
		goto exit_set_termios;

	clk_freq_diff =  (desired_rate - (clk_rate / clk_div));
	if (clk_freq_diff)
		UART_LOG_DBG(port->ipc_log_misc, uport->dev,
			"src_clk freq_diff:%d baud:%d clk_rate:%d clk_div:%d\n",
			clk_freq_diff, baud, clk_rate, clk_div);

	uport->uartclk = clk_rate;
	clk_set_rate(port->serial_rsc.se_clk, clk_rate);
	ser_clk_cfg |= SER_CLK_EN;
	ser_clk_cfg |= (clk_div << CLK_DIV_SHFT);

	/* parity */
	tx_trans_cfg = geni_read_reg_nolog(uport->membase,
							SE_UART_TX_TRANS_CFG);
	tx_parity_cfg = geni_read_reg_nolog(uport->membase,
							SE_UART_TX_PARITY_CFG);
	rx_trans_cfg = geni_read_reg_nolog(uport->membase,
							SE_UART_RX_TRANS_CFG);
	rx_parity_cfg = geni_read_reg_nolog(uport->membase,
							SE_UART_RX_PARITY_CFG);
	if (termios->c_cflag & PARENB) {
		tx_trans_cfg |= UART_TX_PAR_EN;
		rx_trans_cfg |= UART_RX_PAR_EN;
		tx_parity_cfg |= PAR_CALC_EN;
		rx_parity_cfg |= PAR_CALC_EN;
		if (termios->c_cflag & PARODD) {
			tx_parity_cfg |= PAR_ODD;
			rx_parity_cfg |= PAR_ODD;
		} else if (termios->c_cflag & CMSPAR) {
			tx_parity_cfg |= PAR_SPACE;
			rx_parity_cfg |= PAR_SPACE;
		} else {
			tx_parity_cfg |= PAR_EVEN;
			rx_parity_cfg |= PAR_EVEN;
		}
	} else {
		tx_trans_cfg &= ~UART_TX_PAR_EN;
		rx_trans_cfg &= ~UART_RX_PAR_EN;
		tx_parity_cfg &= ~PAR_CALC_EN;
		rx_parity_cfg &= ~PAR_CALC_EN;
	}

	/* bits per char */
	switch (termios->c_cflag & CSIZE) {
	case CS5:
		bits_per_char = 5;
		break;
	case CS6:
		bits_per_char = 6;
		break;
	case CS7:
		bits_per_char = 7;
		break;
	case CS8:
	default:
		bits_per_char = 8;
		break;
	}

	uport->status  &= ~(UPSTAT_AUTOCTS);
	/* stop bits */
	if (termios->c_cflag & CSTOPB)
		stop_bit_len = TX_STOP_BIT_LEN_2;
	else
		stop_bit_len = TX_STOP_BIT_LEN_1;

	/* flow control, clear the CTS_MASK bit if using flow control. */
	if (termios->c_cflag & CRTSCTS) {
		tx_trans_cfg &= ~UART_CTS_MASK;
		uport->status |= UPSTAT_AUTOCTS;
	}
	else
		tx_trans_cfg |= UART_CTS_MASK;
	/* status bits to ignore */

	if (likely(baud))
		uart_update_timeout(uport, termios->c_cflag, baud);

	geni_serial_write_term_regs(uport, port->loopback, tx_trans_cfg,
		tx_parity_cfg, rx_trans_cfg, rx_parity_cfg, bits_per_char,
		stop_bit_len, ser_clk_cfg);

	if (termios->c_cflag & CRTSCTS) {
		geni_write_reg_nolog(0x0, uport->membase, SE_UART_MANUAL_RFR);
		UART_LOG_DBG(port->ipc_log_misc, uport->dev,
			"%s: Manual flow Disabled, HW Flow ON\n", __func__);
	}

	UART_LOG_DBG(port->ipc_log_misc, uport->dev, "%s: baud %d\n", __func__, baud);
	UART_LOG_DBG(port->ipc_log_misc, uport->dev, "Tx: trans_cfg%d parity %d\n",
						tx_trans_cfg, tx_parity_cfg);
	UART_LOG_DBG(port->ipc_log_misc, uport->dev, "Rx: trans_cfg%d parity %d\n",
						rx_trans_cfg, rx_parity_cfg);
	UART_LOG_DBG(port->ipc_log_misc, uport->dev, "BitsChar%d stop bit%d\n",
				bits_per_char, stop_bit_len);
exit_set_termios:
	msm_geni_serial_start_rx(uport);
	if (!uart_console(uport))
		msm_geni_serial_power_off(uport);
	return;

}

static unsigned int msm_geni_serial_tx_empty(struct uart_port *uport)
{
	unsigned int tx_fifo_status;
	unsigned int is_tx_empty = 1;
	struct msm_geni_serial_port *port = GET_DEV_PORT(uport);

	if (!uart_console(uport) && device_pending_suspend(uport))
		return 1;

	if (port->xfer_mode == SE_DMA)
		tx_fifo_status = port->tx_dma ? 1 : 0;
	else
		tx_fifo_status = geni_read_reg_nolog(uport->membase,
						SE_GENI_TX_FIFO_STATUS);
	if (tx_fifo_status)
		is_tx_empty = 0;

	return is_tx_empty;
}

static ssize_t xfer_mode_show(struct device *dev,
		struct device_attribute *attr, char *buf)
{
	struct platform_device *pdev = to_platform_device(dev);
	struct msm_geni_serial_port *port = platform_get_drvdata(pdev);
	ssize_t ret = 0;

	if (port->xfer_mode == FIFO_MODE)
		ret = snprintf(buf, sizeof("FIFO\n"), "FIFO\n");
	else if (port->xfer_mode == SE_DMA)
		ret = snprintf(buf, sizeof("SE_DMA\n"), "SE_DMA\n");

	return ret;
}

static ssize_t xfer_mode_store(struct device *dev,
	struct device_attribute *attr, const char *buf, size_t size)
{
	struct platform_device *pdev = to_platform_device(dev);
	struct msm_geni_serial_port *port = platform_get_drvdata(pdev);
	struct uart_port *uport = &port->uport;
	int xfer_mode = port->xfer_mode;
	unsigned long flags;

	if (uart_console(uport))
		return -EOPNOTSUPP;

	if (strnstr(buf, "FIFO", strlen("FIFO"))) {
		xfer_mode = FIFO_MODE;
	} else if (strnstr(buf, "SE_DMA", strlen("SE_DMA"))) {
		xfer_mode = SE_DMA;
	} else {
		dev_err(dev, "%s: Invalid input %s\n", __func__, buf);
		return -EINVAL;
	}

	if (xfer_mode == port->xfer_mode)
		return size;

	msm_geni_serial_power_on(uport);
	msm_geni_serial_stop_tx(uport);
	msm_geni_serial_stop_rx(uport);
	spin_lock_irqsave(&uport->lock, flags);
	port->xfer_mode = xfer_mode;
	geni_se_select_mode(uport->membase, port->xfer_mode);
	spin_unlock_irqrestore(&uport->lock, flags);
	msm_geni_serial_start_rx(uport);
	msm_geni_serial_power_off(uport);

	return size;
}

static DEVICE_ATTR_RW(xfer_mode);

static ssize_t ver_info_show(struct device *dev,
			struct device_attribute *attr, char *buf)
{
	struct platform_device *pdev = to_platform_device(dev);
	struct msm_geni_serial_port *port = platform_get_drvdata(pdev);
	ssize_t ret = 0;
	int len = (sizeof(struct msm_geni_serial_ver_info) * 2);

	ret = snprintf(buf, len, "FW ver=0x%x%x, HW ver=%d.%d.%d\n",
		port->ver_info.m_fw_ver, port->ver_info.m_fw_ver,
		port->ver_info.hw_major_ver, port->ver_info.hw_minor_ver,
		port->ver_info.hw_step_ver);

	return ret;
}
static DEVICE_ATTR_RO(ver_info);

#if defined(CONFIG_SERIAL_CORE_CONSOLE) || defined(CONFIG_CONSOLE_POLL)
static int __init msm_geni_console_setup(struct console *co, char *options)
{
	struct uart_port *uport;
	struct msm_geni_serial_port *dev_port;
	int baud = 115200;
	int bits = 8;
	int parity = 'n';
	int flow = 'n';
	int ret = 0;

	/* Max 1 port supported as of now */
	if (unlikely(co->index >= GENI_UART_CONS_PORTS  || co->index < 0))
		return -ENXIO;

	dev_port = get_port_from_line(co->index, true);
	if (IS_ERR_OR_NULL(dev_port)) {
		ret = PTR_ERR(dev_port);
		pr_err("Invalid line %d(%d)\n", co->index, ret);
		return ret;
	}

	uport = &dev_port->uport;

	if (unlikely(!uport->membase))
		return -ENXIO;

	if (se_geni_resources_on(&dev_port->serial_rsc))
		WARN_ON(1);

	if (unlikely(get_se_proto(uport->membase) != UART)) {
		se_geni_resources_off(&dev_port->serial_rsc);
		return -ENXIO;
	}

	if (!dev_port->port_setup) {
		msm_geni_serial_stop_rx(uport);
		msm_geni_serial_port_setup(uport);
	}

	if (options)
		uart_parse_options(options, &baud, &parity, &bits, &flow);

	return uart_set_options(uport, co, baud, parity, bits, flow);
}

static void
msm_geni_serial_early_console_write(struct console *con, const char *s,
			unsigned int n)
{
	struct earlycon_device *dev = con->data;

	__msm_geni_serial_console_write(&dev->port, s, n);
}

static void msm_geni_serial_cancel_rx(struct uart_port *uport)
{
	int done = 0;
	int i = 0;
	unsigned int irq_status;
	u32 rx_fifo_status;
	u32 rx_fifo_wc;
	u32 geni_status;

	geni_status = geni_read_reg_nolog(uport->membase, SE_GENI_STATUS);
	/* Possible thats stop rx is already done from UEFI end */
	if (!(geni_status & S_GENI_CMD_ACTIVE))
		return;

	geni_cancel_s_cmd(uport->membase);
	/* Ensure this goes through before polling. */
	mb();

	done = msm_geni_serial_poll_bit(uport, SE_GENI_S_IRQ_STATUS,
						S_CMD_CANCEL_EN, true);
	if (!done) {
		geni_abort_s_cmd(uport->membase);
		/* Ensure this goes through before polling. */
		mb();
		msm_geni_serial_poll_bit(uport, SE_GENI_S_IRQ_STATUS,
					S_CMD_ABORT_EN, false);
	} else if (msm_geni_serial_poll_bit(uport,
			SE_GENI_S_IRQ_STATUS, S_RX_FIFO_LAST_EN, true)) {
		rx_fifo_status = geni_read_reg_nolog(uport->membase,
						SE_GENI_RX_FIFO_STATUS);
		rx_fifo_wc = rx_fifo_status & RX_FIFO_WC_MSK;
		for (i = 0; i < rx_fifo_wc; i++)
			geni_read_reg_nolog(uport->membase,
							SE_GENI_RX_FIFOn);
	}

	irq_status = geni_read_reg_nolog(uport->membase,
						SE_GENI_S_IRQ_STATUS);
	geni_write_reg_nolog(irq_status, uport->membase, SE_GENI_S_IRQ_CLEAR);

	if (!done)
		geni_write_reg(FORCE_DEFAULT, uport->membase,
						GENI_FORCE_DEFAULT_REG);
}

static int __init
msm_geni_serial_earlycon_setup(struct earlycon_device *dev,
		const char *opt)
{
	struct uart_port *uport = &dev->port;
	int ret = 0;
	u32 tx_trans_cfg = 0;
	u32 tx_parity_cfg = 0;
	u32 rx_trans_cfg = 0;
	u32 rx_parity_cfg = 0;
	u32 stop_bit = 0;
	u32 rx_stale = 0;
	u32 bits_per_char = 0;
	u32 s_clk_cfg = 0;
	u32 baud = 115200;
	int clk_div;
	unsigned long clk_rate;
	unsigned long cfg0, cfg1;

	is_earlycon = true;
	if (!uport->membase) {
		ret = -ENOMEM;
		goto exit_geni_serial_earlyconsetup;
	}

	if (get_se_proto(uport->membase) != UART) {
		ret = -ENXIO;
		goto exit_geni_serial_earlyconsetup;
	}

	/*
	 * Ignore Flow control.
	 * Disable Tx Parity.
	 * Don't check Parity during Rx.
	 * Disable Rx Parity.
	 * n = 8.
	 * Stop bit = 0.
	 * Stale timeout in bit-time (3 chars worth).
	 */
	tx_trans_cfg |= UART_CTS_MASK;
	tx_parity_cfg = 0;
	rx_trans_cfg = 0;
	rx_parity_cfg = 0;
	bits_per_char = 0x8;
	stop_bit = 0;
	rx_stale = 0x18;
	clk_div = get_clk_div_rate(baud, &clk_rate);

	if (clk_div <= 0) {
		ret = -EINVAL;
		goto exit_geni_serial_earlyconsetup;
	}

	if (IS_ENABLED(CONFIG_SERIAL_MSM_GENI_HALF_SAMPLING))
		clk_div *= 2;

	s_clk_cfg |= SER_CLK_EN;
	s_clk_cfg |= (clk_div << CLK_DIV_SHFT);

	/*
	 * Here we need to poll for command done which indicates that
	 * the previous tx transfer is done. And if the command done interrupt
	 * is not getting set, then we need to cancel the command.
	 */
	msm_geni_serial_poll_tx_done(uport);

	/*
	 * Here cancel rx is done in polling mode as there is
	 * no isr support during early console time.
	 */
	msm_geni_serial_cancel_rx(uport);

	/* Only for earlyconsole */
	if (IS_ENABLED(CONFIG_SERIAL_MSM_GENI_HALF_SAMPLING)) {
		geni_write_reg_nolog(0x21, uport->membase, GENI_SER_M_CLK_CFG);
		geni_write_reg_nolog(0x21, uport->membase, GENI_SER_S_CLK_CFG);
		geni_read_reg_nolog(uport->membase, GENI_SER_M_CLK_CFG);
	}

	se_get_packing_config(8, 1, false, &cfg0, &cfg1);
	geni_se_init(uport->membase, (DEF_FIFO_DEPTH_WORDS >> 1),
					(DEF_FIFO_DEPTH_WORDS - 2));
	geni_se_select_mode(uport->membase, FIFO_MODE);
	geni_write_reg_nolog(cfg0, uport->membase, SE_GENI_TX_PACKING_CFG0);
	geni_write_reg_nolog(cfg1, uport->membase, SE_GENI_TX_PACKING_CFG1);
	geni_write_reg_nolog(tx_trans_cfg, uport->membase,
							SE_UART_TX_TRANS_CFG);
	geni_write_reg_nolog(tx_parity_cfg, uport->membase,
							SE_UART_TX_PARITY_CFG);
	geni_write_reg_nolog(rx_trans_cfg, uport->membase,
							SE_UART_RX_TRANS_CFG);
	geni_write_reg_nolog(rx_parity_cfg, uport->membase,
							SE_UART_RX_PARITY_CFG);
	geni_write_reg_nolog(bits_per_char, uport->membase,
							SE_UART_TX_WORD_LEN);
	geni_write_reg_nolog(bits_per_char, uport->membase,
							SE_UART_RX_WORD_LEN);
	geni_write_reg_nolog(stop_bit, uport->membase, SE_UART_TX_STOP_BIT_LEN);
	geni_write_reg_nolog(s_clk_cfg, uport->membase, GENI_SER_M_CLK_CFG);
	geni_write_reg_nolog(s_clk_cfg, uport->membase, GENI_SER_S_CLK_CFG);
	geni_read_reg_nolog(uport->membase, GENI_SER_M_CLK_CFG);

	dev->con->write = msm_geni_serial_early_console_write;
	dev->con->setup = NULL;
	/*
	 * Ensure that the early console setup completes before
	 * returning.
	 */
	mb();
exit_geni_serial_earlyconsetup:
	return ret;
}
OF_EARLYCON_DECLARE(msm_geni_serial, "qcom,msm-geni-console",
		msm_geni_serial_earlycon_setup);

static int console_register(struct uart_driver *drv)
{
	return uart_register_driver(drv);
}
static void console_unregister(struct uart_driver *drv)
{
	uart_unregister_driver(drv);
}

static struct console cons_ops = {
	.name = "ttyMSM",
	.write = msm_geni_serial_console_write,
	.device = uart_console_device,
	.setup = msm_geni_console_setup,
	.flags = CON_PRINTBUFFER,
	.index = -1,
	.data = &msm_geni_console_driver,
};

static struct uart_driver msm_geni_console_driver = {
	.owner = THIS_MODULE,
	.driver_name = "msm_geni_console",
	.dev_name = "ttyMSM",
	.nr =  GENI_UART_CONS_PORTS,
	.cons = &cons_ops,
};
#else
static int console_register(struct uart_driver *drv)
{
	return 0;
}

static void console_unregister(struct uart_driver *drv)
{
}
#endif /* defined(CONFIG_SERIAL_CORE_CONSOLE) || defined(CONFIG_CONSOLE_POLL) */

static void msm_geni_serial_debug_init(struct uart_port *uport, bool console)
{
	struct msm_geni_serial_port *msm_port = GET_DEV_PORT(uport);
	char name[35];

	msm_port->dbg = debugfs_create_dir(dev_name(uport->dev), NULL);
	if (IS_ERR_OR_NULL(msm_port->dbg))
		dev_err(uport->dev, "Failed to create dbg dir\n");

	if (!console) {
		memset(name, 0, sizeof(name));
		if (!msm_port->ipc_log_rx) {
			scnprintf(name, sizeof(name), "%s%s",
					dev_name(uport->dev), "_rx");
			msm_port->ipc_log_rx = ipc_log_context_create(
					IPC_LOG_TX_RX_PAGES, name, 0);
			if (!msm_port->ipc_log_rx)
				dev_info(uport->dev, "Err in Rx IPC Log\n");
		}
		memset(name, 0, sizeof(name));
		if (!msm_port->ipc_log_tx) {
			scnprintf(name, sizeof(name), "%s%s",
					dev_name(uport->dev), "_tx");
			msm_port->ipc_log_tx = ipc_log_context_create(
					IPC_LOG_TX_RX_PAGES, name, 0);
			if (!msm_port->ipc_log_tx)
				dev_info(uport->dev, "Err in Tx IPC Log\n");
		}
		memset(name, 0, sizeof(name));
		if (!msm_port->ipc_log_pwr) {
			scnprintf(name, sizeof(name), "%s%s",
					dev_name(uport->dev), "_pwr");
			msm_port->ipc_log_pwr = ipc_log_context_create(
					IPC_LOG_PWR_PAGES, name, 0);
			if (!msm_port->ipc_log_pwr)
				dev_info(uport->dev, "Err in Pwr IPC Log\n");
		}
		memset(name, 0, sizeof(name));
		if (!msm_port->ipc_log_misc) {
			scnprintf(name, sizeof(name), "%s%s",
					dev_name(uport->dev), "_misc");
			msm_port->ipc_log_misc = ipc_log_context_create(
					IPC_LOG_MISC_PAGES, name, 0);
			if (!msm_port->ipc_log_misc)
				dev_info(uport->dev, "Err in Misc IPC Log\n");
		}
		/* New set of UART IPC log for RX Invalid case */
		memset(name, 0, sizeof(name));
		if (!msm_port->ipc_log_single) {
			scnprintf(name, sizeof(name), "%s%s",
					dev_name(uport->dev), "_single");
			msm_port->ipc_log_single = ipc_log_context_create(
					IPC_LOG_MISC_PAGES, name, 0);
			if (!msm_port->ipc_log_single)
				dev_info(uport->dev, "Err in single IPC Log\n");
		}
		memset(name, 0, sizeof(name));
		if (!msm_port->ipc_log_irqstatus) {
			scnprintf(name, sizeof(name), "%s%s",
					dev_name(uport->dev), "_irqstatus");
			msm_port->ipc_log_irqstatus = ipc_log_context_create(
					IPC_LOG_MISC_PAGES, name, 0);
			if (!msm_port->ipc_log_irqstatus)
				dev_info(uport->dev, "Err in irqstatus IPC Log\n");
		}
	} else {
		memset(name, 0, sizeof(name));
		if (!msm_port->console_log) {
			scnprintf(name, sizeof(name), "%s%s",
					dev_name(uport->dev), "_console");
			msm_port->console_log = ipc_log_context_create(
					IPC_LOG_MISC_PAGES, name, 0);
			if (!msm_port->console_log)
				dev_info(uport->dev, "Err in Misc IPC Log\n");
		}
	}
}

static void msm_geni_serial_cons_pm(struct uart_port *uport,
		unsigned int new_state, unsigned int old_state)
{
	struct msm_geni_serial_port *msm_port = GET_DEV_PORT(uport);

	if (unlikely(!uart_console(uport)))
		return;

	if (new_state == UART_PM_STATE_ON && old_state == UART_PM_STATE_OFF)
		se_geni_resources_on(&msm_port->serial_rsc);
	else if (new_state == UART_PM_STATE_OFF &&
			old_state == UART_PM_STATE_ON)
		se_geni_resources_off(&msm_port->serial_rsc);
}

static const struct uart_ops msm_geni_console_pops = {
	.tx_empty = msm_geni_serial_tx_empty,
	.stop_tx = msm_geni_serial_stop_tx,
	.start_tx = msm_geni_serial_start_tx,
	.stop_rx = msm_geni_serial_stop_rx,
	.set_termios = msm_geni_serial_set_termios,
	.startup = msm_geni_serial_startup,
	.config_port = msm_geni_serial_config_port,
	.shutdown = msm_geni_serial_shutdown,
	.type = msm_geni_serial_get_type,
	.set_mctrl = msm_geni_cons_set_mctrl,
	.get_mctrl = msm_geni_cons_get_mctrl,
#ifdef CONFIG_CONSOLE_POLL
	.poll_get_char	= msm_geni_serial_get_char,
	.poll_put_char	= msm_geni_serial_poll_put_char,
#endif
	.pm = msm_geni_serial_cons_pm,
};

static const struct uart_ops msm_geni_serial_pops = {
	.tx_empty = msm_geni_serial_tx_empty,
	.stop_tx = msm_geni_serial_stop_tx,
	.start_tx = msm_geni_serial_start_tx,
	.stop_rx = msm_geni_serial_stop_rx,
	.set_termios = msm_geni_serial_set_termios,
	.startup = msm_geni_serial_startup,
	.config_port = msm_geni_serial_config_port,
	.shutdown = msm_geni_serial_shutdown,
	.type = msm_geni_serial_get_type,
	.set_mctrl = msm_geni_serial_set_mctrl,
	.get_mctrl = msm_geni_serial_get_mctrl,
	.break_ctl = msm_geni_serial_break_ctl,
	.flush_buffer = NULL,
	.ioctl = msm_geni_serial_ioctl,
};

static const struct of_device_id msm_geni_device_tbl[] = {
#if defined(CONFIG_SERIAL_CORE_CONSOLE) || defined(CONFIG_CONSOLE_POLL)
	{ .compatible = "qcom,msm-geni-console",
			.data = (void *)&msm_geni_console_driver},
#endif
	{ .compatible = "qcom,msm-geni-serial-hs",
			.data = (void *)&msm_geni_serial_hs_driver},
	{},
};

static int msm_geni_serial_get_ver_info(struct uart_port *uport)
{
	int hw_ver, ret = 0;
	struct msm_geni_serial_port *msm_port = GET_DEV_PORT(uport);

	/*
	 * At this time early console is still active and transfers are
	 * in-coming. Make sure UART doesn't turn on/off clocks for
	 * console usecase.
	 */
	if (!msm_port->is_console)
		se_geni_clks_on(&msm_port->serial_rsc);
	/* Basic HW and FW info */
	if (unlikely(get_se_proto(uport->membase) != UART)) {
		dev_err(uport->dev, "%s: Invalid FW %d loaded.\n",
			 __func__, get_se_proto(uport->membase));
		ret = -ENXIO;
		goto exit_ver_info;
	}

	msm_port->ver_info.m_fw_ver = get_se_m_fw(uport->membase);
	msm_port->ver_info.s_fw_ver = get_se_s_fw(uport->membase);
	UART_LOG_DBG(msm_port->ipc_log_misc, uport->dev, "%s: FW Ver:0x%x%x\n",
		__func__,
		msm_port->ver_info.m_fw_ver, msm_port->ver_info.s_fw_ver);

	hw_ver = geni_se_qupv3_hw_version(msm_port->wrapper_dev,
		&msm_port->ver_info.hw_major_ver,
		&msm_port->ver_info.hw_minor_ver,
		&msm_port->ver_info.hw_step_ver);
	if (hw_ver)
		dev_err(uport->dev, "%s:Err getting HW version %d\n",
						__func__, hw_ver);
	else
		UART_LOG_DBG(msm_port->ipc_log_misc, uport->dev, "%s: HW Ver:%x.%x.%x\n",
			__func__, msm_port->ver_info.hw_major_ver,
			msm_port->ver_info.hw_minor_ver,
			msm_port->ver_info.hw_step_ver);

	msm_geni_serial_enable_interrupts(uport);
exit_ver_info:
	if (!msm_port->is_console)
		se_geni_clks_off(&msm_port->serial_rsc);
	return ret;
}

#ifdef OPLUS_FEATURE_CHG_BASIC
static bool oplus_charge_id_reconfig(struct platform_device *pdev, struct uart_driver *drv)
{
	//TODO: add charger id control here
	if (drv == &msm_geni_console_driver) {
		pr_err("%s: console start get pinctrl\n", __FUNCTION__);
		serial_pinctrl = devm_pinctrl_get(&pdev->dev);
		if (IS_ERR_OR_NULL(serial_pinctrl)) {
			dev_err(&pdev->dev, "No serial_pinctrl config specified!\n");
		} else {
			serial_pinctrl_state_disable =
			pinctrl_lookup_state(serial_pinctrl, PINCTRL_SLEEP);
			if (IS_ERR_OR_NULL(serial_pinctrl_state_disable)) {
				dev_err(&pdev->dev, "No serial_pinctrl_state_disable config specified!\n");
			} else {
				pinctrl_select_state(serial_pinctrl, serial_pinctrl_state_disable);
			}
		}
		return true;
	}
	return false;
}
#endif

static int msm_geni_serial_probe(struct platform_device *pdev)
{
	int ret = 0;
	int line;
	struct msm_geni_serial_port *dev_port;
	struct uart_port *uport;
	struct resource *res;
	struct uart_driver *drv;
	const struct of_device_id *id;
	bool is_console = false;
	struct platform_device *wrapper_pdev;
	struct device_node *wrapper_ph_node;
	u32 wake_char = 0;

	id = of_match_device(msm_geni_device_tbl, &pdev->dev);
	if (id) {
		dev_dbg(&pdev->dev, "%s: %s\n", __func__, id->compatible);
		drv = (struct uart_driver *)id->data;
	} else {
		dev_err(&pdev->dev, "%s: No matching device found\n",
								__func__);
		return -ENODEV;
	}
	

#ifdef OPLUS_FEATURE_CHG_BASIC
	if (!boot_with_console() && oplus_charge_id_reconfig(pdev, drv)) { 
		return -ENODEV; 
	}
#endif

	if (pdev->dev.of_node) {
		if (drv->cons) {
			line = of_alias_get_id(pdev->dev.of_node, "serial");
			if (line < 0)
				line = 0;
		} else {
			line = of_alias_get_id(pdev->dev.of_node, "hsuart");
			if (line < 0)
				line = uart_line_id++;
			else
				uart_line_id++;
		}
	} else {
		line = pdev->id;
	}

	is_console = (drv->cons ? true : false);
	dev_port = get_port_from_line(line, is_console);
	if (IS_ERR_OR_NULL(dev_port)) {
		ret = PTR_ERR(dev_port);
		dev_err(&pdev->dev, "Invalid line %d(%d)\n",
					line, ret);
		goto exit_geni_serial_probe;
	}
	dev_port->is_console = is_console;

	uport = &dev_port->uport;

	/* Don't allow 2 drivers to access the same port */
	if (uport->private_data) {
		ret = -ENODEV;
		goto exit_geni_serial_probe;
	}

	uport->dev = &pdev->dev;

	wrapper_ph_node = of_parse_phandle(pdev->dev.of_node,
					"qcom,wrapper-core", 0);
	if (IS_ERR_OR_NULL(wrapper_ph_node)) {
		ret = PTR_ERR(wrapper_ph_node);
		goto exit_geni_serial_probe;
	}
	wrapper_pdev = of_find_device_by_node(wrapper_ph_node);
	of_node_put(wrapper_ph_node);
	if (IS_ERR_OR_NULL(wrapper_pdev)) {
		ret = PTR_ERR(wrapper_pdev);
		goto exit_geni_serial_probe;
	}
	dev_port->wrapper_dev = &wrapper_pdev->dev;
	dev_port->serial_rsc.wrapper_dev = &wrapper_pdev->dev;

	if (is_console)
		ret = geni_se_resources_init(&dev_port->serial_rsc,
			UART_CONSOLE_CORE2X_VOTE,
			(DEFAULT_SE_CLK * DEFAULT_BUS_WIDTH));
	else
		ret = geni_se_resources_init(&dev_port->serial_rsc,
			UART_CORE2X_VOTE,
			(DEFAULT_SE_CLK * DEFAULT_BUS_WIDTH));

	if (ret) {
		msm_geni_update_uart_error_code(dev_port,
			UART_ERROR_SE_RESOURCES_INIT_FAIL);
		goto exit_geni_serial_probe;
	}

	dev_port->serial_rsc.ctrl_dev = &pdev->dev;

	/* RUMI specific */
	dev_port->rumi_platform = of_property_read_bool(pdev->dev.of_node,
					"qcom,rumi_platform");

	if (of_property_read_u32(pdev->dev.of_node, "qcom,wakeup-byte",
					&wake_char)) {
		dev_dbg(&pdev->dev, "No Wakeup byte specified\n");
	} else {
		dev_port->wakeup_byte = (u8)wake_char;
		dev_info(&pdev->dev, "Wakeup byte 0x%x\n",
					dev_port->wakeup_byte);
	}

	dev_port->serial_rsc.se_clk = devm_clk_get(&pdev->dev, "se-clk");
	if (IS_ERR(dev_port->serial_rsc.se_clk)) {
		ret = PTR_ERR(dev_port->serial_rsc.se_clk);
		dev_err(&pdev->dev, "Err getting SE Core clk %d\n", ret);
		msm_geni_update_uart_error_code(dev_port,
			UART_ERROR_CLK_GET_FAIL);
		goto exit_geni_serial_probe;
	}

	dev_port->serial_rsc.m_ahb_clk = devm_clk_get(&pdev->dev, "m-ahb");
	if (IS_ERR(dev_port->serial_rsc.m_ahb_clk)) {
		ret = PTR_ERR(dev_port->serial_rsc.m_ahb_clk);
		dev_err(&pdev->dev, "Err getting M AHB clk %d\n", ret);
		msm_geni_update_uart_error_code(dev_port,
			UART_ERROR_CLK_GET_FAIL);
		goto exit_geni_serial_probe;
	}

	dev_port->serial_rsc.s_ahb_clk = devm_clk_get(&pdev->dev, "s-ahb");
	if (IS_ERR(dev_port->serial_rsc.s_ahb_clk)) {
		ret = PTR_ERR(dev_port->serial_rsc.s_ahb_clk);
		dev_err(&pdev->dev, "Err getting S AHB clk %d\n", ret);
		msm_geni_update_uart_error_code(dev_port,
			UART_ERROR_CLK_GET_FAIL);
		goto exit_geni_serial_probe;
	}

	res = platform_get_resource_byname(pdev, IORESOURCE_MEM, "se_phys");
	if (!res) {
		ret = -ENXIO;
		dev_err(&pdev->dev, "Err getting IO region\n");
		goto exit_geni_serial_probe;
	}

	uport->mapbase = res->start;
	uport->membase = devm_ioremap(&pdev->dev, res->start,
						resource_size(res));
	if (!uport->membase) {
		ret = -ENOMEM;
		dev_err(&pdev->dev, "Err IO mapping serial iomem\n");

		goto exit_geni_serial_probe;
	}

	/* Optional to use the Rx pin as wakeup irq */
	dev_port->wakeup_irq = platform_get_irq(pdev, 1);
	if ((dev_port->wakeup_irq < 0 && !is_console))
		dev_info(&pdev->dev, "No wakeup IRQ configured\n");

	dev_port->serial_rsc.geni_pinctrl = devm_pinctrl_get(&pdev->dev);
	if (IS_ERR_OR_NULL(dev_port->serial_rsc.geni_pinctrl)) {
		dev_err(&pdev->dev, "No pinctrl config specified!\n");
		ret = PTR_ERR(dev_port->serial_rsc.geni_pinctrl);
		goto exit_geni_serial_probe;
	}
	dev_port->serial_rsc.geni_gpio_active =
		pinctrl_lookup_state(dev_port->serial_rsc.geni_pinctrl,
							PINCTRL_ACTIVE);

	if (IS_ERR_OR_NULL(dev_port->serial_rsc.geni_gpio_active)) {
		/*
		 * Backward compatible : In case few chips doesn't have ACTIVE
		 * state defined.
		 */
		dev_port->serial_rsc.geni_gpio_active =
		pinctrl_lookup_state(dev_port->serial_rsc.geni_pinctrl,
							PINCTRL_DEFAULT);
		if (IS_ERR_OR_NULL(dev_port->serial_rsc.geni_gpio_active)) {
			dev_err(&pdev->dev, "No default config specified!\n");
			ret = PTR_ERR(dev_port->serial_rsc.geni_gpio_active);
			goto exit_geni_serial_probe;
		}
	}
	/*
	 * For clients who setup an Inband wakeup, leave the GPIO pins
	 * always connected to the core, else move the pins to their
	 * defined "sleep" state.
	 */
	if (dev_port->wakeup_irq > 0) {
		dev_port->serial_rsc.geni_gpio_sleep =
			dev_port->serial_rsc.geni_gpio_active;
	} else {
		dev_port->serial_rsc.geni_gpio_sleep =
			pinctrl_lookup_state(dev_port->serial_rsc.geni_pinctrl,
							PINCTRL_SLEEP);
		if (IS_ERR_OR_NULL(dev_port->serial_rsc.geni_gpio_sleep)) {
			dev_err(&pdev->dev, "No sleep config specified!\n");
			ret = PTR_ERR(dev_port->serial_rsc.geni_gpio_sleep);
			goto exit_geni_serial_probe;
		}
	}

	if (!is_console) {
		dev_port->geni_wake = wakeup_source_register(uport->dev,
						dev_name(&pdev->dev));
		if (!dev_port->geni_wake) {
			dev_err(&pdev->dev,
				"Failed to register wakeup_source\n");
			ret = -ENOMEM;
			goto exit_geni_serial_probe;
		}
	}

	dev_port->tx_fifo_depth = DEF_FIFO_DEPTH_WORDS;
	dev_port->rx_fifo_depth = DEF_FIFO_DEPTH_WORDS;
	dev_port->tx_fifo_width = DEF_FIFO_WIDTH_BITS;
	uport->fifosize =
		((dev_port->tx_fifo_depth * dev_port->tx_fifo_width) >> 3);
	/* Complete signals to handle cancel cmd completion */
	init_completion(&dev_port->m_cmd_timeout);
	init_completion(&dev_port->s_cmd_timeout);

	uport->irq = platform_get_irq(pdev, 0);
	if (uport->irq < 0) {
		ret = uport->irq;
		dev_err(&pdev->dev, "Failed to get IRQ %d\n", ret);
		goto exit_wakeup_unregister;
	}

	dev_port->name = devm_kasprintf(uport->dev, GFP_KERNEL,
					"msm_serial_geni%d", uport->line);
	irq_set_status_flags(uport->irq, IRQ_NOAUTOEN);
	ret = devm_request_irq(uport->dev, uport->irq, msm_geni_serial_isr,
				IRQF_TRIGGER_HIGH, dev_port->name, uport);
	if (ret) {
		dev_err(uport->dev, "%s: Failed to get IRQ ret %d\n",
							__func__, ret);
		goto exit_wakeup_unregister;
	}

	uport->private_data = (void *)drv;
	platform_set_drvdata(pdev, dev_port);
	if (is_console) {
		dev_port->handle_rx = handle_rx_console;
		dev_port->rx_fifo = devm_kzalloc(uport->dev, sizeof(u32),
								GFP_KERNEL);
	} else {
		dev_port->handle_rx = handle_rx_hs;
		dev_port->rx_fifo = devm_kzalloc(uport->dev,
				sizeof(dev_port->rx_fifo_depth * sizeof(u32)),
								GFP_KERNEL);

		pm_runtime_set_suspended(&pdev->dev);
		pm_runtime_set_autosuspend_delay(&pdev->dev, 150);
		pm_runtime_use_autosuspend(&pdev->dev);
		pm_runtime_enable(&pdev->dev);
	}

	if (IS_ENABLED(CONFIG_SERIAL_MSM_GENI_HALF_SAMPLING) &&
		dev_port->rumi_platform && dev_port->is_console) {
		geni_write_reg_nolog(0x21, uport->membase, GENI_SER_M_CLK_CFG);
		geni_write_reg_nolog(0x21, uport->membase, GENI_SER_S_CLK_CFG);
		geni_read_reg_nolog(uport->membase, GENI_SER_M_CLK_CFG);
	}

	dev_info(&pdev->dev, "Serial port%d added.FifoSize %d is_console%d\n",
				line, uport->fifosize, is_console);

	device_create_file(uport->dev, &dev_attr_loopback);
	device_create_file(uport->dev, &dev_attr_xfer_mode);
	device_create_file(uport->dev, &dev_attr_ver_info);
	msm_geni_serial_debug_init(uport, is_console);
	dev_port->port_setup = false;
	dev_port->uart_error = UART_ERROR_DEFAULT;
	ret = msm_geni_serial_get_ver_info(uport);
	if (ret)
		goto exit_wakeup_unregister;

	if (!dev_port->is_console) {
		dev_port->qwork = create_singlethread_workqueue(
						"geni_serial_dump_wq");
		if (!dev_port->qwork) {
			dev_err(&pdev->dev, "cannot create workqueue\n");
			goto exit_wakeup_unregister;
		}
		INIT_WORK(&dev_port->work, msm_geni_serial_worker);
	}

	ret = uart_add_one_port(drv, uport);
	if (ret)
		goto exit_workqueue_destroy;
	if (!uart_console(uport))
		spin_lock_init(&dev_port->rx_lock);


	

	/*
	 * Earlyconsole to kernel console will switch happen after
	 * uart_add_one_port. Hence marking is_earlycon to false here.
	 */
	if (is_console)
		is_earlycon = false;

	
    UART_LOG_DBG(dev_port->ipc_log_misc, uport->dev, "%s: port:%s irq:%d\n", __func__,
		    uport->name, uport->irq);

	return 0;

exit_workqueue_destroy:
	if (dev_port->qwork)
		destroy_workqueue(dev_port->qwork);
exit_wakeup_unregister:
	if (!is_console)
		wakeup_source_unregister(dev_port->geni_wake);
exit_geni_serial_probe:
	UART_LOG_DBG(dev_port->ipc_log_misc, &pdev->dev, "%s: ret:%d\n", __func__, ret);
	return ret;
}

static int msm_geni_serial_remove(struct platform_device *pdev)
{
	struct msm_geni_serial_port *port = platform_get_drvdata(pdev);
	struct uart_driver *drv =
			(struct uart_driver *)port->uport.private_data;

	if (!uart_console(&port->uport)) {
		wakeup_source_unregister(port->geni_wake);
		port->geni_wake = NULL;
		flush_workqueue(port->qwork);
		destroy_workqueue(port->qwork);
	}
	uart_remove_one_port(drv, &port->uport);
	if (port->rx_dma) {
		geni_se_iommu_free_buf(port->wrapper_dev, &port->rx_dma,
					port->rx_buf, DMA_RX_BUF_SIZE);
		port->rx_dma = (dma_addr_t)NULL;
	}
	return 0;
}

static void msm_geni_serial_allow_rx(struct msm_geni_serial_port *port)
{
	u32 uart_manual_rfr;

	uart_manual_rfr = (UART_MANUAL_RFR_EN | UART_RFR_READY);
	geni_write_reg_nolog(uart_manual_rfr, port->uport.membase,
						SE_UART_MANUAL_RFR);
	/* Ensure that the manual flow off writes go through */
	mb();
	uart_manual_rfr = geni_read_reg_nolog(port->uport.membase,
						SE_UART_MANUAL_RFR);
	UART_LOG_DBG(port->ipc_log_misc, port->uport.dev, "%s(): rfr = 0x%x\n",
					__func__, uart_manual_rfr);

	/* To give control of RFR back to HW */
	msm_geni_serial_set_manual_flow(true, port);
}

#ifdef CONFIG_PM
static int msm_geni_serial_runtime_suspend(struct device *dev)
{
	struct platform_device *pdev = to_platform_device(dev);
	struct msm_geni_serial_port *port = platform_get_drvdata(pdev);
	int ret = 0;
	u32 geni_status = geni_read_reg_nolog(port->uport.membase,
							SE_GENI_STATUS);

	IPC_LOG_MSG(port->ipc_log_pwr, "%s: Start\n", __func__);
	wait_for_transfers_inflight(&port->uport);
	/*
	 * Manual RFR On.
	 * Stop Rx.
	 * Disable Interrupt
	 * Resources off
	 */
	ret = stop_rx_sequencer(&port->uport);
	if (ret) {
		UART_LOG_DBG(port->ipc_log_pwr, dev, "%s: stop rx failed %d\n",
							__func__, ret);
		/* Flow on from UART */
		msm_geni_serial_allow_rx(port);
		return -EBUSY;
	}

	geni_status = geni_read_reg_nolog(port->uport.membase, SE_GENI_STATUS);
	if ((geni_status & M_GENI_CMD_ACTIVE))
		stop_tx_sequencer(&port->uport);

	disable_irq(port->uport.irq);

	/*
	 * Above stop_rx disabled the flow so we need to enable it here
	 * Make sure wake up interrupt is enabled before RFR is made low
	 */
	msm_geni_serial_allow_rx(port);

	ret = se_geni_resources_off(&port->serial_rsc);
	if (ret) {
		dev_err(dev, "%s: Error ret %d\n", __func__, ret);
		msm_geni_update_uart_error_code(port,
			UART_ERROR_SE_RESOURCES_OFF_FAIL);
		goto exit_runtime_suspend;
	}

	if (port->wakeup_irq > 0) {
		port->edge_count = 0;
		enable_irq(port->wakeup_irq);
	}
	UART_LOG_DBG(port->ipc_log_pwr, dev, "%s: End\n", __func__);
	__pm_relax(port->geni_wake);
exit_runtime_suspend:
	return ret;
}

static int msm_geni_serial_runtime_resume(struct device *dev)
{
	struct platform_device *pdev = to_platform_device(dev);
	struct msm_geni_serial_port *port = platform_get_drvdata(pdev);
	int ret = 0;

	UART_LOG_DBG(port->ipc_log_pwr, dev, "%s: Start\n", __func__);
	/*
	 * Do an unconditional relax followed by a stay awake in case the
	 * wake source is activated by the wakeup isr.
	 */
	__pm_relax(port->geni_wake);
	__pm_stay_awake(port->geni_wake);
	if (port->wakeup_irq > 0)
		disable_irq(port->wakeup_irq);
	/*
	 * Resources On.
	 * Start Rx.
	 * Auto RFR.
	 * Enable IRQ.
	 */
	ret = se_geni_resources_on(&port->serial_rsc);
	if (ret) {
		dev_err(dev, "%s: Error ret %d\n", __func__, ret);
		msm_geni_update_uart_error_code(port,
			UART_ERROR_SE_RESOURCES_ON_FAIL);
		__pm_relax(port->geni_wake);
		goto exit_runtime_resume;
	}
	start_rx_sequencer(&port->uport);
	/* Ensure that the Rx is running before enabling interrupts */
	mb();
	/* Enable interrupt */
	enable_irq(port->uport.irq);

	UART_LOG_DBG(port->ipc_log_pwr, dev, "%s: End\n", __func__);
exit_runtime_resume:
	return ret;
}

static int msm_geni_serial_sys_suspend_noirq(struct device *dev)
{
	struct platform_device *pdev = to_platform_device(dev);
	struct msm_geni_serial_port *port = platform_get_drvdata(pdev);
	struct uart_port *uport = &port->uport;

	if (uart_console(uport)) {
		uart_suspend_port((struct uart_driver *)uport->private_data,
					uport);
	} else {
		struct uart_state *state = uport->state;
		struct tty_port *tty_port = &state->port;

		mutex_lock(&tty_port->mutex);
		if (!pm_runtime_status_suspended(dev)) {
			dev_err(dev, "%s:Active userspace vote; ioctl_cnt %d\n",
					__func__, port->ioctl_count);
			UART_LOG_DBG(port->ipc_log_pwr, dev,
				"%s:Active userspace vote; ioctl_cnt %d\n",
					__func__, port->ioctl_count);
			mutex_unlock(&tty_port->mutex);
			return -EBUSY;
		}
		UART_LOG_DBG(port->ipc_log_pwr, dev, "%s\n", __func__);
		mutex_unlock(&tty_port->mutex);
	}
	return 0;
}

static int msm_geni_serial_sys_resume_noirq(struct device *dev)
{
	struct platform_device *pdev = to_platform_device(dev);
	struct msm_geni_serial_port *port = platform_get_drvdata(pdev);
	struct uart_port *uport = &port->uport;

	if (uart_console(uport) &&
	    console_suspend_enabled && uport->suspended) {
		uart_resume_port((struct uart_driver *)uport->private_data,
									uport);
	}
	return 0;
}
#else
static int msm_geni_serial_runtime_suspend(struct device *dev)
{
	return 0;
}

static int msm_geni_serial_runtime_resume(struct device *dev)
{
	return 0;
}

static int msm_geni_serial_sys_suspend_noirq(struct device *dev)
{
	return 0;
}

static int msm_geni_serial_sys_resume_noirq(struct device *dev)
{
	return 0;
}
#endif

static const struct dev_pm_ops msm_geni_serial_pm_ops = {
	.runtime_suspend = msm_geni_serial_runtime_suspend,
	.runtime_resume = msm_geni_serial_runtime_resume,
	.suspend_noirq = msm_geni_serial_sys_suspend_noirq,
	.resume_noirq = msm_geni_serial_sys_resume_noirq,
};

static struct platform_driver msm_geni_serial_platform_driver = {
	.remove = msm_geni_serial_remove,
	.probe = msm_geni_serial_probe,
	.driver = {
		.name = "msm_geni_serial",
		.of_match_table = msm_geni_device_tbl,
		.pm = &msm_geni_serial_pm_ops,
	},
};


static struct uart_driver msm_geni_serial_hs_driver = {
	.owner = THIS_MODULE,
	.driver_name = "msm_geni_serial_hs",
	.dev_name = "ttyHS",
	.nr =  GENI_UART_NR_PORTS,
};

static int msm_serial_oem_pinctrl_init(void);
static int __init msm_geni_serial_init(void)
{
	int ret = 0;
	int i;

	for (i = 0; i < GENI_UART_NR_PORTS; i++) {
		msm_geni_serial_ports[i].uport.iotype = UPIO_MEM;
		msm_geni_serial_ports[i].uport.ops = &msm_geni_serial_pops;
		msm_geni_serial_ports[i].uport.flags = UPF_BOOT_AUTOCONF;
		msm_geni_serial_ports[i].uport.line = i;
	}

	for (i = 0; i < GENI_UART_CONS_PORTS; i++) {
		msm_geni_console_port.uport.iotype = UPIO_MEM;
		msm_geni_console_port.uport.ops = &msm_geni_console_pops;
		msm_geni_console_port.uport.flags = UPF_BOOT_AUTOCONF;
		msm_geni_console_port.uport.line = i;
	}

<<<<<<< HEAD
	if (false) {
		ret = console_register(&msm_geni_console_driver);
		if (ret)
			return ret;
	}
=======
#ifdef OPLUS_FEATURE_CHG_BASIC
	if (!boot_with_console()) {
		msm_geni_console_driver.cons = NULL;
	}
#endif

	ret = console_register(&msm_geni_console_driver);
	if (ret)
		return ret;
>>>>>>> 18b9d3fd

	ret = uart_register_driver(&msm_geni_serial_hs_driver);
	if (ret) {
		uart_unregister_driver(&msm_geni_console_driver);
		return ret;
	}

	ret = platform_driver_register(&msm_geni_serial_platform_driver);
	if (ret) {
		console_unregister(&msm_geni_console_driver);
		uart_unregister_driver(&msm_geni_serial_hs_driver);
		return ret;
	}

	msm_serial_oem_pinctrl_init();

	pr_info("%s: Driver initialized\n", __func__);

	return ret;
}
module_init(msm_geni_serial_init);

static void __exit msm_geni_serial_exit(void)
{
	platform_driver_unregister(&msm_geni_serial_platform_driver);
	uart_unregister_driver(&msm_geni_serial_hs_driver);
	console_unregister(&msm_geni_console_driver);
}
module_exit(msm_geni_serial_exit);

static int msm_serial_pinctrl_probe(struct platform_device *pdev)
{
	struct pinctrl *pinctrl = NULL;
	struct pinctrl_state *set_state = NULL;
	struct device *dev = &pdev->dev;

	pr_err("%s\n", __func__);
	pinctrl = devm_pinctrl_get(dev);

	if (pinctrl != NULL) {
		set_state = pinctrl_lookup_state(
				pinctrl, "uart_pinctrl_deactive");

		if (set_state != NULL)
			pinctrl_select_state(pinctrl, set_state);

		devm_pinctrl_put(pinctrl);
	}
	return 0;
}

static int msm_serial_pinctrl_remove(struct platform_device *pdev)
{
	return 0;
}

static const struct of_device_id oem_serial_pinctrl_of_match[] = {
	{ .compatible = "oem,oem_serial_pinctrl" },
	{}
};

static struct platform_driver msm_platform_serial_pinctrl_driver = {
	.remove = msm_serial_pinctrl_remove,
	.probe = msm_serial_pinctrl_probe,
	.driver = {
		.name = "oem_serial_pinctrl",
		.of_match_table = oem_serial_pinctrl_of_match,
	},
};

static int msm_serial_oem_pinctrl_init(void)
{
	int ret = 0;

	pr_err("%s\n", __func__);

	ret = platform_driver_register(&msm_platform_serial_pinctrl_driver);

	return ret;
}
EXPORT_SYMBOL(msm_serial_oem_pinctrl_init);

MODULE_DESCRIPTION("Serial driver for GENI based QTI serial cores");
MODULE_LICENSE("GPL v2");
MODULE_ALIAS("tty:msm_geni_geni_serial");<|MERGE_RESOLUTION|>--- conflicted
+++ resolved
@@ -3930,23 +3930,11 @@
 		msm_geni_console_port.uport.line = i;
 	}
 
-<<<<<<< HEAD
 	if (false) {
 		ret = console_register(&msm_geni_console_driver);
 		if (ret)
 			return ret;
 	}
-=======
-#ifdef OPLUS_FEATURE_CHG_BASIC
-	if (!boot_with_console()) {
-		msm_geni_console_driver.cons = NULL;
-	}
-#endif
-
-	ret = console_register(&msm_geni_console_driver);
-	if (ret)
-		return ret;
->>>>>>> 18b9d3fd
 
 	ret = uart_register_driver(&msm_geni_serial_hs_driver);
 	if (ret) {
