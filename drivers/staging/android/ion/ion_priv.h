/*
 * drivers/staging/android/ion/ion_priv.h
 *
 * Copyright (C) 2011 Google, Inc.
 * Copyright (c) 2011-2018, The Linux Foundation. All rights reserved.
 *
 * This software is licensed under the terms of the GNU General Public
 * License version 2, as published by the Free Software Foundation, and
 * may be copied, distributed, and modified under those terms.
 *
 * This program is distributed in the hope that it will be useful,
 * but WITHOUT ANY WARRANTY; without even the implied warranty of
 * MERCHANTABILITY or FITNESS FOR A PARTICULAR PURPOSE.  See the
 * GNU General Public License for more details.
 *
 */

#ifndef _ION_PRIV_H
#define _ION_PRIV_H

#include <linux/device.h>
#include <linux/dma-direction.h>
#include <linux/kref.h>
#include <linux/mm_types.h>
#include <linux/mutex.h>
#include <linux/rbtree.h>
#include <linux/seq_file.h>

#include "msm_ion_priv.h"
#include <linux/sched.h>
#include <linux/shrinker.h>
#include <linux/types.h>
#ifdef CONFIG_ION_POOL_CACHE_POLICY
#include <asm/cacheflush.h>
#endif
#include <linux/device.h>

#include "ion.h"

struct ion_buffer *ion_handle_buffer(struct ion_handle *handle);

/**
 * struct mem_map_data - represents information about the memory map for a heap
 * @node:		list node used to store in the list of mem_map_data
 * @addr:		start address of memory region.
 * @addr:		end address of memory region.
 * @size:		size of memory region
 * @client_name:		name of the client who owns this buffer.
 *
 */
struct mem_map_data {
	struct list_head node;
	ion_phys_addr_t addr;
	ion_phys_addr_t addr_end;
	unsigned long size;
	const char *client_name;
};

/**
 * struct ion_buffer - metadata for a particular buffer
 * @ref:		reference count
 * @node:		node in the ion_device buffers tree
 * @dev:		back pointer to the ion_device
 * @heap:		back pointer to the heap the buffer came from
 * @flags:		buffer specific flags
 * @private_flags:	internal buffer specific flags
 * @size:		size of the buffer
 * @priv_virt:		private data to the buffer representable as
 *			a void *
 * @priv_phys:		private data to the buffer representable as
 *			an ion_phys_addr_t (and someday a phys_addr_t)
 * @lock:		protects the buffers cnt fields
 * @kmap_cnt:		number of times the buffer is mapped to the kernel
 * @vaddr:		the kenrel mapping if kmap_cnt is not zero
 * @sg_table:		the sg table for the buffer.  Note that if you need
 *			an sg_table for this buffer, you should likely be
 *			using Ion as a DMA Buf exporter and using
 *			dma_buf_map_attachment rather than trying to use this
 *			field directly.
 * @pages:		flat array of pages in the buffer -- used by fault
 *			handler and only valid for buffers that are faulted in
 * @vmas:		list of vma's mapping this buffer
 * @handle_count:	count of handles referencing this buffer
 * @task_comm:		taskcomm of last client to reference this buffer in a
 *			handle, used for debugging
 * @pid:		pid of last client to reference this buffer in a
 *			handle, used for debugging
*/
struct ion_buffer {
	struct kref ref;
	union {
		struct rb_node node;
		struct list_head list;
	};
	struct ion_device *dev;
	struct ion_heap *heap;
	unsigned long flags;
	unsigned long private_flags;
	size_t size;
	union {
		void *priv_virt;
		ion_phys_addr_t priv_phys;
	};
	struct mutex lock;
	int kmap_cnt;
	void *vaddr;
	struct sg_table *sg_table;
	struct page **pages;
	struct list_head vmas;
	/* used to track orphaned buffers */
	int handle_count;
	char task_comm[TASK_COMM_LEN];
	pid_t pid;
};
void ion_buffer_destroy(struct ion_buffer *buffer);

/**
<<<<<<< HEAD
=======
 * struct ion_device - the metadata of the ion device node
 * @dev:		the actual misc device
 * @buffers:		an rb tree of all the existing buffers
 * @buffer_lock:	lock protecting the tree of buffers
 * @lock:		rwsem protecting the tree of heaps and clients
 * @heaps:		list of all the heaps in the system
 * @user_clients:	list of all the clients created from userspace
 */
struct ion_device {
	struct miscdevice dev;
	struct rb_root buffers;
	struct mutex buffer_lock;
	struct rw_semaphore lock;
	struct plist_head heaps;
	long (*custom_ioctl)(struct ion_client *client, unsigned int cmd,
			     unsigned long arg);
	struct rb_root clients;
	struct dentry *debug_root;
	struct dentry *heaps_debug_root;
	struct dentry *clients_debug_root;
	int heap_cnt;
};

/**
 * struct ion_client - a process/hw block local address space
 * @node:		node in the tree of all clients
 * @dev:		backpointer to ion device
 * @handles:		an rb tree of all the handles in this client
 * @idr:		an idr space for allocating handle ids
 * @lock:		lock protecting the tree of handles
 * @name:		used for debugging
 * @display_name:	used for debugging (unique version of @name)
 * @display_serial:	used for debugging (to make display_name unique)
 * @task:		used for debugging
 *
 * A client represents a list of buffers this client may access.
 * The mutex stored here is used to protect both handles tree
 * as well as the handles themselves, and should be held while modifying either.
 */
struct ion_client {
	struct rb_node node;
	struct ion_device *dev;
	struct rb_root handles;
	struct idr idr;
	struct mutex lock;
	const char *name;
	char *display_name;
	int display_serial;
	struct task_struct *task;
	pid_t pid;
	struct dentry *debug_root;
};

/**
 * ion_handle - a client local reference to a buffer
 * @ref:		reference count
 * @client:		back pointer to the client the buffer resides in
 * @buffer:		pointer to the buffer
 * @node:		node in the client's handle rbtree
 * @kmap_cnt:		count of times this client has mapped to kernel
 * @id:			client-unique id allocated by client->idr
 *
 * Modifications to node, map_cnt or mapping should be protected by the
 * lock in the client.  Other fields are never changed after initialization.
 */
struct ion_handle {
	struct kref ref;
	unsigned int user_ref_count;
	struct ion_client *client;
	struct ion_buffer *buffer;
	struct rb_node node;
	unsigned int kmap_cnt;
	int id;
};

/**
>>>>>>> 224d99f5
 * struct ion_heap_ops - ops to operate on a given heap
 * @allocate:		allocate memory
 * @free:		free memory. Will be called with
 *			ION_PRIV_FLAG_SHRINKER_FREE set in buffer flags when
 *			called from a shrinker. In that case, the pages being
 *			free'd must be truly free'd back to the system, not put
 *			in a page pool or otherwise cached.
 * @phys		get physical address of a buffer (only define on
 *			physically contiguous heaps)
 * @map_dma		map the memory for dma to a scatterlist
 * @unmap_dma		unmap the memory for dma
 * @map_kernel		map memory to the kernel
 * @unmap_kernel	unmap memory to the kernel
 * @map_user		map memory to userspace
 * @unmap_user		unmap memory to userspace
 *
 * allocate, phys, and map_user return 0 on success, -errno on error.
 * map_dma and map_kernel return pointer on success, ERR_PTR on
 * error. @free will be called with ION_PRIV_FLAG_SHRINKER_FREE set in
 * the buffer's private_flags when called from a shrinker. In that
 * case, the pages being free'd must be truly free'd back to the
 * system, not put in a page pool or otherwise cached.
 */
struct ion_heap_ops {
	int (*allocate)(struct ion_heap *heap,
			struct ion_buffer *buffer, unsigned long len,
			unsigned long align, unsigned long flags);
	void (*free)(struct ion_buffer *buffer);
	int (*phys)(struct ion_heap *heap, struct ion_buffer *buffer,
		    ion_phys_addr_t *addr, size_t *len);
	struct sg_table * (*map_dma)(struct ion_heap *heap,
				     struct ion_buffer *buffer);
	void (*unmap_dma)(struct ion_heap *heap, struct ion_buffer *buffer);
	void * (*map_kernel)(struct ion_heap *heap, struct ion_buffer *buffer);
	void (*unmap_kernel)(struct ion_heap *heap, struct ion_buffer *buffer);
	int (*map_user)(struct ion_heap *mapper, struct ion_buffer *buffer,
			struct vm_area_struct *vma);
	int (*shrink)(struct ion_heap *heap, gfp_t gfp_mask, int nr_to_scan);
	void (*unmap_user)(struct ion_heap *mapper, struct ion_buffer *buffer);
	int (*print_debug)(struct ion_heap *heap, struct seq_file *s,
			   const struct list_head *mem_map);
};

/**
 * heap flags - flags between the heaps and core ion code
 */
#define ION_HEAP_FLAG_DEFER_FREE (1 << 0)

/**
 * private flags - flags internal to ion
 */
/*
 * Buffer is being freed from a shrinker function. Skip any possible
 * heap-specific caching mechanism (e.g. page pools). Guarantees that
 * any buffer storage that came from the system allocator will be
 * returned to the system allocator.
 */
#define ION_PRIV_FLAG_SHRINKER_FREE (1 << 0)

/**
 * struct ion_heap - represents a heap in the system
 * @node:		rb node to put the heap on the device's tree of heaps
 * @dev:		back pointer to the ion_device
 * @type:		type of heap
 * @ops:		ops struct as above
 * @flags:		flags
 * @id:			id of heap, also indicates priority of this heap when
 *			allocating.  These are specified by platform data and
 *			MUST be unique
 * @name:		used for debugging
 * @shrinker:		a shrinker for the heap
 * @priv:		private heap data
 * @free_list:		free list head if deferred free is used
 * @free_list_size	size of the deferred free list in bytes
 * @lock:		protects the free list
 * @waitqueue:		queue to wait on from deferred free thread
 * @task:		task struct of deferred free thread
 * @debug_show:		called when heap debug file is read to add any
 *			heap specific debug info to output
 *
 * Represents a pool of memory from which buffers can be made.  In some
 * systems the only heap is regular system memory allocated via vmalloc.
 * On others, some blocks might require large physically contiguous buffers
 * that are allocated from a specially reserved heap.
 */
struct ion_heap {
	struct plist_node node;
	struct ion_device *dev;
	enum ion_heap_type type;
	struct ion_heap_ops *ops;
	unsigned long flags;
	unsigned int id;
	const char *name;
	struct shrinker shrinker;
	void *priv;
	struct list_head free_list;
	size_t free_list_size;
	spinlock_t free_lock;
	wait_queue_head_t waitqueue;
	struct task_struct *task;

	int (*debug_show)(struct ion_heap *heap, struct seq_file *, void *);
	atomic_long_t total_allocated;
	atomic_long_t total_handles;
};

/**
 * ion_buffer_cached - this ion buffer is cached
 * @buffer:		buffer
 *
 * indicates whether this ion buffer is cached
 */
bool ion_buffer_cached(struct ion_buffer *buffer);

/**
 * ion_buffer_fault_user_mappings - fault in user mappings of this buffer
 * @buffer:		buffer
 *
 * indicates whether userspace mappings of this buffer will be faulted
 * in, this can affect how buffers are allocated from the heap.
 */
bool ion_buffer_fault_user_mappings(struct ion_buffer *buffer);

/**
 * ion_device_create - allocates and returns an ion device
 * @custom_ioctl:	arch specific ioctl function if applicable
 *
 * returns a valid device or -PTR_ERR
 */
struct ion_device *ion_device_create(long (*custom_ioctl)
				     (struct ion_client *client,
				      unsigned int cmd,
				      unsigned long arg));

/**
 * ion_device_destroy - free and device and it's resource
 * @dev:		the device
 */
void ion_device_destroy(struct ion_device *dev);

/**
 * ion_device_add_heap - adds a heap to the ion device
 * @dev:		the device
 * @heap:		the heap to add
 */
void ion_device_add_heap(struct ion_device *dev, struct ion_heap *heap);

struct pages_mem {
	struct page **pages;
	u32 size;
	void (*free_fn)(const void *);
};

/**
 * some helpers for common operations on buffers using the sg_table
 * and vaddr fields
 */
void *ion_heap_map_kernel(struct ion_heap *, struct ion_buffer *);
void ion_heap_unmap_kernel(struct ion_heap *, struct ion_buffer *);
int ion_heap_map_user(struct ion_heap *, struct ion_buffer *,
			struct vm_area_struct *);
int ion_heap_buffer_zero(struct ion_buffer *buffer);
int ion_heap_pages_zero(struct page *page, size_t size, pgprot_t pgprot);

int msm_ion_heap_high_order_page_zero(struct device *dev, struct page *page,
				      int order);
struct ion_heap *get_ion_heap(int heap_id);
int msm_ion_heap_sg_table_zero(struct device *dev, struct sg_table *sg,
			       size_t size);
int msm_ion_heap_pages_zero(struct page **pages, int num_pages);
int msm_ion_heap_alloc_pages_mem(struct pages_mem *pages_mem);
void msm_ion_heap_free_pages_mem(struct pages_mem *pages_mem);

long msm_ion_custom_ioctl(struct ion_client *client,
			  unsigned int cmd,
			  unsigned long arg);

int ion_heap_is_system_secure_heap_type(enum ion_heap_type type);
int get_secure_vmid(unsigned long flags);
int get_vmid(unsigned long flags);
bool is_secure_vmid_valid(int vmid);
unsigned int count_set_bits(unsigned long val);
int populate_vm_list(unsigned long flags, unsigned int *vm_list, int nelems);

/**
 * Functions to help assign/unassign sg_table for System Secure Heap
 */

int ion_system_secure_heap_unassign_sg(struct sg_table *sgt, int source_vmid);
int ion_system_secure_heap_assign_sg(struct sg_table *sgt, int dest_vmid);
int ion_system_secure_heap_prefetch(struct ion_heap *heap, void *data);
int ion_system_secure_heap_drain(struct ion_heap *heap, void *data);

/**
 * ion_heap_init_shrinker
 * @heap:		the heap
 *
 * If a heap sets the ION_HEAP_FLAG_DEFER_FREE flag or defines the shrink op
 * this function will be called to setup a shrinker to shrink the freelists
 * and call the heap's shrink op.
 */
void ion_heap_init_shrinker(struct ion_heap *heap);

/**
 * ion_heap_init_shrinker
 * @heap:		the heap
 *
 * If a heap sets the ION_HEAP_FLAG_DEFER_FREE flag or defines the shrink op
 * this function will be called to setup a shrinker to shrink the freelists
 * and call the heap's shrink op.
 */
void ion_heap_init_shrinker(struct ion_heap *heap);

/**
 * ion_heap_init_deferred_free -- initialize deferred free functionality
 * @heap:		the heap
 *
 * If a heap sets the ION_HEAP_FLAG_DEFER_FREE flag this function will
 * be called to setup deferred frees. Calls to free the buffer will
 * return immediately and the actual free will occur some time later
 */
int ion_heap_init_deferred_free(struct ion_heap *heap);

/**
 * ion_heap_freelist_add - add a buffer to the deferred free list
 * @heap:		the heap
 * @buffer:		the buffer
 *
 * Adds an item to the deferred freelist.
 */
void ion_heap_freelist_add(struct ion_heap *heap, struct ion_buffer *buffer);

/**
 * ion_heap_freelist_drain - drain the deferred free list
 * @heap:		the heap
 * @size:		amount of memory to drain in bytes
 *
 * Drains the indicated amount of memory from the deferred freelist immediately.
 * Returns the total amount freed.  The total freed may be higher depending
 * on the size of the items in the list, or lower if there is insufficient
 * total memory on the freelist.
 */
size_t ion_heap_freelist_drain(struct ion_heap *heap, size_t size);

/**
 * ion_heap_freelist_drain_from_shrinker - drain the deferred free
 *				list, skipping any heap-specific
 *				pooling or caching mechanisms
 *
 * @heap:		the heap
 * @size:		amount of memory to drain in bytes
 *
 * Drains the indicated amount of memory from the deferred freelist immediately.
 * Returns the total amount freed.  The total freed may be higher depending
 * on the size of the items in the list, or lower if there is insufficient
 * total memory on the freelist.
 *
 * Unlike with @ion_heap_freelist_drain, don't put any pages back into
 * page pools or otherwise cache the pages. Everything must be
 * genuinely free'd back to the system. If you're free'ing from a
 * shrinker you probably want to use this. Note that this relies on
 * the heap.ops.free callback honoring the
 * ION_PRIV_FLAG_SHRINKER_FREE flag.
 */
size_t ion_heap_freelist_drain_from_shrinker(struct ion_heap *heap,
					     size_t size);

/**
 * ion_heap_freelist_size - returns the size of the freelist in bytes
 * @heap:		the heap
 */
size_t ion_heap_freelist_size(struct ion_heap *heap);


/**
 * functions for creating and destroying the built in ion heaps.
 * architectures can add their own custom architecture specific
 * heaps as appropriate.
 */

struct ion_heap *ion_heap_create(struct ion_platform_heap *);
void ion_heap_destroy(struct ion_heap *);
struct ion_heap *ion_system_heap_create(struct ion_platform_heap *);
void ion_system_heap_destroy(struct ion_heap *);

struct ion_heap *ion_system_contig_heap_create(struct ion_platform_heap *);
void ion_system_contig_heap_destroy(struct ion_heap *);

struct ion_heap *ion_carveout_heap_create(struct ion_platform_heap *);
void ion_carveout_heap_destroy(struct ion_heap *);

struct ion_heap *ion_chunk_heap_create(struct ion_platform_heap *);
void ion_chunk_heap_destroy(struct ion_heap *);
#ifdef CONFIG_CMA
struct ion_heap *ion_cma_heap_create(struct ion_platform_heap *);
void ion_cma_heap_destroy(struct ion_heap *);
#else
static inline struct ion_heap *ion_cma_heap_create(struct ion_platform_heap *h)
{
	return NULL;
}

static inline void ion_cma_heap_destroy(struct ion_heap *h) {}
#endif

struct ion_heap *ion_system_secure_heap_create(struct ion_platform_heap *heap);
void ion_system_secure_heap_destroy(struct ion_heap *heap);

struct ion_heap *ion_cma_secure_heap_create(struct ion_platform_heap *heap);
void ion_cma_secure_heap_destroy(struct ion_heap *heap);

/**
 * kernel api to allocate/free from carveout -- used when carveout is
 * used to back an architecture specific custom heap
 */
ion_phys_addr_t ion_carveout_allocate(struct ion_heap *heap, unsigned long size,
				      unsigned long align);
void ion_carveout_free(struct ion_heap *heap, ion_phys_addr_t addr,
		       unsigned long size);
/**
 * The carveout heap returns physical addresses, since 0 may be a valid
 * physical address, this is used to indicate allocation failed
 */
#define ION_CARVEOUT_ALLOCATE_FAIL -1

/**
 * functions for creating and destroying a heap pool -- allows you
 * to keep a pool of pre allocated memory to use from your heap.  Keeping
 * a pool of memory that is ready for dma, ie any cached mapping have been
 * invalidated from the cache, provides a significant performance benefit on
 * many systems
 */

/**
 * struct ion_page_pool - pagepool struct
 * @high_count:		number of highmem items in the pool
 * @low_count:		number of lowmem items in the pool
 * @high_items:		list of highmem items
 * @low_items:		list of lowmem items
 * @mutex:		lock protecting this struct and especially the count
 *			item list
 * @gfp_mask:		gfp_mask to use from alloc
 * @order:		order of pages in the pool
 * @list:		plist node for list of pools
 *
 * Allows you to keep a pool of pre allocated pages to use from your heap.
 * Keeping a pool of pages that is ready for dma, ie any cached mapping have
 * been invalidated from the cache, provides a significant performance benefit
 * on many systems
 */
struct ion_page_pool {
	int high_count;
	int low_count;
	struct list_head high_items;
	struct list_head low_items;
	struct mutex mutex;
	struct device *dev;
	gfp_t gfp_mask;
	unsigned int order;
	struct plist_node list;
};

struct ion_page_pool *ion_page_pool_create(struct device *dev, gfp_t gfp_mask,
					   unsigned int order);
void ion_page_pool_destroy(struct ion_page_pool *);
void *ion_page_pool_alloc(struct ion_page_pool *a, bool *from_pool);
void *ion_page_pool_alloc_pool_only(struct ion_page_pool *a);
void ion_page_pool_free(struct ion_page_pool *a, struct page *b);
void ion_page_pool_free_immediate(struct ion_page_pool *, struct page *);
int ion_page_pool_total(struct ion_page_pool *pool, bool high);
size_t ion_system_heap_secure_page_pool_total(struct ion_heap *heap, int vmid);

#ifdef CONFIG_ION_POOL_CACHE_POLICY
static inline void ion_page_pool_alloc_set_cache_policy
				(struct ion_page_pool *pool,
				struct page *page){
	void *va = page_address(page);

	if (va)
		set_memory_wc((unsigned long)va, 1 << pool->order);
}

static inline void ion_page_pool_free_set_cache_policy
				(struct ion_page_pool *pool,
				struct page *page){
	void *va = page_address(page);

	if (va)
		set_memory_wb((unsigned long)va, 1 << pool->order);

}
#else
static inline void ion_page_pool_alloc_set_cache_policy
				(struct ion_page_pool *pool,
				struct page *page){ }

static inline void ion_page_pool_free_set_cache_policy
				(struct ion_page_pool *pool,
				struct page *page){ }
#endif


/** ion_page_pool_shrink - shrinks the size of the memory cached in the pool
 * @pool:		the pool
 * @gfp_mask:		the memory type to reclaim
 * @nr_to_scan:		number of items to shrink in pages
 *
 * returns the number of items freed in pages
 */
int ion_page_pool_shrink(struct ion_page_pool *pool, gfp_t gfp_mask,
			  int nr_to_scan);

/**
 * ion_pages_sync_for_device - cache flush pages for use with the specified
 *                             device
 * @dev:		the device the pages will be used with
 * @page:		the first page to be flushed
 * @size:		size in bytes of region to be flushed
 * @dir:		direction of dma transfer
 */
void ion_pages_sync_for_device(struct device *dev, struct page *page,
		size_t size, enum dma_data_direction dir);

int ion_walk_heaps(struct ion_client *client, int heap_id,
		   enum ion_heap_type type, void *data,
		   int (*f)(struct ion_heap *heap, void *data));

struct ion_handle *ion_handle_get_by_id_nolock(struct ion_client *client,
<<<<<<< HEAD
					       int id);
=======
						int id);

bool ion_handle_validate(struct ion_client *client,
			 struct ion_handle *handle);

void ion_free_nolock(struct ion_client *client, struct ion_handle *handle);

int ion_handle_put_nolock(struct ion_handle *handle);
>>>>>>> 224d99f5

int ion_handle_put(struct ion_handle *handle);

void show_ion_usage(struct ion_device *dev);

int ion_share_dma_buf_fd_nolock(struct ion_client *client,
				struct ion_handle *handle);

bool ion_handle_validate(struct ion_client *client, struct ion_handle *handle);

void lock_client(struct ion_client *client);

void unlock_client(struct ion_client *client);

struct ion_buffer *get_buffer(struct ion_handle *handle);

/**
 * This function is same as ion_free() except it won't use client->lock.
 */
void ion_free_nolock(struct ion_client *client, struct ion_handle *handle);

/**
 * This function is same as ion_phys() except it won't use client->lock.
 */
int ion_phys_nolock(struct ion_client *client, struct ion_handle *handle,
		    ion_phys_addr_t *addr, size_t *len);

/**
 * This function is same as ion_import_dma_buf() except it won't use
 * client->lock.
 */
struct ion_handle *ion_import_dma_buf_fd_nolock(struct ion_client *client, int fd);

#endif /* _ION_PRIV_H */<|MERGE_RESOLUTION|>--- conflicted
+++ resolved
@@ -115,8 +115,6 @@
 void ion_buffer_destroy(struct ion_buffer *buffer);
 
 /**
-<<<<<<< HEAD
-=======
  * struct ion_device - the metadata of the ion device node
  * @dev:		the actual misc device
  * @buffers:		an rb tree of all the existing buffers
@@ -193,7 +191,6 @@
 };
 
 /**
->>>>>>> 224d99f5
  * struct ion_heap_ops - ops to operate on a given heap
  * @allocate:		allocate memory
  * @free:		free memory. Will be called with
@@ -622,10 +619,7 @@
 		   int (*f)(struct ion_heap *heap, void *data));
 
 struct ion_handle *ion_handle_get_by_id_nolock(struct ion_client *client,
-<<<<<<< HEAD
 					       int id);
-=======
-						int id);
 
 bool ion_handle_validate(struct ion_client *client,
 			 struct ion_handle *handle);
@@ -633,7 +627,6 @@
 void ion_free_nolock(struct ion_client *client, struct ion_handle *handle);
 
 int ion_handle_put_nolock(struct ion_handle *handle);
->>>>>>> 224d99f5
 
 int ion_handle_put(struct ion_handle *handle);
 
