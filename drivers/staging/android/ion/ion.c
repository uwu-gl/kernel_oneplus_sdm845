--- conflicted
+++ resolved
@@ -3,11 +3,7 @@
  * drivers/staging/android/ion/ion.c
  *
  * Copyright (C) 2011 Google, Inc.
-<<<<<<< HEAD
- * Copyright (c) 2011-2018, The Linux Foundation. All rights reserved.
-=======
  * Copyright (c) 2011-2018, 2020, The Linux Foundation. All rights reserved.
->>>>>>> 1e5bd855
  *
  * This software is licensed under the terms of the GNU General Public
  * License version 2, as published by the Free Software Foundation, and
@@ -1590,7 +1586,6 @@
 
 /* fix up the cases where the ioctl direction bits are incorrect */
 static unsigned int ion_ioctl_dir(unsigned int cmd)
-<<<<<<< HEAD
 {
 	switch (cmd) {
 	case ION_IOC_SYNC:
@@ -1604,21 +1599,6 @@
 
 static long ion_ioctl(struct file *filp, unsigned int cmd, unsigned long arg)
 {
-=======
-{
-	switch (cmd) {
-	case ION_IOC_SYNC:
-	case ION_IOC_FREE:
-	case ION_IOC_CUSTOM:
-		return _IOC_WRITE;
-	default:
-		return _IOC_DIR(cmd);
-	}
-}
-
-static long ion_ioctl(struct file *filp, unsigned int cmd, unsigned long arg)
-{
->>>>>>> 1e5bd855
 	struct ion_client *client = filp->private_data;
 	struct ion_device *dev = client->dev;
 	struct ion_handle *cleanup_handle = NULL;
@@ -1678,58 +1658,6 @@
 	case ION_IOC_MAP:
 	{
 		struct ion_handle *handle;
-<<<<<<< HEAD
-
-		handle = ion_handle_get_by_id_nolock(client, data.handle.handle);
-		if (IS_ERR(handle))
-			return PTR_ERR(handle);
-		data.fd.fd = ion_share_dma_buf_fd(client, handle);
-		ion_handle_put(handle);
-		if (data.fd.fd < 0)
-			ret = data.fd.fd;
-		break;
-	}
-	case ION_IOC_IMPORT:
-	{
-		struct ion_handle *handle;
-
-		handle = ion_import_dma_buf_fd(client, data.fd.fd);
-		if (IS_ERR(handle)) {
-			ret = PTR_ERR(handle);
-		} else {
-			handle = pass_to_user(handle);
-			if (IS_ERR(handle))
-				ret = PTR_ERR(handle);
-			else
-				data.handle.handle = handle->id;
-		}
-		break;
-	}
-	case ION_IOC_SYNC:
-	{
-		ret = ion_sync_for_device(client, data.fd.fd);
-		break;
-	}
-	case ION_IOC_CUSTOM:
-	{
-		if (!dev->custom_ioctl)
-			return -ENOTTY;
-		ret = dev->custom_ioctl(client, data.custom.cmd,
-						data.custom.arg);
-		break;
-	}
-	case ION_IOC_CLEAN_CACHES:
-		return client->dev->custom_ioctl(client,
-						ION_IOC_CLEAN_CACHES, arg);
-	case ION_IOC_INV_CACHES:
-		return client->dev->custom_ioctl(client,
-						ION_IOC_INV_CACHES, arg);
-	case ION_IOC_CLEAN_INV_CACHES:
-		return client->dev->custom_ioctl(client,
-						ION_IOC_CLEAN_INV_CACHES, arg);
-	default:
-		return -ENOTTY;
-=======
 
 		mutex_lock(&client->lock);
 		handle = ion_handle_get_by_id_nolock(client, data.handle.handle);
@@ -1743,14 +1671,11 @@
 		if (data.fd.fd < 0)
 			ret = data.fd.fd;
 		break;
->>>>>>> 1e5bd855
 	}
 	case ION_IOC_IMPORT:
 	{
 		struct ion_handle *handle;
 
-<<<<<<< HEAD
-=======
 		handle = ion_import_dma_buf_fd(client, data.fd.fd);
 		if (IS_ERR(handle)) {
 			ret = PTR_ERR(handle);
@@ -1789,7 +1714,6 @@
 		return -ENOTTY;
 	}
 
->>>>>>> 1e5bd855
 	if (dir & _IOC_READ) {
 		if (copy_to_user((void __user *)arg, &data, _IOC_SIZE(cmd))) {
 			if (cleanup_handle) {
