# SPDX-License-Identifier: GPL-2.0
#
# Character device configuration
#

menu "Character devices"

source "drivers/tty/Kconfig"

config DEVMEM
	bool "/dev/mem virtual device support"
	default y
	help
	  Say Y here if you want to support the /dev/mem device.
	  The /dev/mem device is used to access areas of physical
	  memory.
	  When in doubt, say "Y".

config DEVKMEM
	bool "/dev/kmem virtual device support"
	# On arm64, VMALLOC_START < PAGE_OFFSET, which confuses kmem read/write
	depends on !ARM64
	help
	  Say Y here if you want to support the /dev/kmem device. The
	  /dev/kmem device is rarely used, but can be used for certain
	  kind of kernel debugging operations.
	  When in doubt, say "N".

config SGI_SNSC
	bool "SGI Altix system controller communication support"
	depends on (IA64_SGI_SN2 || IA64_GENERIC)
	help
	  If you have an SGI Altix and you want to enable system
	  controller communication from user space (you want this!),
	  say Y.  Otherwise, say N.

config SGI_TIOCX
       bool "SGI TIO CX driver support"
       depends on (IA64_SGI_SN2 || IA64_GENERIC)
       help
         If you have an SGI Altix and you have fpga devices attached
         to your TIO, say Y here, otherwise say N.

config SGI_MBCS
       tristate "SGI FPGA Core Services driver support"
       depends on SGI_TIOCX
       help
         If you have an SGI Altix with an attached SABrick
         say Y or M here, otherwise say N.

source "drivers/tty/serial/Kconfig"
source "drivers/tty/serdev/Kconfig"

config TTY_PRINTK
	tristate "TTY driver to output user messages via printk"
	depends on EXPERT && TTY
	default n
	---help---
	  If you say Y here, the support for writing user messages (i.e.
	  console messages) via printk is available.

	  The feature is useful to inline user messages with kernel
	  messages.
	  In order to use this feature, you should output user messages
	  to /dev/ttyprintk or redirect console to this TTY.

	  If unsure, say N.

config PRINTER
	tristate "Parallel printer support"
	depends on PARPORT
	---help---
	  If you intend to attach a printer to the parallel port of your Linux
	  box (as opposed to using a serial printer; if the connector at the
	  printer has 9 or 25 holes ["female"], then it's serial), say Y.
	  Also read the Printing-HOWTO, available from
	  <http://www.tldp.org/docs.html#howto>.

	  It is possible to share one parallel port among several devices
	  (e.g. printer and ZIP drive) and it is safe to compile the
	  corresponding drivers into the kernel.

	  To compile this driver as a module, choose M here and read
	  <file:Documentation/admin-guide/parport.rst>.  The module will be called lp.

	  If you have several parallel ports, you can specify which ports to
	  use with the "lp" kernel command line option.  (Try "man bootparam"
	  or see the documentation of your boot loader (lilo or loadlin) about
	  how to pass options to the kernel at boot time.)  The syntax of the
	  "lp" command line option can be found in <file:drivers/char/lp.c>.

	  If you have more than 8 printers, you need to increase the LP_NO
	  macro in lp.c and the PARPORT_MAX macro in parport.h.

config LP_CONSOLE
	bool "Support for console on line printer"
	depends on PRINTER
	---help---
	  If you want kernel messages to be printed out as they occur, you
	  can have a console on the printer. This option adds support for
	  doing that; to actually get it to happen you need to pass the
	  option "console=lp0" to the kernel at boot time.

	  If the printer is out of paper (or off, or unplugged, or too
	  busy..) the kernel will stall until the printer is ready again.
	  By defining CONSOLE_LP_STRICT to 0 (at your own risk) you
	  can make the kernel continue when this happens,
	  but it'll lose the kernel messages.

	  If unsure, say N.

config PPDEV
	tristate "Support for user-space parallel port device drivers"
	depends on PARPORT
	---help---
	  Saying Y to this adds support for /dev/parport device nodes.  This
	  is needed for programs that want portable access to the parallel
	  port, for instance deviceid (which displays Plug-and-Play device
	  IDs).

	  This is the parallel port equivalent of SCSI generic support (sg).
	  It is safe to say N to this -- it is not needed for normal printing
	  or parallel port CD-ROM/disk support.

	  To compile this driver as a module, choose M here: the
	  module will be called ppdev.

	  If unsure, say N.

source "drivers/tty/hvc/Kconfig"

config VIRTIO_CONSOLE
	tristate "Virtio console"
	depends on VIRTIO && TTY
	select HVC_DRIVER
	help
	  Virtio console for use with hypervisors.

	  Also serves as a general-purpose serial device for data
	  transfer between the guest and host.  Character devices at
	  /dev/vportNpn will be created when corresponding ports are
	  found, where N is the device number and n is the port number
	  within that device.  If specified by the host, a sysfs
	  attribute called 'name' will be populated with a name for
	  the port which can be used by udev scripts to create a
	  symlink to the device.

config IBM_BSR
	tristate "IBM POWER Barrier Synchronization Register support"
	depends on PPC_PSERIES
	help
	  This devices exposes a hardware mechanism for fast synchronization
	  of threads across a large system which avoids bouncing a cacheline
	  between several cores on a system

config POWERNV_OP_PANEL
	tristate "IBM POWERNV Operator Panel Display support"
	depends on PPC_POWERNV
	default m
	help
	  If you say Y here, a special character device node, /dev/op_panel,
	  will be created which exposes the operator panel display on IBM
	  Power Systems machines with FSPs.

	  If you don't require access to the operator panel display from user
	  space, say N.

	  If unsure, say M here to build it as a module called powernv-op-panel.

source "drivers/char/ipmi/Kconfig"

config DS1620
	tristate "NetWinder thermometer support"
	depends on ARCH_NETWINDER
	help
	  Say Y here to include support for the thermal management hardware
	  found in the NetWinder. This driver allows the user to control the
	  temperature set points and to read the current temperature.

	  It is also possible to say M here to build it as a module (ds1620)
	  It is recommended to be used on a NetWinder, but it is not a
	  necessity.

config NWBUTTON
	tristate "NetWinder Button"
	depends on ARCH_NETWINDER
	---help---
	  If you say Y here and create a character device node /dev/nwbutton
	  with major and minor numbers 10 and 158 ("man mknod"), then every
	  time the orange button is pressed a number of times, the number of
	  times the button was pressed will be written to that device.

	  This is most useful for applications, as yet unwritten, which
	  perform actions based on how many times the button is pressed in a
	  row.

	  Do not hold the button down for too long, as the driver does not
	  alter the behaviour of the hardware reset circuitry attached to the
	  button; it will still execute a hard reset if the button is held
	  down for longer than approximately five seconds.

	  To compile this driver as a module, choose M here: the
	  module will be called nwbutton.

	  Most people will answer Y to this question and "Reboot Using Button"
	  below to be able to initiate a system shutdown from the button.

config NWBUTTON_REBOOT
	bool "Reboot Using Button"
	depends on NWBUTTON
	help
	  If you say Y here, then you will be able to initiate a system
	  shutdown and reboot by pressing the orange button a number of times.
	  The number of presses to initiate the shutdown is two by default,
	  but this can be altered by modifying the value of NUM_PRESSES_REBOOT
	  in nwbutton.h and recompiling the driver or, if you compile the
	  driver as a module, you can specify the number of presses at load
	  time with "insmod button reboot_count=<something>".

config NWFLASH
	tristate "NetWinder flash support"
	depends on ARCH_NETWINDER
	---help---
	  If you say Y here and create a character device /dev/flash with
	  major 10 and minor 160 you can manipulate the flash ROM containing
	  the NetWinder firmware. Be careful as accidentally overwriting the
	  flash contents can render your computer unbootable. On no account
	  allow random users access to this device. :-)

	  To compile this driver as a module, choose M here: the
	  module will be called nwflash.

	  If you're not sure, say N.

source "drivers/char/hw_random/Kconfig"

config NVRAM
	tristate "/dev/nvram support"
	depends on ATARI || X86 || GENERIC_NVRAM
	---help---
	  If you say Y here and create a character special file /dev/nvram
	  with major number 10 and minor number 144 using mknod ("man mknod"),
	  you get read and write access to the extra bytes of non-volatile
	  memory in the real time clock (RTC), which is contained in every PC
	  and most Ataris.  The actual number of bytes varies, depending on the
	  nvram in the system, but is usually 114 (128-14 for the RTC).

	  This memory is conventionally called "CMOS RAM" on PCs and "NVRAM"
	  on Ataris. /dev/nvram may be used to view settings there, or to
	  change them (with some utility). It could also be used to frequently
	  save a few bits of very important data that may not be lost over
	  power-off and for which writing to disk is too insecure. Note
	  however that most NVRAM space in a PC belongs to the BIOS and you
	  should NEVER idly tamper with it. See Ralf Brown's interrupt list
	  for a guide to the use of CMOS bytes by your BIOS.

	  On Atari machines, /dev/nvram is always configured and does not need
	  to be selected.

	  To compile this driver as a module, choose M here: the
	  module will be called nvram.

#
# These legacy RTC drivers just cause too many conflicts with the generic
# RTC framework ... let's not even try to coexist any more.
#
if RTC_LIB=n

config RTC
	tristate "Enhanced Real Time Clock Support (legacy PC RTC driver)"
	depends on ALPHA || (MIPS && MACH_LOONGSON64)
	---help---
	  If you say Y here and create a character special file /dev/rtc with
	  major number 10 and minor number 135 using mknod ("man mknod"), you
	  will get access to the real time clock (or hardware clock) built
	  into your computer.

	  Every PC has such a clock built in. It can be used to generate
	  signals from as low as 1Hz up to 8192Hz, and can also be used
	  as a 24 hour alarm. It reports status information via the file
	  /proc/driver/rtc and its behaviour is set by various ioctls on
	  /dev/rtc.

	  If you run Linux on a multiprocessor machine and said Y to
	  "Symmetric Multi Processing" above, you should say Y here to read
	  and set the RTC in an SMP compatible fashion.

	  If you think you have a use for such a device (such as periodic data
	  sampling), then say Y here, and read <file:Documentation/rtc.txt>
	  for details.

	  To compile this driver as a module, choose M here: the
	  module will be called rtc.

config JS_RTC
	tristate "Enhanced Real Time Clock Support"
	depends on SPARC32 && PCI
	---help---
	  If you say Y here and create a character special file /dev/rtc with
	  major number 10 and minor number 135 using mknod ("man mknod"), you
	  will get access to the real time clock (or hardware clock) built
	  into your computer.

	  Every PC has such a clock built in. It can be used to generate
	  signals from as low as 1Hz up to 8192Hz, and can also be used
	  as a 24 hour alarm. It reports status information via the file
	  /proc/driver/rtc and its behaviour is set by various ioctls on
	  /dev/rtc.

	  If you think you have a use for such a device (such as periodic data
	  sampling), then say Y here, and read <file:Documentation/rtc.txt>
	  for details.

	  To compile this driver as a module, choose M here: the
	  module will be called js-rtc.

config EFI_RTC
	bool "EFI Real Time Clock Services"
	depends on IA64

endif # RTC_LIB

config DTLK
	tristate "Double Talk PC internal speech card support"
	depends on ISA
	help
	  This driver is for the DoubleTalk PC, a speech synthesizer
	  manufactured by RC Systems (<http://www.rcsys.com/>).  It is also
	  called the `internal DoubleTalk'.

	  To compile this driver as a module, choose M here: the
	  module will be called dtlk.

config XILINX_HWICAP
	tristate "Xilinx HWICAP Support"
	depends on XILINX_VIRTEX || MICROBLAZE
	help
	  This option enables support for Xilinx Internal Configuration
	  Access Port (ICAP) driver.  The ICAP is used on Xilinx Virtex
	  FPGA platforms to partially reconfigure the FPGA at runtime.

	  If unsure, say N.

config R3964
	tristate "Siemens R3964 line discipline"
	depends on TTY && BROKEN
	---help---
	  This driver allows synchronous communication with devices using the
	  Siemens R3964 packet protocol. Unless you are dealing with special
	  hardware like PLCs, you are unlikely to need this.

	  To compile this driver as a module, choose M here: the
	  module will be called n_r3964.

	  If unsure, say N.

config APPLICOM
	tristate "Applicom intelligent fieldbus card support"
	depends on PCI
	---help---
	  This driver provides the kernel-side support for the intelligent
	  fieldbus cards made by Applicom International. More information
	  about these cards can be found on the WWW at the address
	  <http://www.applicom-int.com/>, or by email from David Woodhouse
	  <dwmw2@infradead.org>.

	  To compile this driver as a module, choose M here: the
	  module will be called applicom.

	  If unsure, say N.

config SONYPI
	tristate "Sony Vaio Programmable I/O Control Device support"
	depends on X86_32 && PCI && INPUT
	---help---
	  This driver enables access to the Sony Programmable I/O Control
	  Device which can be found in many (all ?) Sony Vaio laptops.

	  If you have one of those laptops, read
	  <file:Documentation/laptops/sonypi.txt>, and say Y or M here.

	  To compile this driver as a module, choose M here: the
	  module will be called sonypi.

config GPIO_TB0219
	tristate "TANBAC TB0219 GPIO support"
	depends on TANBAC_TB022X
	select GPIO_VR41XX

source "drivers/char/pcmcia/Kconfig"

config MWAVE
	tristate "ACP Modem (Mwave) support"
	depends on X86 && TTY
	select SERIAL_8250
	---help---
	  The ACP modem (Mwave) for Linux is a WinModem. It is composed of a
	  kernel driver and a user level application. Together these components
	  support direct attachment to public switched telephone networks (PSTNs)
	  and support selected world wide countries.

	  This version of the ACP Modem driver supports the IBM Thinkpad 600E,
	  600, and 770 that include on board ACP modem hardware.

	  The modem also supports the standard communications port interface
	  (ttySx) and is compatible with the Hayes AT Command Set.

	  The user level application needed to use this driver can be found at
	  the IBM Linux Technology Center (LTC) web site:
	  <http://www.ibm.com/linux/ltc/>.

	  If you own one of the above IBM Thinkpads which has the Mwave chipset
	  in it, say Y.

	  To compile this driver as a module, choose M here: the
	  module will be called mwave.

config SCx200_GPIO
	tristate "NatSemi SCx200 GPIO Support"
	depends on SCx200
	select NSC_GPIO
	help
	  Give userspace access to the GPIO pins on the National
	  Semiconductor SCx200 processors.

	  If compiled as a module, it will be called scx200_gpio.

config PC8736x_GPIO
	tristate "NatSemi PC8736x GPIO Support"
	depends on X86_32 && !UML
	default SCx200_GPIO	# mostly N
	select NSC_GPIO		# needed for support routines
	help
	  Give userspace access to the GPIO pins on the National
	  Semiconductor PC-8736x (x=[03456]) SuperIO chip.  The chip
	  has multiple functional units, inc several managed by
	  hwmon/pc87360 driver.  Tested with PC-87366

	  If compiled as a module, it will be called pc8736x_gpio.

config NSC_GPIO
	tristate "NatSemi Base GPIO Support"
	depends on X86_32
	# selected by SCx200_GPIO and PC8736x_GPIO
	# what about 2 selectors differing: m != y
	help
	  Common support used (and needed) by scx200_gpio and
	  pc8736x_gpio drivers.  If those drivers are built as
	  modules, this one will be too, named nsc_gpio

config RAW_DRIVER
	tristate "RAW driver (/dev/raw/rawN)"
	depends on BLOCK
	help
	  The raw driver permits block devices to be bound to /dev/raw/rawN.
	  Once bound, I/O against /dev/raw/rawN uses efficient zero-copy I/O.
	  See the raw(8) manpage for more details.

          Applications should preferably open the device (eg /dev/hda1)
          with the O_DIRECT flag.

config MAX_RAW_DEVS
	int "Maximum number of RAW devices to support (1-65536)"
	depends on RAW_DRIVER
	range 1 65536
	default "256"
	help
	  The maximum number of RAW devices that are supported.
	  Default is 256. Increase this number in case you need lots of
	  raw devices.

config HPET
	bool "HPET - High Precision Event Timer" if (X86 || IA64)
	default n
	depends on ACPI
	help
	  If you say Y here, you will have a miscdevice named "/dev/hpet/".  Each
	  open selects one of the timers supported by the HPET.  The timers are
	  non-periodic and/or periodic.

config HPET_MMAP
	bool "Allow mmap of HPET"
	default y
	depends on HPET
	help
	  If you say Y here, user applications will be able to mmap
	  the HPET registers.

config HPET_MMAP_DEFAULT
	bool "Enable HPET MMAP access by default"
	default y
	depends on HPET_MMAP
	help
	  In some hardware implementations, the page containing HPET
	  registers may also contain other things that shouldn't be
	  exposed to the user.  This option selects the default (if
	  kernel parameter hpet_mmap is not set) user access to the
	  registers for applications that require it.

config HANGCHECK_TIMER
	tristate "Hangcheck timer"
	depends on X86 || IA64 || PPC64 || S390
	help
	  The hangcheck-timer module detects when the system has gone
	  out to lunch past a certain margin.  It can reboot the system
	  or merely print a warning.

config UV_MMTIMER
	tristate "UV_MMTIMER Memory mapped RTC for SGI UV"
	depends on X86_UV
	default m
	help
	  The uv_mmtimer device allows direct userspace access to the
	  UV system timer.

source "drivers/char/tpm/Kconfig"

config TELCLOCK
	tristate "Telecom clock driver for ATCA SBC"
	depends on X86
	default n
	help
	  The telecom clock device is specific to the MPCBL0010 and MPCBL0050
	  ATCA computers and allows direct userspace access to the
	  configuration of the telecom clock configuration settings.  This
	  device is used for hardware synchronization across the ATCA backplane
	  fabric.  Upon loading, the driver exports a sysfs directory,
	  /sys/devices/platform/telco_clock, with a number of files for
	  controlling the behavior of this hardware.

config DEVPORT
	bool "/dev/port character device"
	depends on ISA || PCI
	default y
	help
	  Say Y here if you want to support the /dev/port device. The /dev/port
	  device is similar to /dev/mem, but for I/O ports.

source "drivers/s390/char/Kconfig"

source "drivers/char/xillybus/Kconfig"

config ADI
	tristate "SPARC Privileged ADI driver"
	depends on SPARC64
	default m
	help
	  SPARC M7 and newer processors utilize ADI (Application Data
	  Integrity) to version and protect memory.  This driver provides
	  read/write access to the ADI versions for privileged processes.
	  This feature is also known as MCD (Memory Corruption Detection)
	  and SSM (Silicon Secured Memory).  Intended consumers of this
	  driver include crash and makedumpfile.

config RANDOM_TRUST_CPU
	bool "Initialize RNG using CPU RNG instructions"
	default y
	depends on ARCH_RANDOM
	help
	  Initialize the RNG using random numbers supplied by the CPU's
	  RNG instructions (e.g. RDRAND), if supported and available. These
	  random numbers are never used directly, but are rather hashed into
	  the main input pool, and this happens regardless of whether or not
	  this option is enabled. Instead, this option controls whether the
	  they are credited and hence can initialize the RNG. Additionally,
	  other sources of randomness are always used, regardless of this
	  setting.  Enabling this implies trusting that the CPU can supply high
	  quality and non-backdoored random numbers.

	  Say Y here unless you have reason to mistrust your CPU or believe
	  its RNG facilities may be faulty. This may also be configured at
	  boot time with "random.trust_cpu=on/off".

config RANDOM_TRUST_BOOTLOADER
	bool "Initialize RNG using bootloader-supplied seed"
	default y
	help
<<<<<<< HEAD
	Assume that CPU manufacturer (e.g., Intel or AMD for RDSEED or
	RDRAND, IBM for the S390 and Power PC architectures) is trustworthy
	for the purposes of initializing Linux's CRNG.  Since this is not
	something that can be independently audited, this amounts to trusting
	that CPU manufacturer (perhaps with the insistence or mandate
	of a Nation State's intelligence or law enforcement agencies)
	has not installed a hidden back door to compromise the CPU's
	random number generation facilities. This can also be configured
	at boot with "random.trust_cpu=on/off".

config RANDOM_TRUST_BOOTLOADER
	bool "Trust the bootloader to initialize Linux's CRNG"
	help
	Some bootloaders can provide entropy to increase the kernel's initial
	device randomness. Say Y here to assume the entropy provided by the
	booloader is trustworthy so it will be added to the kernel's entropy
	pool. Otherwise, say N here so it will be regarded as device input that
	only mixes the entropy pool.
=======
	  Initialize the RNG using a seed supplied by the bootloader or boot
	  environment (e.g. EFI or a bootloader-generated device tree). This
	  seed is not used directly, but is rather hashed into the main input
	  pool, and this happens regardless of whether or not this option is
	  enabled. Instead, this option controls whether the seed is credited
	  and hence can initialize the RNG. Additionally, other sources of
	  randomness are always used, regardless of this setting. Enabling
	  this implies trusting that the bootloader can supply high quality and
	  non-backdoored seeds.

	  Say Y here unless you have reason to mistrust your bootloader or
	  believe its RNG facilities may be faulty. This may also be configured
	  at boot time with "random.trust_bootloader=on/off".

endmenu
>>>>>>> 6a10ec77
<|MERGE_RESOLUTION|>--- conflicted
+++ resolved
@@ -575,26 +575,6 @@
 	bool "Initialize RNG using bootloader-supplied seed"
 	default y
 	help
-<<<<<<< HEAD
-	Assume that CPU manufacturer (e.g., Intel or AMD for RDSEED or
-	RDRAND, IBM for the S390 and Power PC architectures) is trustworthy
-	for the purposes of initializing Linux's CRNG.  Since this is not
-	something that can be independently audited, this amounts to trusting
-	that CPU manufacturer (perhaps with the insistence or mandate
-	of a Nation State's intelligence or law enforcement agencies)
-	has not installed a hidden back door to compromise the CPU's
-	random number generation facilities. This can also be configured
-	at boot with "random.trust_cpu=on/off".
-
-config RANDOM_TRUST_BOOTLOADER
-	bool "Trust the bootloader to initialize Linux's CRNG"
-	help
-	Some bootloaders can provide entropy to increase the kernel's initial
-	device randomness. Say Y here to assume the entropy provided by the
-	booloader is trustworthy so it will be added to the kernel's entropy
-	pool. Otherwise, say N here so it will be regarded as device input that
-	only mixes the entropy pool.
-=======
 	  Initialize the RNG using a seed supplied by the bootloader or boot
 	  environment (e.g. EFI or a bootloader-generated device tree). This
 	  seed is not used directly, but is rather hashed into the main input
@@ -609,5 +589,4 @@
 	  believe its RNG facilities may be faulty. This may also be configured
 	  at boot time with "random.trust_bootloader=on/off".
 
-endmenu
->>>>>>> 6a10ec77
+endmenu