// SPDX-License-Identifier: (GPL-2.0 OR MIT)
/*
 * Microsemi SoCs pinctrl driver
 *
 * Author: <alexandre.belloni@free-electrons.com>
 * License: Dual MIT/GPL
 * Copyright (c) 2017 Microsemi Corporation
 */

#include <linux/gpio/driver.h>
#include <linux/interrupt.h>
#include <linux/io.h>
#include <linux/of_device.h>
#include <linux/of_irq.h>
#include <linux/of_platform.h>
#include <linux/pinctrl/pinctrl.h>
#include <linux/pinctrl/pinmux.h>
#include <linux/pinctrl/pinconf.h>
#include <linux/pinctrl/pinconf-generic.h>
#include <linux/platform_device.h>
#include <linux/regmap.h>
#include <linux/slab.h>

#include "core.h"
#include "pinconf.h"
#include "pinmux.h"

#define OCELOT_GPIO_OUT_SET	0x0
#define OCELOT_GPIO_OUT_CLR	0x4
#define OCELOT_GPIO_OUT		0x8
#define OCELOT_GPIO_IN		0xc
#define OCELOT_GPIO_OE		0x10
#define OCELOT_GPIO_INTR	0x14
#define OCELOT_GPIO_INTR_ENA	0x18
#define OCELOT_GPIO_INTR_IDENT	0x1c
#define OCELOT_GPIO_ALT0	0x20
#define OCELOT_GPIO_ALT1	0x24
#define OCELOT_GPIO_SD_MAP	0x28

#define OCELOT_FUNC_PER_PIN	4

enum {
	FUNC_NONE,
	FUNC_GPIO,
	FUNC_IRQ0_IN,
	FUNC_IRQ0_OUT,
	FUNC_IRQ1_IN,
	FUNC_IRQ1_OUT,
	FUNC_MIIM1,
	FUNC_MIIM2,
	FUNC_PCI_WAKE,
	FUNC_PTP0,
	FUNC_PTP1,
	FUNC_PTP2,
	FUNC_PTP3,
	FUNC_PWM,
	FUNC_RECO_CLK0,
	FUNC_RECO_CLK1,
	FUNC_SFP0,
	FUNC_SFP1,
	FUNC_SFP2,
	FUNC_SFP3,
	FUNC_SFP4,
	FUNC_SFP5,
	FUNC_SFP6,
	FUNC_SFP7,
	FUNC_SFP8,
	FUNC_SFP9,
	FUNC_SFP10,
	FUNC_SFP11,
	FUNC_SFP12,
	FUNC_SFP13,
	FUNC_SFP14,
	FUNC_SFP15,
	FUNC_SG0,
	FUNC_SG1,
	FUNC_SG2,
	FUNC_SI,
	FUNC_TACHO,
	FUNC_TWI,
	FUNC_TWI2,
	FUNC_TWI_SCL_M,
	FUNC_UART,
	FUNC_UART2,
	FUNC_MAX
};

static const char *const ocelot_function_names[] = {
	[FUNC_NONE]		= "none",
	[FUNC_GPIO]		= "gpio",
	[FUNC_IRQ0_IN]		= "irq0_in",
	[FUNC_IRQ0_OUT]		= "irq0_out",
	[FUNC_IRQ1_IN]		= "irq1_in",
	[FUNC_IRQ1_OUT]		= "irq1_out",
	[FUNC_MIIM1]		= "miim1",
	[FUNC_MIIM2]		= "miim2",
	[FUNC_PCI_WAKE]		= "pci_wake",
	[FUNC_PTP0]		= "ptp0",
	[FUNC_PTP1]		= "ptp1",
	[FUNC_PTP2]		= "ptp2",
	[FUNC_PTP3]		= "ptp3",
	[FUNC_PWM]		= "pwm",
	[FUNC_RECO_CLK0]	= "reco_clk0",
	[FUNC_RECO_CLK1]	= "reco_clk1",
	[FUNC_SFP0]		= "sfp0",
	[FUNC_SFP1]		= "sfp1",
	[FUNC_SFP2]		= "sfp2",
	[FUNC_SFP3]		= "sfp3",
	[FUNC_SFP4]		= "sfp4",
	[FUNC_SFP5]		= "sfp5",
	[FUNC_SFP6]		= "sfp6",
	[FUNC_SFP7]		= "sfp7",
	[FUNC_SFP8]		= "sfp8",
	[FUNC_SFP9]		= "sfp9",
	[FUNC_SFP10]		= "sfp10",
	[FUNC_SFP11]		= "sfp11",
	[FUNC_SFP12]		= "sfp12",
	[FUNC_SFP13]		= "sfp13",
	[FUNC_SFP14]		= "sfp14",
	[FUNC_SFP15]		= "sfp15",
	[FUNC_SG0]		= "sg0",
	[FUNC_SG1]		= "sg1",
	[FUNC_SG2]		= "sg2",
	[FUNC_SI]		= "si",
	[FUNC_TACHO]		= "tacho",
	[FUNC_TWI]		= "twi",
	[FUNC_TWI2]		= "twi2",
	[FUNC_TWI_SCL_M]	= "twi_scl_m",
	[FUNC_UART]		= "uart",
	[FUNC_UART2]		= "uart2",
};

struct ocelot_pmx_func {
	const char **groups;
	unsigned int ngroups;
};

struct ocelot_pin_caps {
	unsigned int pin;
	unsigned char functions[OCELOT_FUNC_PER_PIN];
};

struct ocelot_pinctrl {
	struct device *dev;
	struct pinctrl_dev *pctl;
	struct gpio_chip gpio_chip;
	struct regmap *map;
	struct pinctrl_desc *desc;
	struct ocelot_pmx_func func[FUNC_MAX];
	u8 stride;
};

#define OCELOT_P(p, f0, f1, f2)						\
static struct ocelot_pin_caps ocelot_pin_##p = {			\
	.pin = p,							\
	.functions = {							\
			FUNC_GPIO, FUNC_##f0, FUNC_##f1, FUNC_##f2,	\
	},								\
}

OCELOT_P(0,  SG0,       NONE,      NONE);
OCELOT_P(1,  SG0,       NONE,      NONE);
OCELOT_P(2,  SG0,       NONE,      NONE);
OCELOT_P(3,  SG0,       NONE,      NONE);
OCELOT_P(4,  IRQ0_IN,   IRQ0_OUT,  TWI_SCL_M);
OCELOT_P(5,  IRQ1_IN,   IRQ1_OUT,  PCI_WAKE);
OCELOT_P(6,  UART,      TWI_SCL_M, NONE);
OCELOT_P(7,  UART,      TWI_SCL_M, NONE);
OCELOT_P(8,  SI,        TWI_SCL_M, IRQ0_OUT);
OCELOT_P(9,  SI,        TWI_SCL_M, IRQ1_OUT);
OCELOT_P(10, PTP2,      TWI_SCL_M, SFP0);
OCELOT_P(11, PTP3,      TWI_SCL_M, SFP1);
OCELOT_P(12, UART2,     TWI_SCL_M, SFP2);
OCELOT_P(13, UART2,     TWI_SCL_M, SFP3);
OCELOT_P(14, MIIM1,     TWI_SCL_M, SFP4);
OCELOT_P(15, MIIM1,     TWI_SCL_M, SFP5);
OCELOT_P(16, TWI,       NONE,      SI);
OCELOT_P(17, TWI,       TWI_SCL_M, SI);
OCELOT_P(18, PTP0,      TWI_SCL_M, NONE);
OCELOT_P(19, PTP1,      TWI_SCL_M, NONE);
OCELOT_P(20, RECO_CLK0, TACHO,     NONE);
OCELOT_P(21, RECO_CLK1, PWM,       NONE);

#define OCELOT_PIN(n) {						\
	.number = n,						\
	.name = "GPIO_"#n,					\
	.drv_data = &ocelot_pin_##n				\
}

static const struct pinctrl_pin_desc ocelot_pins[] = {
	OCELOT_PIN(0),
	OCELOT_PIN(1),
	OCELOT_PIN(2),
	OCELOT_PIN(3),
	OCELOT_PIN(4),
	OCELOT_PIN(5),
	OCELOT_PIN(6),
	OCELOT_PIN(7),
	OCELOT_PIN(8),
	OCELOT_PIN(9),
	OCELOT_PIN(10),
	OCELOT_PIN(11),
	OCELOT_PIN(12),
	OCELOT_PIN(13),
	OCELOT_PIN(14),
	OCELOT_PIN(15),
	OCELOT_PIN(16),
	OCELOT_PIN(17),
	OCELOT_PIN(18),
	OCELOT_PIN(19),
	OCELOT_PIN(20),
	OCELOT_PIN(21),
};

#define JAGUAR2_P(p, f0, f1)						\
static struct ocelot_pin_caps jaguar2_pin_##p = {			\
	.pin = p,							\
	.functions = {							\
			FUNC_GPIO, FUNC_##f0, FUNC_##f1, FUNC_NONE	\
	},								\
}

JAGUAR2_P(0,  SG0,       NONE);
JAGUAR2_P(1,  SG0,       NONE);
JAGUAR2_P(2,  SG0,       NONE);
JAGUAR2_P(3,  SG0,       NONE);
JAGUAR2_P(4,  SG1,       NONE);
JAGUAR2_P(5,  SG1,       NONE);
JAGUAR2_P(6,  IRQ0_IN,   IRQ0_OUT);
JAGUAR2_P(7,  IRQ1_IN,   IRQ1_OUT);
JAGUAR2_P(8,  PTP0,      NONE);
JAGUAR2_P(9,  PTP1,      NONE);
JAGUAR2_P(10, UART,      NONE);
JAGUAR2_P(11, UART,      NONE);
JAGUAR2_P(12, SG1,       NONE);
JAGUAR2_P(13, SG1,       NONE);
JAGUAR2_P(14, TWI,       TWI_SCL_M);
JAGUAR2_P(15, TWI,       NONE);
JAGUAR2_P(16, SI,        TWI_SCL_M);
JAGUAR2_P(17, SI,        TWI_SCL_M);
JAGUAR2_P(18, SI,        TWI_SCL_M);
JAGUAR2_P(19, PCI_WAKE,  NONE);
JAGUAR2_P(20, IRQ0_OUT,  TWI_SCL_M);
JAGUAR2_P(21, IRQ1_OUT,  TWI_SCL_M);
JAGUAR2_P(22, TACHO,     NONE);
JAGUAR2_P(23, PWM,       NONE);
JAGUAR2_P(24, UART2,     NONE);
JAGUAR2_P(25, UART2,     SI);
JAGUAR2_P(26, PTP2,      SI);
JAGUAR2_P(27, PTP3,      SI);
JAGUAR2_P(28, TWI2,      SI);
JAGUAR2_P(29, TWI2,      SI);
JAGUAR2_P(30, SG2,       SI);
JAGUAR2_P(31, SG2,       SI);
JAGUAR2_P(32, SG2,       SI);
JAGUAR2_P(33, SG2,       SI);
JAGUAR2_P(34, NONE,      TWI_SCL_M);
JAGUAR2_P(35, NONE,      TWI_SCL_M);
JAGUAR2_P(36, NONE,      TWI_SCL_M);
JAGUAR2_P(37, NONE,      TWI_SCL_M);
JAGUAR2_P(38, NONE,      TWI_SCL_M);
JAGUAR2_P(39, NONE,      TWI_SCL_M);
JAGUAR2_P(40, NONE,      TWI_SCL_M);
JAGUAR2_P(41, NONE,      TWI_SCL_M);
JAGUAR2_P(42, NONE,      TWI_SCL_M);
JAGUAR2_P(43, NONE,      TWI_SCL_M);
JAGUAR2_P(44, NONE,      SFP8);
JAGUAR2_P(45, NONE,      SFP9);
JAGUAR2_P(46, NONE,      SFP10);
JAGUAR2_P(47, NONE,      SFP11);
JAGUAR2_P(48, SFP0,      NONE);
JAGUAR2_P(49, SFP1,      SI);
JAGUAR2_P(50, SFP2,      SI);
JAGUAR2_P(51, SFP3,      SI);
JAGUAR2_P(52, SFP4,      NONE);
JAGUAR2_P(53, SFP5,      NONE);
JAGUAR2_P(54, SFP6,      NONE);
JAGUAR2_P(55, SFP7,      NONE);
JAGUAR2_P(56, MIIM1,     SFP12);
JAGUAR2_P(57, MIIM1,     SFP13);
JAGUAR2_P(58, MIIM2,     SFP14);
JAGUAR2_P(59, MIIM2,     SFP15);
JAGUAR2_P(60, NONE,      NONE);
JAGUAR2_P(61, NONE,      NONE);
JAGUAR2_P(62, NONE,      NONE);
JAGUAR2_P(63, NONE,      NONE);

#define JAGUAR2_PIN(n) {					\
	.number = n,						\
	.name = "GPIO_"#n,					\
	.drv_data = &jaguar2_pin_##n				\
}

static const struct pinctrl_pin_desc jaguar2_pins[] = {
	JAGUAR2_PIN(0),
	JAGUAR2_PIN(1),
	JAGUAR2_PIN(2),
	JAGUAR2_PIN(3),
	JAGUAR2_PIN(4),
	JAGUAR2_PIN(5),
	JAGUAR2_PIN(6),
	JAGUAR2_PIN(7),
	JAGUAR2_PIN(8),
	JAGUAR2_PIN(9),
	JAGUAR2_PIN(10),
	JAGUAR2_PIN(11),
	JAGUAR2_PIN(12),
	JAGUAR2_PIN(13),
	JAGUAR2_PIN(14),
	JAGUAR2_PIN(15),
	JAGUAR2_PIN(16),
	JAGUAR2_PIN(17),
	JAGUAR2_PIN(18),
	JAGUAR2_PIN(19),
	JAGUAR2_PIN(20),
	JAGUAR2_PIN(21),
	JAGUAR2_PIN(22),
	JAGUAR2_PIN(23),
	JAGUAR2_PIN(24),
	JAGUAR2_PIN(25),
	JAGUAR2_PIN(26),
	JAGUAR2_PIN(27),
	JAGUAR2_PIN(28),
	JAGUAR2_PIN(29),
	JAGUAR2_PIN(30),
	JAGUAR2_PIN(31),
	JAGUAR2_PIN(32),
	JAGUAR2_PIN(33),
	JAGUAR2_PIN(34),
	JAGUAR2_PIN(35),
	JAGUAR2_PIN(36),
	JAGUAR2_PIN(37),
	JAGUAR2_PIN(38),
	JAGUAR2_PIN(39),
	JAGUAR2_PIN(40),
	JAGUAR2_PIN(41),
	JAGUAR2_PIN(42),
	JAGUAR2_PIN(43),
	JAGUAR2_PIN(44),
	JAGUAR2_PIN(45),
	JAGUAR2_PIN(46),
	JAGUAR2_PIN(47),
	JAGUAR2_PIN(48),
	JAGUAR2_PIN(49),
	JAGUAR2_PIN(50),
	JAGUAR2_PIN(51),
	JAGUAR2_PIN(52),
	JAGUAR2_PIN(53),
	JAGUAR2_PIN(54),
	JAGUAR2_PIN(55),
	JAGUAR2_PIN(56),
	JAGUAR2_PIN(57),
	JAGUAR2_PIN(58),
	JAGUAR2_PIN(59),
	JAGUAR2_PIN(60),
	JAGUAR2_PIN(61),
	JAGUAR2_PIN(62),
	JAGUAR2_PIN(63),
};

static int ocelot_get_functions_count(struct pinctrl_dev *pctldev)
{
	return ARRAY_SIZE(ocelot_function_names);
}

static const char *ocelot_get_function_name(struct pinctrl_dev *pctldev,
					    unsigned int function)
{
	return ocelot_function_names[function];
}

static int ocelot_get_function_groups(struct pinctrl_dev *pctldev,
				      unsigned int function,
				      const char *const **groups,
				      unsigned *const num_groups)
{
	struct ocelot_pinctrl *info = pinctrl_dev_get_drvdata(pctldev);

	*groups  = info->func[function].groups;
	*num_groups = info->func[function].ngroups;

	return 0;
}

static int ocelot_pin_function_idx(struct ocelot_pinctrl *info,
				   unsigned int pin, unsigned int function)
{
	struct ocelot_pin_caps *p = info->desc->pins[pin].drv_data;
	int i;

	for (i = 0; i < OCELOT_FUNC_PER_PIN; i++) {
		if (function == p->functions[i])
			return i;
	}

	return -1;
}

<<<<<<< HEAD
#define REG(r, info, p) ((r) * (info)->stride + (4 * ((p) / 32)))
=======
#define REG_ALT(msb, info, p) (OCELOT_GPIO_ALT0 * (info)->stride + 4 * ((msb) + ((info)->stride * ((p) / 32))))
>>>>>>> 0ecfebd2

static int ocelot_pinmux_set_mux(struct pinctrl_dev *pctldev,
				 unsigned int selector, unsigned int group)
{
	struct ocelot_pinctrl *info = pinctrl_dev_get_drvdata(pctldev);
	struct ocelot_pin_caps *pin = info->desc->pins[group].drv_data;
	unsigned int p = pin->pin % 32;
	int f;

	f = ocelot_pin_function_idx(info, group, selector);
	if (f < 0)
		return -EINVAL;

	/*
	 * f is encoded on two bits.
	 * bit 0 of f goes in BIT(pin) of ALT[0], bit 1 of f goes in BIT(pin) of
	 * ALT[1]
	 * This is racy because both registers can't be updated at the same time
	 * but it doesn't matter much for now.
	 */
<<<<<<< HEAD
	regmap_update_bits(info->map, REG(OCELOT_GPIO_ALT0, info, pin->pin),
			   BIT(p), f << p);
	regmap_update_bits(info->map, REG(OCELOT_GPIO_ALT1, info, pin->pin),
=======
	regmap_update_bits(info->map, REG_ALT(0, info, pin->pin),
			   BIT(p), f << p);
	regmap_update_bits(info->map, REG_ALT(1, info, pin->pin),
>>>>>>> 0ecfebd2
			   BIT(p), f << (p - 1));

	return 0;
}

#define REG(r, info, p) ((r) * (info)->stride + (4 * ((p) / 32)))

static int ocelot_gpio_set_direction(struct pinctrl_dev *pctldev,
				     struct pinctrl_gpio_range *range,
				     unsigned int pin, bool input)
{
	struct ocelot_pinctrl *info = pinctrl_dev_get_drvdata(pctldev);
	unsigned int p = pin % 32;

<<<<<<< HEAD
	regmap_update_bits(info->map, REG(OCELOT_GPIO_OE, info, p), BIT(p),
=======
	regmap_update_bits(info->map, REG(OCELOT_GPIO_OE, info, pin), BIT(p),
>>>>>>> 0ecfebd2
			   input ? 0 : BIT(p));

	return 0;
}

static int ocelot_gpio_request_enable(struct pinctrl_dev *pctldev,
				      struct pinctrl_gpio_range *range,
				      unsigned int offset)
{
	struct ocelot_pinctrl *info = pinctrl_dev_get_drvdata(pctldev);
	unsigned int p = offset % 32;

<<<<<<< HEAD
	regmap_update_bits(info->map, REG(OCELOT_GPIO_ALT0, info, offset),
			   BIT(p), 0);
	regmap_update_bits(info->map, REG(OCELOT_GPIO_ALT1, info, offset),
=======
	regmap_update_bits(info->map, REG_ALT(0, info, offset),
			   BIT(p), 0);
	regmap_update_bits(info->map, REG_ALT(1, info, offset),
>>>>>>> 0ecfebd2
			   BIT(p), 0);

	return 0;
}

static const struct pinmux_ops ocelot_pmx_ops = {
	.get_functions_count = ocelot_get_functions_count,
	.get_function_name = ocelot_get_function_name,
	.get_function_groups = ocelot_get_function_groups,
	.set_mux = ocelot_pinmux_set_mux,
	.gpio_set_direction = ocelot_gpio_set_direction,
	.gpio_request_enable = ocelot_gpio_request_enable,
};

static int ocelot_pctl_get_groups_count(struct pinctrl_dev *pctldev)
{
	struct ocelot_pinctrl *info = pinctrl_dev_get_drvdata(pctldev);

	return info->desc->npins;
}

static const char *ocelot_pctl_get_group_name(struct pinctrl_dev *pctldev,
					      unsigned int group)
{
	struct ocelot_pinctrl *info = pinctrl_dev_get_drvdata(pctldev);

	return info->desc->pins[group].name;
}

static int ocelot_pctl_get_group_pins(struct pinctrl_dev *pctldev,
				      unsigned int group,
				      const unsigned int **pins,
				      unsigned int *num_pins)
{
	struct ocelot_pinctrl *info = pinctrl_dev_get_drvdata(pctldev);

	*pins = &info->desc->pins[group].number;
	*num_pins = 1;

	return 0;
}

static const struct pinctrl_ops ocelot_pctl_ops = {
	.get_groups_count = ocelot_pctl_get_groups_count,
	.get_group_name = ocelot_pctl_get_group_name,
	.get_group_pins = ocelot_pctl_get_group_pins,
	.dt_node_to_map = pinconf_generic_dt_node_to_map_pin,
	.dt_free_map = pinconf_generic_dt_free_map,
};

static struct pinctrl_desc ocelot_desc = {
	.name = "ocelot-pinctrl",
	.pins = ocelot_pins,
	.npins = ARRAY_SIZE(ocelot_pins),
	.pctlops = &ocelot_pctl_ops,
	.pmxops = &ocelot_pmx_ops,
	.owner = THIS_MODULE,
};

static struct pinctrl_desc jaguar2_desc = {
	.name = "jaguar2-pinctrl",
	.pins = jaguar2_pins,
	.npins = ARRAY_SIZE(jaguar2_pins),
	.pctlops = &ocelot_pctl_ops,
	.pmxops = &ocelot_pmx_ops,
	.owner = THIS_MODULE,
};

static int ocelot_create_group_func_map(struct device *dev,
					struct ocelot_pinctrl *info)
{
	int f, npins, i;
	u8 *pins = kcalloc(info->desc->npins, sizeof(u8), GFP_KERNEL);

	if (!pins)
		return -ENOMEM;

	for (f = 0; f < FUNC_MAX; f++) {
		for (npins = 0, i = 0; i < info->desc->npins; i++) {
			if (ocelot_pin_function_idx(info, i, f) >= 0)
				pins[npins++] = i;
		}

		if (!npins)
			continue;

		info->func[f].ngroups = npins;
		info->func[f].groups = devm_kcalloc(dev, npins, sizeof(char *),
						    GFP_KERNEL);
		if (!info->func[f].groups) {
			kfree(pins);
			return -ENOMEM;
		}

		for (i = 0; i < npins; i++)
			info->func[f].groups[i] = info->desc->pins[pins[i]].name;
	}

	kfree(pins);

	return 0;
}

static int ocelot_pinctrl_register(struct platform_device *pdev,
				   struct ocelot_pinctrl *info)
{
	int ret;

	ret = ocelot_create_group_func_map(&pdev->dev, info);
	if (ret) {
		dev_err(&pdev->dev, "Unable to create group func map.\n");
		return ret;
	}

	info->pctl = devm_pinctrl_register(&pdev->dev, info->desc, info);
	if (IS_ERR(info->pctl)) {
		dev_err(&pdev->dev, "Failed to register pinctrl\n");
		return PTR_ERR(info->pctl);
	}

	return 0;
}

static int ocelot_gpio_get(struct gpio_chip *chip, unsigned int offset)
{
	struct ocelot_pinctrl *info = gpiochip_get_data(chip);
	unsigned int val;

	regmap_read(info->map, REG(OCELOT_GPIO_IN, info, offset), &val);

	return !!(val & BIT(offset % 32));
}

static void ocelot_gpio_set(struct gpio_chip *chip, unsigned int offset,
			    int value)
{
	struct ocelot_pinctrl *info = gpiochip_get_data(chip);

	if (value)
		regmap_write(info->map, REG(OCELOT_GPIO_OUT_SET, info, offset),
			     BIT(offset % 32));
	else
		regmap_write(info->map, REG(OCELOT_GPIO_OUT_CLR, info, offset),
			     BIT(offset % 32));
}

static int ocelot_gpio_get_direction(struct gpio_chip *chip,
				     unsigned int offset)
{
	struct ocelot_pinctrl *info = gpiochip_get_data(chip);
	unsigned int val;

	regmap_read(info->map, REG(OCELOT_GPIO_OE, info, offset), &val);

	return !(val & BIT(offset % 32));
}

static int ocelot_gpio_direction_input(struct gpio_chip *chip,
				       unsigned int offset)
{
	return pinctrl_gpio_direction_input(chip->base + offset);
}

static int ocelot_gpio_direction_output(struct gpio_chip *chip,
					unsigned int offset, int value)
{
	struct ocelot_pinctrl *info = gpiochip_get_data(chip);
	unsigned int pin = BIT(offset % 32);

	if (value)
		regmap_write(info->map, REG(OCELOT_GPIO_OUT_SET, info, offset),
			     pin);
	else
		regmap_write(info->map, REG(OCELOT_GPIO_OUT_CLR, info, offset),
			     pin);

	return pinctrl_gpio_direction_output(chip->base + offset);
}

static const struct gpio_chip ocelot_gpiolib_chip = {
	.request = gpiochip_generic_request,
	.free = gpiochip_generic_free,
	.set = ocelot_gpio_set,
	.get = ocelot_gpio_get,
	.get_direction = ocelot_gpio_get_direction,
	.direction_input = ocelot_gpio_direction_input,
	.direction_output = ocelot_gpio_direction_output,
	.owner = THIS_MODULE,
};

static void ocelot_irq_mask(struct irq_data *data)
{
	struct gpio_chip *chip = irq_data_get_irq_chip_data(data);
	struct ocelot_pinctrl *info = gpiochip_get_data(chip);
	unsigned int gpio = irqd_to_hwirq(data);

	regmap_update_bits(info->map, REG(OCELOT_GPIO_INTR_ENA, info, gpio),
			   BIT(gpio % 32), 0);
}

static void ocelot_irq_unmask(struct irq_data *data)
{
	struct gpio_chip *chip = irq_data_get_irq_chip_data(data);
	struct ocelot_pinctrl *info = gpiochip_get_data(chip);
	unsigned int gpio = irqd_to_hwirq(data);

	regmap_update_bits(info->map, REG(OCELOT_GPIO_INTR_ENA, info, gpio),
			   BIT(gpio % 32), BIT(gpio % 32));
}

static void ocelot_irq_ack(struct irq_data *data)
{
	struct gpio_chip *chip = irq_data_get_irq_chip_data(data);
	struct ocelot_pinctrl *info = gpiochip_get_data(chip);
	unsigned int gpio = irqd_to_hwirq(data);

	regmap_write_bits(info->map, REG(OCELOT_GPIO_INTR, info, gpio),
			  BIT(gpio % 32), BIT(gpio % 32));
}

static int ocelot_irq_set_type(struct irq_data *data, unsigned int type);

static struct irq_chip ocelot_eoi_irqchip = {
	.name		= "gpio",
	.irq_mask	= ocelot_irq_mask,
	.irq_eoi	= ocelot_irq_ack,
	.irq_unmask	= ocelot_irq_unmask,
	.flags          = IRQCHIP_EOI_THREADED | IRQCHIP_EOI_IF_HANDLED,
	.irq_set_type	= ocelot_irq_set_type,
};

static struct irq_chip ocelot_irqchip = {
	.name		= "gpio",
	.irq_mask	= ocelot_irq_mask,
	.irq_ack	= ocelot_irq_ack,
	.irq_unmask	= ocelot_irq_unmask,
	.irq_set_type	= ocelot_irq_set_type,
};

static int ocelot_irq_set_type(struct irq_data *data, unsigned int type)
{
	type &= IRQ_TYPE_SENSE_MASK;

	if (!(type & (IRQ_TYPE_EDGE_BOTH | IRQ_TYPE_LEVEL_HIGH)))
		return -EINVAL;

	if (type & IRQ_TYPE_LEVEL_HIGH)
		irq_set_chip_handler_name_locked(data, &ocelot_eoi_irqchip,
						 handle_fasteoi_irq, NULL);
	if (type & IRQ_TYPE_EDGE_BOTH)
		irq_set_chip_handler_name_locked(data, &ocelot_irqchip,
						 handle_edge_irq, NULL);

	return 0;
}

static void ocelot_irq_handler(struct irq_desc *desc)
{
	struct irq_chip *parent_chip = irq_desc_get_chip(desc);
	struct gpio_chip *chip = irq_desc_get_handler_data(desc);
	struct ocelot_pinctrl *info = gpiochip_get_data(chip);
	unsigned int reg = 0, irq, i;
	unsigned long irqs;

	for (i = 0; i < info->stride; i++) {
		regmap_read(info->map, OCELOT_GPIO_INTR_IDENT + 4 * i, &reg);
		if (!reg)
			continue;

		chained_irq_enter(parent_chip, desc);

		irqs = reg;

		for_each_set_bit(irq, &irqs,
				 min(32U, info->desc->npins - 32 * i))
			generic_handle_irq(irq_linear_revmap(chip->irq.domain,
							     irq + 32 * i));

		chained_irq_exit(parent_chip, desc);
	}
}

static int ocelot_gpiochip_register(struct platform_device *pdev,
				    struct ocelot_pinctrl *info)
{
	struct gpio_chip *gc;
	int ret, irq;

	info->gpio_chip = ocelot_gpiolib_chip;

	gc = &info->gpio_chip;
	gc->ngpio = info->desc->npins;
	gc->parent = &pdev->dev;
	gc->base = 0;
	gc->of_node = info->dev->of_node;
	gc->label = "ocelot-gpio";

	ret = devm_gpiochip_add_data(&pdev->dev, gc, info);
	if (ret)
		return ret;

	irq = irq_of_parse_and_map(pdev->dev.of_node, 0);
	if (irq <= 0)
		return irq;

	ret = gpiochip_irqchip_add(gc, &ocelot_irqchip, 0, handle_edge_irq,
				   IRQ_TYPE_NONE);
	if (ret)
		return ret;

	gpiochip_set_chained_irqchip(gc, &ocelot_irqchip, irq,
				     ocelot_irq_handler);

	return 0;
}

static const struct of_device_id ocelot_pinctrl_of_match[] = {
	{ .compatible = "mscc,ocelot-pinctrl", .data = &ocelot_desc },
	{ .compatible = "mscc,jaguar2-pinctrl", .data = &jaguar2_desc },
	{},
};

static int ocelot_pinctrl_probe(struct platform_device *pdev)
{
	struct device *dev = &pdev->dev;
	struct ocelot_pinctrl *info;
	void __iomem *base;
	int ret;
	struct regmap_config regmap_config = {
		.reg_bits = 32,
		.val_bits = 32,
		.reg_stride = 4,
	};

	info = devm_kzalloc(dev, sizeof(*info), GFP_KERNEL);
	if (!info)
		return -ENOMEM;

	info->desc = (struct pinctrl_desc *)device_get_match_data(dev);

	base = devm_ioremap_resource(dev,
			platform_get_resource(pdev, IORESOURCE_MEM, 0));
	if (IS_ERR(base)) {
		dev_err(dev, "Failed to ioremap registers\n");
		return PTR_ERR(base);
	}

	info->stride = 1 + (info->desc->npins - 1) / 32;
	regmap_config.max_register = OCELOT_GPIO_SD_MAP * info->stride + 15 * 4;

	info->map = devm_regmap_init_mmio(dev, base, &regmap_config);
	if (IS_ERR(info->map)) {
		dev_err(dev, "Failed to create regmap\n");
		return PTR_ERR(info->map);
	}
	dev_set_drvdata(dev, info->map);
	info->dev = dev;

	ret = ocelot_pinctrl_register(pdev, info);
	if (ret)
		return ret;

	ret = ocelot_gpiochip_register(pdev, info);
	if (ret)
		return ret;

	return 0;
}

static struct platform_driver ocelot_pinctrl_driver = {
	.driver = {
		.name = "pinctrl-ocelot",
		.of_match_table = of_match_ptr(ocelot_pinctrl_of_match),
		.suppress_bind_attrs = true,
	},
	.probe = ocelot_pinctrl_probe,
};
builtin_platform_driver(ocelot_pinctrl_driver);<|MERGE_RESOLUTION|>--- conflicted
+++ resolved
@@ -396,11 +396,7 @@
 	return -1;
 }
 
-<<<<<<< HEAD
-#define REG(r, info, p) ((r) * (info)->stride + (4 * ((p) / 32)))
-=======
 #define REG_ALT(msb, info, p) (OCELOT_GPIO_ALT0 * (info)->stride + 4 * ((msb) + ((info)->stride * ((p) / 32))))
->>>>>>> 0ecfebd2
 
 static int ocelot_pinmux_set_mux(struct pinctrl_dev *pctldev,
 				 unsigned int selector, unsigned int group)
@@ -421,15 +417,9 @@
 	 * This is racy because both registers can't be updated at the same time
 	 * but it doesn't matter much for now.
 	 */
-<<<<<<< HEAD
-	regmap_update_bits(info->map, REG(OCELOT_GPIO_ALT0, info, pin->pin),
-			   BIT(p), f << p);
-	regmap_update_bits(info->map, REG(OCELOT_GPIO_ALT1, info, pin->pin),
-=======
 	regmap_update_bits(info->map, REG_ALT(0, info, pin->pin),
 			   BIT(p), f << p);
 	regmap_update_bits(info->map, REG_ALT(1, info, pin->pin),
->>>>>>> 0ecfebd2
 			   BIT(p), f << (p - 1));
 
 	return 0;
@@ -444,11 +434,7 @@
 	struct ocelot_pinctrl *info = pinctrl_dev_get_drvdata(pctldev);
 	unsigned int p = pin % 32;
 
-<<<<<<< HEAD
-	regmap_update_bits(info->map, REG(OCELOT_GPIO_OE, info, p), BIT(p),
-=======
 	regmap_update_bits(info->map, REG(OCELOT_GPIO_OE, info, pin), BIT(p),
->>>>>>> 0ecfebd2
 			   input ? 0 : BIT(p));
 
 	return 0;
@@ -461,15 +447,9 @@
 	struct ocelot_pinctrl *info = pinctrl_dev_get_drvdata(pctldev);
 	unsigned int p = offset % 32;
 
-<<<<<<< HEAD
-	regmap_update_bits(info->map, REG(OCELOT_GPIO_ALT0, info, offset),
-			   BIT(p), 0);
-	regmap_update_bits(info->map, REG(OCELOT_GPIO_ALT1, info, offset),
-=======
 	regmap_update_bits(info->map, REG_ALT(0, info, offset),
 			   BIT(p), 0);
 	regmap_update_bits(info->map, REG_ALT(1, info, offset),
->>>>>>> 0ecfebd2
 			   BIT(p), 0);
 
 	return 0;
