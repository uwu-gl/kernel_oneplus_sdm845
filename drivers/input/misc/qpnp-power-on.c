--- conflicted
+++ resolved
@@ -203,8 +203,6 @@
 	bool			enabled;
 };
 
-<<<<<<< HEAD
-=======
 #ifdef OPLUS_FEATURE_QCOM_PMICWD
 #ifndef CONFIG_OPLUS_FEATURE_QCOM_PMICWD
 struct qpnp_pon {
@@ -293,7 +291,6 @@
 	bool			log_kpd_event;
 };
 
->>>>>>> 18b9d3fd
 static int pon_ship_mode_en;
 module_param_named(
 	ship_mode_en, pon_ship_mode_en, int, 0600
