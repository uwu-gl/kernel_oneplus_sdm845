--- conflicted
+++ resolved
@@ -192,8 +192,5 @@
 obj-$(CONFIG_SIOX)		+= siox/
 obj-$(CONFIG_GNSS)		+= gnss/
 obj-$(CONFIG_SENSORS_SSC)	+= sensors/
-<<<<<<< HEAD
 obj-y				+= oneplus/
-=======
-obj-$(CONFIG_SENSORS_SIMULATED_HALL)	+= sensors/
->>>>>>> 18b9d3fd
+obj-$(CONFIG_SENSORS_SIMULATED_HALL)	+= sensors/