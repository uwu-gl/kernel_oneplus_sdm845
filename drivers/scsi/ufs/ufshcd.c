/*
 * Universal Flash Storage Host controller driver Core
 *
 * This code is based on drivers/scsi/ufs/ufshcd.c
 * Copyright (C) 2011-2013 Samsung India Software Operations
 * Copyright (c) 2013-2021, The Linux Foundation. All rights reserved.
 *
 * Authors:
 *	Santosh Yaraganavi <santosh.sy@samsung.com>
 *	Vinayak Holikatti <h.vinayak@samsung.com>
 *
 * This program is free software; you can redistribute it and/or
 * modify it under the terms of the GNU General Public License
 * as published by the Free Software Foundation; either version 2
 * of the License, or (at your option) any later version.
 * See the COPYING file in the top-level directory or visit
 * <http://www.gnu.org/licenses/gpl-2.0.html>
 *
 * This program is distributed in the hope that it will be useful,
 * but WITHOUT ANY WARRANTY; without even the implied warranty of
 * MERCHANTABILITY or FITNESS FOR A PARTICULAR PURPOSE.  See the
 * GNU General Public License for more details.
 *
 * This program is provided "AS IS" and "WITH ALL FAULTS" and
 * without warranty of any kind. You are solely responsible for
 * determining the appropriateness of using and distributing
 * the program and assume all risks associated with your exercise
 * of rights with respect to the program, including but not limited
 * to infringement of third party rights, the risks and costs of
 * program errors, damage to or loss of data, programs or equipment,
 * and unavailability or interruption of operations. Under no
 * circumstances will the contributor of this Program be liable for
 * any damages of any kind arising from your use or distribution of
 * this program.
 *
 * The Linux Foundation chooses to take subject only to the GPLv2
 * license terms, and distributes only under these terms.
 */

#include <linux/async.h>
#include <scsi/ufs/ioctl.h>
#include <linux/nls.h>
#include <linux/of.h>
#include <linux/bitfield.h>
#include <linux/blkdev.h>
#include <linux/suspend.h>
#include "ufshcd.h"
#include "ufs_quirks.h"
#include "unipro.h"
#include "ufs-sysfs.h"
#include "ufs-debugfs.h"
#include "ufs-qcom.h"

static bool ufshcd_wb_sup(struct ufs_hba *hba);
static int ufshcd_wb_ctrl(struct ufs_hba *hba, bool enable);
static int ufshcd_wb_buf_flush_enable(struct ufs_hba *hba);
static int ufshcd_wb_buf_flush_disable(struct ufs_hba *hba);
static bool ufshcd_wb_is_buf_flush_needed(struct ufs_hba *hba);
static int ufshcd_wb_toggle_flush_during_h8(struct ufs_hba *hba, bool set);

#ifdef CONFIG_DEBUG_FS

static int ufshcd_tag_req_type(struct request *rq)
{
	int rq_type = TS_WRITE;

	if (!rq)
		rq_type = TS_NOT_SUPPORTED;
	else if (rq->cmd_flags & REQ_PREFLUSH)
		rq_type = TS_FLUSH;
	else if (rq_data_dir(rq) == READ)
		rq_type = (rq->cmd_flags & REQ_URGENT) ?
			TS_URGENT_READ : TS_READ;
	else if (rq->cmd_flags & REQ_URGENT)
		rq_type = TS_URGENT_WRITE;

	return rq_type;
}

static void ufshcd_update_error_stats(struct ufs_hba *hba, int type)
{
	ufsdbg_set_err_state(hba);
	if (type < UFS_ERR_MAX)
		hba->ufs_stats.err_stats[type]++;
}

static void ufshcd_update_tag_stats(struct ufs_hba *hba, int tag)
{
	struct request *rq =
		hba->lrb[tag].cmd ? hba->lrb[tag].cmd->request : NULL;
	u64 **tag_stats = hba->ufs_stats.tag_stats;
	int rq_type;

	if (!hba->ufs_stats.enabled)
		return;

	tag_stats[tag][TS_TAG]++;
	if (!rq)
		return;

	WARN_ON(hba->ufs_stats.q_depth > hba->nutrs);
	rq_type = ufshcd_tag_req_type(rq);
	if (!(rq_type < 0 || rq_type > TS_NUM_STATS))
		tag_stats[hba->ufs_stats.q_depth++][rq_type]++;
}

static void ufshcd_update_tag_stats_completion(struct ufs_hba *hba,
		struct scsi_cmnd *cmd)
{
	struct request *rq = cmd ? cmd->request : NULL;

	if (rq)
		hba->ufs_stats.q_depth--;
}

static void update_req_stats(struct ufs_hba *hba, struct ufshcd_lrb *lrbp)
{
	int rq_type;
	struct request *rq = lrbp->cmd ? lrbp->cmd->request : NULL;
	s64 delta = ktime_us_delta(lrbp->compl_time_stamp,
		lrbp->issue_time_stamp);

	/* update general request statistics */
	if (hba->ufs_stats.req_stats[TS_TAG].count == 0)
		hba->ufs_stats.req_stats[TS_TAG].min = delta;
	hba->ufs_stats.req_stats[TS_TAG].count++;
	hba->ufs_stats.req_stats[TS_TAG].sum += delta;
	if (delta > hba->ufs_stats.req_stats[TS_TAG].max)
		hba->ufs_stats.req_stats[TS_TAG].max = delta;
	if (delta < hba->ufs_stats.req_stats[TS_TAG].min)
		hba->ufs_stats.req_stats[TS_TAG].min = delta;

	rq_type = ufshcd_tag_req_type(rq);
	if (rq_type == TS_NOT_SUPPORTED)
		return;

	/* update request type specific statistics */
	if (hba->ufs_stats.req_stats[rq_type].count == 0)
		hba->ufs_stats.req_stats[rq_type].min = delta;
	hba->ufs_stats.req_stats[rq_type].count++;
	hba->ufs_stats.req_stats[rq_type].sum += delta;
	if (delta > hba->ufs_stats.req_stats[rq_type].max)
		hba->ufs_stats.req_stats[rq_type].max = delta;
	if (delta < hba->ufs_stats.req_stats[rq_type].min)
			hba->ufs_stats.req_stats[rq_type].min = delta;
}

static void
ufshcd_update_query_stats(struct ufs_hba *hba, enum query_opcode opcode, u8 idn)
{
	if (opcode < UPIU_QUERY_OPCODE_MAX && idn < MAX_QUERY_IDN)
		hba->ufs_stats.query_stats_arr[opcode][idn]++;
}

#else
static inline void ufshcd_update_tag_stats(struct ufs_hba *hba, int tag)
{
}

static inline void ufshcd_update_tag_stats_completion(struct ufs_hba *hba,
		struct scsi_cmnd *cmd)
{
}

static inline void ufshcd_update_error_stats(struct ufs_hba *hba, int type)
{
}

static inline
void update_req_stats(struct ufs_hba *hba, struct ufshcd_lrb *lrbp)
{
}

static inline
void ufshcd_update_query_stats(struct ufs_hba *hba,
			       enum query_opcode opcode, u8 idn)
{
}
#endif

static void ufshcd_update_uic_error_cnt(struct ufs_hba *hba, u32 reg, int type)
{
	unsigned long err_bits;
	int ec;

	switch (type) {
	case UFS_UIC_ERROR_PA:
		err_bits = reg & UIC_PHY_ADAPTER_LAYER_ERROR_CODE_MASK;
		for_each_set_bit(ec, &err_bits, UFS_EC_PA_MAX) {
			hba->ufs_stats.pa_err_cnt[ec]++;
			hba->ufs_stats.pa_err_cnt_total++;
		}
		break;
	case UFS_UIC_ERROR_DL:
		err_bits = reg & UIC_DATA_LINK_LAYER_ERROR_CODE_MASK;
		for_each_set_bit(ec, &err_bits, UFS_EC_DL_MAX) {
			hba->ufs_stats.dl_err_cnt[ec]++;
			hba->ufs_stats.dl_err_cnt_total++;
		}
		break;
	case UFS_UIC_ERROR_DME:
		hba->ufs_stats.dme_err_cnt++;
	default:
		break;
	}
}
#include "ufshcd-crypto.h"

#define CREATE_TRACE_POINTS
#include <trace/events/ufs.h>

#define PWR_INFO_MASK	0xF
#define PWR_RX_OFFSET	4

#define UFSHCD_REQ_SENSE_SIZE	18

#define UFSHCD_ENABLE_INTRS	(UTP_TRANSFER_REQ_COMPL |\
				 UTP_TASK_REQ_COMPL |\
				 UFSHCD_ERROR_MASK)
/* UIC command timeout, unit: ms */
#define UIC_CMD_TIMEOUT	500

/* NOP OUT retries waiting for NOP IN response */
#define NOP_OUT_RETRIES    10
/* Timeout after 30 msecs if NOP OUT hangs without response */
#define NOP_OUT_TIMEOUT    30 /* msecs */

/* Query request retries */
#define QUERY_REQ_RETRIES 3
/* Query request timeout */
#define QUERY_REQ_TIMEOUT 1500 /* 1.5 seconds */

/* Task management command timeout */
#define TM_CMD_TIMEOUT	100 /* msecs */

/* maximum number of retries for a general UIC command  */
#define UFS_UIC_COMMAND_RETRIES 3

/* maximum number of link-startup retries */
#define DME_LINKSTARTUP_RETRIES 3

/* Maximum retries for Hibern8 enter */
#define UIC_HIBERN8_ENTER_RETRIES 3

/* maximum number of reset retries before giving up */
#define MAX_HOST_RESET_RETRIES 5

/* Expose the flag value from utp_upiu_query.value */
#define MASK_QUERY_UPIU_FLAG_LOC 0xFF

/* Interrupt aggregation default timeout, unit: 40us */
#define INT_AGGR_DEF_TO	0x02

/* default value of auto suspend is 3 seconds */
#define UFSHCD_AUTO_SUSPEND_DELAY_MS 3000 /* millisecs */

/* default value of ref clock gating wait time is 100 micro seconds */
#define UFSHCD_REF_CLK_GATING_WAIT_US 100 /* microsecs */

#define UFSHCD_CLK_GATING_DELAY_MS_PWR_SAVE	10
#define UFSHCD_CLK_GATING_DELAY_MS_PERF		50

/* IOCTL opcode for command - ufs set device read only */
#define UFS_IOCTL_BLKROSET      BLKROSET

#define ufshcd_toggle_vreg(_dev, _vreg, _on)				\
	({                                                              \
		int _ret;                                               \
		if (_on)                                                \
			_ret = ufshcd_enable_vreg(_dev, _vreg);         \
		else                                                    \
			_ret = ufshcd_disable_vreg(_dev, _vreg);        \
		_ret;                                                   \
	})

static void ufshcd_hex_dump(struct ufs_hba *hba, const char * const str,
			    const void *buf, size_t len)

{
	/*
	 * device name is expected to take up ~20 characters and "str" passed
	 * to this function is expected to be of ~10 character so we would need
	 * ~30 characters string to hold the concatenation of these 2 strings.
	 */
	#define MAX_PREFIX_STR_SIZE 50
	char prefix_str[MAX_PREFIX_STR_SIZE] = {0};

	/* concatenate the device name and "str" */
	snprintf(prefix_str, MAX_PREFIX_STR_SIZE, "%s %s: ",
		 dev_name(hba->dev), str);
	print_hex_dump(KERN_ERR, prefix_str, DUMP_PREFIX_OFFSET,
		       16, 4, buf, len, false);
}

enum {
	UFSHCD_MAX_CHANNEL	= 0,
	UFSHCD_MAX_ID		= 1,
	UFSHCD_CMD_PER_LUN	= 32,
	UFSHCD_CAN_QUEUE	= 32,
};

/* UFSHCD states */
enum {
	UFSHCD_STATE_RESET,
	UFSHCD_STATE_ERROR,
	UFSHCD_STATE_OPERATIONAL,
	UFSHCD_STATE_EH_SCHEDULED,
};

/* UFSHCD error handling flags */
enum {
	UFSHCD_EH_IN_PROGRESS = (1 << 0),
};

/* UFSHCD UIC layer error flags */
enum {
	UFSHCD_UIC_DL_PA_INIT_ERROR = (1 << 0), /* Data link layer error */
	UFSHCD_UIC_DL_NAC_RECEIVED_ERROR = (1 << 1), /* Data link layer error */
	UFSHCD_UIC_DL_TCx_REPLAY_ERROR = (1 << 2), /* Data link layer error */
	UFSHCD_UIC_NL_ERROR = (1 << 3), /* Network layer error */
	UFSHCD_UIC_TL_ERROR = (1 << 4), /* Transport Layer error */
	UFSHCD_UIC_DME_ERROR = (1 << 5), /* DME error */
};

#define DEFAULT_UFSHCD_DBG_PRINT_EN	UFSHCD_DBG_PRINT_ALL

#define ufshcd_set_eh_in_progress(h) \
	((h)->eh_flags |= UFSHCD_EH_IN_PROGRESS)
#define ufshcd_eh_in_progress(h) \
	((h)->eh_flags & UFSHCD_EH_IN_PROGRESS)
#define ufshcd_clear_eh_in_progress(h) \
	((h)->eh_flags &= ~UFSHCD_EH_IN_PROGRESS)

#define ufshcd_set_ufs_dev_active(h) \
	((h)->curr_dev_pwr_mode = UFS_ACTIVE_PWR_MODE)
#define ufshcd_set_ufs_dev_sleep(h) \
	((h)->curr_dev_pwr_mode = UFS_SLEEP_PWR_MODE)
#define ufshcd_set_ufs_dev_poweroff(h) \
	((h)->curr_dev_pwr_mode = UFS_POWERDOWN_PWR_MODE)
#define ufshcd_is_ufs_dev_active(h) \
	((h)->curr_dev_pwr_mode == UFS_ACTIVE_PWR_MODE)
#define ufshcd_is_ufs_dev_sleep(h) \
	((h)->curr_dev_pwr_mode == UFS_SLEEP_PWR_MODE)
#define ufshcd_is_ufs_dev_poweroff(h) \
	((h)->curr_dev_pwr_mode == UFS_POWERDOWN_PWR_MODE)

struct ufs_pm_lvl_states ufs_pm_lvl_states[] = {
	{UFS_ACTIVE_PWR_MODE, UIC_LINK_ACTIVE_STATE},
	{UFS_ACTIVE_PWR_MODE, UIC_LINK_HIBERN8_STATE},
	{UFS_SLEEP_PWR_MODE, UIC_LINK_ACTIVE_STATE},
	{UFS_SLEEP_PWR_MODE, UIC_LINK_HIBERN8_STATE},
	{UFS_POWERDOWN_PWR_MODE, UIC_LINK_HIBERN8_STATE},
	{UFS_POWERDOWN_PWR_MODE, UIC_LINK_OFF_STATE},
};

static inline enum ufs_dev_pwr_mode
ufs_get_pm_lvl_to_dev_pwr_mode(enum ufs_pm_level lvl)
{
	return ufs_pm_lvl_states[lvl].dev_state;
}

static inline enum uic_link_state
ufs_get_pm_lvl_to_link_pwr_state(enum ufs_pm_level lvl)
{
	return ufs_pm_lvl_states[lvl].link_state;
}

static inline void ufshcd_wb_toggle_flush(struct ufs_hba *hba)
{
	/*
	 * Query dAvailableWriteBoosterBufferSize attribute and enable
	 * the Write BoosterBuffer Flush if only 30% Write Booster
	 * Buffer is available.
	 * In reduction case, flush only if 10% is available
	 */
	if (ufshcd_wb_is_buf_flush_needed(hba))
		ufshcd_wb_buf_flush_enable(hba);
	else
		ufshcd_wb_buf_flush_disable(hba);
}

static inline void ufshcd_wb_config(struct ufs_hba *hba)
{
	int ret;

	if (!ufshcd_wb_sup(hba))
		return;

	ret = ufshcd_wb_ctrl(hba, true);
	if (ret)
		dev_err(hba->dev, "%s: Enable WB failed: %d\n", __func__, ret);
	else
		dev_info(hba->dev, "%s: Write Booster Configured\n", __func__);
	ret = ufshcd_wb_toggle_flush_during_h8(hba, true);
	if (ret)
		dev_err(hba->dev, "%s: En WB flush during H8: failed: %d\n",
			__func__, ret);
}

static inline enum ufs_pm_level
ufs_get_desired_pm_lvl_for_dev_link_state(enum ufs_dev_pwr_mode dev_state,
					enum uic_link_state link_state)
{
	enum ufs_pm_level lvl;

	for (lvl = UFS_PM_LVL_0; lvl < UFS_PM_LVL_MAX; lvl++) {
		if ((ufs_pm_lvl_states[lvl].dev_state == dev_state) &&
			(ufs_pm_lvl_states[lvl].link_state == link_state))
			return lvl;
	}

	/* if no match found, return the level 0 */
	return UFS_PM_LVL_0;
}

static inline bool ufshcd_is_valid_pm_lvl(int lvl)
{
	if (lvl >= 0 && lvl < ARRAY_SIZE(ufs_pm_lvl_states))
		return true;
	else
		return false;
}

static struct ufs_dev_fix ufs_fixups[] = {
	/* UFS cards deviations table */
	UFS_FIX(UFS_VENDOR_MICRON, UFS_ANY_MODEL,
		UFS_DEVICE_QUIRK_DELAY_BEFORE_LPM),
	UFS_FIX(UFS_VENDOR_SAMSUNG, UFS_ANY_MODEL,
		UFS_DEVICE_QUIRK_DELAY_BEFORE_LPM),
	UFS_FIX(UFS_ANY_VENDOR, UFS_ANY_MODEL,
		UFS_DEVICE_NO_FASTAUTO),
	UFS_FIX(UFS_VENDOR_SAMSUNG, UFS_ANY_MODEL,
		UFS_DEVICE_QUIRK_HOST_PA_TACTIVATE),
	UFS_FIX(UFS_VENDOR_WDC, UFS_ANY_MODEL,
		UFS_DEVICE_QUIRK_HOST_PA_TACTIVATE),
	UFS_FIX(UFS_VENDOR_SKHYNIX, UFS_ANY_MODEL,
		UFS_DEVICE_QUIRK_HOST_PA_TACTIVATE),
	UFS_FIX(UFS_VENDOR_SAMSUNG, UFS_ANY_MODEL, UFS_DEVICE_NO_VCCQ),
	UFS_FIX(UFS_VENDOR_TOSHIBA, UFS_ANY_MODEL,
		UFS_DEVICE_QUIRK_DELAY_BEFORE_LPM),
	UFS_FIX(UFS_VENDOR_TOSHIBA, UFS_ANY_MODEL,
		UFS_DEVICE_QUIRK_NO_LINK_OFF),
	UFS_FIX(UFS_VENDOR_MICRON, UFS_ANY_MODEL,
		UFS_DEVICE_QUIRK_NO_LINK_OFF),
	UFS_FIX(UFS_VENDOR_TOSHIBA, "THGLF2G9C8KBADG",
		UFS_DEVICE_QUIRK_PA_TACTIVATE),
	UFS_FIX(UFS_VENDOR_TOSHIBA, "THGLF2G9D8KBADG",
		UFS_DEVICE_QUIRK_PA_TACTIVATE),
	UFS_FIX(UFS_VENDOR_SKHYNIX, UFS_ANY_MODEL, UFS_DEVICE_NO_VCCQ),
	UFS_FIX(UFS_VENDOR_SKHYNIX, UFS_ANY_MODEL,
		UFS_DEVICE_QUIRK_HOST_PA_SAVECONFIGTIME),
	UFS_FIX(UFS_VENDOR_SKHYNIX, UFS_ANY_MODEL,
		UFS_DEVICE_QUIRK_WAIT_AFTER_REF_CLK_UNGATE),
	UFS_FIX(UFS_VENDOR_SKHYNIX, "hB8aL1",
		UFS_DEVICE_QUIRK_HS_G1_TO_HS_G3_SWITCH),
	UFS_FIX(UFS_VENDOR_SKHYNIX, "hC8aL1",
		UFS_DEVICE_QUIRK_HS_G1_TO_HS_G3_SWITCH),
	UFS_FIX(UFS_VENDOR_SKHYNIX, "hD8aL1",
		UFS_DEVICE_QUIRK_HS_G1_TO_HS_G3_SWITCH),
	UFS_FIX(UFS_VENDOR_SKHYNIX, "hC8aM1",
		UFS_DEVICE_QUIRK_HS_G1_TO_HS_G3_SWITCH),
	UFS_FIX(UFS_VENDOR_SKHYNIX, "h08aM1",
		UFS_DEVICE_QUIRK_HS_G1_TO_HS_G3_SWITCH),
	UFS_FIX(UFS_VENDOR_SKHYNIX, "hC8GL1",
		UFS_DEVICE_QUIRK_HS_G1_TO_HS_G3_SWITCH),
	UFS_FIX(UFS_VENDOR_SKHYNIX, "hC8HL1",
		UFS_DEVICE_QUIRK_HS_G1_TO_HS_G3_SWITCH),
	UFS_FIX(UFS_VENDOR_SAMSUNG, "KLUEG8UHDB-C2D1",
		UFS_DEVICE_QUIRK_PA_HIBER8TIME),
	UFS_FIX(UFS_VENDOR_SAMSUNG, "KLUDG4UHDB-B2D1",
		UFS_DEVICE_QUIRK_PA_HIBER8TIME),
	END_FIX
};

static irqreturn_t ufshcd_intr(int irq, void *__hba);
static irqreturn_t ufshcd_tmc_handler(struct ufs_hba *hba);
static void ufshcd_async_scan(void *data, async_cookie_t cookie);
static int ufshcd_reset_and_restore(struct ufs_hba *hba);
static int ufshcd_eh_host_reset_handler(struct scsi_cmnd *cmd);
static int ufshcd_clear_tm_cmd(struct ufs_hba *hba, int tag);
static void ufshcd_hba_exit(struct ufs_hba *hba);
static int ufshcd_probe_hba(struct ufs_hba *hba);
static int ufshcd_enable_clocks(struct ufs_hba *hba);
static int ufshcd_disable_clocks(struct ufs_hba *hba,
				 bool is_gating_context);
static int ufshcd_disable_clocks_keep_link_active(struct ufs_hba *hba,
					      bool is_gating_context);
static void ufshcd_hold_all(struct ufs_hba *hba);
static void ufshcd_release_all(struct ufs_hba *hba);
static int ufshcd_set_vccq_rail_unused(struct ufs_hba *hba, bool unused);
static inline void ufshcd_add_delay_before_dme_cmd(struct ufs_hba *hba);
static inline void ufshcd_save_tstamp_of_last_dme_cmd(struct ufs_hba *hba);
static int ufshcd_host_reset_and_restore(struct ufs_hba *hba);
static void ufshcd_resume_clkscaling(struct ufs_hba *hba);
static void ufshcd_suspend_clkscaling(struct ufs_hba *hba);
static void __ufshcd_suspend_clkscaling(struct ufs_hba *hba);
static void ufshcd_hold_all(struct ufs_hba *hba);
static void ufshcd_release_all(struct ufs_hba *hba);
static void ufshcd_hba_vreg_set_lpm(struct ufs_hba *hba);
static void ufshcd_hba_vreg_set_hpm(struct ufs_hba *hba);
static int ufshcd_devfreq_target(struct device *dev,
				unsigned long *freq, u32 flags);
static int ufshcd_devfreq_get_dev_status(struct device *dev,
		struct devfreq_dev_status *stat);
static void __ufshcd_shutdown_clkscaling(struct ufs_hba *hba);
static int ufshcd_set_dev_pwr_mode(struct ufs_hba *hba,
				enum ufs_dev_pwr_mode pwr_mode);
static int ufshcd_config_vreg(struct device *dev,
				struct ufs_vreg *vreg, bool on);
static int ufshcd_enable_vreg(struct device *dev, struct ufs_vreg *vreg);
static int ufshcd_disable_vreg(struct device *dev, struct ufs_vreg *vreg);

#if IS_ENABLED(CONFIG_DEVFREQ_GOV_SIMPLE_ONDEMAND)
static struct devfreq_simple_ondemand_data ufshcd_ondemand_data = {
	.upthreshold = 70,
	.downdifferential = 65,
	.simple_scaling = 1,
};

static void *gov_data = &ufshcd_ondemand_data;
#else
static void *gov_data;
#endif

static inline bool ufshcd_valid_tag(struct ufs_hba *hba, int tag)
{
	return tag >= 0 && tag < hba->nutrs;
}

static inline void ufshcd_enable_irq(struct ufs_hba *hba)
{
	if (!hba->is_irq_enabled) {
		enable_irq(hba->irq);
		hba->is_irq_enabled = true;
	}
}

static inline void ufshcd_disable_irq(struct ufs_hba *hba)
{
	if (hba->is_irq_enabled) {
		disable_irq(hba->irq);
		hba->is_irq_enabled = false;
	}
}

void ufshcd_scsi_unblock_requests(struct ufs_hba *hba)
{
	if (atomic_dec_and_test(&hba->scsi_block_reqs_cnt))
		scsi_unblock_requests(hba->host);
}
EXPORT_SYMBOL(ufshcd_scsi_unblock_requests);

void ufshcd_scsi_block_requests(struct ufs_hba *hba)
{
	if (atomic_inc_return(&hba->scsi_block_reqs_cnt) == 1)
		scsi_block_requests(hba->host);
}
EXPORT_SYMBOL(ufshcd_scsi_block_requests);

static int ufshcd_device_reset_ctrl(struct ufs_hba *hba, bool ctrl)
{
	int ret = 0;

	if (!hba->pctrl)
		return 0;

	/* Assert reset if ctrl == true */
	if (ctrl)
		ret = pinctrl_select_state(hba->pctrl,
			pinctrl_lookup_state(hba->pctrl, "dev-reset-assert"));
	else
		ret = pinctrl_select_state(hba->pctrl,
			pinctrl_lookup_state(hba->pctrl, "dev-reset-deassert"));

	if (ret < 0)
		dev_err(hba->dev, "%s: %s failed with err %d\n",
			__func__, ctrl ? "Assert" : "Deassert", ret);

	return ret;
}

static inline int ufshcd_assert_device_reset(struct ufs_hba *hba)
{
	return ufshcd_device_reset_ctrl(hba, true);
}

static inline int ufshcd_deassert_device_reset(struct ufs_hba *hba)
{
	return ufshcd_device_reset_ctrl(hba, false);
}

static int ufshcd_reset_device(struct ufs_hba *hba)
{
	int ret;

	/* reset the connected UFS device */
	ret = ufshcd_assert_device_reset(hba);
	if (ret)
		goto out;
	/*
	 * The reset signal is active low.
	 * The UFS device shall detect more than or equal to 1us of positive
	 * or negative RST_n pulse width.
	 * To be on safe side, keep the reset low for atleast 10us.
	 */
	usleep_range(10, 15);

	ret = ufshcd_deassert_device_reset(hba);
	if (ret)
		goto out;
	/* same as assert, wait for atleast 10us after deassert */
	usleep_range(10, 15);
out:
	return ret;
}

/* replace non-printable or non-ASCII characters with spaces */
static inline void ufshcd_remove_non_printable(char *val)
{
	if (!val || !*val)
		return;

	if (*val < 0x20 || *val > 0x7e)
		*val = ' ';
}

static void ufshcd_add_cmd_upiu_trace(struct ufs_hba *hba, unsigned int tag,
		const char *str)
{
	struct utp_upiu_req *rq = hba->lrb[tag].ucd_req_ptr;

	trace_ufshcd_upiu(dev_name(hba->dev), str, &rq->header, &rq->sc.cdb);
}

static void ufshcd_add_query_upiu_trace(struct ufs_hba *hba, unsigned int tag,
		const char *str)
{
	struct utp_upiu_req *rq = hba->lrb[tag].ucd_req_ptr;

	trace_ufshcd_upiu(dev_name(hba->dev), str, &rq->header, &rq->qr);
}

static void ufshcd_add_tm_upiu_trace(struct ufs_hba *hba, unsigned int tag,
		const char *str)
{
	int off = (int)tag - hba->nutrs;
	struct utp_task_req_desc *descp = &hba->utmrdl_base_addr[off];

	trace_ufshcd_upiu(dev_name(hba->dev), str, &descp->req_header,
			&descp->input_param1);
}

#define UFSHCD_MAX_CMD_LOGGING	200

#ifdef CONFIG_TRACEPOINTS
static inline void ufshcd_add_command_trace(struct ufs_hba *hba,
			struct ufshcd_cmd_log_entry *entry)
{
	if (trace_ufshcd_command_enabled()) {
		u32 intr = ufshcd_readl(hba, REG_INTERRUPT_STATUS);

		trace_ufshcd_command(dev_name(hba->dev), entry->str, entry->tag,
				     entry->doorbell, entry->transfer_len, intr,
				     entry->lba, entry->cmd_id);
	}
}
#else
static inline void ufshcd_add_command_trace(struct ufs_hba *hba,
			struct ufshcd_cmd_log_entry *entry)
{
}
#endif

#ifdef CONFIG_SCSI_UFSHCD_CMD_LOGGING
static void ufshcd_cmd_log_init(struct ufs_hba *hba)
{
	/* Allocate log entries */
	if (!hba->cmd_log.entries) {
		hba->cmd_log.entries = kcalloc(UFSHCD_MAX_CMD_LOGGING,
			sizeof(struct ufshcd_cmd_log_entry), GFP_KERNEL);
		if (!hba->cmd_log.entries)
			return;
		dev_dbg(hba->dev, "%s: cmd_log.entries initialized\n",
				__func__);
	}
}

static void __ufshcd_cmd_log(struct ufs_hba *hba, char *str, char *cmd_type,
			     unsigned int tag, u8 cmd_id, u8 idn, u8 lun,
			     sector_t lba, int transfer_len)
{
	struct ufshcd_cmd_log_entry *entry;

	if (!hba->cmd_log.entries)
		return;

	entry = &hba->cmd_log.entries[hba->cmd_log.pos];
	entry->lun = lun;
	entry->str = str;
	entry->cmd_type = cmd_type;
	entry->cmd_id = cmd_id;
	entry->lba = lba;
	entry->transfer_len = transfer_len;
	entry->idn = idn;
	entry->doorbell = ufshcd_readl(hba, REG_UTP_TRANSFER_REQ_DOOR_BELL);
	entry->tag = tag;
	entry->tstamp = ktime_get();
	entry->outstanding_reqs = hba->outstanding_reqs;
	entry->seq_num = hba->cmd_log.seq_num;
	hba->cmd_log.seq_num++;
	hba->cmd_log.pos =
			(hba->cmd_log.pos + 1) % UFSHCD_MAX_CMD_LOGGING;

	ufshcd_add_command_trace(hba, entry);
}

static void ufshcd_cmd_log(struct ufs_hba *hba, char *str, char *cmd_type,
	unsigned int tag, u8 cmd_id, u8 idn)
{
	__ufshcd_cmd_log(hba, str, cmd_type, tag, cmd_id, idn, 0, 0, 0);
}

static void ufshcd_dme_cmd_log(struct ufs_hba *hba, char *str, u8 cmd_id)
{
	ufshcd_cmd_log(hba, str, "dme", 0, cmd_id, 0);
}

static void ufshcd_custom_cmd_log(struct ufs_hba *hba, char *str)
{
	ufshcd_cmd_log(hba, str, "custom", 0, 0, 0);
}

static void ufshcd_print_cmd_log(struct ufs_hba *hba)
{
	int i;
	int pos;
	struct ufshcd_cmd_log_entry *p;

	if (!hba->cmd_log.entries)
		return;

	pos = hba->cmd_log.pos;
	for (i = 0; i < UFSHCD_MAX_CMD_LOGGING; i++) {
		p = &hba->cmd_log.entries[pos];
		pos = (pos + 1) % UFSHCD_MAX_CMD_LOGGING;

		if (ktime_to_us(p->tstamp)) {
			pr_err("%s: %s: seq_no=%u lun=0x%x cmd_id=0x%02x lba=0x%llx txfer_len=%d tag=%u, doorbell=0x%x outstanding=0x%x idn=%d time=%lld us\n",
				p->cmd_type, p->str, p->seq_num,
				p->lun, p->cmd_id, (unsigned long long)p->lba,
				p->transfer_len, p->tag, p->doorbell,
				p->outstanding_reqs, p->idn,
				ktime_to_us(p->tstamp));
				usleep_range(1000, 1100);
		}
	}
}
#else
static void ufshcd_cmd_log_init(struct ufs_hba *hba)
{
}

static void __ufshcd_cmd_log(struct ufs_hba *hba, char *str, char *cmd_type,
			     unsigned int tag, u8 cmd_id, u8 idn, u8 lun,
			     sector_t lba, int transfer_len)
{
	struct ufshcd_cmd_log_entry entry;

	entry.str = str;
	entry.lba = lba;
	entry.cmd_id = cmd_id;
	entry.transfer_len = transfer_len;
	entry.doorbell = ufshcd_readl(hba, REG_UTP_TRANSFER_REQ_DOOR_BELL);
	entry.tag = tag;

	ufshcd_add_command_trace(hba, &entry);
}

static void ufshcd_dme_cmd_log(struct ufs_hba *hba, char *str, u8 cmd_id)
{
}

static void ufshcd_custom_cmd_log(struct ufs_hba *hba, char *str)
{
}

static void ufshcd_print_cmd_log(struct ufs_hba *hba)
{
}
#endif

#ifdef CONFIG_TRACEPOINTS
static inline void ufshcd_cond_add_cmd_trace(struct ufs_hba *hba,
					unsigned int tag, const char *str)
{
	struct ufshcd_lrb *lrbp = &hba->lrb[tag];
	char *cmd_type = NULL;
	u8 opcode = 0;
	u8 cmd_id = 0, idn = 0;
	sector_t lba = 0;
	struct scsi_cmnd *cmd = lrbp->cmd;
	int transfer_len = 0;

	if (cmd) { /* data phase exists */
		/* trace UPIU also */
		ufshcd_add_cmd_upiu_trace(hba, tag, str);
		opcode = cmd->cmnd[0];
		if ((opcode == READ_10) || (opcode == WRITE_10)) {
			/*
			 * Currently we only fully trace read(10) and write(10)
			 * commands
			 */
			if (cmd->request && cmd->request->bio)
				lba = cmd->request->bio->bi_iter.bi_sector;
			transfer_len = be32_to_cpu(
				lrbp->ucd_req_ptr->sc.exp_data_transfer_len);
		}
	}

	if (lrbp->cmd && ((lrbp->command_type == UTP_CMD_TYPE_SCSI) ||
			  (lrbp->command_type == UTP_CMD_TYPE_UFS_STORAGE))) {
		cmd_type = "scsi";
		cmd_id = (u8)(*lrbp->cmd->cmnd);
	} else if (lrbp->command_type == UTP_CMD_TYPE_DEV_MANAGE) {
		if (hba->dev_cmd.type == DEV_CMD_TYPE_NOP) {
			cmd_type = "nop";
			cmd_id = 0;
		} else if (hba->dev_cmd.type == DEV_CMD_TYPE_QUERY) {
			cmd_type = "query";
			cmd_id = hba->dev_cmd.query.request.upiu_req.opcode;
			idn = hba->dev_cmd.query.request.upiu_req.idn;
		}
	}

	__ufshcd_cmd_log(hba, (char *) str, cmd_type, tag, cmd_id, idn,
			 lrbp->lun, lba, transfer_len);
}
#else
static inline void ufshcd_cond_add_cmd_trace(struct ufs_hba *hba,
					unsigned int tag, const char *str)
{
}
#endif

static void ufshcd_print_clk_freqs(struct ufs_hba *hba)
{
	struct ufs_clk_info *clki;
	struct list_head *head = &hba->clk_list_head;

	if (!(hba->ufshcd_dbg_print & UFSHCD_DBG_PRINT_CLK_FREQ_EN))
		return;

	if (list_empty(head))
		return;

	list_for_each_entry(clki, head, list) {
		if (!IS_ERR_OR_NULL(clki->clk) && clki->min_freq &&
				clki->max_freq)
			dev_err(hba->dev, "clk: %s, rate: %u\n",
					clki->name, clki->curr_freq);
	}
}

static void ufshcd_print_uic_err_hist(struct ufs_hba *hba,
		struct ufs_uic_err_reg_hist *err_hist, char *err_name)
{
	int i;

	if (!(hba->ufshcd_dbg_print & UFSHCD_DBG_PRINT_UIC_ERR_HIST_EN))
		return;

	for (i = 0; i < UIC_ERR_REG_HIST_LENGTH; i++) {
		int p = (i + err_hist->pos - 1) % UIC_ERR_REG_HIST_LENGTH;

		if (err_hist->reg[p] == 0)
			continue;
		dev_err(hba->dev, "%s[%d] = 0x%x at %lld us\n", err_name, i,
			err_hist->reg[p], ktime_to_us(err_hist->tstamp[p]));
	}
}

static inline void __ufshcd_print_host_regs(struct ufs_hba *hba, bool no_sleep)
{
	if (!(hba->ufshcd_dbg_print & UFSHCD_DBG_PRINT_HOST_REGS_EN))
		return;

	ufshcd_hex_dump(hba, "host regs", hba->mmio_base,
			UFSHCI_REG_SPACE_SIZE);
	dev_err(hba->dev, "hba->ufs_version = 0x%x, hba->capabilities = 0x%x\n",
		hba->ufs_version, hba->capabilities);
	dev_err(hba->dev,
		"hba->outstanding_reqs = 0x%x, hba->outstanding_tasks = 0x%x\n",
		(u32)hba->outstanding_reqs, (u32)hba->outstanding_tasks);
	dev_err(hba->dev,
		"last_hibern8_exit_tstamp at %lld us, hibern8_exit_cnt = %d\n",
		ktime_to_us(hba->ufs_stats.last_hibern8_exit_tstamp),
		hba->ufs_stats.hibern8_exit_cnt);

	ufshcd_print_uic_err_hist(hba, &hba->ufs_stats.pa_err, "pa_err");
	ufshcd_print_uic_err_hist(hba, &hba->ufs_stats.dl_err, "dl_err");
	ufshcd_print_uic_err_hist(hba, &hba->ufs_stats.nl_err, "nl_err");
	ufshcd_print_uic_err_hist(hba, &hba->ufs_stats.tl_err, "tl_err");
	ufshcd_print_uic_err_hist(hba, &hba->ufs_stats.dme_err, "dme_err");

	ufshcd_print_clk_freqs(hba);

	ufshcd_vops_dbg_register_dump(hba, no_sleep);
}

static void ufshcd_print_host_regs(struct ufs_hba *hba)
{
	__ufshcd_print_host_regs(hba, false);

	ufshcd_crypto_debug(hba);
}

static
void ufshcd_print_trs(struct ufs_hba *hba, unsigned long bitmap, bool pr_prdt)
{
	struct ufshcd_lrb *lrbp;
	int prdt_length;
	int tag;

	if (!(hba->ufshcd_dbg_print & UFSHCD_DBG_PRINT_TRS_EN))
		return;

	for_each_set_bit(tag, &bitmap, hba->nutrs) {
		lrbp = &hba->lrb[tag];

		dev_err(hba->dev, "UPIU[%d] - issue time %lld us\n",
				tag, ktime_to_us(lrbp->issue_time_stamp));
		dev_err(hba->dev, "UPIU[%d] - complete time %lld us\n",
				tag, ktime_to_us(lrbp->compl_time_stamp));
		dev_err(hba->dev,
			"UPIU[%d] - Transfer Request Descriptor phys@0x%llx\n",
			tag, (u64)lrbp->utrd_dma_addr);

		ufshcd_hex_dump(hba, "UPIU TRD", lrbp->utr_descriptor_ptr,
				sizeof(struct utp_transfer_req_desc));
		dev_err(hba->dev, "UPIU[%d] - Request UPIU phys@0x%llx\n", tag,
			(u64)lrbp->ucd_req_dma_addr);
		ufshcd_hex_dump(hba, "UPIU REQ", lrbp->ucd_req_ptr,
				sizeof(struct utp_upiu_req));
		dev_err(hba->dev, "UPIU[%d] - Response UPIU phys@0x%llx\n", tag,
			(u64)lrbp->ucd_rsp_dma_addr);
		ufshcd_hex_dump(hba, "UPIU RSP", lrbp->ucd_rsp_ptr,
				sizeof(struct utp_upiu_rsp));

		prdt_length =
			le16_to_cpu(lrbp->utr_descriptor_ptr->prd_table_length);
		if (hba->quirks & UFSHCD_QUIRK_PRDT_BYTE_GRAN)
			prdt_length /= hba->sg_entry_size;

		dev_err(hba->dev,
			"UPIU[%d] - PRDT - %d entries  phys@0x%llx\n",
			tag, prdt_length,
			(u64)lrbp->ucd_prdt_dma_addr);

		if (pr_prdt)
			ufshcd_hex_dump(hba, "UPIU PRDT: ", lrbp->ucd_prdt_ptr,
					hba->sg_entry_size * prdt_length);
	}
}

static void ufshcd_print_tmrs(struct ufs_hba *hba, unsigned long bitmap)
{
	int tag;

	if (!(hba->ufshcd_dbg_print & UFSHCD_DBG_PRINT_TMRS_EN))
		return;

	for_each_set_bit(tag, &bitmap, hba->nutmrs) {
		struct utp_task_req_desc *tmrdp = &hba->utmrdl_base_addr[tag];

		dev_err(hba->dev, "TM[%d] - Task Management Header\n", tag);
<<<<<<< HEAD
		ufshcd_hex_dump(hba, "TM TRD", &tmrdp->header,
				sizeof(struct request_desc_header));
		dev_err(hba->dev, "TM[%d] - Task Management Request UPIU\n",
				tag);
		ufshcd_hex_dump(hba, "TM REQ", tmrdp->task_req_upiu,
				sizeof(struct utp_upiu_req));
		dev_err(hba->dev, "TM[%d] - Task Management Response UPIU\n",
				tag);
		ufshcd_hex_dump(hba, "TM RSP", tmrdp->task_rsp_upiu,
				sizeof(struct utp_task_req_desc));
=======
		ufshcd_hex_dump("", tmrdp, sizeof(*tmrdp));
>>>>>>> 46d5c154
	}
}

static void ufshcd_print_fsm_state(struct ufs_hba *hba)
{
	int err = 0, tx_fsm_val = 0, rx_fsm_val = 0;

	err = ufshcd_dme_get(hba,
			UIC_ARG_MIB_SEL(MPHY_TX_FSM_STATE,
			UIC_ARG_MPHY_TX_GEN_SEL_INDEX(0)),
			&tx_fsm_val);
	dev_err(hba->dev, "%s: TX_FSM_STATE = %u, err = %d\n", __func__,
			tx_fsm_val, err);
	err = ufshcd_dme_get(hba,
			UIC_ARG_MIB_SEL(MPHY_RX_FSM_STATE,
			UIC_ARG_MPHY_RX_GEN_SEL_INDEX(0)),
			&rx_fsm_val);
	dev_err(hba->dev, "%s: RX_FSM_STATE = %u, err = %d\n", __func__,
			rx_fsm_val, err);
}

static void ufshcd_print_host_state(struct ufs_hba *hba)
{
	if (!(hba->ufshcd_dbg_print & UFSHCD_DBG_PRINT_HOST_STATE_EN))
		return;

	dev_err(hba->dev, "UFS Host state=%d\n", hba->ufshcd_state);
	dev_err(hba->dev, "lrb in use=0x%lx, outstanding reqs=0x%lx tasks=0x%lx\n",
		hba->lrb_in_use, hba->outstanding_reqs, hba->outstanding_tasks);
	dev_err(hba->dev, "saved_err=0x%x, saved_uic_err=0x%x, saved_ce_err=0x%x\n",
		hba->saved_err, hba->saved_uic_err, hba->saved_ce_err);
	dev_err(hba->dev, "Device power mode=%d, UIC link state=%d\n",
		hba->curr_dev_pwr_mode, hba->uic_link_state);
	dev_err(hba->dev, "PM in progress=%d, sys. suspended=%d\n",
		hba->pm_op_in_progress, hba->is_sys_suspended);
	dev_err(hba->dev, "Auto BKOPS=%d, Host self-block=%d\n",
		hba->auto_bkops_enabled, hba->host->host_self_blocked);
	dev_err(hba->dev, "Clk gate=%d, hibern8 on idle=%d\n",
		hba->clk_gating.state, hba->hibern8_on_idle.state);
	dev_err(hba->dev, "error handling flags=0x%x, req. abort count=%d\n",
		hba->eh_flags, hba->req_abort_count);
	dev_err(hba->dev, "Host capabilities=0x%x, caps=0x%x\n",
		hba->capabilities, hba->caps);
	dev_err(hba->dev, "quirks=0x%x, dev. quirks=0x%x\n", hba->quirks,
		hba->dev_info.quirks);
	dev_err(hba->dev, "pa_err_cnt_total=%d, pa_lane_0_err_cnt=%d, pa_lane_1_err_cnt=%d, pa_line_reset_err_cnt=%d\n",
		hba->ufs_stats.pa_err_cnt_total,
		hba->ufs_stats.pa_err_cnt[UFS_EC_PA_LANE_0],
		hba->ufs_stats.pa_err_cnt[UFS_EC_PA_LANE_1],
		hba->ufs_stats.pa_err_cnt[UFS_EC_PA_LINE_RESET]);
	dev_err(hba->dev, "dl_err_cnt_total=%d, dl_nac_received_err_cnt=%d, dl_tcx_replay_timer_expired_err_cnt=%d\n",
		hba->ufs_stats.dl_err_cnt_total,
		hba->ufs_stats.dl_err_cnt[UFS_EC_DL_NAC_RECEIVED],
		hba->ufs_stats.dl_err_cnt[UFS_EC_DL_TCx_REPLAY_TIMER_EXPIRED]);
	dev_err(hba->dev, "dl_afcx_request_timer_expired_err_cnt=%d, dl_fcx_protection_timer_expired_err_cnt=%d, dl_crc_err_cnt=%d\n",
		hba->ufs_stats.dl_err_cnt[UFS_EC_DL_AFCx_REQUEST_TIMER_EXPIRED],
		hba->ufs_stats.dl_err_cnt[UFS_EC_DL_FCx_PROTECT_TIMER_EXPIRED],
		hba->ufs_stats.dl_err_cnt[UFS_EC_DL_CRC_ERROR]);
	dev_err(hba->dev, "dll_rx_buffer_overflow_err_cnt=%d, dl_max_frame_length_exceeded_err_cnt=%d, dl_wrong_sequence_number_err_cnt=%d\n",
		hba->ufs_stats.dl_err_cnt[UFS_EC_DL_RX_BUFFER_OVERFLOW],
		hba->ufs_stats.dl_err_cnt[UFS_EC_DL_MAX_FRAME_LENGTH_EXCEEDED],
		hba->ufs_stats.dl_err_cnt[UFS_EC_DL_WRONG_SEQUENCE_NUMBER]);
	dev_err(hba->dev, "dl_afc_frame_syntax_err_cnt=%d, dl_nac_frame_syntax_err_cnt=%d, dl_eof_syntax_err_cnt=%d\n",
		hba->ufs_stats.dl_err_cnt[UFS_EC_DL_AFC_FRAME_SYNTAX_ERROR],
		hba->ufs_stats.dl_err_cnt[UFS_EC_DL_NAC_FRAME_SYNTAX_ERROR],
		hba->ufs_stats.dl_err_cnt[UFS_EC_DL_EOF_SYNTAX_ERROR]);
	dev_err(hba->dev, "dl_frame_syntax_err_cnt=%d, dl_bad_ctrl_symbol_type_err_cnt=%d, dl_pa_init_err_cnt=%d, dl_pa_error_ind_received=%d\n",
		hba->ufs_stats.dl_err_cnt[UFS_EC_DL_FRAME_SYNTAX_ERROR],
		hba->ufs_stats.dl_err_cnt[UFS_EC_DL_BAD_CTRL_SYMBOL_TYPE],
		hba->ufs_stats.dl_err_cnt[UFS_EC_DL_PA_INIT_ERROR],
		hba->ufs_stats.dl_err_cnt[UFS_EC_DL_PA_ERROR_IND_RECEIVED]);
	dev_err(hba->dev, "dme_err_cnt=%d\n", hba->ufs_stats.dme_err_cnt);
}

/**
 * ufshcd_print_pwr_info - print power params as saved in hba
 * power info
 * @hba: per-adapter instance
 */
static void ufshcd_print_pwr_info(struct ufs_hba *hba)
{
	static const char * const names[] = {
		"INVALID MODE",
		"FAST MODE",
		"SLOW_MODE",
		"INVALID MODE",
		"FASTAUTO_MODE",
		"SLOWAUTO_MODE",
		"INVALID MODE",
	};

	if (!(hba->ufshcd_dbg_print & UFSHCD_DBG_PRINT_PWR_EN))
		return;

	dev_err(hba->dev, "%s:[RX, TX]: gear=[%d, %d], lane[%d, %d], pwr[%s, %s], rate = %d\n",
		 __func__,
		 hba->pwr_info.gear_rx, hba->pwr_info.gear_tx,
		 hba->pwr_info.lane_rx, hba->pwr_info.lane_tx,
		 names[hba->pwr_info.pwr_rx],
		 names[hba->pwr_info.pwr_tx],
		 hba->pwr_info.hs_rate);
}

/*
 * ufshcd_wait_for_register - wait for register value to change
 * @hba - per-adapter interface
 * @reg - mmio register offset
 * @mask - mask to apply to read register value
 * @val - wait condition
 * @interval_us - polling interval in microsecs
 * @timeout_ms - timeout in millisecs
 * @can_sleep - perform sleep or just spin
 *
 * Returns -ETIMEDOUT on error, zero on success
 */
int ufshcd_wait_for_register(struct ufs_hba *hba, u32 reg, u32 mask,
				u32 val, unsigned long interval_us,
				unsigned long timeout_ms, bool can_sleep)
{
	int err = 0;
	unsigned long timeout = jiffies + msecs_to_jiffies(timeout_ms);

	/* ignore bits that we don't intend to wait on */
	val = val & mask;

	while ((ufshcd_readl(hba, reg) & mask) != val) {
		if (can_sleep)
			usleep_range(interval_us, interval_us + 50);
		else
			udelay(interval_us);
		if (time_after(jiffies, timeout)) {
			if ((ufshcd_readl(hba, reg) & mask) != val)
				err = -ETIMEDOUT;
			break;
		}
	}

	return err;
}

/**
 * ufshcd_get_intr_mask - Get the interrupt bit mask
 * @hba: Pointer to adapter instance
 *
 * Returns interrupt bit mask per version
 */
static inline u32 ufshcd_get_intr_mask(struct ufs_hba *hba)
{
	u32 intr_mask = 0;

	switch (hba->ufs_version) {
	case UFSHCI_VERSION_10:
		intr_mask = INTERRUPT_MASK_ALL_VER_10;
		break;
	case UFSHCI_VERSION_11:
	case UFSHCI_VERSION_20:
		intr_mask = INTERRUPT_MASK_ALL_VER_11;
		break;
	case UFSHCI_VERSION_21:
	default:
		intr_mask = INTERRUPT_MASK_ALL_VER_21;
		break;
	}

	if (!ufshcd_is_crypto_supported(hba))
		intr_mask &= ~CRYPTO_ENGINE_FATAL_ERROR;

	return intr_mask;
}

/**
 * ufshcd_get_ufs_version - Get the UFS version supported by the HBA
 * @hba: Pointer to adapter instance
 *
 * Returns UFSHCI version supported by the controller
 */
static inline u32 ufshcd_get_ufs_version(struct ufs_hba *hba)
{
	if (hba->quirks & UFSHCD_QUIRK_BROKEN_UFS_HCI_VERSION)
		return ufshcd_vops_get_ufs_hci_version(hba);

	return ufshcd_readl(hba, REG_UFS_VERSION);
}

/**
 * ufshcd_is_device_present - Check if any device connected to
 *			      the host controller
 * @hba: pointer to adapter instance
 *
 * Returns true if device present, false if no device detected
 */
static inline bool ufshcd_is_device_present(struct ufs_hba *hba)
{
	return (ufshcd_readl(hba, REG_CONTROLLER_STATUS) &
						DEVICE_PRESENT) ? true : false;
}

/**
 * ufshcd_get_tr_ocs - Get the UTRD Overall Command Status
 * @lrbp: pointer to local command reference block
 *
 * This function is used to get the OCS field from UTRD
 * Returns the OCS field in the UTRD
 */
static inline int ufshcd_get_tr_ocs(struct ufshcd_lrb *lrbp)
{
	return le32_to_cpu(lrbp->utr_descriptor_ptr->header.dword_2) & MASK_OCS;
}

/**
 * ufshcd_get_tm_free_slot - get a free slot for task management request
 * @hba: per adapter instance
 * @free_slot: pointer to variable with available slot value
 *
 * Get a free tag and lock it until ufshcd_put_tm_slot() is called.
 * Returns 0 if free slot is not available, else return 1 with tag value
 * in @free_slot.
 */
static bool ufshcd_get_tm_free_slot(struct ufs_hba *hba, int *free_slot)
{
	int tag;
	bool ret = false;

	if (!free_slot)
		goto out;

	do {
		tag = find_first_zero_bit(&hba->tm_slots_in_use, hba->nutmrs);
		if (tag >= hba->nutmrs)
			goto out;
	} while (test_and_set_bit_lock(tag, &hba->tm_slots_in_use));

	*free_slot = tag;
	ret = true;
out:
	return ret;
}

static inline void ufshcd_put_tm_slot(struct ufs_hba *hba, int slot)
{
	clear_bit_unlock(slot, &hba->tm_slots_in_use);
}

/**
 * ufshcd_utrl_clear - Clear a bit in UTRLCLR register
 * @hba: per adapter instance
 * @pos: position of the bit to be cleared
 */
static inline void ufshcd_utrl_clear(struct ufs_hba *hba, u32 pos)
{
	if (hba->quirks & UFSHCI_QUIRK_BROKEN_REQ_LIST_CLR)
		ufshcd_writel(hba, (1 << pos), REG_UTP_TRANSFER_REQ_LIST_CLEAR);
	else
		ufshcd_writel(hba, ~(1 << pos),
				REG_UTP_TRANSFER_REQ_LIST_CLEAR);
}

/**
 * ufshcd_utmrl_clear - Clear a bit in UTRMLCLR register
 * @hba: per adapter instance
 * @pos: position of the bit to be cleared
 */
static inline void ufshcd_utmrl_clear(struct ufs_hba *hba, u32 pos)
{
	if (hba->quirks & UFSHCI_QUIRK_BROKEN_REQ_LIST_CLR)
		ufshcd_writel(hba, (1 << pos), REG_UTP_TASK_REQ_LIST_CLEAR);
	else
		ufshcd_writel(hba, ~(1 << pos), REG_UTP_TASK_REQ_LIST_CLEAR);
}

/**
 * ufshcd_outstanding_req_clear - Clear a bit in outstanding request field
 * @hba: per adapter instance
 * @tag: position of the bit to be cleared
 */
static inline void ufshcd_outstanding_req_clear(struct ufs_hba *hba, int tag)
{
	__clear_bit(tag, &hba->outstanding_reqs);
}

/**
 * ufshcd_get_lists_status - Check UCRDY, UTRLRDY and UTMRLRDY
 * @reg: Register value of host controller status
 *
 * Returns integer, 0 on Success and positive value if failed
 */
static inline int ufshcd_get_lists_status(u32 reg)
{
	return !((reg & UFSHCD_STATUS_READY) == UFSHCD_STATUS_READY);
}

/**
 * ufshcd_get_uic_cmd_result - Get the UIC command result
 * @hba: Pointer to adapter instance
 *
 * This function gets the result of UIC command completion
 * Returns 0 on success, non zero value on error
 */
static inline int ufshcd_get_uic_cmd_result(struct ufs_hba *hba)
{
	return ufshcd_readl(hba, REG_UIC_COMMAND_ARG_2) &
	       MASK_UIC_COMMAND_RESULT;
}

/**
 * ufshcd_get_dme_attr_val - Get the value of attribute returned by UIC command
 * @hba: Pointer to adapter instance
 *
 * This function gets UIC command argument3
 * Returns 0 on success, non zero value on error
 */
static inline u32 ufshcd_get_dme_attr_val(struct ufs_hba *hba)
{
	return ufshcd_readl(hba, REG_UIC_COMMAND_ARG_3);
}

/**
 * ufshcd_get_req_rsp - returns the TR response transaction type
 * @ucd_rsp_ptr: pointer to response UPIU
 */
static inline int
ufshcd_get_req_rsp(struct utp_upiu_rsp *ucd_rsp_ptr)
{
	return be32_to_cpu(ucd_rsp_ptr->header.dword_0) >> 24;
}

/**
 * ufshcd_get_rsp_upiu_result - Get the result from response UPIU
 * @ucd_rsp_ptr: pointer to response UPIU
 *
 * This function gets the response status and scsi_status from response UPIU
 * Returns the response result code.
 */
static inline int
ufshcd_get_rsp_upiu_result(struct utp_upiu_rsp *ucd_rsp_ptr)
{
	return be32_to_cpu(ucd_rsp_ptr->header.dword_1) & MASK_RSP_UPIU_RESULT;
}

/*
 * ufshcd_get_rsp_upiu_data_seg_len - Get the data segment length
 *				from response UPIU
 * @ucd_rsp_ptr: pointer to response UPIU
 *
 * Return the data segment length.
 */
static inline unsigned int
ufshcd_get_rsp_upiu_data_seg_len(struct utp_upiu_rsp *ucd_rsp_ptr)
{
	return be32_to_cpu(ucd_rsp_ptr->header.dword_2) &
		MASK_RSP_UPIU_DATA_SEG_LEN;
}

/**
 * ufshcd_is_exception_event - Check if the device raised an exception event
 * @ucd_rsp_ptr: pointer to response UPIU
 *
 * The function checks if the device raised an exception event indicated in
 * the Device Information field of response UPIU.
 *
 * Returns true if exception is raised, false otherwise.
 */
static inline bool ufshcd_is_exception_event(struct utp_upiu_rsp *ucd_rsp_ptr)
{
	return be32_to_cpu(ucd_rsp_ptr->header.dword_2) &
			MASK_RSP_EXCEPTION_EVENT ? true : false;
}

/**
 * ufshcd_reset_intr_aggr - Reset interrupt aggregation values.
 * @hba: per adapter instance
 */
static inline void
ufshcd_reset_intr_aggr(struct ufs_hba *hba)
{
	ufshcd_writel(hba, INT_AGGR_ENABLE |
		      INT_AGGR_COUNTER_AND_TIMER_RESET,
		      REG_UTP_TRANSFER_REQ_INT_AGG_CONTROL);
}

/**
 * ufshcd_config_intr_aggr - Configure interrupt aggregation values.
 * @hba: per adapter instance
 * @cnt: Interrupt aggregation counter threshold
 * @tmout: Interrupt aggregation timeout value
 */
static inline void
ufshcd_config_intr_aggr(struct ufs_hba *hba, u8 cnt, u8 tmout)
{
	ufshcd_writel(hba, INT_AGGR_ENABLE | INT_AGGR_PARAM_WRITE |
		      INT_AGGR_COUNTER_THLD_VAL(cnt) |
		      INT_AGGR_TIMEOUT_VAL(tmout),
		      REG_UTP_TRANSFER_REQ_INT_AGG_CONTROL);
}

/**
 * ufshcd_disable_intr_aggr - Disables interrupt aggregation.
 * @hba: per adapter instance
 */
static inline void ufshcd_disable_intr_aggr(struct ufs_hba *hba)
{
	ufshcd_writel(hba, 0, REG_UTP_TRANSFER_REQ_INT_AGG_CONTROL);
}

/**
 * ufshcd_enable_run_stop_reg - Enable run-stop registers,
 *			When run-stop registers are set to 1, it indicates the
 *			host controller that it can process the requests
 * @hba: per adapter instance
 */
static void ufshcd_enable_run_stop_reg(struct ufs_hba *hba)
{
	ufshcd_writel(hba, UTP_TASK_REQ_LIST_RUN_STOP_BIT,
		      REG_UTP_TASK_REQ_LIST_RUN_STOP);
	ufshcd_writel(hba, UTP_TRANSFER_REQ_LIST_RUN_STOP_BIT,
		      REG_UTP_TRANSFER_REQ_LIST_RUN_STOP);
}

/**
 * ufshcd_hba_start - Start controller initialization sequence
 * @hba: per adapter instance
 */
static inline void ufshcd_hba_start(struct ufs_hba *hba)
{
	u32 val = CONTROLLER_ENABLE;

	if (ufshcd_hba_is_crypto_supported(hba)) {
		ufshcd_crypto_enable(hba);
		val |= CRYPTO_GENERAL_ENABLE;
	}

	ufshcd_writel(hba, val, REG_CONTROLLER_ENABLE);
}

/**
 * ufshcd_is_hba_active - Get controller state
 * @hba: per adapter instance
 *
 * Returns false if controller is active, true otherwise
 */
static inline bool ufshcd_is_hba_active(struct ufs_hba *hba)
{
	return (ufshcd_readl(hba, REG_CONTROLLER_ENABLE) & CONTROLLER_ENABLE)
		? false : true;
}

u32 ufshcd_get_local_unipro_ver(struct ufs_hba *hba)
{
	/* HCI version 1.0 and 1.1 supports UniPro 1.41 */
	if ((hba->ufs_version == UFSHCI_VERSION_10) ||
	    (hba->ufs_version == UFSHCI_VERSION_11))
		return UFS_UNIPRO_VER_1_41;
	else
		return UFS_UNIPRO_VER_1_6;
}
EXPORT_SYMBOL(ufshcd_get_local_unipro_ver);

static bool ufshcd_is_unipro_pa_params_tuning_req(struct ufs_hba *hba)
{
	/*
	 * If both host and device support UniPro ver1.6 or later, PA layer
	 * parameters tuning happens during link startup itself.
	 *
	 * We can manually tune PA layer parameters if either host or device
	 * doesn't support UniPro ver 1.6 or later. But to keep manual tuning
	 * logic simple, we will only do manual tuning if local unipro version
	 * doesn't support ver1.6 or later.
	 */
	if (ufshcd_get_local_unipro_ver(hba) < UFS_UNIPRO_VER_1_6)
		return true;
	else
		return false;
}

/**
 * ufshcd_set_clk_freq - set UFS controller clock frequencies
 * @hba: per adapter instance
 * @scale_up: If True, set max possible frequency othewise set low frequency
 *
 * Returns 0 if successful
 * Returns < 0 for any other errors
 */
static int ufshcd_set_clk_freq(struct ufs_hba *hba, bool scale_up)
{
	int ret = 0;
	struct ufs_clk_info *clki;
	struct list_head *head = &hba->clk_list_head;

	if (list_empty(head))
		goto out;

	list_for_each_entry(clki, head, list) {
		if (!IS_ERR_OR_NULL(clki->clk)) {
			if (scale_up && clki->max_freq) {
				if ((clki->curr_freq == clki->max_freq) ||
				   (!strcmp(clki->name, "core_clk_ice_hw_ctl")))
					continue;

				ret = clk_set_rate(clki->clk, clki->max_freq);
				if (ret) {
					dev_err(hba->dev, "%s: %s clk set rate(%dHz) failed, %d\n",
						__func__, clki->name,
						clki->max_freq, ret);
					break;
				}
				trace_ufshcd_clk_scaling(dev_name(hba->dev),
						"scaled up", clki->name,
						clki->curr_freq,
						clki->max_freq);

				clki->curr_freq = clki->max_freq;

			} else if (!scale_up && clki->min_freq) {
				if ((clki->curr_freq == clki->min_freq) ||
				   (!strcmp(clki->name, "core_clk_ice_hw_ctl")))
					continue;

				ret = clk_set_rate(clki->clk, clki->min_freq);
				if (ret) {
					dev_err(hba->dev, "%s: %s clk set rate(%dHz) failed, %d\n",
						__func__, clki->name,
						clki->min_freq, ret);
					break;
				}
				trace_ufshcd_clk_scaling(dev_name(hba->dev),
						"scaled down", clki->name,
						clki->curr_freq,
						clki->min_freq);
				clki->curr_freq = clki->min_freq;
			}
		}
		dev_dbg(hba->dev, "%s: clk: %s, rate: %lu\n", __func__,
				clki->name, clk_get_rate(clki->clk));
	}

out:
	return ret;
}

/**
 * ufshcd_scale_clks - scale up or scale down UFS controller clocks
 * @hba: per adapter instance
 * @scale_up: True if scaling up and false if scaling down
 *
 * Returns 0 if successful
 * Returns < 0 for any other errors
 */
int ufshcd_scale_clks(struct ufs_hba *hba, bool scale_up)
{
	int ret = 0;

	ret = ufshcd_vops_clk_scale_notify(hba, scale_up, PRE_CHANGE);
	if (ret)
		return ret;

	ret = ufshcd_set_clk_freq(hba, scale_up);
	if (ret)
		return ret;

	ret = ufshcd_vops_clk_scale_notify(hba, scale_up, POST_CHANGE);
	if (ret) {
		ufshcd_set_clk_freq(hba, !scale_up);
		return ret;
	}

	return ret;
}

static inline void ufshcd_cancel_gate_work(struct ufs_hba *hba)
{
	hrtimer_cancel(&hba->clk_gating.gate_hrtimer);
	cancel_work_sync(&hba->clk_gating.gate_work);
}

/**
 * ufshcd_is_devfreq_scaling_required - check if scaling is required or not
 * @hba: per adapter instance
 * @scale_up: True if scaling up and false if scaling down
 *
 * Returns true if scaling is required, false otherwise.
 */
static bool ufshcd_is_devfreq_scaling_required(struct ufs_hba *hba,
					       bool scale_up)
{
	struct ufs_clk_info *clki;
	struct list_head *head = &hba->clk_list_head;

	if (list_empty(head))
		return false;

	list_for_each_entry(clki, head, list) {
		if (!IS_ERR_OR_NULL(clki->clk)) {
			if (scale_up && clki->max_freq) {
				if (clki->curr_freq == clki->max_freq)
					continue;
				return true;
			} else if (!scale_up && clki->min_freq) {
				if (clki->curr_freq == clki->min_freq)
					continue;
				return true;
			}
		}
	}

	return false;
}

int ufshcd_wait_for_doorbell_clr(struct ufs_hba *hba,
					u64 wait_timeout_us)
{
	unsigned long flags;
	int ret = 0;
	u32 tm_doorbell;
	u32 tr_doorbell;
	bool timeout = false, do_last_check = false;
	ktime_t start;

	ufshcd_hold_all(hba);
	spin_lock_irqsave(hba->host->host_lock, flags);
	/*
	 * Wait for all the outstanding tasks/transfer requests.
	 * Verify by checking the doorbell registers are clear.
	 */
	start = ktime_get();
	do {
		if (hba->ufshcd_state != UFSHCD_STATE_OPERATIONAL) {
			ret = -EBUSY;
			goto out;
		}

		tm_doorbell = ufshcd_readl(hba, REG_UTP_TASK_REQ_DOOR_BELL);
		tr_doorbell = ufshcd_readl(hba, REG_UTP_TRANSFER_REQ_DOOR_BELL);
		if (!tm_doorbell && !tr_doorbell) {
			timeout = false;
			break;
		} else if (do_last_check) {
			break;
		}

		spin_unlock_irqrestore(hba->host->host_lock, flags);
		schedule();
		if (ktime_to_us(ktime_sub(ktime_get(), start)) >
		    wait_timeout_us) {
			timeout = true;
			/*
			 * We might have scheduled out for long time so make
			 * sure to check if doorbells are cleared by this time
			 * or not.
			 */
			do_last_check = true;
		}
		spin_lock_irqsave(hba->host->host_lock, flags);
	} while (tm_doorbell || tr_doorbell);

	if (timeout) {
		dev_err(hba->dev,
			"%s: timedout waiting for doorbell to clear (tm=0x%x, tr=0x%x)\n",
			__func__, tm_doorbell, tr_doorbell);
		ret = -EBUSY;
	}
out:
	spin_unlock_irqrestore(hba->host->host_lock, flags);
	ufshcd_release_all(hba);
	return ret;
}

/**
 * ufshcd_scale_gear - scale up/down UFS gear
 * @hba: per adapter instance
 * @scale_up: True for scaling up gear and false for scaling down
 *
 * Returns 0 for success,
 * Returns -EBUSY if scaling can't happen at this time
 * Returns non-zero for any other errors
 */
static int ufshcd_scale_gear(struct ufs_hba *hba, bool scale_up)
{
	int ret = 0;
	struct ufs_pa_layer_attr new_pwr_info;
	u32 scale_down_gear = ufshcd_vops_get_scale_down_gear(hba);

	WARN_ON(!hba->clk_scaling.saved_pwr_info.is_valid);

	if (scale_up) {
		memcpy(&new_pwr_info, &hba->clk_scaling.saved_pwr_info.info,
		       sizeof(struct ufs_pa_layer_attr));
		/*
		 * Some UFS devices may stop responding after switching from
		 * HS-G1 to HS-G3. Also, it is found that these devices work
		 * fine if we do 2 steps switch: HS-G1 to HS-G2 followed by
		 * HS-G2 to HS-G3. If UFS_DEVICE_QUIRK_HS_G1_TO_HS_G3_SWITCH
		 * quirk is enabled for such devices, this 2 steps gear switch
		 * workaround will be applied.
		 */
		if ((hba->dev_info.quirks &
		     UFS_DEVICE_QUIRK_HS_G1_TO_HS_G3_SWITCH)
		    && (hba->pwr_info.gear_tx == UFS_HS_G1)
		    && (new_pwr_info.gear_tx == UFS_HS_G3)) {
			/* scale up to G2 first */
			new_pwr_info.gear_tx = UFS_HS_G2;
			new_pwr_info.gear_rx = UFS_HS_G2;
			ret = ufshcd_change_power_mode(hba, &new_pwr_info);
			if (ret)
				goto out;

			/* scale up to G3 now */
			new_pwr_info.gear_tx = UFS_HS_G3;
			new_pwr_info.gear_rx = UFS_HS_G3;
			/* now, fall through to set the HS-G3 */
		}
		ret = ufshcd_change_power_mode(hba, &new_pwr_info);
		if (ret)
			goto out;
	} else {
		memcpy(&new_pwr_info, &hba->pwr_info,
		       sizeof(struct ufs_pa_layer_attr));

		if (hba->pwr_info.gear_tx > scale_down_gear
		    || hba->pwr_info.gear_rx > scale_down_gear) {
			/* save the current power mode */
			memcpy(&hba->clk_scaling.saved_pwr_info.info,
				&hba->pwr_info,
				sizeof(struct ufs_pa_layer_attr));

			/* scale down gear */
			new_pwr_info.gear_tx = scale_down_gear;
			new_pwr_info.gear_rx = scale_down_gear;
			if (!(hba->dev_info.quirks & UFS_DEVICE_NO_FASTAUTO)) {
				new_pwr_info.pwr_tx = FASTAUTO_MODE;
				new_pwr_info.pwr_rx = FASTAUTO_MODE;
			}
		}
		ret = ufshcd_change_power_mode(hba, &new_pwr_info);
	}

out:
	if (ret)
		dev_err(hba->dev, "%s: failed err %d, old gear: (tx %d rx %d), new gear: (tx %d rx %d), scale_up = %d\n",
			__func__, ret,
			hba->pwr_info.gear_tx, hba->pwr_info.gear_rx,
			new_pwr_info.gear_tx, new_pwr_info.gear_rx,
			scale_up);

	return ret;
}

static int ufshcd_clock_scaling_prepare(struct ufs_hba *hba)
{
	#define DOORBELL_CLR_TOUT_US		(1000 * 1000) /* 1 sec */
	int ret = 0;
	/*
	 * make sure that there are no outstanding requests when
	 * clock scaling is in progress
	 */
	down_write(&hba->lock);
	ufshcd_scsi_block_requests(hba);
	if (ufshcd_wait_for_doorbell_clr(hba, DOORBELL_CLR_TOUT_US)) {
		ret = -EBUSY;
		up_write(&hba->lock);
		ufshcd_scsi_unblock_requests(hba);
	}

	return ret;
}

static void ufshcd_clock_scaling_unprepare(struct ufs_hba *hba)
{
	up_write(&hba->lock);
	ufshcd_scsi_unblock_requests(hba);
}

/**
 * ufshcd_devfreq_scale - scale up/down UFS clocks and gear
 * @hba: per adapter instance
 * @scale_up: True for scaling up and false for scalin down
 *
 * Returns 0 for success,
 * Returns -EBUSY if scaling can't happen at this time
 * Returns non-zero for any other errors
 */
static int ufshcd_devfreq_scale(struct ufs_hba *hba, bool scale_up)
{
	int ret = 0;

	/* let's not get into low power until clock scaling is completed */
	hba->ufs_stats.clk_hold.ctx = CLK_SCALE_WORK;
	ufshcd_hold_all(hba);

	ret = ufshcd_clock_scaling_prepare(hba);
	if (ret)
		goto out;

	ufshcd_custom_cmd_log(hba, "waited-for-DB-clear");

	/* scale down the gear before scaling down clocks */
	if (!scale_up) {
		ret = ufshcd_scale_gear(hba, false);
		if (ret)
			goto clk_scaling_unprepare;
		ufshcd_custom_cmd_log(hba, "Gear-scaled-down");
	}

	/* Enter hibern8 before scaling clocks */
	ret = ufshcd_uic_hibern8_enter(hba);
	if (ret)
		/* link will be bad state so no need to scale_up_gear */
		goto clk_scaling_unprepare;
	ufshcd_custom_cmd_log(hba, "Hibern8-entered");

	ret = ufshcd_scale_clks(hba, scale_up);
	if (ret) {
		dev_err(hba->dev, "%s: scaling %s clks failed %d\n", __func__,
			scale_up ? "up" : "down", ret);
		goto scale_up_gear;
	}
	ufshcd_custom_cmd_log(hba, "Clk-freq-switched");

	/* Exit hibern8 after scaling clocks */
	ret = ufshcd_uic_hibern8_exit(hba);
	if (ret)
		/* link will be bad state so no need to scale_up_gear */
		goto clk_scaling_unprepare;
	ufshcd_custom_cmd_log(hba, "Hibern8-Exited");

	/* scale up the gear after scaling up clocks */
	if (scale_up) {
		ret = ufshcd_scale_gear(hba, true);
		if (ret) {
			ufshcd_scale_clks(hba, false);
			goto clk_scaling_unprepare;
		}
		ufshcd_custom_cmd_log(hba, "Gear-scaled-up");
	}

	if (!ret) {
		hba->clk_scaling.is_scaled_up = scale_up;
		if (scale_up)
			hba->clk_gating.delay_ms =
				hba->clk_gating.delay_ms_perf;
		else
			hba->clk_gating.delay_ms =
				hba->clk_gating.delay_ms_pwr_save;
	}

	/* Enable Write Booster if we have scaled up else disable it */
	up_write(&hba->lock);
	ufshcd_wb_ctrl(hba, scale_up);
	down_write(&hba->lock);
	goto clk_scaling_unprepare;

scale_up_gear:
	if (ufshcd_uic_hibern8_exit(hba))
		goto clk_scaling_unprepare;
	if (!scale_up)
		ufshcd_scale_gear(hba, true);
clk_scaling_unprepare:
	ufshcd_clock_scaling_unprepare(hba);
out:
	hba->ufs_stats.clk_rel.ctx = CLK_SCALE_WORK;
	ufshcd_release_all(hba);
	return ret;
}

static void ufshcd_clk_scaling_suspend_work(struct work_struct *work)
{
	struct ufs_hba *hba = container_of(work, struct ufs_hba,
					   clk_scaling.suspend_work);
	unsigned long irq_flags;

	spin_lock_irqsave(hba->host->host_lock, irq_flags);
	if (hba->clk_scaling.active_reqs || hba->clk_scaling.is_suspended) {
		spin_unlock_irqrestore(hba->host->host_lock, irq_flags);
		return;
	}
	hba->clk_scaling.is_suspended = true;
	spin_unlock_irqrestore(hba->host->host_lock, irq_flags);

	__ufshcd_suspend_clkscaling(hba);
}

static void ufshcd_clk_scaling_resume_work(struct work_struct *work)
{
	struct ufs_hba *hba = container_of(work, struct ufs_hba,
					   clk_scaling.resume_work);
	unsigned long irq_flags;

	spin_lock_irqsave(hba->host->host_lock, irq_flags);
	if (!hba->clk_scaling.is_suspended) {
		spin_unlock_irqrestore(hba->host->host_lock, irq_flags);
		return;
	}
	hba->clk_scaling.is_suspended = false;
	spin_unlock_irqrestore(hba->host->host_lock, irq_flags);

	devfreq_resume_device(hba->devfreq);
}

static int ufshcd_devfreq_target(struct device *dev,
				unsigned long *freq, u32 flags)
{
	int ret = 0;
	struct ufs_hba *hba = dev_get_drvdata(dev);
	ktime_t start;
	bool scale_up, sched_clk_scaling_suspend_work = false;
	struct list_head *clk_list = &hba->clk_list_head;
	struct ufs_clk_info *clki;
	unsigned long irq_flags;

	if (!ufshcd_is_clkscaling_supported(hba))
		return -EINVAL;

	spin_lock_irqsave(hba->host->host_lock, irq_flags);
	if (ufshcd_eh_in_progress(hba)) {
		spin_unlock_irqrestore(hba->host->host_lock, irq_flags);
		return 0;
	}

	if (!hba->clk_scaling.active_reqs)
		sched_clk_scaling_suspend_work = true;

	if (list_empty(clk_list)) {
		spin_unlock_irqrestore(hba->host->host_lock, irq_flags);
		goto out;
	}

	clki = list_first_entry(&hba->clk_list_head, struct ufs_clk_info, list);
	scale_up = (*freq == clki->max_freq) ? true : false;
	if (!ufshcd_is_devfreq_scaling_required(hba, scale_up)) {
		spin_unlock_irqrestore(hba->host->host_lock, irq_flags);
		ret = 0;
		goto out; /* no state change required */
	}
	spin_unlock_irqrestore(hba->host->host_lock, irq_flags);

	pm_runtime_get_noresume(hba->dev);
	if (!pm_runtime_active(hba->dev)) {
		pm_runtime_put_noidle(hba->dev);
		ret = -EAGAIN;
		goto out;
	}
	start = ktime_get();
	ret = ufshcd_devfreq_scale(hba, scale_up);
	pm_runtime_put(hba->dev);

	trace_ufshcd_profile_clk_scaling(dev_name(hba->dev),
		(scale_up ? "up" : "down"),
		ktime_to_us(ktime_sub(ktime_get(), start)), ret);

out:
	if (sched_clk_scaling_suspend_work)
		queue_work(hba->clk_scaling.workq,
			   &hba->clk_scaling.suspend_work);

	return ret;
}


static int ufshcd_devfreq_get_dev_status(struct device *dev,
		struct devfreq_dev_status *stat)
{
	struct ufs_hba *hba = dev_get_drvdata(dev);
	struct ufs_clk_scaling *scaling = &hba->clk_scaling;
	unsigned long flags;

	if (!ufshcd_is_clkscaling_supported(hba))
		return -EINVAL;

	memset(stat, 0, sizeof(*stat));

	spin_lock_irqsave(hba->host->host_lock, flags);
	if (!scaling->window_start_t)
		goto start_window;

	if (scaling->is_busy_started)
		scaling->tot_busy_t += ktime_to_us(ktime_sub(ktime_get(),
					scaling->busy_start_t));

	stat->total_time = jiffies_to_usecs((long)jiffies -
				(long)scaling->window_start_t);
	stat->busy_time = scaling->tot_busy_t;
start_window:
	scaling->window_start_t = jiffies;
	scaling->tot_busy_t = 0;

	if (hba->outstanding_reqs) {
		scaling->busy_start_t = ktime_get();
		scaling->is_busy_started = true;
	} else {
		scaling->busy_start_t = 0;
		scaling->is_busy_started = false;
	}
	spin_unlock_irqrestore(hba->host->host_lock, flags);
	return 0;
}

static int ufshcd_devfreq_init(struct ufs_hba *hba)
{
	struct list_head *clk_list = &hba->clk_list_head;
	struct ufs_clk_info *clki;
	struct devfreq *devfreq;
	struct ufs_clk_scaling *scaling = &hba->clk_scaling;
	int ret;

	/* Skip devfreq if we don't have any clocks in the list */
	if (list_empty(clk_list))
		return 0;

	clki = list_first_entry(clk_list, struct ufs_clk_info, list);
	dev_pm_opp_add(hba->dev, clki->min_freq, 0);
	dev_pm_opp_add(hba->dev, clki->max_freq, 0);

	scaling->profile.polling_ms = 60;
	scaling->profile.target = ufshcd_devfreq_target;
	scaling->profile.get_dev_status = ufshcd_devfreq_get_dev_status;

	devfreq = devfreq_add_device(hba->dev,
			&scaling->profile,
			DEVFREQ_GOV_SIMPLE_ONDEMAND,
			gov_data);
	if (IS_ERR(devfreq)) {
		ret = PTR_ERR(devfreq);
		dev_err(hba->dev, "Unable to register with devfreq %d\n", ret);

		dev_pm_opp_remove(hba->dev, clki->min_freq);
		dev_pm_opp_remove(hba->dev, clki->max_freq);
		return ret;
	}

	hba->devfreq = devfreq;

	return 0;
}

static void ufshcd_devfreq_remove(struct ufs_hba *hba)
{
	struct list_head *clk_list = &hba->clk_list_head;
	struct ufs_clk_info *clki;

	if (!hba->devfreq)
		return;

	devfreq_remove_device(hba->devfreq);
	hba->devfreq = NULL;

	clki = list_first_entry(clk_list, struct ufs_clk_info, list);
	dev_pm_opp_remove(hba->dev, clki->min_freq);
	dev_pm_opp_remove(hba->dev, clki->max_freq);
}

static void __ufshcd_suspend_clkscaling(struct ufs_hba *hba)
{
	unsigned long flags;

	devfreq_suspend_device(hba->devfreq);
	spin_lock_irqsave(hba->host->host_lock, flags);
	hba->clk_scaling.window_start_t = 0;
	spin_unlock_irqrestore(hba->host->host_lock, flags);
}

static void ufshcd_suspend_clkscaling(struct ufs_hba *hba)
{
	unsigned long flags;
	bool suspend = false;

	if (!ufshcd_is_clkscaling_supported(hba))
		return;

	spin_lock_irqsave(hba->host->host_lock, flags);
	if (!hba->clk_scaling.is_suspended) {
		suspend = true;
		hba->clk_scaling.is_suspended = true;
	}
	spin_unlock_irqrestore(hba->host->host_lock, flags);

	if (suspend)
		__ufshcd_suspend_clkscaling(hba);
}

static void ufshcd_resume_clkscaling(struct ufs_hba *hba)
{
	unsigned long flags;
	bool resume = false;

	if (!ufshcd_is_clkscaling_supported(hba))
		return;

	spin_lock_irqsave(hba->host->host_lock, flags);
	if (hba->clk_scaling.is_suspended) {
		resume = true;
		hba->clk_scaling.is_suspended = false;
	}
	spin_unlock_irqrestore(hba->host->host_lock, flags);

	if (resume)
		devfreq_resume_device(hba->devfreq);
}

static ssize_t ufshcd_clkscale_enable_show(struct device *dev,
		struct device_attribute *attr, char *buf)
{
	struct ufs_hba *hba = dev_get_drvdata(dev);

	return snprintf(buf, PAGE_SIZE, "%d\n", hba->clk_scaling.is_allowed);
}

static ssize_t ufshcd_clkscale_enable_store(struct device *dev,
		struct device_attribute *attr, const char *buf, size_t count)
{
	struct ufs_hba *hba = dev_get_drvdata(dev);
	u32 value;
	int err;

	if (kstrtou32(buf, 0, &value))
		return -EINVAL;

	value = !!value;
	if (value == hba->clk_scaling.is_allowed)
		goto out;

	pm_runtime_get_sync(hba->dev);
	ufshcd_hold(hba, false);

	cancel_work_sync(&hba->clk_scaling.suspend_work);
	cancel_work_sync(&hba->clk_scaling.resume_work);

	hba->clk_scaling.is_allowed = value;

	if (value) {
		ufshcd_resume_clkscaling(hba);
	} else {
		ufshcd_suspend_clkscaling(hba);
		err = ufshcd_devfreq_scale(hba, true);
		if (err)
			dev_err(hba->dev, "%s: failed to scale clocks up %d\n",
					__func__, err);
	}

	ufshcd_release(hba, false);
	pm_runtime_put_sync(hba->dev);
out:
	return count;
}

static void ufshcd_clkscaling_init_sysfs(struct ufs_hba *hba)
{
	hba->clk_scaling.enable_attr.show = ufshcd_clkscale_enable_show;
	hba->clk_scaling.enable_attr.store = ufshcd_clkscale_enable_store;
	sysfs_attr_init(&hba->clk_scaling.enable_attr.attr);
	hba->clk_scaling.enable_attr.attr.name = "clkscale_enable";
	hba->clk_scaling.enable_attr.attr.mode = 0644;
	if (device_create_file(hba->dev, &hba->clk_scaling.enable_attr))
		dev_err(hba->dev, "Failed to create sysfs for clkscale_enable\n");
}

static void ufshcd_ungate_work(struct work_struct *work)
{
	int ret;
	unsigned long flags;
	struct ufs_hba *hba = container_of(work, struct ufs_hba,
			clk_gating.ungate_work);

	ufshcd_cancel_gate_work(hba);

	spin_lock_irqsave(hba->host->host_lock, flags);
	if (hba->clk_gating.state == CLKS_ON) {
		spin_unlock_irqrestore(hba->host->host_lock, flags);
		goto unblock_reqs;
	}

	spin_unlock_irqrestore(hba->host->host_lock, flags);
	ufshcd_hba_vreg_set_hpm(hba);
	ufshcd_enable_clocks(hba);

	/* Exit from hibern8 */
	if (ufshcd_can_hibern8_during_gating(hba)) {
		/* Prevent gating in this path */
		hba->clk_gating.is_suspended = true;
		if (ufshcd_is_link_hibern8(hba)) {
			ret = ufshcd_uic_hibern8_exit(hba);
			if (ret)
				dev_err(hba->dev, "%s: hibern8 exit failed %d\n",
					__func__, ret);
			else
				ufshcd_set_link_active(hba);
		}
		hba->clk_gating.is_suspended = false;
	}
unblock_reqs:
	ufshcd_scsi_unblock_requests(hba);
}

/**
 * ufshcd_hold - Enable clocks that were gated earlier due to ufshcd_release.
 * Also, exit from hibern8 mode and set the link as active.
 * @hba: per adapter instance
 * @async: This indicates whether caller should ungate clocks asynchronously.
 */
int ufshcd_hold(struct ufs_hba *hba, bool async)
{
	int rc = 0;
	bool flush_result;
	unsigned long flags;

	if (!ufshcd_is_clkgating_allowed(hba))
		goto out;
	spin_lock_irqsave(hba->host->host_lock, flags);
	hba->clk_gating.active_reqs++;

	if (ufshcd_eh_in_progress(hba)) {
		spin_unlock_irqrestore(hba->host->host_lock, flags);
		return 0;
	}

start:
	switch (hba->clk_gating.state) {
	case CLKS_ON:
		/*
		 * Wait for the ungate work to complete if in progress.
		 * Though the clocks may be in ON state, the link could
		 * still be in hibner8 state if hibern8 is allowed
		 * during clock gating.
		 * Make sure we exit hibern8 state also in addition to
		 * clocks being ON.
		 */
		if (ufshcd_can_hibern8_during_gating(hba) &&
		    ufshcd_is_link_hibern8(hba)) {
			if (async) {
				rc = -EAGAIN;
				hba->clk_gating.active_reqs--;
				break;
			}

			spin_unlock_irqrestore(hba->host->host_lock, flags);
			flush_result = flush_work(&hba->clk_gating.ungate_work);
			if (hba->clk_gating.is_suspended && !flush_result)
				goto out;
			spin_lock_irqsave(hba->host->host_lock, flags);
			if (hba->ufshcd_state == UFSHCD_STATE_OPERATIONAL)
				goto start;
		}
		break;
	case REQ_CLKS_OFF:
		/*
		 * If the timer was active but the callback was not running
		 * we have nothing to do, just change state and return.
		 */
		if ((hrtimer_try_to_cancel(&hba->clk_gating.gate_hrtimer) == 1)
			&& !(work_pending(&hba->clk_gating.gate_work))
			&& !hba->clk_gating.gate_wk_in_process) {
			hba->clk_gating.state = CLKS_ON;
			trace_ufshcd_clk_gating(dev_name(hba->dev),
						hba->clk_gating.state);
			break;
		}
		/*
		 * If we are here, it means gating work is either done or
		 * currently running. Hence, fall through to cancel gating
		 * work and to enable clocks.
		 */
	case CLKS_OFF:
		hba->clk_gating.state = REQ_CLKS_ON;
		trace_ufshcd_clk_gating(dev_name(hba->dev),
					hba->clk_gating.state);
		if (queue_work(hba->clk_gating.clk_gating_workq,
			       &hba->clk_gating.ungate_work))
			ufshcd_scsi_block_requests(hba);
		/*
		 * fall through to check if we should wait for this
		 * work to be done or not.
		 */
	case REQ_CLKS_ON:
		if (async) {
			rc = -EAGAIN;
			hba->clk_gating.active_reqs--;
			break;
		}

		spin_unlock_irqrestore(hba->host->host_lock, flags);
		flush_work(&hba->clk_gating.ungate_work);
		/* Make sure state is CLKS_ON before returning */
		spin_lock_irqsave(hba->host->host_lock, flags);
		goto start;
	default:
		dev_err(hba->dev, "%s: clk gating is in invalid state %d\n",
				__func__, hba->clk_gating.state);
		break;
	}
	spin_unlock_irqrestore(hba->host->host_lock, flags);
out:
	hba->ufs_stats.clk_hold.ts = ktime_get();
	return rc;
}
EXPORT_SYMBOL_GPL(ufshcd_hold);

static void ufshcd_gate_work(struct work_struct *work)
{
	struct ufs_hba *hba = container_of(work, struct ufs_hba,
						clk_gating.gate_work);
	unsigned long flags;

	hba->clk_gating.gate_wk_in_process = true;
	spin_lock_irqsave(hba->host->host_lock, flags);

	if (hba->clk_gating.state == CLKS_OFF)
		goto rel_lock;
	/*
	 * In case you are here to cancel this work the gating state
	 * would be marked as REQ_CLKS_ON. In this case save time by
	 * skipping the gating work and exit after changing the clock
	 * state to CLKS_ON.
	 */
	if (hba->clk_gating.is_suspended ||
		(hba->clk_gating.state != REQ_CLKS_OFF)) {
		hba->clk_gating.state = CLKS_ON;
		trace_ufshcd_clk_gating(dev_name(hba->dev),
					hba->clk_gating.state);
		goto rel_lock;
	}

	if (hba->clk_gating.active_reqs
		|| hba->ufshcd_state != UFSHCD_STATE_OPERATIONAL
		|| hba->lrb_in_use || hba->outstanding_tasks
		|| hba->active_uic_cmd || hba->uic_async_done)
		goto rel_lock;

	spin_unlock_irqrestore(hba->host->host_lock, flags);

	if (ufshcd_is_hibern8_on_idle_allowed(hba) &&
	    hba->hibern8_on_idle.is_enabled)
		/*
		 * Hibern8 enter work (on Idle) needs clocks to be ON hence
		 * make sure that it is flushed before turning off the clocks.
		 */
		flush_delayed_work(&hba->hibern8_on_idle.enter_work);

	/* put the link into hibern8 mode before turning off clocks */
	if (ufshcd_can_hibern8_during_gating(hba)) {
		if (ufshcd_uic_hibern8_enter(hba)) {
			hba->clk_gating.state = CLKS_ON;
			trace_ufshcd_clk_gating(dev_name(hba->dev),
						hba->clk_gating.state);
			goto out;
		}
		ufshcd_set_link_hibern8(hba);
	}

	/*
	 * If auto hibern8 is enabled then the link will already
	 * be in hibern8 state and the ref clock can be gated.
	 */
	if ((ufshcd_is_auto_hibern8_enabled(hba) ||
	     !ufshcd_is_link_active(hba)) && !hba->no_ref_clk_gating)
		ufshcd_disable_clocks(hba, true);
	else
		/* If link is active, device ref_clk can't be switched off */
		ufshcd_disable_clocks_keep_link_active(hba, true);

	/* Put the host controller in low power mode if possible */
	ufshcd_hba_vreg_set_lpm(hba);

	/*
	 * In case you are here to cancel this work the gating state
	 * would be marked as REQ_CLKS_ON. In this case keep the state
	 * as REQ_CLKS_ON which would anyway imply that clocks are off
	 * and a request to turn them on is pending. By doing this way,
	 * we keep the state machine in tact and this would ultimately
	 * prevent from doing cancel work multiple times when there are
	 * new requests arriving before the current cancel work is done.
	 */
	spin_lock_irqsave(hba->host->host_lock, flags);
	if (hba->clk_gating.state == REQ_CLKS_OFF) {
		hba->clk_gating.state = CLKS_OFF;
		trace_ufshcd_clk_gating(dev_name(hba->dev),
					hba->clk_gating.state);
	}
rel_lock:
	spin_unlock_irqrestore(hba->host->host_lock, flags);
out:
	hba->clk_gating.gate_wk_in_process = false;
	return;
}

/* host lock must be held before calling this variant */
static void __ufshcd_release(struct ufs_hba *hba, bool no_sched)
{
	if (!ufshcd_is_clkgating_allowed(hba))
		return;

	hba->clk_gating.active_reqs--;

	if (hba->clk_gating.active_reqs || hba->clk_gating.is_suspended
		|| hba->ufshcd_state != UFSHCD_STATE_OPERATIONAL
		|| hba->lrb_in_use || hba->outstanding_tasks
		|| hba->active_uic_cmd || hba->uic_async_done
		|| ufshcd_eh_in_progress(hba) || no_sched)
		return;

	hba->clk_gating.state = REQ_CLKS_OFF;
	trace_ufshcd_clk_gating(dev_name(hba->dev), hba->clk_gating.state);
	hba->ufs_stats.clk_rel.ts = ktime_get();

	hrtimer_start(&hba->clk_gating.gate_hrtimer,
			ms_to_ktime(hba->clk_gating.delay_ms),
			HRTIMER_MODE_REL);
}

void ufshcd_release(struct ufs_hba *hba, bool no_sched)
{
	unsigned long flags;

	spin_lock_irqsave(hba->host->host_lock, flags);
	__ufshcd_release(hba, no_sched);
	spin_unlock_irqrestore(hba->host->host_lock, flags);
}
EXPORT_SYMBOL_GPL(ufshcd_release);

static ssize_t ufshcd_clkgate_delay_show(struct device *dev,
		struct device_attribute *attr, char *buf)
{
	struct ufs_hba *hba = dev_get_drvdata(dev);

	return snprintf(buf, PAGE_SIZE, "%lu\n", hba->clk_gating.delay_ms);
}

static ssize_t ufshcd_clkgate_delay_store(struct device *dev,
		struct device_attribute *attr, const char *buf, size_t count)
{
	struct ufs_hba *hba = dev_get_drvdata(dev);
	unsigned long flags, value;

	if (kstrtoul(buf, 0, &value))
		return -EINVAL;

	spin_lock_irqsave(hba->host->host_lock, flags);
	hba->clk_gating.delay_ms = value;
	spin_unlock_irqrestore(hba->host->host_lock, flags);
	return count;
}

static ssize_t ufshcd_clkgate_delay_pwr_save_show(struct device *dev,
		struct device_attribute *attr, char *buf)
{
	struct ufs_hba *hba = dev_get_drvdata(dev);

	return snprintf(buf, PAGE_SIZE, "%lu\n",
			hba->clk_gating.delay_ms_pwr_save);
}

static ssize_t ufshcd_clkgate_delay_pwr_save_store(struct device *dev,
		struct device_attribute *attr, const char *buf, size_t count)
{
	struct ufs_hba *hba = dev_get_drvdata(dev);
	unsigned long flags, value;

	if (kstrtoul(buf, 0, &value))
		return -EINVAL;

	spin_lock_irqsave(hba->host->host_lock, flags);

	hba->clk_gating.delay_ms_pwr_save = value;
	if (ufshcd_is_clkscaling_supported(hba) &&
	    !hba->clk_scaling.is_scaled_up)
		hba->clk_gating.delay_ms = hba->clk_gating.delay_ms_pwr_save;

	spin_unlock_irqrestore(hba->host->host_lock, flags);
	return count;
}

static ssize_t ufshcd_clkgate_delay_perf_show(struct device *dev,
		struct device_attribute *attr, char *buf)
{
	struct ufs_hba *hba = dev_get_drvdata(dev);

	return snprintf(buf, PAGE_SIZE, "%lu\n", hba->clk_gating.delay_ms_perf);
}

static ssize_t ufshcd_clkgate_delay_perf_store(struct device *dev,
		struct device_attribute *attr, const char *buf, size_t count)
{
	struct ufs_hba *hba = dev_get_drvdata(dev);
	unsigned long flags, value;

	if (kstrtoul(buf, 0, &value))
		return -EINVAL;

	spin_lock_irqsave(hba->host->host_lock, flags);

	hba->clk_gating.delay_ms_perf = value;
	if (ufshcd_is_clkscaling_supported(hba) &&
	    hba->clk_scaling.is_scaled_up)
		hba->clk_gating.delay_ms = hba->clk_gating.delay_ms_perf;

	spin_unlock_irqrestore(hba->host->host_lock, flags);
	return count;
}

static ssize_t ufshcd_clkgate_enable_show(struct device *dev,
		struct device_attribute *attr, char *buf)
{
	struct ufs_hba *hba = dev_get_drvdata(dev);

	return snprintf(buf, PAGE_SIZE, "%d\n", hba->clk_gating.is_enabled);
}

static ssize_t ufshcd_clkgate_enable_store(struct device *dev,
		struct device_attribute *attr, const char *buf, size_t count)
{
	struct ufs_hba *hba = dev_get_drvdata(dev);
	unsigned long flags;
	u32 value;

	if (kstrtou32(buf, 0, &value))
		return -EINVAL;

	value = !!value;
	if (value == hba->clk_gating.is_enabled)
		goto out;

	if (value) {
		ufshcd_release(hba, false);
	} else {
		spin_lock_irqsave(hba->host->host_lock, flags);
		hba->clk_gating.active_reqs++;
		spin_unlock_irqrestore(hba->host->host_lock, flags);
	}

	hba->clk_gating.is_enabled = value;
out:
	return count;
}

static enum hrtimer_restart ufshcd_clkgate_hrtimer_handler(
					struct hrtimer *timer)
{
	struct ufs_hba *hba = container_of(timer, struct ufs_hba,
					   clk_gating.gate_hrtimer);

	queue_work(hba->clk_gating.clk_gating_workq,
				&hba->clk_gating.gate_work);

	return HRTIMER_NORESTART;
}

static void ufshcd_init_clk_scaling(struct ufs_hba *hba)
{
	char wq_name[sizeof("ufs_clkscaling_00")];

	if (!ufshcd_is_clkscaling_supported(hba))
		return;

	INIT_WORK(&hba->clk_scaling.suspend_work,
		  ufshcd_clk_scaling_suspend_work);
	INIT_WORK(&hba->clk_scaling.resume_work,
		  ufshcd_clk_scaling_resume_work);

	snprintf(wq_name, sizeof(wq_name), "ufs_clkscaling_%d",
		 hba->host->host_no);
	hba->clk_scaling.workq = create_singlethread_workqueue(wq_name);

	ufshcd_clkscaling_init_sysfs(hba);
}

static void ufshcd_exit_clk_scaling(struct ufs_hba *hba)
{
	if (!ufshcd_is_clkscaling_supported(hba))
		return;

	destroy_workqueue(hba->clk_scaling.workq);
	ufshcd_devfreq_remove(hba);
}

static void ufshcd_init_clk_gating(struct ufs_hba *hba)
{
	struct ufs_clk_gating *gating = &hba->clk_gating;
	char wq_name[sizeof("ufs_clk_gating_00")];

	hba->clk_gating.state = CLKS_ON;

	if (!ufshcd_is_clkgating_allowed(hba))
		return;

	INIT_WORK(&gating->gate_work, ufshcd_gate_work);
	INIT_WORK(&gating->ungate_work, ufshcd_ungate_work);
	/*
	 * Clock gating work must be executed only after auto hibern8
	 * timeout has expired in the hardware or after aggressive
	 * hibern8 on idle software timeout. Using jiffy based low
	 * resolution delayed work is not reliable to guarantee this,
	 * hence use a high resolution timer to make sure we schedule
	 * the gate work precisely more than hibern8 timeout.
	 *
	 * Always make sure gating->delay_ms > hibern8_on_idle->delay_ms
	 */
	hrtimer_init(&gating->gate_hrtimer, CLOCK_MONOTONIC, HRTIMER_MODE_REL);
	gating->gate_hrtimer.function = ufshcd_clkgate_hrtimer_handler;

	snprintf(wq_name, ARRAY_SIZE(wq_name), "ufs_clk_gating_%d",
		 hba->host->host_no);
	hba->clk_gating.clk_gating_workq = alloc_ordered_workqueue(wq_name,
							   WQ_MEM_RECLAIM);

	gating->is_enabled = true;

	gating->delay_ms_pwr_save = UFSHCD_CLK_GATING_DELAY_MS_PWR_SAVE;
	gating->delay_ms_perf = UFSHCD_CLK_GATING_DELAY_MS_PERF;

	/* start with performance mode */
	gating->delay_ms = gating->delay_ms_perf;

	if (!ufshcd_is_clkscaling_supported(hba))
		goto scaling_not_supported;

	gating->delay_pwr_save_attr.show = ufshcd_clkgate_delay_pwr_save_show;
	gating->delay_pwr_save_attr.store = ufshcd_clkgate_delay_pwr_save_store;
	sysfs_attr_init(&gating->delay_pwr_save_attr.attr);
	gating->delay_pwr_save_attr.attr.name = "clkgate_delay_ms_pwr_save";
	gating->delay_pwr_save_attr.attr.mode = 0644;
	if (device_create_file(hba->dev, &gating->delay_pwr_save_attr))
		dev_err(hba->dev, "Failed to create sysfs for clkgate_delay_ms_pwr_save\n");

	gating->delay_perf_attr.show = ufshcd_clkgate_delay_perf_show;
	gating->delay_perf_attr.store = ufshcd_clkgate_delay_perf_store;
	sysfs_attr_init(&gating->delay_perf_attr.attr);
	gating->delay_perf_attr.attr.name = "clkgate_delay_ms_perf";
	gating->delay_perf_attr.attr.mode = 0644;
	if (device_create_file(hba->dev, &gating->delay_perf_attr))
		dev_err(hba->dev, "Failed to create sysfs for clkgate_delay_ms_perf\n");

	goto add_clkgate_enable;

scaling_not_supported:
	hba->clk_gating.delay_attr.show = ufshcd_clkgate_delay_show;
	hba->clk_gating.delay_attr.store = ufshcd_clkgate_delay_store;
	sysfs_attr_init(&hba->clk_gating.delay_attr.attr);
	hba->clk_gating.delay_attr.attr.name = "clkgate_delay_ms";
	hba->clk_gating.delay_attr.attr.mode = 0644;
	if (device_create_file(hba->dev, &hba->clk_gating.delay_attr))
		dev_err(hba->dev, "Failed to create sysfs for clkgate_delay\n");

add_clkgate_enable:
	gating->enable_attr.show = ufshcd_clkgate_enable_show;
	gating->enable_attr.store = ufshcd_clkgate_enable_store;
	sysfs_attr_init(&gating->enable_attr.attr);
	gating->enable_attr.attr.name = "clkgate_enable";
	gating->enable_attr.attr.mode = 0644;
	if (device_create_file(hba->dev, &gating->enable_attr))
		dev_err(hba->dev, "Failed to create sysfs for clkgate_enable\n");
}

static void ufshcd_exit_clk_gating(struct ufs_hba *hba)
{
	if (!ufshcd_is_clkgating_allowed(hba))
		return;
	if (ufshcd_is_clkscaling_supported(hba)) {
		device_remove_file(hba->dev,
				   &hba->clk_gating.delay_pwr_save_attr);
		device_remove_file(hba->dev, &hba->clk_gating.delay_perf_attr);
	} else {
		device_remove_file(hba->dev, &hba->clk_gating.delay_attr);
	}
	device_remove_file(hba->dev, &hba->clk_gating.enable_attr);
	ufshcd_cancel_gate_work(hba);
	cancel_work_sync(&hba->clk_gating.ungate_work);
	destroy_workqueue(hba->clk_gating.clk_gating_workq);
}

/**
 * ufshcd_hibern8_hold - Make sure that link is not in hibern8.
 *
 * @hba: per adapter instance
 * @async: This indicates whether caller wants to exit hibern8 asynchronously.
 *
 * Exit from hibern8 mode and set the link as active.
 *
 * Return 0 on success, non-zero on failure.
 */
static int ufshcd_hibern8_hold(struct ufs_hba *hba, bool async)
{
	int rc = 0;
	unsigned long flags;

	if (!ufshcd_is_hibern8_on_idle_allowed(hba))
		goto out;

	spin_lock_irqsave(hba->host->host_lock, flags);
	hba->hibern8_on_idle.active_reqs++;

	if (ufshcd_eh_in_progress(hba)) {
		spin_unlock_irqrestore(hba->host->host_lock, flags);
		return 0;
	}

start:
	switch (hba->hibern8_on_idle.state) {
	case HIBERN8_EXITED:
		break;
	case REQ_HIBERN8_ENTER:
		if (cancel_delayed_work(&hba->hibern8_on_idle.enter_work)) {
			hba->hibern8_on_idle.state = HIBERN8_EXITED;
			trace_ufshcd_hibern8_on_idle(dev_name(hba->dev),
				hba->hibern8_on_idle.state);
			break;
		}
		/*
		 * If we here, it means Hibern8 enter work is either done or
		 * currently running. Hence, fall through to cancel hibern8
		 * work and exit hibern8.
		 */
	case HIBERN8_ENTERED:
		ufshcd_scsi_block_requests(hba);
		hba->hibern8_on_idle.state = REQ_HIBERN8_EXIT;
		trace_ufshcd_hibern8_on_idle(dev_name(hba->dev),
			hba->hibern8_on_idle.state);
		schedule_work(&hba->hibern8_on_idle.exit_work);
		/*
		 * fall through to check if we should wait for this
		 * work to be done or not.
		 */
	case REQ_HIBERN8_EXIT:
		if (async) {
			rc = -EAGAIN;
			hba->hibern8_on_idle.active_reqs--;
			break;
		} else {
			spin_unlock_irqrestore(hba->host->host_lock, flags);
			flush_work(&hba->hibern8_on_idle.exit_work);
			/* Make sure state is HIBERN8_EXITED before returning */
			spin_lock_irqsave(hba->host->host_lock, flags);
			goto start;
		}
	default:
		dev_err(hba->dev, "%s: H8 is in invalid state %d\n",
				__func__, hba->hibern8_on_idle.state);
		break;
	}
	spin_unlock_irqrestore(hba->host->host_lock, flags);
out:
	return rc;
}

/* host lock must be held before calling this variant */
static void __ufshcd_hibern8_release(struct ufs_hba *hba, bool no_sched)
{
	unsigned long delay_in_jiffies;

	if (!ufshcd_is_hibern8_on_idle_allowed(hba))
		return;

	hba->hibern8_on_idle.active_reqs--;
	BUG_ON(hba->hibern8_on_idle.active_reqs < 0);

	if (hba->hibern8_on_idle.active_reqs
		|| hba->hibern8_on_idle.is_suspended
		|| hba->ufshcd_state != UFSHCD_STATE_OPERATIONAL
		|| hba->lrb_in_use || hba->outstanding_tasks
		|| hba->active_uic_cmd || hba->uic_async_done
		|| ufshcd_eh_in_progress(hba) || no_sched)
		return;

	hba->hibern8_on_idle.state = REQ_HIBERN8_ENTER;
	trace_ufshcd_hibern8_on_idle(dev_name(hba->dev),
		hba->hibern8_on_idle.state);
	/*
	 * Scheduling the delayed work after 1 jiffies will make the work to
	 * get schedule any time from 0ms to 1000/HZ ms which is not desirable
	 * for hibern8 enter work as it may impact the performance if it gets
	 * scheduled almost immediately. Hence make sure that hibern8 enter
	 * work gets scheduled atleast after 2 jiffies (any time between
	 * 1000/HZ ms to 2000/HZ ms).
	 */
	delay_in_jiffies = msecs_to_jiffies(hba->hibern8_on_idle.delay_ms);
	if (delay_in_jiffies == 1)
		delay_in_jiffies++;

	schedule_delayed_work(&hba->hibern8_on_idle.enter_work,
			      delay_in_jiffies);
}

static void ufshcd_hibern8_release(struct ufs_hba *hba, bool no_sched)
{
	unsigned long flags;

	spin_lock_irqsave(hba->host->host_lock, flags);
	__ufshcd_hibern8_release(hba, no_sched);
	spin_unlock_irqrestore(hba->host->host_lock, flags);
}

static void ufshcd_hibern8_enter_work(struct work_struct *work)
{
	struct ufs_hba *hba = container_of(work, struct ufs_hba,
					   hibern8_on_idle.enter_work.work);
	unsigned long flags;

	spin_lock_irqsave(hba->host->host_lock, flags);
	if (hba->hibern8_on_idle.is_suspended) {
		hba->hibern8_on_idle.state = HIBERN8_EXITED;
		trace_ufshcd_hibern8_on_idle(dev_name(hba->dev),
			hba->hibern8_on_idle.state);
		goto rel_lock;
	}

	if (hba->hibern8_on_idle.active_reqs
		|| hba->ufshcd_state != UFSHCD_STATE_OPERATIONAL
		|| hba->lrb_in_use || hba->outstanding_tasks
		|| hba->active_uic_cmd || hba->uic_async_done)
		goto rel_lock;

	spin_unlock_irqrestore(hba->host->host_lock, flags);

	if (ufshcd_is_link_active(hba) && ufshcd_uic_hibern8_enter(hba)) {
		/* Enter failed */
		hba->hibern8_on_idle.state = HIBERN8_EXITED;
		trace_ufshcd_hibern8_on_idle(dev_name(hba->dev),
			hba->hibern8_on_idle.state);
		goto out;
	}
	ufshcd_set_link_hibern8(hba);

	/*
	 * In case you are here to cancel this work the hibern8_on_idle.state
	 * would be marked as REQ_HIBERN8_EXIT. In this case keep the state
	 * as REQ_HIBERN8_EXIT which would anyway imply that we are in hibern8
	 * and a request to exit from it is pending. By doing this way,
	 * we keep the state machine in tact and this would ultimately
	 * prevent from doing cancel work multiple times when there are
	 * new requests arriving before the current cancel work is done.
	 */
	spin_lock_irqsave(hba->host->host_lock, flags);
	if (hba->hibern8_on_idle.state == REQ_HIBERN8_ENTER) {
		hba->hibern8_on_idle.state = HIBERN8_ENTERED;
		trace_ufshcd_hibern8_on_idle(dev_name(hba->dev),
			hba->hibern8_on_idle.state);
	}
rel_lock:
	spin_unlock_irqrestore(hba->host->host_lock, flags);
out:
	return;
}

static void ufshcd_hibern8_exit_work(struct work_struct *work)
{
	int ret;
	unsigned long flags;
	struct ufs_hba *hba = container_of(work, struct ufs_hba,
					   hibern8_on_idle.exit_work);

	cancel_delayed_work_sync(&hba->hibern8_on_idle.enter_work);

	spin_lock_irqsave(hba->host->host_lock, flags);
	if ((hba->hibern8_on_idle.state == HIBERN8_EXITED)
	     || ufshcd_is_link_active(hba)) {
		hba->hibern8_on_idle.state = HIBERN8_EXITED;
		spin_unlock_irqrestore(hba->host->host_lock, flags);
		goto unblock_reqs;
	}
	spin_unlock_irqrestore(hba->host->host_lock, flags);

	/* Exit from hibern8 */
	if (ufshcd_is_link_hibern8(hba)) {
		hba->ufs_stats.clk_hold.ctx = H8_EXIT_WORK;
		ufshcd_hold(hba, false);
		ret = ufshcd_uic_hibern8_exit(hba);
		hba->ufs_stats.clk_rel.ctx = H8_EXIT_WORK;
		ufshcd_release(hba, false);
		if (!ret) {
			spin_lock_irqsave(hba->host->host_lock, flags);
			ufshcd_set_link_active(hba);
			hba->hibern8_on_idle.state = HIBERN8_EXITED;
			trace_ufshcd_hibern8_on_idle(dev_name(hba->dev),
				hba->hibern8_on_idle.state);
			spin_unlock_irqrestore(hba->host->host_lock, flags);
		}
	}
unblock_reqs:
	ufshcd_scsi_unblock_requests(hba);
}

static ssize_t ufshcd_hibern8_on_idle_delay_show(struct device *dev,
		struct device_attribute *attr, char *buf)
{
	struct ufs_hba *hba = dev_get_drvdata(dev);

	return snprintf(buf, PAGE_SIZE, "%lu\n", hba->hibern8_on_idle.delay_ms);
}

static ssize_t ufshcd_hibern8_on_idle_delay_store(struct device *dev,
		struct device_attribute *attr, const char *buf, size_t count)
{
	struct ufs_hba *hba = dev_get_drvdata(dev);
	unsigned long flags, value;
	bool change = true;

	if (kstrtoul(buf, 0, &value))
		return -EINVAL;

	spin_lock_irqsave(hba->host->host_lock, flags);
	if (hba->hibern8_on_idle.delay_ms == value)
		change = false;

	if (value >= hba->clk_gating.delay_ms_pwr_save ||
	    value >= hba->clk_gating.delay_ms_perf) {
		dev_err(hba->dev, "hibern8_on_idle_delay (%lu) can not be >= to clkgate_delay_ms_pwr_save (%lu) and clkgate_delay_ms_perf (%lu)\n",
			value, hba->clk_gating.delay_ms_pwr_save,
			hba->clk_gating.delay_ms_perf);
		spin_unlock_irqrestore(hba->host->host_lock, flags);
		return -EINVAL;
	}

	hba->hibern8_on_idle.delay_ms = value;
	spin_unlock_irqrestore(hba->host->host_lock, flags);

	return count;
}

static ssize_t ufshcd_hibern8_on_idle_enable_show(struct device *dev,
		struct device_attribute *attr, char *buf)
{
	struct ufs_hba *hba = dev_get_drvdata(dev);

	return snprintf(buf, PAGE_SIZE, "%d\n",
			hba->hibern8_on_idle.is_enabled);
}

static ssize_t ufshcd_hibern8_on_idle_enable_store(struct device *dev,
		struct device_attribute *attr, const char *buf, size_t count)
{
	struct ufs_hba *hba = dev_get_drvdata(dev);
	unsigned long flags;
	u32 value;

	if (kstrtou32(buf, 0, &value))
		return -EINVAL;

	value = !!value;
	if (value == hba->hibern8_on_idle.is_enabled)
		goto out;

	if (value) {
		/*
		 * As clock gating work would wait for the hibern8 enter work
		 * to finish, clocks would remain on during hibern8 enter work.
		 */
		ufshcd_hold(hba, false);
		ufshcd_release_all(hba);
	} else {
		spin_lock_irqsave(hba->host->host_lock, flags);
		hba->hibern8_on_idle.active_reqs++;
		spin_unlock_irqrestore(hba->host->host_lock, flags);
	}

	hba->hibern8_on_idle.is_enabled = value;
out:
	return count;
}

static void ufshcd_init_hibern8(struct ufs_hba *hba)
{
	struct ufs_hibern8_on_idle *h8 = &hba->hibern8_on_idle;

	/* initialize the state variable here */
	h8->state = HIBERN8_EXITED;

	if (!ufshcd_is_hibern8_on_idle_allowed(hba) &&
	    !ufshcd_is_auto_hibern8_supported(hba))
		return;

	if (ufshcd_is_auto_hibern8_supported(hba)) {
		/* Set the default auto-hiberate idle timer value to 1 ms */
		hba->ahit = FIELD_PREP(UFSHCI_AHIBERN8_TIMER_MASK, 1) |
			    FIELD_PREP(UFSHCI_AHIBERN8_SCALE_MASK, 3);
		h8->state = AUTO_HIBERN8;
		/*
		 * Disable SW hibern8 enter on idle in case
		 * auto hibern8 is supported
		 */
		hba->caps &= ~UFSHCD_CAP_HIBERN8_ENTER_ON_IDLE;
	} else {
		h8->delay_ms = 10;
		INIT_DELAYED_WORK(&hba->hibern8_on_idle.enter_work,
				  ufshcd_hibern8_enter_work);
		INIT_WORK(&hba->hibern8_on_idle.exit_work,
			  ufshcd_hibern8_exit_work);
		h8->is_enabled = true;

		h8->delay_attr.show = ufshcd_hibern8_on_idle_delay_show;
		h8->delay_attr.store = ufshcd_hibern8_on_idle_delay_store;
		sysfs_attr_init(&h8->delay_attr.attr);
		h8->delay_attr.attr.name = "hibern8_on_idle_delay_ms";
		h8->delay_attr.attr.mode = 0644;
		if (device_create_file(hba->dev, &h8->delay_attr))
			dev_err(hba->dev, "Failed to create sysfs for hibern8_on_idle_delay\n");

		h8->enable_attr.show = ufshcd_hibern8_on_idle_enable_show;
		h8->enable_attr.store = ufshcd_hibern8_on_idle_enable_store;
		sysfs_attr_init(&h8->enable_attr.attr);
		h8->enable_attr.attr.name = "hibern8_on_idle_enable";
		h8->enable_attr.attr.mode = 0644;
		if (device_create_file(hba->dev, &h8->enable_attr))
			dev_err(hba->dev, "Failed to create sysfs for hibern8_on_idle_enable\n");

	}
}

static void ufshcd_exit_hibern8_on_idle(struct ufs_hba *hba)
{
	if (!ufshcd_is_hibern8_on_idle_allowed(hba) &&
	    !ufshcd_is_auto_hibern8_supported(hba))
		return;
	device_remove_file(hba->dev, &hba->hibern8_on_idle.delay_attr);
	device_remove_file(hba->dev, &hba->hibern8_on_idle.enable_attr);
}

static void ufshcd_hold_all(struct ufs_hba *hba)
{
	ufshcd_hold(hba, false);
	ufshcd_hibern8_hold(hba, false);
}

static void ufshcd_release_all(struct ufs_hba *hba)
{
	ufshcd_hibern8_release(hba, false);
	ufshcd_release(hba, false);
}

/* Must be called with host lock acquired */
static void ufshcd_clk_scaling_start_busy(struct ufs_hba *hba)
{
	bool queue_resume_work = false;

	if (!ufshcd_is_clkscaling_supported(hba))
		return;

	if (!hba->clk_scaling.active_reqs++)
		queue_resume_work = true;

	if (!hba->clk_scaling.is_allowed || hba->pm_op_in_progress)
		return;

	if (queue_resume_work)
		queue_work(hba->clk_scaling.workq,
			   &hba->clk_scaling.resume_work);

	if (!hba->clk_scaling.window_start_t) {
		hba->clk_scaling.window_start_t = jiffies;
		hba->clk_scaling.tot_busy_t = 0;
		hba->clk_scaling.is_busy_started = false;
	}

	if (!hba->clk_scaling.is_busy_started) {
		hba->clk_scaling.busy_start_t = ktime_get();
		hba->clk_scaling.is_busy_started = true;
	}
}

static void ufshcd_clk_scaling_update_busy(struct ufs_hba *hba)
{
	struct ufs_clk_scaling *scaling = &hba->clk_scaling;

	if (!ufshcd_is_clkscaling_supported(hba))
		return;

	if (!hba->outstanding_reqs && scaling->is_busy_started) {
		scaling->tot_busy_t += ktime_to_us(ktime_sub(ktime_get(),
					scaling->busy_start_t));
		scaling->busy_start_t = 0;
		scaling->is_busy_started = false;
	}
}
/**
 * ufshcd_send_command - Send SCSI or device management commands
 * @hba: per adapter instance
 * @task_tag: Task tag of the command
 */
static inline
int ufshcd_send_command(struct ufs_hba *hba, unsigned int task_tag)
{
	hba->lrb[task_tag].issue_time_stamp = ktime_get();
	hba->lrb[task_tag].compl_time_stamp = ktime_set(0, 0);
	ufshcd_cond_add_cmd_trace(hba, task_tag,
			hba->lrb[task_tag].cmd ? "scsi_send" : "dev_cmd_send");
	ufshcd_clk_scaling_start_busy(hba);
	__set_bit(task_tag, &hba->outstanding_reqs);
	ufshcd_writel(hba, 1 << task_tag, REG_UTP_TRANSFER_REQ_DOOR_BELL);
	/* Make sure that doorbell is committed immediately */
	wmb();
	ufshcd_update_tag_stats(hba, task_tag);
	return 0;
}

/**
 * ufshcd_copy_sense_data - Copy sense data in case of check condition
 * @lrbp: pointer to local reference block
 */
static inline void ufshcd_copy_sense_data(struct ufshcd_lrb *lrbp)
{
	int len;
	if (lrbp->sense_buffer &&
	    ufshcd_get_rsp_upiu_data_seg_len(lrbp->ucd_rsp_ptr)) {
		int len_to_copy;

		len = be16_to_cpu(lrbp->ucd_rsp_ptr->sr.sense_data_len);
		len_to_copy = min_t(int, RESPONSE_UPIU_SENSE_DATA_LENGTH, len);

		memcpy(lrbp->sense_buffer,
			lrbp->ucd_rsp_ptr->sr.sense_data,
			min_t(int, len_to_copy, UFSHCD_REQ_SENSE_SIZE));
	}
}

/**
 * ufshcd_copy_query_response() - Copy the Query Response and the data
 * descriptor
 * @hba: per adapter instance
 * @lrbp: pointer to local reference block
 */
static
int ufshcd_copy_query_response(struct ufs_hba *hba, struct ufshcd_lrb *lrbp)
{
	struct ufs_query_res *query_res = &hba->dev_cmd.query.response;

	memcpy(&query_res->upiu_res, &lrbp->ucd_rsp_ptr->qr, QUERY_OSF_SIZE);

	/* Get the descriptor */
	if (hba->dev_cmd.query.descriptor &&
	    lrbp->ucd_rsp_ptr->qr.opcode == UPIU_QUERY_OPCODE_READ_DESC) {
		u8 *descp = (u8 *)lrbp->ucd_rsp_ptr +
				GENERAL_UPIU_REQUEST_SIZE;
		u16 resp_len;
		u16 buf_len;

		/* data segment length */
		resp_len = be32_to_cpu(lrbp->ucd_rsp_ptr->header.dword_2) &
						MASK_QUERY_DATA_SEG_LEN;
		buf_len = be16_to_cpu(
				hba->dev_cmd.query.request.upiu_req.length);
		if (likely(buf_len >= resp_len)) {
			memcpy(hba->dev_cmd.query.descriptor, descp, resp_len);
		} else {
			dev_warn(hba->dev,
				"%s: Response size is bigger than buffer",
				__func__);
			return -EINVAL;
		}
	}

	return 0;
}

/**
 * ufshcd_hba_capabilities - Read controller capabilities
 * @hba: per adapter instance
 */
static inline void ufshcd_hba_capabilities(struct ufs_hba *hba)
{
	hba->capabilities = ufshcd_readl(hba, REG_CONTROLLER_CAPABILITIES);

	/* nutrs and nutmrs are 0 based values */
	hba->nutrs = (hba->capabilities & MASK_TRANSFER_REQUESTS_SLOTS) + 1;
	hba->nutmrs =
	((hba->capabilities & MASK_TASK_MANAGEMENT_REQUEST_SLOTS) >> 16) + 1;
}

/**
 * ufshcd_ready_for_uic_cmd - Check if controller is ready
 *                            to accept UIC commands
 * @hba: per adapter instance
 * Return true on success, else false
 */
static inline bool ufshcd_ready_for_uic_cmd(struct ufs_hba *hba)
{
	if (ufshcd_readl(hba, REG_CONTROLLER_STATUS) & UIC_COMMAND_READY)
		return true;
	else
		return false;
}

/**
 * ufshcd_get_upmcrs - Get the power mode change request status
 * @hba: Pointer to adapter instance
 *
 * This function gets the UPMCRS field of HCS register
 * Returns value of UPMCRS field
 */
static inline u8 ufshcd_get_upmcrs(struct ufs_hba *hba)
{
	return (ufshcd_readl(hba, REG_CONTROLLER_STATUS) >> 8) & 0x7;
}

/**
 * ufshcd_dispatch_uic_cmd - Dispatch UIC commands to unipro layers
 * @hba: per adapter instance
 * @uic_cmd: UIC command
 *
 * Mutex must be held.
 */
static inline void
ufshcd_dispatch_uic_cmd(struct ufs_hba *hba, struct uic_command *uic_cmd)
{
	WARN_ON(hba->active_uic_cmd);

	hba->active_uic_cmd = uic_cmd;

	ufshcd_dme_cmd_log(hba, "dme_send", hba->active_uic_cmd->command);
	/* Write Args */
	ufshcd_writel(hba, uic_cmd->argument1, REG_UIC_COMMAND_ARG_1);
	ufshcd_writel(hba, uic_cmd->argument2, REG_UIC_COMMAND_ARG_2);
	ufshcd_writel(hba, uic_cmd->argument3, REG_UIC_COMMAND_ARG_3);

	/* Write UIC Cmd */
	ufshcd_writel(hba, uic_cmd->command & COMMAND_OPCODE_MASK,
		      REG_UIC_COMMAND);
	/* Make sure that UIC command is committed immediately */
	wmb();
}

/**
 * ufshcd_wait_for_uic_cmd - Wait complectioin of UIC command
 * @hba: per adapter instance
 * @uic_cmd: UIC command
 *
 * Must be called with mutex held.
 * Returns 0 only if success.
 */
static int
ufshcd_wait_for_uic_cmd(struct ufs_hba *hba, struct uic_command *uic_cmd)
{
	int ret;
	unsigned long flags;

	if (wait_for_completion_timeout(&uic_cmd->done,
					msecs_to_jiffies(UIC_CMD_TIMEOUT)))
		ret = uic_cmd->argument2 & MASK_UIC_COMMAND_RESULT;
	else
		ret = -ETIMEDOUT;

	if (ret)
		ufsdbg_set_err_state(hba);

	ufshcd_dme_cmd_log(hba, "dme_cmpl_1", hba->active_uic_cmd->command);

	spin_lock_irqsave(hba->host->host_lock, flags);
	hba->active_uic_cmd = NULL;
	spin_unlock_irqrestore(hba->host->host_lock, flags);

	return ret;
}

/**
 * __ufshcd_send_uic_cmd - Send UIC commands and retrieve the result
 * @hba: per adapter instance
 * @uic_cmd: UIC command
 * @completion: initialize the completion only if this is set to true
 *
 * Identical to ufshcd_send_uic_cmd() expect mutex. Must be called
 * with mutex held and host_lock locked.
 * Returns 0 only if success.
 */
static int
__ufshcd_send_uic_cmd(struct ufs_hba *hba, struct uic_command *uic_cmd,
		      bool completion)
{
	if (!ufshcd_ready_for_uic_cmd(hba)) {
		dev_err(hba->dev,
			"Controller not ready to accept UIC commands\n");
		return -EIO;
	}

	if (completion)
		init_completion(&uic_cmd->done);

	ufshcd_dispatch_uic_cmd(hba, uic_cmd);

	return 0;
}

/**
 * ufshcd_send_uic_cmd - Send UIC commands and retrieve the result
 * @hba: per adapter instance
 * @uic_cmd: UIC command
 *
 * Returns 0 only if success.
 */
static int
ufshcd_send_uic_cmd(struct ufs_hba *hba, struct uic_command *uic_cmd)
{
	int ret;
	unsigned long flags;

	hba->ufs_stats.clk_hold.ctx = UIC_CMD_SEND;
	ufshcd_hold_all(hba);
	mutex_lock(&hba->uic_cmd_mutex);
	ufshcd_add_delay_before_dme_cmd(hba);

	spin_lock_irqsave(hba->host->host_lock, flags);
	ret = __ufshcd_send_uic_cmd(hba, uic_cmd, true);
	spin_unlock_irqrestore(hba->host->host_lock, flags);
	if (!ret)
		ret = ufshcd_wait_for_uic_cmd(hba, uic_cmd);

	ufshcd_save_tstamp_of_last_dme_cmd(hba);
	mutex_unlock(&hba->uic_cmd_mutex);
	ufshcd_release_all(hba);
	hba->ufs_stats.clk_rel.ctx = UIC_CMD_SEND;

	ufsdbg_error_inject_dispatcher(hba,
		ERR_INJECT_UIC, 0, &ret);

	return ret;
}

/**
 * ufshcd_map_sg - Map scatter-gather list to prdt
 * @hba: per adapter instance
 * @lrbp: pointer to local reference block
 *
 * Returns 0 in case of success, non-zero value in case of failure
 */
static int ufshcd_map_sg(struct ufs_hba *hba, struct ufshcd_lrb *lrbp)
{
	struct ufshcd_sg_entry *prd;
	struct scatterlist *sg;
	struct scsi_cmnd *cmd;
	int sg_segments;
	int i;

	cmd = lrbp->cmd;
	sg_segments = scsi_dma_map(cmd);
	if (sg_segments < 0)
		return sg_segments;

	if (sg_segments) {
		if (hba->quirks & UFSHCD_QUIRK_PRDT_BYTE_GRAN)
			lrbp->utr_descriptor_ptr->prd_table_length =
				cpu_to_le16((u16)(sg_segments *
						  hba->sg_entry_size));
		else
			lrbp->utr_descriptor_ptr->prd_table_length =
				cpu_to_le16((u16) (sg_segments));

		prd = (struct ufshcd_sg_entry *)lrbp->ucd_prdt_ptr;

		scsi_for_each_sg(cmd, sg, sg_segments, i) {
			prd->size =
				cpu_to_le32(((u32) sg_dma_len(sg))-1);
			prd->base_addr =
				cpu_to_le32(lower_32_bits(sg->dma_address));
			prd->upper_addr =
				cpu_to_le32(upper_32_bits(sg->dma_address));
			prd->reserved = 0;
			prd = (void *)prd + hba->sg_entry_size;
		}
	} else {
		lrbp->utr_descriptor_ptr->prd_table_length = 0;
	}

	return ufshcd_map_sg_crypto(hba, lrbp);
}

/**
 * ufshcd_enable_intr - enable interrupts
 * @hba: per adapter instance
 * @intrs: interrupt bits
 */
static void ufshcd_enable_intr(struct ufs_hba *hba, u32 intrs)
{
	u32 set = ufshcd_readl(hba, REG_INTERRUPT_ENABLE);

	if (hba->ufs_version == UFSHCI_VERSION_10) {
		u32 rw;
		rw = set & INTERRUPT_MASK_RW_VER_10;
		set = rw | ((set ^ intrs) & intrs);
	} else {
		set |= intrs;
	}

	ufshcd_writel(hba, set, REG_INTERRUPT_ENABLE);
}

/**
 * ufshcd_disable_intr - disable interrupts
 * @hba: per adapter instance
 * @intrs: interrupt bits
 */
static void ufshcd_disable_intr(struct ufs_hba *hba, u32 intrs)
{
	u32 set = ufshcd_readl(hba, REG_INTERRUPT_ENABLE);

	if (hba->ufs_version == UFSHCI_VERSION_10) {
		u32 rw;
		rw = (set & INTERRUPT_MASK_RW_VER_10) &
			~(intrs & INTERRUPT_MASK_RW_VER_10);
		set = rw | ((set & intrs) & ~INTERRUPT_MASK_RW_VER_10);

	} else {
		set &= ~intrs;
	}

	ufshcd_writel(hba, set, REG_INTERRUPT_ENABLE);
}

/**
 * ufshcd_prepare_req_desc_hdr() - Fills the requests header
 * descriptor according to request
 * @hba: per adapter instance
 * @lrbp: pointer to local reference block
 * @upiu_flags: flags required in the header
 * @cmd_dir: requests data direction
 */
static int ufshcd_prepare_req_desc_hdr(struct ufs_hba *hba,
	struct ufshcd_lrb *lrbp, u32 *upiu_flags,
	enum dma_data_direction cmd_dir)
{
	struct utp_transfer_req_desc *req_desc = lrbp->utr_descriptor_ptr;
	u32 data_direction;
	u32 dword_0;

	if (cmd_dir == DMA_FROM_DEVICE) {
		data_direction = UTP_DEVICE_TO_HOST;
		*upiu_flags = UPIU_CMD_FLAGS_READ;
	} else if (cmd_dir == DMA_TO_DEVICE) {
		data_direction = UTP_HOST_TO_DEVICE;
		*upiu_flags = UPIU_CMD_FLAGS_WRITE;
	} else {
		data_direction = UTP_NO_DATA_TRANSFER;
		*upiu_flags = UPIU_CMD_FLAGS_NONE;
	}

	dword_0 = data_direction | (lrbp->command_type
				<< UPIU_COMMAND_TYPE_OFFSET);
	if (lrbp->intr_cmd)
		dword_0 |= UTP_REQ_DESC_INT_CMD;

	/* Transfer request descriptor header fields */
	if (ufshcd_lrbp_crypto_enabled(lrbp)) {
#if IS_ENABLED(CONFIG_SCSI_UFS_CRYPTO)
		dword_0 |= UTP_REQ_DESC_CRYPTO_ENABLE_CMD;
		dword_0 |= lrbp->crypto_key_slot;
		req_desc->header.dword_1 =
			cpu_to_le32(lower_32_bits(lrbp->data_unit_num));
		req_desc->header.dword_3 =
			cpu_to_le32(upper_32_bits(lrbp->data_unit_num));
#endif /* CONFIG_SCSI_UFS_CRYPTO */
	} else {
		/* dword_1 and dword_3 are reserved, hence they are set to 0 */
		req_desc->header.dword_1 = 0;
		req_desc->header.dword_3 = 0;
	}

	req_desc->header.dword_0 = cpu_to_le32(dword_0);

	/*
	 * assigning invalid value for command status. Controller
	 * updates OCS on command completion, with the command
	 * status
	 */
	req_desc->header.dword_2 =
		cpu_to_le32(OCS_INVALID_COMMAND_STATUS);

	req_desc->prd_table_length = 0;

	return 0;
}

/**
 * ufshcd_prepare_utp_scsi_cmd_upiu() - fills the utp_transfer_req_desc,
 * for scsi commands
 * @lrbp: local reference block pointer
 * @upiu_flags: flags
 */
static
void ufshcd_prepare_utp_scsi_cmd_upiu(struct ufshcd_lrb *lrbp, u32 upiu_flags)
{
	struct utp_upiu_req *ucd_req_ptr = lrbp->ucd_req_ptr;
	unsigned short cdb_len;

	/* command descriptor fields */
	ucd_req_ptr->header.dword_0 = UPIU_HEADER_DWORD(
				UPIU_TRANSACTION_COMMAND, upiu_flags,
				lrbp->lun, lrbp->task_tag);
	ucd_req_ptr->header.dword_1 = UPIU_HEADER_DWORD(
				UPIU_COMMAND_SET_TYPE_SCSI, 0, 0, 0);

	/* Total EHS length and Data segment length will be zero */
	ucd_req_ptr->header.dword_2 = 0;

	ucd_req_ptr->sc.exp_data_transfer_len =
		cpu_to_be32(lrbp->cmd->sdb.length);

	cdb_len = min_t(unsigned short, lrbp->cmd->cmd_len, MAX_CDB_SIZE);
	memcpy(ucd_req_ptr->sc.cdb, lrbp->cmd->cmnd, cdb_len);
	if (cdb_len < MAX_CDB_SIZE)
		memset(ucd_req_ptr->sc.cdb + cdb_len, 0,
			(MAX_CDB_SIZE - cdb_len));
	memset(lrbp->ucd_rsp_ptr, 0, sizeof(struct utp_upiu_rsp));
}

/**
 * ufshcd_prepare_utp_query_req_upiu() - fills the utp_transfer_req_desc,
 * for query requsts
 * @hba: UFS hba
 * @lrbp: local reference block pointer
 * @upiu_flags: flags
 */
static void ufshcd_prepare_utp_query_req_upiu(struct ufs_hba *hba,
				struct ufshcd_lrb *lrbp, u32 upiu_flags)
{
	struct utp_upiu_req *ucd_req_ptr = lrbp->ucd_req_ptr;
	struct ufs_query *query = &hba->dev_cmd.query;
	u16 len = be16_to_cpu(query->request.upiu_req.length);
	u8 *descp = (u8 *)lrbp->ucd_req_ptr + GENERAL_UPIU_REQUEST_SIZE;

	/* Query request header */
	ucd_req_ptr->header.dword_0 = UPIU_HEADER_DWORD(
			UPIU_TRANSACTION_QUERY_REQ, upiu_flags,
			lrbp->lun, lrbp->task_tag);
	ucd_req_ptr->header.dword_1 = UPIU_HEADER_DWORD(
			0, query->request.query_func, 0, 0);

	/* Data segment length only need for WRITE_DESC */
	if (query->request.upiu_req.opcode == UPIU_QUERY_OPCODE_WRITE_DESC)
		ucd_req_ptr->header.dword_2 =
			UPIU_HEADER_DWORD(0, 0, (len >> 8), (u8)len);
	else
		ucd_req_ptr->header.dword_2 = 0;

	/* Copy the Query Request buffer as is */
	memcpy(&ucd_req_ptr->qr, &query->request.upiu_req,
			QUERY_OSF_SIZE);

	/* Copy the Descriptor */
	if (query->request.upiu_req.opcode == UPIU_QUERY_OPCODE_WRITE_DESC)
		memcpy(descp, query->descriptor, len);

	memset(lrbp->ucd_rsp_ptr, 0, sizeof(struct utp_upiu_rsp));
}

static inline void ufshcd_prepare_utp_nop_upiu(struct ufshcd_lrb *lrbp)
{
	struct utp_upiu_req *ucd_req_ptr = lrbp->ucd_req_ptr;

	memset(ucd_req_ptr, 0, sizeof(struct utp_upiu_req));

	/* command descriptor fields */
	ucd_req_ptr->header.dword_0 =
		UPIU_HEADER_DWORD(
			UPIU_TRANSACTION_NOP_OUT, 0, 0, lrbp->task_tag);
	/* clear rest of the fields of basic header */
	ucd_req_ptr->header.dword_1 = 0;
	ucd_req_ptr->header.dword_2 = 0;

	memset(lrbp->ucd_rsp_ptr, 0, sizeof(struct utp_upiu_rsp));
}

/**
 * ufshcd_comp_devman_upiu - UFS Protocol Information Unit(UPIU)
 *			     for Device Management Purposes
 * @hba: per adapter instance
 * @lrbp: pointer to local reference block
 */
static int ufshcd_comp_devman_upiu(struct ufs_hba *hba, struct ufshcd_lrb *lrbp)
{
	u32 upiu_flags;
	int ret = 0;

	if ((hba->ufs_version == UFSHCI_VERSION_10) ||
	    (hba->ufs_version == UFSHCI_VERSION_11))
		lrbp->command_type = UTP_CMD_TYPE_DEV_MANAGE;
	else
		lrbp->command_type = UTP_CMD_TYPE_UFS_STORAGE;

	ret = ufshcd_prepare_req_desc_hdr(hba, lrbp, &upiu_flags,
			DMA_NONE);
	if (hba->dev_cmd.type == DEV_CMD_TYPE_QUERY)
		ufshcd_prepare_utp_query_req_upiu(hba, lrbp, upiu_flags);
	else if (hba->dev_cmd.type == DEV_CMD_TYPE_NOP)
		ufshcd_prepare_utp_nop_upiu(lrbp);
	else
		ret = -EINVAL;

	return ret;
}

/**
 * ufshcd_comp_scsi_upiu - UFS Protocol Information Unit(UPIU)
 *			   for SCSI Purposes
 * @hba: per adapter instance
 * @lrbp: pointer to local reference block
 */
static int ufshcd_comp_scsi_upiu(struct ufs_hba *hba, struct ufshcd_lrb *lrbp)
{
	u32 upiu_flags;
	int ret = 0;

	if ((hba->ufs_version == UFSHCI_VERSION_10) ||
	    (hba->ufs_version == UFSHCI_VERSION_11))
		lrbp->command_type = UTP_CMD_TYPE_SCSI;
	else
		lrbp->command_type = UTP_CMD_TYPE_UFS_STORAGE;

	if (likely(lrbp->cmd)) {
		ret = ufshcd_prepare_req_desc_hdr(hba, lrbp,
				&upiu_flags, lrbp->cmd->sc_data_direction);
		ufshcd_prepare_utp_scsi_cmd_upiu(lrbp, upiu_flags);
	} else {
		ret = -EINVAL;
	}

	return ret;
}

/**
 * ufshcd_upiu_wlun_to_scsi_wlun - maps UPIU W-LUN id to SCSI W-LUN ID
 * @upiu_wlun_id: UPIU W-LUN id
 *
 * Returns SCSI W-LUN id
 */
static inline u16 ufshcd_upiu_wlun_to_scsi_wlun(u8 upiu_wlun_id)
{
	return (upiu_wlun_id & ~UFS_UPIU_WLUN_ID) | SCSI_W_LUN_BASE;
}

/**
 * ufshcd_get_write_lock - synchronize between shutdown, scaling &
 * arrival of requests
 * @hba: ufs host
 *
 * Lock is predominantly held by shutdown context thus, ensuring
 * that no requests from any other context may sneak through.
 */
static inline void ufshcd_get_write_lock(struct ufs_hba *hba)
{
	down_write(&hba->lock);
}

/**
 * ufshcd_get_read_lock - synchronize between shutdown, scaling &
 * arrival of requests
 * @hba: ufs host
 *
 * Returns 1 if acquired, < 0 on contention
 *
 * After shutdown's initiated, allow requests only directed to the
 * well known device lun. The sync between scaling & issue is maintained
 * as is and this restructuring syncs shutdown with these too.
 */
static int ufshcd_get_read_lock(struct ufs_hba *hba, u64 lun)
{
	int err = 0;

	err = down_read_trylock(&hba->lock);
	if (err > 0)
		goto out;
	/* let requests for well known device lun to go through */
	if (ufshcd_scsi_to_upiu_lun(lun) == UFS_UPIU_UFS_DEVICE_WLUN)
		return 0;
	else if (!ufshcd_is_shutdown_ongoing(hba))
		return -EAGAIN;
	else
		return -EPERM;

out:
	return err;
}

/**
 * ufshcd_put_read_lock - synchronize between shutdown, scaling &
 * arrival of requests
 * @hba: ufs host
 *
 * Returns none
 */
static inline void ufshcd_put_read_lock(struct ufs_hba *hba)
{
	up_read(&hba->lock);
}

/**
 * ufshcd_queuecommand - main entry point for SCSI requests
 * @host: SCSI host pointer
 * @cmd: command from SCSI Midlayer
 *
 * Returns 0 for success, non-zero in case of failure
 */
static int ufshcd_queuecommand(struct Scsi_Host *host, struct scsi_cmnd *cmd)
{
	struct ufshcd_lrb *lrbp;
	struct ufs_hba *hba;
	unsigned long flags;
	int tag;
	int err = 0;
	bool has_read_lock = false;

	hba = shost_priv(host);

	if (!cmd || !cmd->request || !hba)
		return -EINVAL;

	tag = cmd->request->tag;
	if (!ufshcd_valid_tag(hba, tag)) {
		dev_err(hba->dev,
			"%s: invalid command tag %d: cmd=0x%pK, cmd->request=0x%pK\n",
			__func__, tag, cmd, cmd->request);
		BUG_ON(1);
	}

	err = ufshcd_get_read_lock(hba, cmd->device->lun);
	if (unlikely(err < 0)) {
		if (err == -EPERM) {
			set_host_byte(cmd, DID_ERROR);
			cmd->scsi_done(cmd);
			return 0;
		}
		if (err == -EAGAIN) {
			hba->ufs_stats.scsi_blk_reqs.ts = ktime_get();
			hba->ufs_stats.scsi_blk_reqs.busy_ctx = SCALING_BUSY;
			return SCSI_MLQUEUE_HOST_BUSY;
		}
	} else if (err == 1) {
		has_read_lock = true;
	}

	/*
	 * err might be non-zero here but logic later in this function
	 * assumes that err is set to 0.
	 */
	err = 0;

	spin_lock_irqsave(hba->host->host_lock, flags);

	/* if error handling is in progress, return host busy */
	if (ufshcd_eh_in_progress(hba)) {
		err = SCSI_MLQUEUE_HOST_BUSY;
		hba->ufs_stats.scsi_blk_reqs.ts = ktime_get();
		hba->ufs_stats.scsi_blk_reqs.busy_ctx = EH_IN_PROGRESS;
		goto out_unlock;
	}

	switch (hba->ufshcd_state) {
	case UFSHCD_STATE_OPERATIONAL:
		break;
	case UFSHCD_STATE_EH_SCHEDULED:
	case UFSHCD_STATE_RESET:
		err = SCSI_MLQUEUE_HOST_BUSY;
		hba->ufs_stats.scsi_blk_reqs.ts = ktime_get();
		hba->ufs_stats.scsi_blk_reqs.busy_ctx =
			UFS_RESET_OR_EH_SCHEDULED;
		goto out_unlock;
	case UFSHCD_STATE_ERROR:
		set_host_byte(cmd, DID_ERROR);
		cmd->scsi_done(cmd);
		goto out_unlock;
	default:
		dev_WARN_ONCE(hba->dev, 1, "%s: invalid state %d\n",
				__func__, hba->ufshcd_state);
		set_host_byte(cmd, DID_BAD_TARGET);
		cmd->scsi_done(cmd);
		goto out_unlock;
	}
	spin_unlock_irqrestore(hba->host->host_lock, flags);

	hba->req_abort_count = 0;

	/* acquire the tag to make sure device cmds don't use it */
	if (test_and_set_bit_lock(tag, &hba->lrb_in_use)) {
		/*
		 * Dev manage command in progress, requeue the command.
		 * Requeuing the command helps in cases where the request *may*
		 * find different tag instead of waiting for dev manage command
		 * completion.
		 */
		err = SCSI_MLQUEUE_HOST_BUSY;
		hba->ufs_stats.scsi_blk_reqs.ts = ktime_get();
		hba->ufs_stats.scsi_blk_reqs.busy_ctx = LRB_IN_USE;
		goto out;
	}

	hba->ufs_stats.clk_hold.ctx = QUEUE_CMD;
	err = ufshcd_hold(hba, true);
	if (err) {
		err = SCSI_MLQUEUE_HOST_BUSY;
		hba->ufs_stats.scsi_blk_reqs.ts = ktime_get();
		hba->ufs_stats.scsi_blk_reqs.busy_ctx = UFSHCD_HOLD;
		clear_bit_unlock(tag, &hba->lrb_in_use);
		goto out;
	}
	if (ufshcd_is_clkgating_allowed(hba))
		WARN_ON(hba->clk_gating.state != CLKS_ON);

	err = ufshcd_hibern8_hold(hba, true);
	if (err) {
		clear_bit_unlock(tag, &hba->lrb_in_use);
		err = SCSI_MLQUEUE_HOST_BUSY;
		hba->ufs_stats.scsi_blk_reqs.ts = ktime_get();
		hba->ufs_stats.scsi_blk_reqs.busy_ctx = UFSHCD_HIBERN8_HOLD;
		hba->ufs_stats.clk_rel.ctx = QUEUE_CMD;
		ufshcd_release(hba, true);
		goto out;
	}
	if (ufshcd_is_hibern8_on_idle_allowed(hba))
		WARN_ON(hba->hibern8_on_idle.state != HIBERN8_EXITED);

	/* Vote PM QoS for the request */
	ufshcd_vops_pm_qos_req_start(hba, cmd->request);

	WARN_ON(hba->clk_gating.state != CLKS_ON);

	lrbp = &hba->lrb[tag];

	WARN_ON(lrbp->cmd);
	lrbp->cmd = cmd;
	lrbp->sense_bufflen = UFSHCD_REQ_SENSE_SIZE;
	lrbp->sense_buffer = cmd->sense_buffer;
	lrbp->task_tag = tag;
	lrbp->lun = ufshcd_scsi_to_upiu_lun(cmd->device->lun);
	lrbp->intr_cmd = !ufshcd_is_intr_aggr_allowed(hba) ? true : false;

	err = ufshcd_prepare_lrbp_crypto(hba, cmd, lrbp);
	if (err) {
		ufshcd_release(hba, false);
		lrbp->cmd = NULL;
		clear_bit_unlock(tag, &hba->lrb_in_use);
		goto out;
	}
	lrbp->req_abort_skip = false;

	err = ufshcd_comp_scsi_upiu(hba, lrbp);
	if (err) {
		if (err != -EAGAIN)
			dev_err(hba->dev,
				"%s: failed to compose upiu %d\n",
				__func__, err);

		lrbp->cmd = NULL;
		clear_bit_unlock(tag, &hba->lrb_in_use);
		ufshcd_release_all(hba);
		ufshcd_vops_pm_qos_req_end(hba, cmd->request, true);
		goto out;
	}

	err = ufshcd_map_sg(hba, lrbp);
	if (err) {
		lrbp->cmd = NULL;
		clear_bit_unlock(tag, &hba->lrb_in_use);
		ufshcd_release_all(hba);
		ufshcd_vops_pm_qos_req_end(hba, cmd->request, true);
		goto out;
	}


	/* Make sure descriptors are ready before ringing the doorbell */
	wmb();

	/* issue command to the controller */
	spin_lock_irqsave(hba->host->host_lock, flags);
	ufshcd_vops_setup_xfer_req(hba, tag, (lrbp->cmd ? true : false));

	err = ufshcd_send_command(hba, tag);
	if (err) {
		spin_unlock_irqrestore(hba->host->host_lock, flags);
		scsi_dma_unmap(lrbp->cmd);
		lrbp->cmd = NULL;
		clear_bit_unlock(tag, &hba->lrb_in_use);
		ufshcd_release_all(hba);
		ufshcd_vops_pm_qos_req_end(hba, cmd->request, true);
		dev_err(hba->dev, "%s: failed sending command, %d\n",
							__func__, err);
		err = DID_ERROR;
		goto out;
	}

out_unlock:
	spin_unlock_irqrestore(hba->host->host_lock, flags);
out:
	if (has_read_lock)
		ufshcd_put_read_lock(hba);
	return err;
}

static int ufshcd_compose_dev_cmd(struct ufs_hba *hba,
		struct ufshcd_lrb *lrbp, enum dev_cmd_type cmd_type, int tag)
{
	lrbp->cmd = NULL;
	lrbp->sense_bufflen = 0;
	lrbp->sense_buffer = NULL;
	lrbp->task_tag = tag;
	lrbp->lun = 0; /* device management cmd is not specific to any LUN */
	lrbp->intr_cmd = true; /* No interrupt aggregation */
#if IS_ENABLED(CONFIG_SCSI_UFS_CRYPTO)
	lrbp->crypto_enable = false; /* No crypto operations */
#endif
	hba->dev_cmd.type = cmd_type;

	return ufshcd_comp_devman_upiu(hba, lrbp);
}

static int
ufshcd_clear_cmd(struct ufs_hba *hba, int tag)
{
	int err = 0;
	unsigned long flags;
	u32 mask = 1 << tag;

	/* clear outstanding transaction before retry */
	spin_lock_irqsave(hba->host->host_lock, flags);
	ufshcd_utrl_clear(hba, tag);
	spin_unlock_irqrestore(hba->host->host_lock, flags);

	/*
	 * wait for for h/w to clear corresponding bit in door-bell.
	 * max. wait is 1 sec.
	 */
	err = ufshcd_wait_for_register(hba,
			REG_UTP_TRANSFER_REQ_DOOR_BELL,
			mask, ~mask, 1000, 1000, true);

	return err;
}

static int
ufshcd_check_query_response(struct ufs_hba *hba, struct ufshcd_lrb *lrbp)
{
	struct ufs_query_res *query_res = &hba->dev_cmd.query.response;

	/* Get the UPIU response */
	query_res->response = ufshcd_get_rsp_upiu_result(lrbp->ucd_rsp_ptr) >>
				UPIU_RSP_CODE_OFFSET;
	return query_res->response;
}

/**
 * ufshcd_dev_cmd_completion() - handles device management command responses
 * @hba: per adapter instance
 * @lrbp: pointer to local reference block
 */
static int
ufshcd_dev_cmd_completion(struct ufs_hba *hba, struct ufshcd_lrb *lrbp)
{
	int resp;
	int err = 0;

	hba->ufs_stats.last_hibern8_exit_tstamp = ktime_set(0, 0);
	resp = ufshcd_get_req_rsp(lrbp->ucd_rsp_ptr);

	switch (resp) {
	case UPIU_TRANSACTION_NOP_IN:
		if (hba->dev_cmd.type != DEV_CMD_TYPE_NOP) {
			err = -EINVAL;
			dev_err(hba->dev, "%s: unexpected response %x\n",
					__func__, resp);
		}
		break;
	case UPIU_TRANSACTION_QUERY_RSP:
		err = ufshcd_check_query_response(hba, lrbp);
		if (!err)
			err = ufshcd_copy_query_response(hba, lrbp);
		break;
	case UPIU_TRANSACTION_REJECT_UPIU:
		/* TODO: handle Reject UPIU Response */
		err = -EPERM;
		dev_err(hba->dev, "%s: Reject UPIU not fully implemented\n",
				__func__);
		break;
	default:
		err = -EINVAL;
		dev_err(hba->dev, "%s: Invalid device management cmd response: %x\n",
				__func__, resp);
		break;
	}

	return err;
}

static int ufshcd_wait_for_dev_cmd(struct ufs_hba *hba,
		struct ufshcd_lrb *lrbp, int max_timeout)
{
	int err = 0;
	unsigned long time_left;
	unsigned long flags;

	time_left = wait_for_completion_timeout(hba->dev_cmd.complete,
			msecs_to_jiffies(max_timeout));

	/* Make sure descriptors are ready before ringing the doorbell */
	wmb();
	spin_lock_irqsave(hba->host->host_lock, flags);
	hba->dev_cmd.complete = NULL;
	if (likely(time_left)) {
		err = ufshcd_get_tr_ocs(lrbp);
		if (!err)
			err = ufshcd_dev_cmd_completion(hba, lrbp);
	}
	spin_unlock_irqrestore(hba->host->host_lock, flags);

	if (!time_left) {
		err = -ETIMEDOUT;
		dev_dbg(hba->dev, "%s: dev_cmd request timedout, tag %d\n",
			__func__, lrbp->task_tag);
		if (!ufshcd_clear_cmd(hba, lrbp->task_tag))
			/* successfully cleared the command, retry if needed */
			err = -EAGAIN;
		/*
		 * in case of an error, after clearing the doorbell,
		 * we also need to clear the outstanding_request
		 * field in hba
		 */
		ufshcd_outstanding_req_clear(hba, lrbp->task_tag);
	}

	if (err)
		ufsdbg_set_err_state(hba);

	return err;
}

/**
 * ufshcd_get_dev_cmd_tag - Get device management command tag
 * @hba: per-adapter instance
 * @tag_out: pointer to variable with available slot value
 *
 * Get a free slot and lock it until device management command
 * completes.
 *
 * Returns false if free slot is unavailable for locking, else
 * return true with tag value in @tag.
 */
static bool ufshcd_get_dev_cmd_tag(struct ufs_hba *hba, int *tag_out)
{
	int tag;
	bool ret = false;
	unsigned long tmp;

	if (!tag_out)
		goto out;

	do {
		tmp = ~hba->lrb_in_use;
		tag = find_last_bit(&tmp, hba->nutrs);
		if (tag >= hba->nutrs)
			goto out;
	} while (test_and_set_bit_lock(tag, &hba->lrb_in_use));

	*tag_out = tag;
	ret = true;
out:
	return ret;
}

static inline void ufshcd_put_dev_cmd_tag(struct ufs_hba *hba, int tag)
{
	clear_bit_unlock(tag, &hba->lrb_in_use);
}

/**
 * ufshcd_exec_dev_cmd - API for sending device management requests
 * @hba: UFS hba
 * @cmd_type: specifies the type (NOP, Query...)
 * @timeout: time in seconds
 *
 * NOTE: Since there is only one available tag for device management commands,
 * it is expected you hold the hba->dev_cmd.lock mutex.
 */
static int ufshcd_exec_dev_cmd(struct ufs_hba *hba,
		enum dev_cmd_type cmd_type, int timeout)
{
	struct ufshcd_lrb *lrbp;
	int err;
	int tag;
	struct completion wait;
	unsigned long flags;
	bool has_read_lock = false;

	/*
	 * May get invoked from shutdown and IOCTL contexts.
	 * In shutdown context, it comes in with lock acquired.
	 * In error recovery context, it may come with lock acquired.
	 */

	if (!ufshcd_is_shutdown_ongoing(hba) && !ufshcd_eh_in_progress(hba)) {
		down_read(&hba->lock);
		has_read_lock = true;
	}

	/*
	 * Get free slot, sleep if slots are unavailable.
	 * Even though we use wait_event() which sleeps indefinitely,
	 * the maximum wait time is bounded by SCSI request timeout.
	 */
	wait_event(hba->dev_cmd.tag_wq, ufshcd_get_dev_cmd_tag(hba, &tag));

	init_completion(&wait);
	lrbp = &hba->lrb[tag];
	WARN_ON(lrbp->cmd);
	err = ufshcd_compose_dev_cmd(hba, lrbp, cmd_type, tag);
	if (unlikely(err))
		goto out_put_tag;

	hba->dev_cmd.complete = &wait;

	ufshcd_add_query_upiu_trace(hba, tag, "query_send");
	/* Make sure descriptors are ready before ringing the doorbell */
	wmb();
	spin_lock_irqsave(hba->host->host_lock, flags);
	ufshcd_vops_setup_xfer_req(hba, tag, (lrbp->cmd ? true : false));
	err = ufshcd_send_command(hba, tag);
	spin_unlock_irqrestore(hba->host->host_lock, flags);
	if (err) {
		dev_err(hba->dev, "%s: failed sending command, %d\n",
							__func__, err);
		goto out_put_tag;
	}
	err = ufshcd_wait_for_dev_cmd(hba, lrbp, timeout);

	ufshcd_add_query_upiu_trace(hba, tag,
			err ? "query_complete_err" : "query_complete");

out_put_tag:
	ufshcd_put_dev_cmd_tag(hba, tag);
	wake_up(&hba->dev_cmd.tag_wq);
	if (has_read_lock)
		up_read(&hba->lock);
	return err;
}

/**
 * ufshcd_init_query() - init the query response and request parameters
 * @hba: per-adapter instance
 * @request: address of the request pointer to be initialized
 * @response: address of the response pointer to be initialized
 * @opcode: operation to perform
 * @idn: flag idn to access
 * @index: LU number to access
 * @selector: query/flag/descriptor further identification
 */
static inline void ufshcd_init_query(struct ufs_hba *hba,
		struct ufs_query_req **request, struct ufs_query_res **response,
		enum query_opcode opcode, u8 idn, u8 index, u8 selector)
{
	int idn_t = (int)idn;

	ufsdbg_error_inject_dispatcher(hba,
		ERR_INJECT_QUERY, idn_t, (int *)&idn_t);
	idn = idn_t;

	*request = &hba->dev_cmd.query.request;
	*response = &hba->dev_cmd.query.response;
	memset(*request, 0, sizeof(struct ufs_query_req));
	memset(*response, 0, sizeof(struct ufs_query_res));
	(*request)->upiu_req.opcode = opcode;
	(*request)->upiu_req.idn = idn;
	(*request)->upiu_req.index = index;
	(*request)->upiu_req.selector = selector;

	ufshcd_update_query_stats(hba, opcode, idn);
}

static int ufshcd_query_flag_retry(struct ufs_hba *hba,
	enum query_opcode opcode, enum flag_idn idn, bool *flag_res)
{
	int ret;
	int retries;

	for (retries = 0; retries < QUERY_REQ_RETRIES; retries++) {
		ret = ufshcd_query_flag(hba, opcode, idn, flag_res);
		if (ret)
			dev_dbg(hba->dev,
				"%s: failed with error %d, retries %d\n",
				__func__, ret, retries);
		else
			break;
	}

	if (ret)
		dev_err(hba->dev,
			"%s: query attribute, opcode %d, idn %d, failed with error %d after %d retires\n",
			__func__, opcode, idn, ret, retries);
	return ret;
}

/**
 * ufshcd_query_flag() - API function for sending flag query requests
 * @hba: per-adapter instance
 * @opcode: flag query to perform
 * @idn: flag idn to access
 * @flag_res: the flag value after the query request completes
 *
 * Returns 0 for success, non-zero in case of failure
 */
int ufshcd_query_flag(struct ufs_hba *hba, enum query_opcode opcode,
			enum flag_idn idn, bool *flag_res)
{
	struct ufs_query_req *request = NULL;
	struct ufs_query_res *response = NULL;
	int err, index = 0, selector = 0;
	int timeout = QUERY_REQ_TIMEOUT;

	BUG_ON(!hba);

	ufshcd_hold_all(hba);
	mutex_lock(&hba->dev_cmd.lock);
	ufshcd_init_query(hba, &request, &response, opcode, idn, index,
			selector);

	switch (opcode) {
	case UPIU_QUERY_OPCODE_SET_FLAG:
	case UPIU_QUERY_OPCODE_CLEAR_FLAG:
	case UPIU_QUERY_OPCODE_TOGGLE_FLAG:
		request->query_func = UPIU_QUERY_FUNC_STANDARD_WRITE_REQUEST;
		break;
	case UPIU_QUERY_OPCODE_READ_FLAG:
		request->query_func = UPIU_QUERY_FUNC_STANDARD_READ_REQUEST;
		if (!flag_res) {
			/* No dummy reads */
			dev_err(hba->dev, "%s: Invalid argument for read request\n",
					__func__);
			err = -EINVAL;
			goto out_unlock;
		}
		break;
	default:
		dev_err(hba->dev,
			"%s: Expected query flag opcode but got = %d\n",
			__func__, opcode);
		err = -EINVAL;
		goto out_unlock;
	}

	err = ufshcd_exec_dev_cmd(hba, DEV_CMD_TYPE_QUERY, timeout);

	if (err) {
		dev_err(hba->dev,
			"%s: Sending flag query for idn %d failed, err = %d\n",
			__func__, request->upiu_req.idn, err);
		goto out_unlock;
	}

	if (flag_res)
		*flag_res = (be32_to_cpu(response->upiu_res.value) &
				MASK_QUERY_UPIU_FLAG_LOC) & 0x1;

out_unlock:
	mutex_unlock(&hba->dev_cmd.lock);
	ufshcd_release_all(hba);
	return err;
}

/**
 * ufshcd_query_attr - API function for sending attribute requests
 * @hba: per-adapter instance
 * @opcode: attribute opcode
 * @idn: attribute idn to access
 * @index: index field
 * @selector: selector field
 * @attr_val: the attribute value after the query request completes
 *
 * Returns 0 for success, non-zero in case of failure
*/
int ufshcd_query_attr(struct ufs_hba *hba, enum query_opcode opcode,
		      enum attr_idn idn, u8 index, u8 selector, u32 *attr_val)
{
	struct ufs_query_req *request = NULL;
	struct ufs_query_res *response = NULL;
	int err;

	BUG_ON(!hba);

	ufshcd_hold_all(hba);
	if (!attr_val) {
		dev_err(hba->dev, "%s: attribute value required for opcode 0x%x\n",
				__func__, opcode);
		err = -EINVAL;
		goto out;
	}

	mutex_lock(&hba->dev_cmd.lock);
	ufshcd_init_query(hba, &request, &response, opcode, idn, index,
			selector);

	switch (opcode) {
	case UPIU_QUERY_OPCODE_WRITE_ATTR:
		request->query_func = UPIU_QUERY_FUNC_STANDARD_WRITE_REQUEST;
		request->upiu_req.value = cpu_to_be32(*attr_val);
		break;
	case UPIU_QUERY_OPCODE_READ_ATTR:
		request->query_func = UPIU_QUERY_FUNC_STANDARD_READ_REQUEST;
		break;
	default:
		dev_err(hba->dev, "%s: Expected query attr opcode but got = 0x%.2x\n",
				__func__, opcode);
		err = -EINVAL;
		goto out_unlock;
	}

	err = ufshcd_exec_dev_cmd(hba, DEV_CMD_TYPE_QUERY, QUERY_REQ_TIMEOUT);

	if (err) {
		dev_err(hba->dev, "%s: opcode 0x%.2x for idn %d failed, index %d, err = %d\n",
				__func__, opcode,
				request->upiu_req.idn, index, err);
		goto out_unlock;
	}

	*attr_val = be32_to_cpu(response->upiu_res.value);

out_unlock:
	mutex_unlock(&hba->dev_cmd.lock);
out:
	ufshcd_release_all(hba);
	return err;
}

/**
 * ufshcd_query_attr_retry() - API function for sending query
 * attribute with retries
 * @hba: per-adapter instance
 * @opcode: attribute opcode
 * @idn: attribute idn to access
 * @index: index field
 * @selector: selector field
 * @attr_val: the attribute value after the query request
 * completes
 *
 * Returns 0 for success, non-zero in case of failure
*/
static int ufshcd_query_attr_retry(struct ufs_hba *hba,
	enum query_opcode opcode, enum attr_idn idn, u8 index, u8 selector,
	u32 *attr_val)
{
	int ret = 0;
	u32 retries;

	 for (retries = QUERY_REQ_RETRIES; retries > 0; retries--) {
		ret = ufshcd_query_attr(hba, opcode, idn, index,
						selector, attr_val);
		if (ret)
			dev_dbg(hba->dev, "%s: failed with error %d, retries %d\n",
				__func__, ret, retries);
		else
			break;
	}

	if (ret)
		dev_err(hba->dev,
			"%s: query attribute, idn %d, failed with error %d after %d retires\n",
			__func__, idn, ret, retries);
	return ret;
}

static int __ufshcd_query_descriptor(struct ufs_hba *hba,
			enum query_opcode opcode, enum desc_idn idn, u8 index,
			u8 selector, u8 *desc_buf, int *buf_len)
{
	struct ufs_query_req *request = NULL;
	struct ufs_query_res *response = NULL;
	int err;

	BUG_ON(!hba);

	ufshcd_hold_all(hba);
	if (!desc_buf) {
		dev_err(hba->dev, "%s: descriptor buffer required for opcode 0x%x\n",
				__func__, opcode);
		err = -EINVAL;
		goto out;
	}

	if (*buf_len < QUERY_DESC_MIN_SIZE || *buf_len > QUERY_DESC_MAX_SIZE) {
		dev_err(hba->dev, "%s: descriptor buffer size (%d) is out of range\n",
				__func__, *buf_len);
		err = -EINVAL;
		goto out;
	}

	mutex_lock(&hba->dev_cmd.lock);
	ufshcd_init_query(hba, &request, &response, opcode, idn, index,
			selector);
	hba->dev_cmd.query.descriptor = desc_buf;
	request->upiu_req.length = cpu_to_be16(*buf_len);

	switch (opcode) {
	case UPIU_QUERY_OPCODE_WRITE_DESC:
		request->query_func = UPIU_QUERY_FUNC_STANDARD_WRITE_REQUEST;
		break;
	case UPIU_QUERY_OPCODE_READ_DESC:
		request->query_func = UPIU_QUERY_FUNC_STANDARD_READ_REQUEST;
		break;
	default:
		dev_err(hba->dev,
				"%s: Expected query descriptor opcode but got = 0x%.2x\n",
				__func__, opcode);
		err = -EINVAL;
		goto out_unlock;
	}

	err = ufshcd_exec_dev_cmd(hba, DEV_CMD_TYPE_QUERY, QUERY_REQ_TIMEOUT);

	if (err) {
		dev_err(hba->dev, "%s: opcode 0x%.2x for idn %d failed, index %d, err = %d\n",
				__func__, opcode,
				request->upiu_req.idn, index, err);
		goto out_unlock;
	}

	*buf_len = be16_to_cpu(response->upiu_res.length);

out_unlock:
	hba->dev_cmd.query.descriptor = NULL;
	mutex_unlock(&hba->dev_cmd.lock);
out:
	ufshcd_release_all(hba);
	return err;
}

/**
 * ufshcd_query_descriptor_retry - API function for sending descriptor requests
 * @hba: per-adapter instance
 * @opcode: attribute opcode
 * @idn: attribute idn to access
 * @index: index field
 * @selector: selector field
 * @desc_buf: the buffer that contains the descriptor
 * @buf_len: length parameter passed to the device
 *
 * Returns 0 for success, non-zero in case of failure.
 * The buf_len parameter will contain, on return, the length parameter
 * received on the response.
 */
int ufshcd_query_descriptor_retry(struct ufs_hba *hba,
				  enum query_opcode opcode,
				  enum desc_idn idn, u8 index,
				  u8 selector,
				  u8 *desc_buf, int *buf_len)
{
	int err;
	int retries;

	for (retries = QUERY_REQ_RETRIES; retries > 0; retries--) {
		err = __ufshcd_query_descriptor(hba, opcode, idn, index,
						selector, desc_buf, buf_len);
		if (!err || err == -EINVAL)
			break;
	}

	return err;
}
EXPORT_SYMBOL(ufshcd_query_descriptor_retry);

/**
 * ufshcd_read_desc_length - read the specified descriptor length from header
 * @hba: Pointer to adapter instance
 * @desc_id: descriptor idn value
 * @desc_index: descriptor index
 * @desc_length: pointer to variable to read the length of descriptor
 *
 * Return 0 in case of success, non-zero otherwise
 */
static int ufshcd_read_desc_length(struct ufs_hba *hba,
	enum desc_idn desc_id,
	int desc_index,
	int *desc_length)
{
	int ret;
	u8 header[QUERY_DESC_HDR_SIZE];
	int header_len = QUERY_DESC_HDR_SIZE;

	if (desc_id >= QUERY_DESC_IDN_MAX)
		return -EINVAL;

	ret = ufshcd_query_descriptor_retry(hba, UPIU_QUERY_OPCODE_READ_DESC,
					desc_id, desc_index, 0, header,
					&header_len);

	if (ret) {
		dev_err(hba->dev, "%s: Failed to get descriptor header id %d",
			__func__, desc_id);
		return ret;
	} else if (desc_id != header[QUERY_DESC_DESC_TYPE_OFFSET]) {
		dev_warn(hba->dev, "%s: descriptor header id %d and desc_id %d mismatch",
			__func__, header[QUERY_DESC_DESC_TYPE_OFFSET],
			desc_id);
		ret = -EINVAL;
	}

	*desc_length = header[QUERY_DESC_LENGTH_OFFSET];
	return ret;

}

/**
 * ufshcd_map_desc_id_to_length - map descriptor IDN to its length
 * @hba: Pointer to adapter instance
 * @desc_id: descriptor idn value
 * @desc_len: mapped desc length (out)
 *
 * Return 0 in case of success, non-zero otherwise
 */
int ufshcd_map_desc_id_to_length(struct ufs_hba *hba,
	enum desc_idn desc_id, int *desc_len)
{
	switch (desc_id) {
	case QUERY_DESC_IDN_DEVICE:
		*desc_len = hba->desc_size.dev_desc;
		break;
	case QUERY_DESC_IDN_POWER:
		*desc_len = hba->desc_size.pwr_desc;
		break;
	case QUERY_DESC_IDN_GEOMETRY:
		*desc_len = hba->desc_size.geom_desc;
		break;
	case QUERY_DESC_IDN_CONFIGURATION:
		*desc_len = hba->desc_size.conf_desc;
		break;
	case QUERY_DESC_IDN_UNIT:
		*desc_len = hba->desc_size.unit_desc;
		break;
	case QUERY_DESC_IDN_INTERCONNECT:
		*desc_len = hba->desc_size.interc_desc;
		break;
	case QUERY_DESC_IDN_STRING:
		*desc_len = QUERY_DESC_MAX_SIZE;
		break;
	case QUERY_DESC_IDN_HEALTH:
		*desc_len = hba->desc_size.hlth_desc;
		break;
	case QUERY_DESC_IDN_RFU_0:
	case QUERY_DESC_IDN_RFU_1:
		*desc_len = 0;
		break;
	default:
		*desc_len = 0;
		return -EINVAL;
	}
	return 0;
}
EXPORT_SYMBOL(ufshcd_map_desc_id_to_length);

/**
 * ufshcd_read_desc_param - read the specified descriptor parameter
 * @hba: Pointer to adapter instance
 * @desc_id: descriptor idn value
 * @desc_index: descriptor index
 * @param_offset: offset of the parameter to read
 * @param_read_buf: pointer to buffer where parameter would be read
 * @param_size: sizeof(param_read_buf)
 *
 * Return 0 in case of success, non-zero otherwise
 */
int ufshcd_read_desc_param(struct ufs_hba *hba,
			   enum desc_idn desc_id,
			   int desc_index,
			   u8 param_offset,
			   u8 *param_read_buf,
			   u8 param_size)
{
	int ret;
	u8 *desc_buf;
	int buff_len;
	bool is_kmalloc = true;

	/* Safety check */
	if (desc_id >= QUERY_DESC_IDN_MAX || !param_size)
		return -EINVAL;

	/* Get the max length of descriptor from structure filled up at probe
	 * time.
	 */
	ret = ufshcd_map_desc_id_to_length(hba, desc_id, &buff_len);

	/* Sanity checks */
	if (ret || !buff_len) {
		dev_err(hba->dev, "%s: Failed to get full descriptor length\n",
			__func__);
		return ret;
	}

	if (param_offset >= buff_len ||
	    param_offset + param_size > buff_len) {
		dev_err(hba->dev, "%s: Invalid offset 0x%x or size 0x%x in descriptor IDN 0x%x, length 0x%x\n",
			__func__, param_offset, param_size, desc_id, buff_len);
		return -EINVAL;
	}

	/* Check whether we need temp memory */
	if (param_offset != 0 || param_size < buff_len) {
		desc_buf = kzalloc(buff_len, GFP_KERNEL);
		if (!desc_buf)
			return -ENOMEM;
	} else {
		desc_buf = param_read_buf;
		is_kmalloc = false;
	}

	/* Request for full descriptor */
	ret = ufshcd_query_descriptor_retry(hba, UPIU_QUERY_OPCODE_READ_DESC,
					desc_id, desc_index, 0,
					desc_buf, &buff_len);

	if (ret) {
		dev_err(hba->dev, "%s: Failed reading descriptor. desc_id %d, desc_index %d, param_offset %d, ret %d\n",
			__func__, desc_id, desc_index, param_offset, ret);
		goto out;
	}

	/* Sanity check */
	if (desc_buf[QUERY_DESC_DESC_TYPE_OFFSET] != desc_id) {
		dev_err(hba->dev, "%s: invalid desc_id %d in descriptor header\n",
			__func__, desc_buf[QUERY_DESC_DESC_TYPE_OFFSET]);
		ret = -EINVAL;
		goto out;
	}

	/* Check wherher we will not copy more data, than available */
	if (is_kmalloc && param_size > buff_len)
		param_size = buff_len;

	if (is_kmalloc)
		memcpy(param_read_buf, &desc_buf[param_offset], param_size);
out:
	if (is_kmalloc)
		kfree(desc_buf);
	return ret;
}

static inline int ufshcd_read_desc(struct ufs_hba *hba,
				   enum desc_idn desc_id,
				   int desc_index,
				   u8 *buf,
				   u32 size)
{
	return ufshcd_read_desc_param(hba, desc_id, desc_index, 0, buf, size);
}

static inline int ufshcd_read_power_desc(struct ufs_hba *hba,
					 u8 *buf,
					 u32 size)
{
	return ufshcd_read_desc(hba, QUERY_DESC_IDN_POWER, 0, buf, size);
}

int ufshcd_read_device_desc(struct ufs_hba *hba, u8 *buf, u32 size)
{
	return ufshcd_read_desc(hba, QUERY_DESC_IDN_DEVICE, 0, buf, size);
}

/**
 * ufshcd_read_string_desc - read string descriptor
 * @hba: pointer to adapter instance
 * @desc_index: descriptor index
 * @buf: pointer to buffer where descriptor would be read
 * @size: size of buf
 * @ascii: if true convert from unicode to ascii characters
 *
 * Return 0 in case of success, non-zero otherwise
 */
int ufshcd_read_string_desc(struct ufs_hba *hba, int desc_index,
			    u8 *buf, u32 size, bool ascii)
{
	int err = 0;

	err = ufshcd_read_desc(hba,
				QUERY_DESC_IDN_STRING, desc_index, buf, size);

	if (err) {
		dev_err(hba->dev, "%s: reading String Desc failed after %d retries. err = %d\n",
			__func__, QUERY_REQ_RETRIES, err);
		goto out;
	}

	if (ascii) {
		int desc_len;
		int ascii_len;
		int i;
		char *buff_ascii;

		desc_len = buf[0];
		/* remove header and divide by 2 to move from UTF16 to UTF8 */
		ascii_len = (desc_len - QUERY_DESC_HDR_SIZE) / 2 + 1;
		if (size < ascii_len + QUERY_DESC_HDR_SIZE) {
			dev_err(hba->dev, "%s: buffer allocated size is too small\n",
					__func__);
			err = -ENOMEM;
			goto out;
		}

		buff_ascii = kzalloc(ascii_len, GFP_KERNEL);
		if (!buff_ascii) {
			err = -ENOMEM;
			goto out;
		}

		/*
		 * the descriptor contains string in UTF16 format
		 * we need to convert to utf-8 so it can be displayed
		 */
		utf16s_to_utf8s((wchar_t *)&buf[QUERY_DESC_HDR_SIZE],
				desc_len - QUERY_DESC_HDR_SIZE,
				UTF16_BIG_ENDIAN, buff_ascii, ascii_len);

		/* replace non-printable or non-ASCII characters with spaces */
		for (i = 0; i < ascii_len; i++)
			ufshcd_remove_non_printable(&buff_ascii[i]);

		memset(buf + QUERY_DESC_HDR_SIZE, 0,
				size - QUERY_DESC_HDR_SIZE);
		memcpy(buf + QUERY_DESC_HDR_SIZE, buff_ascii, ascii_len);
		buf[QUERY_DESC_LENGTH_OFFSET] = ascii_len + QUERY_DESC_HDR_SIZE;
		kfree(buff_ascii);
	}
out:
	return err;
}

/**
 * ufshcd_read_unit_desc_param - read the specified unit descriptor parameter
 * @hba: Pointer to adapter instance
 * @lun: lun id
 * @param_offset: offset of the parameter to read
 * @param_read_buf: pointer to buffer where parameter would be read
 * @param_size: sizeof(param_read_buf)
 *
 * Return 0 in case of success, non-zero otherwise
 */
static inline int ufshcd_read_unit_desc_param(struct ufs_hba *hba,
					      int lun,
					      enum unit_desc_param param_offset,
					      u8 *param_read_buf,
					      u32 param_size)
{
	/*
	 * Unit descriptors are only available for general purpose LUs (LUN id
	 * from 0 to 7) and RPMB Well known LU.
	 */
	if (!ufs_is_valid_unit_desc_lun(lun))
		return -EOPNOTSUPP;

	return ufshcd_read_desc_param(hba, QUERY_DESC_IDN_UNIT, lun,
				      param_offset, param_read_buf, param_size);
}

/**
 * ufshcd_memory_alloc - allocate memory for host memory space data structures
 * @hba: per adapter instance
 *
 * 1. Allocate DMA memory for Command Descriptor array
 *	Each command descriptor consist of Command UPIU, Response UPIU and PRDT
 * 2. Allocate DMA memory for UTP Transfer Request Descriptor List (UTRDL).
 * 3. Allocate DMA memory for UTP Task Management Request Descriptor List
 *	(UTMRDL)
 * 4. Allocate memory for local reference block(lrb).
 *
 * Returns 0 for success, non-zero in case of failure
 */
static int ufshcd_memory_alloc(struct ufs_hba *hba)
{
	size_t utmrdl_size, utrdl_size, ucdl_size;

	/* Allocate memory for UTP command descriptors */
	ucdl_size = (sizeof_utp_transfer_cmd_desc(hba) * hba->nutrs);
	hba->ucdl_base_addr = dmam_alloc_coherent(hba->dev,
						  ucdl_size,
						  &hba->ucdl_dma_addr,
						  GFP_KERNEL);

	/*
	 * UFSHCI requires UTP command descriptor to be 128 byte aligned.
	 * make sure hba->ucdl_dma_addr is aligned to PAGE_SIZE
	 * if hba->ucdl_dma_addr is aligned to PAGE_SIZE, then it will
	 * be aligned to 128 bytes as well
	 */
	if (!hba->ucdl_base_addr ||
	    WARN_ON(hba->ucdl_dma_addr & (PAGE_SIZE - 1))) {
		dev_err(hba->dev,
			"Command Descriptor Memory allocation failed\n");
		goto out;
	}

	/*
	 * Allocate memory for UTP Transfer descriptors
	 * UFSHCI requires 1024 byte alignment of UTRD
	 */
	utrdl_size = (sizeof(struct utp_transfer_req_desc) * hba->nutrs);
	hba->utrdl_base_addr = dmam_alloc_coherent(hba->dev,
						   utrdl_size,
						   &hba->utrdl_dma_addr,
						   GFP_KERNEL);
	if (!hba->utrdl_base_addr ||
	    WARN_ON(hba->utrdl_dma_addr & (PAGE_SIZE - 1))) {
		dev_err(hba->dev,
			"Transfer Descriptor Memory allocation failed\n");
		goto out;
	}

	/*
	 * Allocate memory for UTP Task Management descriptors
	 * UFSHCI requires 1024 byte alignment of UTMRD
	 */
	utmrdl_size = sizeof(struct utp_task_req_desc) * hba->nutmrs;
	hba->utmrdl_base_addr = dmam_alloc_coherent(hba->dev,
						    utmrdl_size,
						    &hba->utmrdl_dma_addr,
						    GFP_KERNEL);
	if (!hba->utmrdl_base_addr ||
	    WARN_ON(hba->utmrdl_dma_addr & (PAGE_SIZE - 1))) {
		dev_err(hba->dev,
		"Task Management Descriptor Memory allocation failed\n");
		goto out;
	}

	/* Allocate memory for local reference block */
	hba->lrb = devm_kcalloc(hba->dev,
				hba->nutrs, sizeof(struct ufshcd_lrb),
				GFP_KERNEL);
	if (!hba->lrb) {
		dev_err(hba->dev, "LRB Memory allocation failed\n");
		goto out;
	}
	return 0;
out:
	return -ENOMEM;
}

/**
 * ufshcd_host_memory_configure - configure local reference block with
 *				memory offsets
 * @hba: per adapter instance
 *
 * Configure Host memory space
 * 1. Update Corresponding UTRD.UCDBA and UTRD.UCDBAU with UCD DMA
 * address.
 * 2. Update each UTRD with Response UPIU offset, Response UPIU length
 * and PRDT offset.
 * 3. Save the corresponding addresses of UTRD, UCD.CMD, UCD.RSP and UCD.PRDT
 * into local reference block.
 */
static void ufshcd_host_memory_configure(struct ufs_hba *hba)
{
	struct utp_transfer_cmd_desc *cmd_descp;
	struct utp_transfer_req_desc *utrdlp;
	dma_addr_t cmd_desc_dma_addr;
	dma_addr_t cmd_desc_element_addr;
	u16 response_offset;
	u16 prdt_offset;
	int cmd_desc_size;
	int i;

	utrdlp = hba->utrdl_base_addr;
	cmd_descp = hba->ucdl_base_addr;

	response_offset =
		offsetof(struct utp_transfer_cmd_desc, response_upiu);
	prdt_offset =
		offsetof(struct utp_transfer_cmd_desc, prd_table);

	cmd_desc_size = sizeof_utp_transfer_cmd_desc(hba);
	cmd_desc_dma_addr = hba->ucdl_dma_addr;

	for (i = 0; i < hba->nutrs; i++) {
		/* Configure UTRD with command descriptor base address */
		cmd_desc_element_addr =
				(cmd_desc_dma_addr + (cmd_desc_size * i));
		utrdlp[i].command_desc_base_addr_lo =
				cpu_to_le32(lower_32_bits(cmd_desc_element_addr));
		utrdlp[i].command_desc_base_addr_hi =
				cpu_to_le32(upper_32_bits(cmd_desc_element_addr));

		/* Response upiu and prdt offset should be in double words */
		if (hba->quirks & UFSHCD_QUIRK_PRDT_BYTE_GRAN) {
			utrdlp[i].response_upiu_offset =
				cpu_to_le16(response_offset);
			utrdlp[i].prd_table_offset =
				cpu_to_le16(prdt_offset);
			utrdlp[i].response_upiu_length =
				cpu_to_le16(ALIGNED_UPIU_SIZE);
		} else {
			utrdlp[i].response_upiu_offset =
				cpu_to_le16((response_offset >> 2));
			utrdlp[i].prd_table_offset =
				cpu_to_le16((prdt_offset >> 2));
			utrdlp[i].response_upiu_length =
				cpu_to_le16(ALIGNED_UPIU_SIZE >> 2);
		}

		hba->lrb[i].utr_descriptor_ptr = (utrdlp + i);
		hba->lrb[i].utrd_dma_addr = hba->utrdl_dma_addr +
				(i * sizeof(struct utp_transfer_req_desc));
		hba->lrb[i].ucd_req_ptr = (struct utp_upiu_req *)cmd_descp;
		hba->lrb[i].ucd_req_dma_addr = cmd_desc_element_addr;
		hba->lrb[i].ucd_rsp_ptr =
			(struct utp_upiu_rsp *)cmd_descp->response_upiu;
		hba->lrb[i].ucd_rsp_dma_addr = cmd_desc_element_addr +
				response_offset;
		hba->lrb[i].ucd_prdt_ptr =
			(struct ufshcd_sg_entry *)cmd_descp->prd_table;
		hba->lrb[i].ucd_prdt_dma_addr = cmd_desc_element_addr +
				prdt_offset;
		cmd_descp = (void *)cmd_descp + cmd_desc_size;
	}
}

/**
 * ufshcd_dme_link_startup - Notify Unipro to perform link startup
 * @hba: per adapter instance
 *
 * UIC_CMD_DME_LINK_STARTUP command must be issued to Unipro layer,
 * in order to initialize the Unipro link startup procedure.
 * Once the Unipro links are up, the device connected to the controller
 * is detected.
 *
 * Returns 0 on success, non-zero value on failure
 */
static int ufshcd_dme_link_startup(struct ufs_hba *hba)
{
	struct uic_command uic_cmd = {0};
	int ret;

	uic_cmd.command = UIC_CMD_DME_LINK_STARTUP;

	ret = ufshcd_send_uic_cmd(hba, &uic_cmd);
	if (ret)
		dev_dbg(hba->dev,
			"dme-link-startup: error code %d\n", ret);
	return ret;
}
/**
 * ufshcd_dme_reset - UIC command for DME_RESET
 * @hba: per adapter instance
 *
 * DME_RESET command is issued in order to reset UniPro stack.
 * This function now deal with cold reset.
 *
 * Returns 0 on success, non-zero value on failure
 */
static int ufshcd_dme_reset(struct ufs_hba *hba)
{
	struct uic_command uic_cmd = {0};
	int ret;

	uic_cmd.command = UIC_CMD_DME_RESET;

	ret = ufshcd_send_uic_cmd(hba, &uic_cmd);
	if (ret)
		dev_err(hba->dev,
			"dme-reset: error code %d\n", ret);

	return ret;
}

/**
 * ufshcd_dme_enable - UIC command for DME_ENABLE
 * @hba: per adapter instance
 *
 * DME_ENABLE command is issued in order to enable UniPro stack.
 *
 * Returns 0 on success, non-zero value on failure
 */
static int ufshcd_dme_enable(struct ufs_hba *hba)
{
	struct uic_command uic_cmd = {0};
	int ret;

	uic_cmd.command = UIC_CMD_DME_ENABLE;

	ret = ufshcd_send_uic_cmd(hba, &uic_cmd);
	if (ret)
		dev_err(hba->dev,
			"dme-enable: error code %d\n", ret);

	return ret;
}

static inline void ufshcd_add_delay_before_dme_cmd(struct ufs_hba *hba)
{
	#define MIN_DELAY_BEFORE_DME_CMDS_US	1000
	unsigned long min_sleep_time_us;

	if (!(hba->quirks & UFSHCD_QUIRK_DELAY_BEFORE_DME_CMDS))
		return;

	/*
	 * last_dme_cmd_tstamp will be 0 only for 1st call to
	 * this function
	 */
	if (unlikely(!ktime_to_us(hba->last_dme_cmd_tstamp))) {
		min_sleep_time_us = MIN_DELAY_BEFORE_DME_CMDS_US;
	} else {
		unsigned long delta =
			(unsigned long) ktime_to_us(
				ktime_sub(ktime_get(),
				hba->last_dme_cmd_tstamp));

		if (delta < MIN_DELAY_BEFORE_DME_CMDS_US)
			min_sleep_time_us =
				MIN_DELAY_BEFORE_DME_CMDS_US - delta;
		else
			return; /* no more delay required */
	}

	/* allow sleep for extra 50us if needed */
	usleep_range(min_sleep_time_us, min_sleep_time_us + 50);
}

static inline void ufshcd_save_tstamp_of_last_dme_cmd(
			struct ufs_hba *hba)
{
	if (hba->quirks & UFSHCD_QUIRK_DELAY_BEFORE_DME_CMDS)
		hba->last_dme_cmd_tstamp = ktime_get();
}

/**
 * ufshcd_dme_set_attr - UIC command for DME_SET, DME_PEER_SET
 * @hba: per adapter instance
 * @attr_sel: uic command argument1
 * @attr_set: attribute set type as uic command argument2
 * @mib_val: setting value as uic command argument3
 * @peer: indicate whether peer or local
 *
 * Returns 0 on success, non-zero value on failure
 */
int ufshcd_dme_set_attr(struct ufs_hba *hba, u32 attr_sel,
			u8 attr_set, u32 mib_val, u8 peer)
{
	struct uic_command uic_cmd = {0};
	static const char *const action[] = {
		"dme-set",
		"dme-peer-set"
	};
	const char *set = action[!!peer];
	int ret;
	int retries = UFS_UIC_COMMAND_RETRIES;

	ufsdbg_error_inject_dispatcher(hba,
		ERR_INJECT_DME_ATTR, attr_sel, &attr_sel);

	uic_cmd.command = peer ?
		UIC_CMD_DME_PEER_SET : UIC_CMD_DME_SET;
	uic_cmd.argument1 = attr_sel;
	uic_cmd.argument2 = UIC_ARG_ATTR_TYPE(attr_set);
	uic_cmd.argument3 = mib_val;

	do {
		/* for peer attributes we retry upon failure */
		ret = ufshcd_send_uic_cmd(hba, &uic_cmd);
		if (ret)
			dev_dbg(hba->dev, "%s: attr-id 0x%x val 0x%x error code %d\n",
				set, UIC_GET_ATTR_ID(attr_sel), mib_val, ret);
	} while (ret && peer && --retries);

	if (ret)
		dev_err(hba->dev, "%s: attr-id 0x%x val 0x%x failed %d retries, err %d\n",
			set, UIC_GET_ATTR_ID(attr_sel), mib_val,
			UFS_UIC_COMMAND_RETRIES - retries, ret);

	return ret;
}
EXPORT_SYMBOL_GPL(ufshcd_dme_set_attr);

/**
 * ufshcd_dme_get_attr - UIC command for DME_GET, DME_PEER_GET
 * @hba: per adapter instance
 * @attr_sel: uic command argument1
 * @mib_val: the value of the attribute as returned by the UIC command
 * @peer: indicate whether peer or local
 *
 * Returns 0 on success, non-zero value on failure
 */
int ufshcd_dme_get_attr(struct ufs_hba *hba, u32 attr_sel,
			u32 *mib_val, u8 peer)
{
	struct uic_command uic_cmd = {0};
	static const char *const action[] = {
		"dme-get",
		"dme-peer-get"
	};
	const char *get = action[!!peer];
	int ret;
	int retries = UFS_UIC_COMMAND_RETRIES;
	struct ufs_pa_layer_attr orig_pwr_info;
	struct ufs_pa_layer_attr temp_pwr_info;
	bool pwr_mode_change = false;

	if (peer && (hba->quirks & UFSHCD_QUIRK_DME_PEER_ACCESS_AUTO_MODE)) {
		orig_pwr_info = hba->pwr_info;
		temp_pwr_info = orig_pwr_info;

		if (orig_pwr_info.pwr_tx == FAST_MODE ||
		    orig_pwr_info.pwr_rx == FAST_MODE) {
			temp_pwr_info.pwr_tx = FASTAUTO_MODE;
			temp_pwr_info.pwr_rx = FASTAUTO_MODE;
			pwr_mode_change = true;
		} else if (orig_pwr_info.pwr_tx == SLOW_MODE ||
		    orig_pwr_info.pwr_rx == SLOW_MODE) {
			temp_pwr_info.pwr_tx = SLOWAUTO_MODE;
			temp_pwr_info.pwr_rx = SLOWAUTO_MODE;
			pwr_mode_change = true;
		}
		if (pwr_mode_change) {
			ret = ufshcd_change_power_mode(hba, &temp_pwr_info);
			if (ret)
				goto out;
		}
	}

	uic_cmd.command = peer ?
		UIC_CMD_DME_PEER_GET : UIC_CMD_DME_GET;

	ufsdbg_error_inject_dispatcher(hba,
		ERR_INJECT_DME_ATTR, attr_sel, &attr_sel);

	uic_cmd.argument1 = attr_sel;

	do {
		/* for peer attributes we retry upon failure */
		ret = ufshcd_send_uic_cmd(hba, &uic_cmd);
		if (ret)
			dev_dbg(hba->dev, "%s: attr-id 0x%x error code %d\n",
				get, UIC_GET_ATTR_ID(attr_sel), ret);
	} while (ret && peer && --retries);

	if (ret)
		dev_err(hba->dev, "%s: attr-id 0x%x failed %d retries\n",
			get, UIC_GET_ATTR_ID(attr_sel),
			UFS_UIC_COMMAND_RETRIES - retries);

	if (mib_val && !ret)
		*mib_val = uic_cmd.argument3;

	if (peer && (hba->quirks & UFSHCD_QUIRK_DME_PEER_ACCESS_AUTO_MODE)
	    && pwr_mode_change)
		ufshcd_change_power_mode(hba, &orig_pwr_info);
out:
	return ret;
}
EXPORT_SYMBOL_GPL(ufshcd_dme_get_attr);

/**
 * ufshcd_uic_pwr_ctrl - executes UIC commands (which affects the link power
 * state) and waits for it to take effect.
 *
 * @hba: per adapter instance
 * @cmd: UIC command to execute
 *
 * DME operations like DME_SET(PA_PWRMODE), DME_HIBERNATE_ENTER &
 * DME_HIBERNATE_EXIT commands take some time to take its effect on both host
 * and device UniPro link and hence it's final completion would be indicated by
 * dedicated status bits in Interrupt Status register (UPMS, UHES, UHXS) in
 * addition to normal UIC command completion Status (UCCS). This function only
 * returns after the relevant status bits indicate the completion.
 *
 * Returns 0 on success, non-zero value on failure
 */
static int ufshcd_uic_pwr_ctrl(struct ufs_hba *hba, struct uic_command *cmd)
{
	struct completion uic_async_done;
	unsigned long flags;
	u8 status;
	int ret;
	bool reenable_intr = false;
	int wait_retries = 6; /* Allows 3secs max wait time */

	mutex_lock(&hba->uic_cmd_mutex);
	init_completion(&uic_async_done);
	ufshcd_add_delay_before_dme_cmd(hba);

	spin_lock_irqsave(hba->host->host_lock, flags);
	hba->uic_async_done = &uic_async_done;

	if (ufshcd_readl(hba, REG_INTERRUPT_ENABLE) & UIC_COMMAND_COMPL) {
		ufshcd_disable_intr(hba, UIC_COMMAND_COMPL);
		/*
		 * Make sure UIC command completion interrupt is disabled before
		 * issuing UIC command.
		 */
		ufshcd_readl(hba, REG_INTERRUPT_ENABLE);
		reenable_intr = true;
	}
	ret = __ufshcd_send_uic_cmd(hba, cmd, false);
	spin_unlock_irqrestore(hba->host->host_lock, flags);
	if (ret) {
		dev_err(hba->dev,
			"pwr ctrl cmd 0x%x with mode 0x%x uic error %d\n",
			cmd->command, cmd->argument3, ret);
		goto out;
	}

more_wait:
	if (!wait_for_completion_timeout(hba->uic_async_done,
					 msecs_to_jiffies(UIC_CMD_TIMEOUT))) {
		u32 intr_status = 0;
		s64 ts_since_last_intr;

		dev_err(hba->dev,
			"pwr ctrl cmd 0x%x with mode 0x%x completion timeout\n",
			cmd->command, cmd->argument3);
		/*
		 * The controller must have triggered interrupt but ISR couldn't
		 * run due to interrupt starvation.
		 * Or ISR must have executed just after the timeout
		 * (which clears IS registers)
		 * If either of these two cases is true, then
		 * wait for little more time for completion.
		 */
		intr_status = ufshcd_readl(hba, REG_INTERRUPT_STATUS);
		ts_since_last_intr = ktime_ms_delta(ktime_get(),
						hba->ufs_stats.last_intr_ts);

		if ((intr_status & UFSHCD_UIC_PWR_MASK) ||
		    ((hba->ufs_stats.last_intr_status & UFSHCD_UIC_PWR_MASK) &&
		     (ts_since_last_intr < (s64)UIC_CMD_TIMEOUT))) {
			dev_info(hba->dev, "IS:0x%08x last_intr_sts:0x%08x last_intr_ts:%lld, retry-cnt:%d\n",
				intr_status, hba->ufs_stats.last_intr_status,
				hba->ufs_stats.last_intr_ts, wait_retries);
			if (wait_retries--)
				goto more_wait;

			/*
			 * If same state continues event after more wait time,
			 * something must be hogging CPU.
			 */
			BUG_ON(hba->crash_on_err);
		}
		ret = -ETIMEDOUT;
		goto out;
	}

	status = ufshcd_get_upmcrs(hba);
	if (status != PWR_LOCAL) {
		dev_err(hba->dev,
			"pwr ctrl cmd 0x%x failed, host upmcrs:0x%x\n",
			cmd->command, status);
		ret = (status != PWR_OK) ? status : -1;
	}
	ufshcd_dme_cmd_log(hba, "dme_cmpl_2", hba->active_uic_cmd->command);

out:
	if (ret) {
		ufsdbg_set_err_state(hba);
		ufshcd_print_host_state(hba);
		ufshcd_print_pwr_info(hba);
		ufshcd_print_host_regs(hba);
		ufshcd_print_cmd_log(hba);
		BUG_ON(hba->crash_on_err);
	}

	ufshcd_save_tstamp_of_last_dme_cmd(hba);
	spin_lock_irqsave(hba->host->host_lock, flags);
	hba->active_uic_cmd = NULL;
	hba->uic_async_done = NULL;
	if (reenable_intr)
		ufshcd_enable_intr(hba, UIC_COMMAND_COMPL);
	spin_unlock_irqrestore(hba->host->host_lock, flags);
	mutex_unlock(&hba->uic_cmd_mutex);
	return ret;
}

/**
 * ufshcd_uic_change_pwr_mode - Perform the UIC power mode chage
 *				using DME_SET primitives.
 * @hba: per adapter instance
 * @mode: powr mode value
 *
 * Returns 0 on success, non-zero value on failure
 */
static int ufshcd_uic_change_pwr_mode(struct ufs_hba *hba, u8 mode)
{
	struct uic_command uic_cmd = {0};
	int ret;

	if (hba->quirks & UFSHCD_QUIRK_BROKEN_PA_RXHSUNTERMCAP) {
		ret = ufshcd_dme_set(hba,
				UIC_ARG_MIB_SEL(PA_RXHSUNTERMCAP, 0), 1);
		if (ret) {
			dev_err(hba->dev, "%s: failed to enable PA_RXHSUNTERMCAP ret %d\n",
						__func__, ret);
			goto out;
		}
	}

	uic_cmd.command = UIC_CMD_DME_SET;
	uic_cmd.argument1 = UIC_ARG_MIB(PA_PWRMODE);
	uic_cmd.argument3 = mode;
	hba->ufs_stats.clk_hold.ctx = PWRCTL_CMD_SEND;
	ufshcd_hold_all(hba);
	ret = ufshcd_uic_pwr_ctrl(hba, &uic_cmd);
	hba->ufs_stats.clk_rel.ctx = PWRCTL_CMD_SEND;
	ufshcd_release_all(hba);
out:
	return ret;
}

static int ufshcd_link_recovery(struct ufs_hba *hba)
{
	int ret = 0;
	unsigned long flags;

	/*
	 * Check if there is any race with fatal error handling.
	 * If so, wait for it to complete. Even though fatal error
	 * handling does reset and restore in some cases, don't assume
	 * anything out of it. We are just avoiding race here.
	 */
	do {
		spin_lock_irqsave(hba->host->host_lock, flags);
		if (!(work_pending(&hba->eh_work) ||
				hba->ufshcd_state == UFSHCD_STATE_RESET))
			break;
		spin_unlock_irqrestore(hba->host->host_lock, flags);
		dev_dbg(hba->dev, "%s: reset in progress\n", __func__);
		flush_work(&hba->eh_work);
	} while (1);


	/*
	 * we don't know if previous reset had really reset the host controller
	 * or not. So let's force reset here to be sure.
	 */
	hba->ufshcd_state = UFSHCD_STATE_ERROR;
	hba->force_host_reset = true;
	ufshcd_set_eh_in_progress(hba);
	queue_work(hba->recovery_wq, &hba->eh_work);

	/* wait for the reset work to finish */
	do {
		if (!(work_pending(&hba->eh_work) ||
				hba->ufshcd_state == UFSHCD_STATE_RESET))
			break;
		spin_unlock_irqrestore(hba->host->host_lock, flags);
		dev_dbg(hba->dev, "%s: reset in progress\n", __func__);
		flush_work(&hba->eh_work);
		spin_lock_irqsave(hba->host->host_lock, flags);
	} while (1);

	if (!((hba->ufshcd_state == UFSHCD_STATE_OPERATIONAL) &&
	      ufshcd_is_link_active(hba)))
		ret = -ENOLINK;
	spin_unlock_irqrestore(hba->host->host_lock, flags);

	return ret;
}

static int __ufshcd_uic_hibern8_enter(struct ufs_hba *hba)
{
	int ret;
	struct uic_command uic_cmd = {0};
	ktime_t start = ktime_get();

	ufshcd_vops_hibern8_notify(hba, UIC_CMD_DME_HIBER_ENTER, PRE_CHANGE);

	uic_cmd.command = UIC_CMD_DME_HIBER_ENTER;
	ret = ufshcd_uic_pwr_ctrl(hba, &uic_cmd);
	trace_ufshcd_profile_hibern8(dev_name(hba->dev), "enter",
			     ktime_to_us(ktime_sub(ktime_get(), start)), ret);

	ufsdbg_error_inject_dispatcher(hba, ERR_INJECT_HIBERN8_ENTER, 0, &ret);

	/*
	 * Do full reinit if enter failed or if LINERESET was detected during
	 * Hibern8 operation. After LINERESET, link moves to default PWM-G1
	 * mode hence full reinit is required to move link to HS speeds.
	 */
	if (ret || hba->full_init_linereset) {
		int err;

		hba->full_init_linereset = false;
		ufshcd_update_error_stats(hba, UFS_ERR_HIBERN8_ENTER);
		dev_err(hba->dev, "%s: hibern8 enter failed. ret = %d\n",
			__func__, ret);

		/*
		 * If link recovery fails then return error code (-ENOLINK)
		 * returned ufshcd_link_recovery().
		 * If link recovery succeeds then return -EAGAIN to attempt
		 * hibern8 enter retry again.
		 */
		err = ufshcd_link_recovery(hba);
		if (err) {
			dev_err(hba->dev, "%s: link recovery failed\n",
				__func__);
			ret = err;
		} else {
			ret = -EAGAIN;
		}
	} else {
		ufshcd_vops_hibern8_notify(hba, UIC_CMD_DME_HIBER_ENTER,
								POST_CHANGE);
		dev_dbg(hba->dev, "%s: Hibern8 Enter at %lld us\n", __func__,
			ktime_to_us(ktime_get()));
	}

	return ret;
}

int ufshcd_uic_hibern8_enter(struct ufs_hba *hba)
{
	int ret = 0, retries;

	for (retries = UIC_HIBERN8_ENTER_RETRIES; retries > 0; retries--) {
		ret = __ufshcd_uic_hibern8_enter(hba);
		if (!ret)
			goto out;
		else if (ret != -EAGAIN)
			/* Unable to recover the link, so no point proceeding */
			BUG_ON(1);
	}
out:
	return ret;
}

int ufshcd_uic_hibern8_exit(struct ufs_hba *hba)
{
	struct uic_command uic_cmd = {0};
	int ret;
	ktime_t start = ktime_get();

	ufshcd_vops_hibern8_notify(hba, UIC_CMD_DME_HIBER_EXIT, PRE_CHANGE);

	uic_cmd.command = UIC_CMD_DME_HIBER_EXIT;
	ret = ufshcd_uic_pwr_ctrl(hba, &uic_cmd);
	trace_ufshcd_profile_hibern8(dev_name(hba->dev), "exit",
			     ktime_to_us(ktime_sub(ktime_get(), start)), ret);

	ufsdbg_error_inject_dispatcher(hba, ERR_INJECT_HIBERN8_EXIT, 0, &ret);

	/* Do full reinit if exit failed */
	if (ret) {
		ufshcd_update_error_stats(hba, UFS_ERR_HIBERN8_EXIT);
		dev_err(hba->dev, "%s: hibern8 exit failed. ret = %d\n",
			__func__, ret);
		ret = ufshcd_link_recovery(hba);
		/* Unable to recover the link, so no point proceeding */
		if (ret)
			BUG_ON(1);
	} else {
		ufshcd_vops_hibern8_notify(hba, UIC_CMD_DME_HIBER_EXIT,
								POST_CHANGE);
		dev_dbg(hba->dev, "%s: Hibern8 Exit at %lld us", __func__,
			ktime_to_us(ktime_get()));
		hba->ufs_stats.last_hibern8_exit_tstamp = ktime_get();
		hba->ufs_stats.hibern8_exit_cnt++;
	}

	return ret;
}

static void ufshcd_set_auto_hibern8_timer(struct ufs_hba *hba)
{
	unsigned long flags;

	if (!ufshcd_is_auto_hibern8_supported(hba))
		return;

	spin_lock_irqsave(hba->host->host_lock, flags);
	ufshcd_writel(hba, hba->ahit, REG_AUTO_HIBERNATE_IDLE_TIMER);
	/* Make sure the timer gets applied before further operations */
	mb();
	spin_unlock_irqrestore(hba->host->host_lock, flags);
}

 /**
 * ufshcd_init_pwr_info - setting the POR (power on reset)
 * values in hba power info
 * @hba: per-adapter instance
 */
static void ufshcd_init_pwr_info(struct ufs_hba *hba)
{
	hba->pwr_info.gear_rx = UFS_PWM_G1;
	hba->pwr_info.gear_tx = UFS_PWM_G1;
	hba->pwr_info.lane_rx = 1;
	hba->pwr_info.lane_tx = 1;
	hba->pwr_info.pwr_rx = SLOWAUTO_MODE;
	hba->pwr_info.pwr_tx = SLOWAUTO_MODE;
	hba->pwr_info.hs_rate = 0;
}

/**
 * ufshcd_get_max_pwr_mode - reads the max power mode negotiated with device
 * @hba: per-adapter instance
 */
static int ufshcd_get_max_pwr_mode(struct ufs_hba *hba)
{
	struct ufs_pa_layer_attr *pwr_info = &hba->max_pwr_info.info;

	if (hba->max_pwr_info.is_valid)
		return 0;

	pwr_info->pwr_tx = FAST_MODE;
	pwr_info->pwr_rx = FAST_MODE;
	pwr_info->hs_rate = PA_HS_MODE_B;

	/* Get the connected lane count */
	ufshcd_dme_get(hba, UIC_ARG_MIB(PA_CONNECTEDRXDATALANES),
			&pwr_info->lane_rx);
	ufshcd_dme_get(hba, UIC_ARG_MIB(PA_CONNECTEDTXDATALANES),
			&pwr_info->lane_tx);

	if (!pwr_info->lane_rx || !pwr_info->lane_tx) {
		dev_err(hba->dev, "%s: invalid connected lanes value. rx=%d, tx=%d\n",
				__func__,
				pwr_info->lane_rx,
				pwr_info->lane_tx);
		return -EINVAL;
	}

	/*
	 * First, get the maximum gears of HS speed.
	 * If a zero value, it means there is no HSGEAR capability.
	 * Then, get the maximum gears of PWM speed.
	 */
	ufshcd_dme_get(hba, UIC_ARG_MIB(PA_MAXRXHSGEAR), &pwr_info->gear_rx);
	if (!pwr_info->gear_rx) {
		ufshcd_dme_get(hba, UIC_ARG_MIB(PA_MAXRXPWMGEAR),
				&pwr_info->gear_rx);
		if (!pwr_info->gear_rx) {
			dev_err(hba->dev, "%s: invalid max pwm rx gear read = %d\n",
				__func__, pwr_info->gear_rx);
			return -EINVAL;
		} else {
			if (hba->limit_rx_pwm_gear > 0 &&
			    (hba->limit_rx_pwm_gear < pwr_info->gear_rx))
				pwr_info->gear_rx = hba->limit_rx_pwm_gear;
		}
		pwr_info->pwr_rx = SLOW_MODE;
	} else {
		if (hba->limit_rx_hs_gear > 0 &&
		    (hba->limit_rx_hs_gear < pwr_info->gear_rx))
			pwr_info->gear_rx = hba->limit_rx_hs_gear;
	}

	ufshcd_dme_peer_get(hba, UIC_ARG_MIB(PA_MAXRXHSGEAR),
			&pwr_info->gear_tx);
	if (!pwr_info->gear_tx) {
		ufshcd_dme_peer_get(hba, UIC_ARG_MIB(PA_MAXRXPWMGEAR),
				&pwr_info->gear_tx);
		if (!pwr_info->gear_tx) {
			dev_err(hba->dev, "%s: invalid max pwm tx gear read = %d\n",
				__func__, pwr_info->gear_tx);
			return -EINVAL;
		} else {
			if (hba->limit_tx_pwm_gear > 0 &&
			    (hba->limit_tx_pwm_gear < pwr_info->gear_tx))
				pwr_info->gear_tx = hba->limit_tx_pwm_gear;
		}
		pwr_info->pwr_tx = SLOW_MODE;
	} else {
		if (hba->limit_tx_hs_gear > 0 &&
		    (hba->limit_tx_hs_gear < pwr_info->gear_tx))
			pwr_info->gear_tx = hba->limit_tx_hs_gear;
	}

	hba->max_pwr_info.is_valid = true;
	return 0;
}

int ufshcd_change_power_mode(struct ufs_hba *hba,
			     struct ufs_pa_layer_attr *pwr_mode)
{
	int ret = 0;
	u32 peer_rx_hs_adapt_initial_cap;

	/* if already configured to the requested pwr_mode */
	if (!hba->restore_needed &&
		pwr_mode->gear_rx == hba->pwr_info.gear_rx &&
		pwr_mode->gear_tx == hba->pwr_info.gear_tx &&
	    pwr_mode->lane_rx == hba->pwr_info.lane_rx &&
	    pwr_mode->lane_tx == hba->pwr_info.lane_tx &&
	    pwr_mode->pwr_rx == hba->pwr_info.pwr_rx &&
	    pwr_mode->pwr_tx == hba->pwr_info.pwr_tx &&
	    pwr_mode->hs_rate == hba->pwr_info.hs_rate) {
		dev_dbg(hba->dev, "%s: power already configured\n", __func__);
		return 0;
	}

	ufsdbg_error_inject_dispatcher(hba, ERR_INJECT_PWR_CHANGE, 0, &ret);
	if (ret)
		return ret;

	/*
	 * Configure attributes for power mode change with below.
	 * - PA_RXGEAR, PA_ACTIVERXDATALANES, PA_RXTERMINATION,
	 * - PA_TXGEAR, PA_ACTIVETXDATALANES, PA_TXTERMINATION,
	 * - PA_HSSERIES
	 */
	ufshcd_dme_set(hba, UIC_ARG_MIB(PA_RXGEAR), pwr_mode->gear_rx);
	ufshcd_dme_set(hba, UIC_ARG_MIB(PA_ACTIVERXDATALANES),
			pwr_mode->lane_rx);
	if (pwr_mode->pwr_rx == FASTAUTO_MODE ||
			pwr_mode->pwr_rx == FAST_MODE)
		ufshcd_dme_set(hba, UIC_ARG_MIB(PA_RXTERMINATION), TRUE);
	else
		ufshcd_dme_set(hba, UIC_ARG_MIB(PA_RXTERMINATION), FALSE);

	ufshcd_dme_set(hba, UIC_ARG_MIB(PA_TXGEAR), pwr_mode->gear_tx);
	ufshcd_dme_set(hba, UIC_ARG_MIB(PA_ACTIVETXDATALANES),
			pwr_mode->lane_tx);
	if (pwr_mode->pwr_tx == FASTAUTO_MODE ||
			pwr_mode->pwr_tx == FAST_MODE)
		ufshcd_dme_set(hba, UIC_ARG_MIB(PA_TXTERMINATION), TRUE);
	else
		ufshcd_dme_set(hba, UIC_ARG_MIB(PA_TXTERMINATION), FALSE);

	if (pwr_mode->pwr_rx == FASTAUTO_MODE ||
	    pwr_mode->pwr_tx == FASTAUTO_MODE ||
	    pwr_mode->pwr_rx == FAST_MODE ||
	    pwr_mode->pwr_tx == FAST_MODE)
		ufshcd_dme_set(hba, UIC_ARG_MIB(PA_HSSERIES),
						pwr_mode->hs_rate);

	if (pwr_mode->gear_tx == UFS_HS_G4) {
		ret = ufshcd_dme_peer_get(hba,
				UIC_ARG_MIB_SEL(RX_HS_ADAPT_INITIAL_CAPABILITY,
				UIC_ARG_MPHY_RX_GEN_SEL_INDEX(0)),
				&peer_rx_hs_adapt_initial_cap);
		if (ret) {
			dev_err(hba->dev,
				"%s: RX_HS_ADAPT_INITIAL_CAP get failed %d\n",
				__func__, ret);
			peer_rx_hs_adapt_initial_cap =
				PA_PEERRXHSADAPTINITIAL_Default;
		}
		ret = ufshcd_dme_set(hba, UIC_ARG_MIB(PA_PEERRXHSADAPTINITIAL),
			peer_rx_hs_adapt_initial_cap);
		/* INITIAL ADAPT */
		ufshcd_dme_set(hba, UIC_ARG_MIB(PA_TXHSADAPTTYPE),
			PA_INITIAL_ADAPT);
	} else if (hba->ufs_version >= UFSHCI_VERSION_30) {
		/* NO ADAPT */
		ufshcd_dme_set(hba, UIC_ARG_MIB(PA_TXHSADAPTTYPE), PA_NO_ADAPT);
	}

	ufshcd_dme_set(hba, UIC_ARG_MIB(PA_PWRMODEUSERDATA0),
			DL_FC0ProtectionTimeOutVal_Default);
	ufshcd_dme_set(hba, UIC_ARG_MIB(PA_PWRMODEUSERDATA1),
			DL_TC0ReplayTimeOutVal_Default);
	ufshcd_dme_set(hba, UIC_ARG_MIB(PA_PWRMODEUSERDATA2),
			DL_AFC0ReqTimeOutVal_Default);
	ufshcd_dme_set(hba, UIC_ARG_MIB(PA_PWRMODEUSERDATA3),
			DL_FC1ProtectionTimeOutVal_Default);
	ufshcd_dme_set(hba, UIC_ARG_MIB(PA_PWRMODEUSERDATA4),
			DL_TC1ReplayTimeOutVal_Default);
	ufshcd_dme_set(hba, UIC_ARG_MIB(PA_PWRMODEUSERDATA5),
			DL_AFC1ReqTimeOutVal_Default);

	ufshcd_dme_set(hba, UIC_ARG_MIB(DME_LocalFC0ProtectionTimeOutVal),
			DL_FC0ProtectionTimeOutVal_Default);
	ufshcd_dme_set(hba, UIC_ARG_MIB(DME_LocalTC0ReplayTimeOutVal),
			DL_TC0ReplayTimeOutVal_Default);
	ufshcd_dme_set(hba, UIC_ARG_MIB(DME_LocalAFC0ReqTimeOutVal),
			DL_AFC0ReqTimeOutVal_Default);

	ret = ufshcd_uic_change_pwr_mode(hba, pwr_mode->pwr_rx << 4
			| pwr_mode->pwr_tx);

	if (ret) {
		ufshcd_update_error_stats(hba, UFS_ERR_POWER_MODE_CHANGE);
		dev_err(hba->dev,
			"%s: power mode change failed %d\n", __func__, ret);
	} else {
		ufshcd_vops_pwr_change_notify(hba, POST_CHANGE, NULL,
								pwr_mode);

		memcpy(&hba->pwr_info, pwr_mode,
			sizeof(struct ufs_pa_layer_attr));
		hba->ufs_stats.power_mode_change_cnt++;
	}

	return ret;
}

/**
 * ufshcd_config_pwr_mode - configure a new power mode
 * @hba: per-adapter instance
 * @desired_pwr_mode: desired power configuration
 */
int ufshcd_config_pwr_mode(struct ufs_hba *hba,
		struct ufs_pa_layer_attr *desired_pwr_mode)
{
	struct ufs_pa_layer_attr final_params = { 0 };
	int ret;

	ret = ufshcd_vops_pwr_change_notify(hba, PRE_CHANGE,
					desired_pwr_mode, &final_params);

	if (ret)
		memcpy(&final_params, desired_pwr_mode, sizeof(final_params));

	ret = ufshcd_change_power_mode(hba, &final_params);
	if (!ret)
		ufshcd_print_pwr_info(hba);

	return ret;
}
EXPORT_SYMBOL_GPL(ufshcd_config_pwr_mode);

/**
 * ufshcd_complete_dev_init() - checks device readiness
 * @hba: per-adapter instance
 *
 * Set fDeviceInit flag and poll until device toggles it.
 */
static int ufshcd_complete_dev_init(struct ufs_hba *hba)
{
	int i = 0;
	int err;
	bool flag_res = 1;
	ktime_t timeout;

	err = ufshcd_query_flag_retry(hba, UPIU_QUERY_OPCODE_SET_FLAG,
		QUERY_FLAG_IDN_FDEVICEINIT, NULL);
	if (err) {
		dev_err(hba->dev,
			"%s setting fDeviceInit flag failed with error %d\n",
			__func__, err);
		goto out;
	}

	/*
	 * Some vendor devices are taking longer time to complete its internal
	 * initialization, so set fDeviceInit flag poll time to 5 secs
	 */
	timeout = ktime_add_ms(ktime_get(), 5000);

	/* poll for max. 5sec for fDeviceInit flag to clear */
	while (1) {
		bool timedout = ktime_after(ktime_get(), timeout);
		err = ufshcd_query_flag_retry(hba, UPIU_QUERY_OPCODE_READ_FLAG,
					QUERY_FLAG_IDN_FDEVICEINIT, &flag_res);
		if (err || !flag_res || timedout)
			break;

		/*
		 * Poll for this flag in a tight loop for first 1000 iterations.
		 * This is same as old logic which is working for most of the
		 * devices, so continue using the same.
		 */
		if (i == 1000)
			msleep(20);
		else
			i++;
	}

	if (err)
		dev_err(hba->dev,
			"%s reading fDeviceInit flag failed with error %d\n",
			__func__, err);
	else if (flag_res)
		dev_err(hba->dev,
			"%s fDeviceInit was not cleared by the device\n",
			__func__);

out:
	return err;
}

/**
 * ufshcd_make_hba_operational - Make UFS controller operational
 * @hba: per adapter instance
 *
 * To bring UFS host controller to operational state,
 * 1. Enable required interrupts
 * 2. Configure interrupt aggregation
 * 3. Program UTRL and UTMRL base address
 * 4. Configure run-stop-registers
 *
 * Returns 0 on success, non-zero value on failure
 */
static int ufshcd_make_hba_operational(struct ufs_hba *hba)
{
	int err = 0;
	u32 reg;

	/* Enable required interrupts */
	ufshcd_enable_intr(hba, UFSHCD_ENABLE_INTRS);

	/* Configure interrupt aggregation */
	if (ufshcd_is_intr_aggr_allowed(hba))
		ufshcd_config_intr_aggr(hba, hba->nutrs - 1, INT_AGGR_DEF_TO);
	else
		ufshcd_disable_intr_aggr(hba);

	/* Configure UTRL and UTMRL base address registers */
	ufshcd_writel(hba, lower_32_bits(hba->utrdl_dma_addr),
			REG_UTP_TRANSFER_REQ_LIST_BASE_L);
	ufshcd_writel(hba, upper_32_bits(hba->utrdl_dma_addr),
			REG_UTP_TRANSFER_REQ_LIST_BASE_H);
	ufshcd_writel(hba, lower_32_bits(hba->utmrdl_dma_addr),
			REG_UTP_TASK_REQ_LIST_BASE_L);
	ufshcd_writel(hba, upper_32_bits(hba->utmrdl_dma_addr),
			REG_UTP_TASK_REQ_LIST_BASE_H);

	/*
	 * Make sure base address and interrupt setup are updated before
	 * enabling the run/stop registers below.
	 */
	wmb();

	/*
	 * UCRDY, UTMRLDY and UTRLRDY bits must be 1
	 */
	reg = ufshcd_readl(hba, REG_CONTROLLER_STATUS);
	if (!(ufshcd_get_lists_status(reg))) {
		ufshcd_enable_run_stop_reg(hba);
	} else {
		dev_err(hba->dev,
			"Host controller not ready to process requests");
		err = -EIO;
		goto out;
	}

out:
	return err;
}

/**
 * ufshcd_hba_stop - Send controller to reset state
 * @hba: per adapter instance
 * @can_sleep: perform sleep or just spin
 */
static inline void ufshcd_hba_stop(struct ufs_hba *hba, bool can_sleep)
{
	int err;

	ufshcd_crypto_disable(hba);

	ufshcd_writel(hba, CONTROLLER_DISABLE,  REG_CONTROLLER_ENABLE);
	err = ufshcd_wait_for_register(hba, REG_CONTROLLER_ENABLE,
					CONTROLLER_ENABLE, CONTROLLER_DISABLE,
					10, 1, can_sleep);
	if (err)
		dev_err(hba->dev, "%s: Controller disable failed\n", __func__);
}

/**
 * ufshcd_hba_execute_hce - initialize the controller
 * @hba: per adapter instance
 *
 * The controller resets itself and controller firmware initialization
 * sequence kicks off. When controller is ready it will set
 * the Host Controller Enable bit to 1.
 *
 * Returns 0 on success, non-zero value on failure
 */
static int ufshcd_hba_execute_hce(struct ufs_hba *hba)
{
	int retry;

	/*
	 * msleep of 1 and 5 used in this function might result in msleep(20),
	 * but it was necessary to send the UFS FPGA to reset mode during
	 * development and testing of this driver. msleep can be changed to
	 * mdelay and retry count can be reduced based on the controller.
	 */
	if (!ufshcd_is_hba_active(hba))
		/* change controller state to "reset state" */
		ufshcd_hba_stop(hba, true);

	/* UniPro link is disabled at this point */
	ufshcd_set_link_off(hba);

	ufshcd_vops_hce_enable_notify(hba, PRE_CHANGE);

	/* start controller initialization sequence */
	ufshcd_hba_start(hba);

	/*
	 * To initialize a UFS host controller HCE bit must be set to 1.
	 * During initialization the HCE bit value changes from 1->0->1.
	 * When the host controller completes initialization sequence
	 * it sets the value of HCE bit to 1. The same HCE bit is read back
	 * to check if the controller has completed initialization sequence.
	 * So without this delay the value HCE = 1, set in the previous
	 * instruction might be read back.
	 * This delay can be changed based on the controller.
	 */
	msleep(1);

	/* wait for the host controller to complete initialization */
	retry = 10;
	while (ufshcd_is_hba_active(hba)) {
		if (retry) {
			retry--;
		} else {
			dev_err(hba->dev,
				"Controller enable failed\n");
			return -EIO;
		}
		msleep(5);
	}

	/* enable UIC related interrupts */
	ufshcd_enable_intr(hba, UFSHCD_UIC_MASK);

	ufshcd_vops_hce_enable_notify(hba, POST_CHANGE);

	return 0;
}

static int ufshcd_hba_enable(struct ufs_hba *hba)
{
	int ret;

	if (hba->quirks & UFSHCI_QUIRK_BROKEN_HCE) {
		ufshcd_set_link_off(hba);
		ufshcd_vops_hce_enable_notify(hba, PRE_CHANGE);

		/* enable UIC related interrupts */
		ufshcd_enable_intr(hba, UFSHCD_UIC_MASK);
		ret = ufshcd_dme_reset(hba);
		if (!ret) {
			ret = ufshcd_dme_enable(hba);
			if (!ret)
				ufshcd_vops_hce_enable_notify(hba, POST_CHANGE);
			if (ret)
				dev_err(hba->dev,
					"Host controller enable failed with non-hce\n");
		}
	} else {
		ret = ufshcd_hba_execute_hce(hba);
	}

	return ret;
}
static int ufshcd_disable_tx_lcc(struct ufs_hba *hba, bool peer)
{
	int tx_lanes, i, err = 0;

	if (!peer)
		ufshcd_dme_get(hba, UIC_ARG_MIB(PA_CONNECTEDTXDATALANES),
			       &tx_lanes);
	else
		ufshcd_dme_peer_get(hba, UIC_ARG_MIB(PA_CONNECTEDTXDATALANES),
				    &tx_lanes);
	for (i = 0; i < tx_lanes; i++) {
		if (!peer)
			err = ufshcd_dme_set(hba,
				UIC_ARG_MIB_SEL(TX_LCC_ENABLE,
					UIC_ARG_MPHY_TX_GEN_SEL_INDEX(i)),
					0);
		else
			err = ufshcd_dme_peer_set(hba,
				UIC_ARG_MIB_SEL(TX_LCC_ENABLE,
					UIC_ARG_MPHY_TX_GEN_SEL_INDEX(i)),
					0);
		if (err) {
			dev_err(hba->dev, "%s: TX LCC Disable failed, peer = %d, lane = %d, err = %d",
				__func__, peer, i, err);
			break;
		}
	}

	return err;
}

static inline int ufshcd_disable_host_tx_lcc(struct ufs_hba *hba)
{
	return ufshcd_disable_tx_lcc(hba, false);
}

static inline int ufshcd_disable_device_tx_lcc(struct ufs_hba *hba)
{
	return ufshcd_disable_tx_lcc(hba, true);
}

/**
 * ufshcd_link_startup - Initialize unipro link startup
 * @hba: per adapter instance
 *
 * Returns 0 for success, non-zero in case of failure
 */
static int ufshcd_link_startup(struct ufs_hba *hba)
{
	int ret;
	int retries = DME_LINKSTARTUP_RETRIES;

	do {
		ufshcd_vops_link_startup_notify(hba, PRE_CHANGE);

		ret = ufshcd_dme_link_startup(hba);
		if (ret)
			ufshcd_update_error_stats(hba, UFS_ERR_LINKSTARTUP);

		/* check if device is detected by inter-connect layer */
		if (!ret && !ufshcd_is_device_present(hba)) {
			ufshcd_update_error_stats(hba, UFS_ERR_LINKSTARTUP);
			dev_err(hba->dev, "%s: Device not present\n", __func__);
			ret = -ENXIO;
			goto out;
		}

		/*
		 * DME link lost indication is only received when link is up,
		 * but we can't be sure if the link is up until link startup
		 * succeeds. So reset the local Uni-Pro and try again.
		 */
		if (ret && ufshcd_hba_enable(hba))
			goto out;
	} while (ret && retries--);

	if (ret)
		/* failed to get the link up... retire */
		goto out;

	/* Mark that link is up in PWM-G1, 1-lane, SLOW-AUTO mode */
	ufshcd_init_pwr_info(hba);
	ufshcd_print_pwr_info(hba);

	if (hba->quirks & UFSHCD_QUIRK_BROKEN_LCC) {
		ret = ufshcd_disable_device_tx_lcc(hba);
		if (ret)
			goto out;
	}

	if (hba->dev_info.quirks & UFS_DEVICE_QUIRK_BROKEN_LCC) {
		ret = ufshcd_disable_host_tx_lcc(hba);
		if (ret)
			goto out;
	}

	/* Include any host controller configuration via UIC commands */
	ret = ufshcd_vops_link_startup_notify(hba, POST_CHANGE);
	if (ret)
		goto out;

	ret = ufshcd_make_hba_operational(hba);
out:
	if (ret)
		dev_err(hba->dev, "link startup failed %d\n", ret);

	return ret;
}

/**
 * ufshcd_verify_dev_init() - Verify device initialization
 * @hba: per-adapter instance
 *
 * Send NOP OUT UPIU and wait for NOP IN response to check whether the
 * device Transport Protocol (UTP) layer is ready after a reset.
 * If the UTP layer at the device side is not initialized, it may
 * not respond with NOP IN UPIU within timeout of %NOP_OUT_TIMEOUT
 * and we retry sending NOP OUT for %NOP_OUT_RETRIES iterations.
 */
static int ufshcd_verify_dev_init(struct ufs_hba *hba)
{
	int err = 0;
	int retries;

	ufshcd_hold_all(hba);
	mutex_lock(&hba->dev_cmd.lock);
	for (retries = NOP_OUT_RETRIES; retries > 0; retries--) {
		err = ufshcd_exec_dev_cmd(hba, DEV_CMD_TYPE_NOP,
					       NOP_OUT_TIMEOUT);

		if (!err || err == -ETIMEDOUT)
			break;

		dev_dbg(hba->dev, "%s: error %d retrying\n", __func__, err);
	}
	mutex_unlock(&hba->dev_cmd.lock);
	ufshcd_release_all(hba);

	if (err)
		dev_err(hba->dev, "%s: NOP OUT failed %d\n", __func__, err);
	return err;
}

/**
 * ufshcd_set_queue_depth - set lun queue depth
 * @sdev: pointer to SCSI device
 *
 * Read bLUQueueDepth value and activate scsi tagged command
 * queueing. For WLUN, queue depth is set to 1. For best-effort
 * cases (bLUQueueDepth = 0) the queue depth is set to a maximum
 * value that host can queue.
 */
static void ufshcd_set_queue_depth(struct scsi_device *sdev)
{
	int ret = 0;
	u8 lun_qdepth;
	struct ufs_hba *hba;

	hba = shost_priv(sdev->host);

	lun_qdepth = hba->nutrs;
	ret = ufshcd_read_unit_desc_param(hba,
			  ufshcd_scsi_to_upiu_lun(sdev->lun),
			  UNIT_DESC_PARAM_LU_Q_DEPTH,
			  &lun_qdepth,
			  sizeof(lun_qdepth));

	/* Some WLUN doesn't support unit descriptor */
	if (ret == -EOPNOTSUPP)
		lun_qdepth = 1;
	else if (!lun_qdepth)
		/* eventually, we can figure out the real queue depth */
		lun_qdepth = hba->nutrs;
	else
		lun_qdepth = min_t(int, lun_qdepth, hba->nutrs);

	dev_dbg(hba->dev, "%s: activate tcq with queue depth %d\n",
			__func__, lun_qdepth);
	scsi_change_queue_depth(sdev, lun_qdepth);
}

/*
 * ufshcd_get_lu_wp - returns the "b_lu_write_protect" from UNIT DESCRIPTOR
 * @hba: per-adapter instance
 * @lun: UFS device lun id
 * @b_lu_write_protect: pointer to buffer to hold the LU's write protect info
 *
 * Returns 0 in case of success and b_lu_write_protect status would be returned
 * @b_lu_write_protect parameter.
 * Returns -ENOTSUPP if reading b_lu_write_protect is not supported.
 * Returns -EINVAL in case of invalid parameters passed to this function.
 */
static int ufshcd_get_lu_wp(struct ufs_hba *hba,
			    u8 lun,
			    u8 *b_lu_write_protect)
{
	int ret;

	if (!b_lu_write_protect)
		ret = -EINVAL;
	/*
	 * According to UFS device spec, RPMB LU can't be write
	 * protected so skip reading bLUWriteProtect parameter for
	 * it. For other W-LUs, UNIT DESCRIPTOR is not available.
	 */
	else if (lun >= UFS_UPIU_MAX_GENERAL_LUN)
		ret = -ENOTSUPP;
	else
		ret = ufshcd_read_unit_desc_param(hba,
					  lun,
					  UNIT_DESC_PARAM_LU_WR_PROTECT,
					  b_lu_write_protect,
					  sizeof(*b_lu_write_protect));
	return ret;
}

/**
 * ufshcd_get_lu_power_on_wp_status - get LU's power on write protect
 * status
 * @hba: per-adapter instance
 * @sdev: pointer to SCSI device
 *
 */
static inline void ufshcd_get_lu_power_on_wp_status(struct ufs_hba *hba,
						    struct scsi_device *sdev)
{
	if (hba->dev_info.f_power_on_wp_en &&
	    !hba->dev_info.is_lu_power_on_wp) {
		u8 b_lu_write_protect;

		if (!ufshcd_get_lu_wp(hba, ufshcd_scsi_to_upiu_lun(sdev->lun),
				      &b_lu_write_protect) &&
		    (b_lu_write_protect == UFS_LU_POWER_ON_WP))
			hba->dev_info.is_lu_power_on_wp = true;
	}
}

/**
 * ufshcd_slave_alloc - handle initial SCSI device configurations
 * @sdev: pointer to SCSI device
 *
 * Returns success
 */
static int ufshcd_slave_alloc(struct scsi_device *sdev)
{
	struct ufs_hba *hba;

	hba = shost_priv(sdev->host);

	/* Mode sense(6) is not supported by UFS, so use Mode sense(10) */
	sdev->use_10_for_ms = 1;

	/* allow SCSI layer to restart the device in case of errors */
	sdev->allow_restart = 1;

	/* REPORT SUPPORTED OPERATION CODES is not supported */
	sdev->no_report_opcodes = 1;

	/* WRITE_SAME command is not supported*/
	sdev->no_write_same = 1;

	ufshcd_set_queue_depth(sdev);

	ufshcd_get_lu_power_on_wp_status(hba, sdev);

	return 0;
}

/**
 * ufshcd_change_queue_depth - change queue depth
 * @sdev: pointer to SCSI device
 * @depth: required depth to set
 *
 * Change queue depth and make sure the max. limits are not crossed.
 */
static int ufshcd_change_queue_depth(struct scsi_device *sdev, int depth)
{
	struct ufs_hba *hba = shost_priv(sdev->host);

	if (depth > hba->nutrs)
		depth = hba->nutrs;
	return scsi_change_queue_depth(sdev, depth);
}

/**
 * ufshcd_slave_configure - adjust SCSI device configurations
 * @sdev: pointer to SCSI device
 */
static int ufshcd_slave_configure(struct scsi_device *sdev)
{
	struct ufs_hba *hba = shost_priv(sdev->host);
	struct request_queue *q = sdev->request_queue;

	blk_queue_update_dma_pad(q, PRDT_DATA_BYTE_COUNT_PAD - 1);
	blk_queue_max_segment_size(q, PRDT_DATA_BYTE_COUNT_MAX);

	if (hba->scsi_cmd_timeout) {
		blk_queue_rq_timeout(q, hba->scsi_cmd_timeout * HZ);
		scsi_set_cmd_timeout_override(sdev, hba->scsi_cmd_timeout * HZ);
	}

	sdev->autosuspend_delay = UFSHCD_AUTO_SUSPEND_DELAY_MS;
	sdev->use_rpm_auto = 1;

	ufshcd_crypto_setup_rq_keyslot_manager(hba, q);

	return 0;
}

/**
 * ufshcd_slave_destroy - remove SCSI device configurations
 * @sdev: pointer to SCSI device
 */
static void ufshcd_slave_destroy(struct scsi_device *sdev)
{
	struct ufs_hba *hba;
	struct request_queue *q = sdev->request_queue;

	hba = shost_priv(sdev->host);
	/* Drop the reference as it won't be needed anymore */
	if (ufshcd_scsi_to_upiu_lun(sdev->lun) == UFS_UPIU_UFS_DEVICE_WLUN) {
		unsigned long flags;

		spin_lock_irqsave(hba->host->host_lock, flags);
		hba->sdev_ufs_device = NULL;
		spin_unlock_irqrestore(hba->host->host_lock, flags);
	}

	ufshcd_crypto_destroy_rq_keyslot_manager(hba, q);
}

/**
 * ufshcd_scsi_cmd_status - Update SCSI command result based on SCSI status
 * @lrbp: pointer to local reference block of completed command
 * @scsi_status: SCSI command status
 *
 * Returns value base on SCSI command status
 */
static inline int
ufshcd_scsi_cmd_status(struct ufshcd_lrb *lrbp, int scsi_status)
{
	int result = 0;

	switch (scsi_status) {
	case SAM_STAT_CHECK_CONDITION:
		ufshcd_copy_sense_data(lrbp);
	case SAM_STAT_GOOD:
		result |= DID_OK << 16 |
			  COMMAND_COMPLETE << 8 |
			  scsi_status;
		break;
	case SAM_STAT_TASK_SET_FULL:
	case SAM_STAT_BUSY:
	case SAM_STAT_TASK_ABORTED:
		ufshcd_copy_sense_data(lrbp);
		result |= scsi_status;
		break;
	default:
		result |= DID_ERROR << 16;
		break;
	} /* end of switch */

	return result;
}

/**
 * ufshcd_transfer_rsp_status - Get overall status of the response
 * @hba: per adapter instance
 * @lrbp: pointer to local reference block of completed command
 *
 * Returns result of the command to notify SCSI midlayer
 */
static inline int
ufshcd_transfer_rsp_status(struct ufs_hba *hba, struct ufshcd_lrb *lrbp)
{
	int result = 0;
	int scsi_status;
	int ocs;
	bool print_prdt;

	/* overall command status of utrd */
	ocs = ufshcd_get_tr_ocs(lrbp);

	switch (ocs) {
	case OCS_SUCCESS:
		result = ufshcd_get_req_rsp(lrbp->ucd_rsp_ptr);
		hba->ufs_stats.last_hibern8_exit_tstamp = ktime_set(0, 0);
		switch (result) {
		case UPIU_TRANSACTION_RESPONSE:
			/*
			 * get the response UPIU result to extract
			 * the SCSI command status
			 */
			result = ufshcd_get_rsp_upiu_result(lrbp->ucd_rsp_ptr);

			/*
			 * get the result based on SCSI status response
			 * to notify the SCSI midlayer of the command status
			 */
			scsi_status = result & MASK_SCSI_STATUS;
			result = ufshcd_scsi_cmd_status(lrbp, scsi_status);

			/*
			 * Currently we are only supporting BKOPs exception
			 * events hence we can ignore BKOPs exception event
			 * during power management callbacks. BKOPs exception
			 * event is not expected to be raised in runtime suspend
			 * callback as it allows the urgent bkops.
			 * During system suspend, we are anyway forcefully
			 * disabling the bkops and if urgent bkops is needed
			 * it will be enabled on system resume. Long term
			 * solution could be to abort the system suspend if
			 * UFS device needs urgent BKOPs.
			 */
			if (!hba->pm_op_in_progress &&
			    ufshcd_is_exception_event(lrbp->ucd_rsp_ptr)) {
				/*
				 * Prevent suspend once eeh_work is scheduled
				 * to avoid deadlock between ufshcd_suspend
				 * and exception event handler.
				 */
				if (queue_work(hba->recovery_wq,
							&hba->eeh_work))
					pm_runtime_get_noresume(hba->dev);
			}
			break;
		case UPIU_TRANSACTION_REJECT_UPIU:
			/* TODO: handle Reject UPIU Response */
			result = DID_ERROR << 16;
			dev_err(hba->dev,
				"Reject UPIU not fully implemented\n");
			break;
		default:
			result = DID_ERROR << 16;
			dev_err(hba->dev,
				"Unexpected request response code = %x\n",
				result);
			break;
		}
		break;
	case OCS_ABORTED:
		result |= DID_ABORT << 16;
		break;
	case OCS_INVALID_COMMAND_STATUS:
		result |= DID_REQUEUE << 16;
		break;
	case OCS_INVALID_CMD_TABLE_ATTR:
	case OCS_INVALID_PRDT_ATTR:
	case OCS_MISMATCH_DATA_BUF_SIZE:
	case OCS_MISMATCH_RESP_UPIU_SIZE:
	case OCS_PEER_COMM_FAILURE:
	case OCS_FATAL_ERROR:
	case OCS_DEVICE_FATAL_ERROR:
	case OCS_INVALID_CRYPTO_CONFIG:
	case OCS_GENERAL_CRYPTO_ERROR:
	default:
		result |= DID_ERROR << 16;
		dev_err(hba->dev,
				"OCS error from controller = %x for tag %d\n",
				ocs, lrbp->task_tag);
		/*
		 * This is called in interrupt context, hence avoid sleep
		 * while printing debug registers. Also print only the minimum
		 * debug registers needed to debug OCS failure.
		 */
		__ufshcd_print_host_regs(hba, true);
		ufshcd_print_host_state(hba);
		break;
	} /* end of switch */

	if ((host_byte(result) != DID_OK) && !hba->silence_err_logs) {
		print_prdt = (ocs == OCS_INVALID_PRDT_ATTR ||
			ocs == OCS_MISMATCH_DATA_BUF_SIZE);
		ufshcd_print_trs(hba, 1 << lrbp->task_tag, print_prdt);
	}

	if ((host_byte(result) == DID_ERROR) ||
	    (host_byte(result) == DID_ABORT))
		ufsdbg_set_err_state(hba);

	return result;
}

/**
 * ufshcd_uic_cmd_compl - handle completion of uic command
 * @hba: per adapter instance
 * @intr_status: interrupt status generated by the controller
 *
 * Returns
 *  IRQ_HANDLED - If interrupt is valid
 *  IRQ_NONE    - If invalid interrupt
 */
static irqreturn_t ufshcd_uic_cmd_compl(struct ufs_hba *hba, u32 intr_status)
{
	irqreturn_t retval = IRQ_NONE;

	if ((intr_status & UIC_COMMAND_COMPL) && hba->active_uic_cmd) {
		hba->active_uic_cmd->argument2 |=
			ufshcd_get_uic_cmd_result(hba);
		hba->active_uic_cmd->argument3 =
			ufshcd_get_dme_attr_val(hba);
		complete(&hba->active_uic_cmd->done);
		retval = IRQ_HANDLED;
	}

	if (intr_status & UFSHCD_UIC_PWR_MASK) {
		if (hba->uic_async_done) {
			complete(hba->uic_async_done);
			retval = IRQ_HANDLED;
		} else if (ufshcd_is_auto_hibern8_enabled(hba)) {
			/*
			 * If uic_async_done flag is not set then this
			 * is an Auto hibern8 err interrupt.
			 * Perform a host reset followed by a full
			 * link recovery.
			 */
			hba->ufshcd_state = UFSHCD_STATE_ERROR;
			hba->force_host_reset = true;
			dev_err(hba->dev, "%s: Auto Hibern8 %s failed - status: 0x%08x, upmcrs: 0x%08x\n",
				__func__, (intr_status & UIC_HIBERNATE_ENTER) ?
				"Enter" : "Exit",
				intr_status, ufshcd_get_upmcrs(hba));
			/*
			 * It is possible to see auto-h8 errors during card
			 * removal, so set this flag and let the error handler
			 * decide if this error is seen while card was present
			 * or due to card removal.
			 * If error is seen during card removal, we don't want
			 * to printout the debug messages.
			 */
			hba->auto_h8_err = true;
			queue_work(hba->recovery_wq, &hba->eh_work);
			retval = IRQ_HANDLED;
		}
	}
	return retval;
}

/**
 * __ufshcd_transfer_req_compl - handle SCSI and query command completion
 * @hba: per adapter instance
 * @completed_reqs: requests to complete
 */
static void __ufshcd_transfer_req_compl(struct ufs_hba *hba,
					unsigned long completed_reqs)
{
	struct ufshcd_lrb *lrbp;
	struct scsi_cmnd *cmd;
	int result;
	int index;

	for_each_set_bit(index, &completed_reqs, hba->nutrs) {
		lrbp = &hba->lrb[index];
		cmd = lrbp->cmd;
		if (cmd) {
			ufshcd_cond_add_cmd_trace(hba, index, "scsi_cmpl");
			ufshcd_update_tag_stats_completion(hba, cmd);
			result = ufshcd_transfer_rsp_status(hba, lrbp);
			scsi_dma_unmap(cmd);
			cmd->result = result;
			lrbp->compl_time_stamp = ktime_get();
			update_req_stats(hba, lrbp);
			ufshcd_complete_lrbp_crypto(hba, cmd, lrbp);
			/* Mark completed command as NULL in LRB */
			lrbp->cmd = NULL;
			hba->ufs_stats.clk_rel.ctx = XFR_REQ_COMPL;
			if (cmd->request) {
				/*
				 * As we are accessing the "request" structure,
				 * this must be called before calling
				 * ->scsi_done() callback.
				 */
				ufshcd_vops_pm_qos_req_end(hba, cmd->request,
					false);
			}

			clear_bit_unlock(index, &hba->lrb_in_use);
			/*
			 *__ufshcd_release and __ufshcd_hibern8_release is
			 * called after clear_bit_unlock so that
			 * these function can be called with updated state of
			 * lrb_in_use flag so that for last transfer req
			 * completion, gate and hibernate work function would
			 * be called to gate the clock and put the link in
			 * hibern8 state.
			 */
			__ufshcd_release(hba, false);
			__ufshcd_hibern8_release(hba, false);

			/* Do not touch lrbp after scsi done */
			cmd->scsi_done(cmd);
		} else if (lrbp->command_type == UTP_CMD_TYPE_DEV_MANAGE ||
			lrbp->command_type == UTP_CMD_TYPE_UFS_STORAGE) {
			lrbp->compl_time_stamp = ktime_get();
			if (hba->dev_cmd.complete) {
				ufshcd_cond_add_cmd_trace(hba, index,
						"dev_cmd_cmpl");
				complete(hba->dev_cmd.complete);
			}
		}
		if (ufshcd_is_clkscaling_supported(hba))
			hba->clk_scaling.active_reqs--;
	}

	/* clear corresponding bits of completed commands */
	hba->outstanding_reqs ^= completed_reqs;

	ufshcd_clk_scaling_update_busy(hba);

	/* we might have free'd some tags above */
	wake_up(&hba->dev_cmd.tag_wq);
}

/**
 * ufshcd_abort_outstanding_requests - abort all outstanding transfer requests.
 * @hba: per adapter instance
 * @result: error result to inform scsi layer about
 */
void ufshcd_abort_outstanding_transfer_requests(struct ufs_hba *hba, int result)
{
	u8 index;
	struct ufshcd_lrb *lrbp;
	struct scsi_cmnd *cmd;

	if (!hba->outstanding_reqs)
		return;

	for_each_set_bit(index, &hba->outstanding_reqs, hba->nutrs) {
		lrbp = &hba->lrb[index];
		cmd = lrbp->cmd;
		if (cmd) {
			ufshcd_cond_add_cmd_trace(hba, index, "scsi_failed");
			ufshcd_update_error_stats(hba,
					UFS_ERR_INT_FATAL_ERRORS);
			scsi_dma_unmap(cmd);
			cmd->result = result;
			/* Clear pending transfer requests */
			ufshcd_clear_cmd(hba, index);
			ufshcd_outstanding_req_clear(hba, index);
			lrbp->compl_time_stamp = ktime_get();
			update_req_stats(hba, lrbp);
			/* Mark completed command as NULL in LRB */
			lrbp->cmd = NULL;
			if (cmd->request) {
				/*
				 * As we are accessing the "request" structure,
				 * this must be called before calling
				 * ->scsi_done() callback.
				 */
				ufshcd_vops_pm_qos_req_end(hba, cmd->request,
					true);
			}
			clear_bit_unlock(index, &hba->lrb_in_use);

			/*
			 * ufshcd_release_all is called after clear_bit_unlock
			 * so that the function can be called with updated state
			 * of lrb_in_use flag so that for last abort req
			 * completion, gate and hibernate work function would
			 * be called to gate the clock and put the link in
			 * hibern8 state.
			 */
			 ufshcd_release_all(hba);

			/* Do not touch lrbp after scsi done */
			cmd->scsi_done(cmd);
		} else if (lrbp->command_type == UTP_CMD_TYPE_DEV_MANAGE) {
			lrbp->compl_time_stamp = ktime_get();
			if (hba->dev_cmd.complete) {
				ufshcd_cond_add_cmd_trace(hba, index,
							"dev_cmd_failed");
				ufshcd_outstanding_req_clear(hba, index);
				complete(hba->dev_cmd.complete);
			}
		}
		if (ufshcd_is_clkscaling_supported(hba))
			hba->clk_scaling.active_reqs--;
	}
}

/**
 * ufshcd_transfer_req_compl - handle SCSI and query command completion
 * @hba: per adapter instance
 *
 * Returns
 *  IRQ_HANDLED - If interrupt is valid
 *  IRQ_NONE    - If invalid interrupt
 */
static irqreturn_t ufshcd_transfer_req_compl(struct ufs_hba *hba)
{
	unsigned long completed_reqs;
	u32 tr_doorbell;

	/* Resetting interrupt aggregation counters first and reading the
	 * DOOR_BELL afterward allows us to handle all the completed requests.
	 * In order to prevent other interrupts starvation the DB is read once
	 * after reset. The down side of this solution is the possibility of
	 * false interrupt if device completes another request after resetting
	 * aggregation and before reading the DB.
	 */
	if (ufshcd_is_intr_aggr_allowed(hba) &&
	    !(hba->quirks & UFSHCI_QUIRK_SKIP_RESET_INTR_AGGR))
		ufshcd_reset_intr_aggr(hba);

	tr_doorbell = ufshcd_readl(hba, REG_UTP_TRANSFER_REQ_DOOR_BELL);
	completed_reqs = tr_doorbell ^ hba->outstanding_reqs;

	if (completed_reqs) {
		__ufshcd_transfer_req_compl(hba, completed_reqs);
		return IRQ_HANDLED;
	} else {
		return IRQ_NONE;
	}
}

/**
 * ufshcd_disable_ee - disable exception event
 * @hba: per-adapter instance
 * @mask: exception event to disable
 *
 * Disables exception event in the device so that the EVENT_ALERT
 * bit is not set.
 *
 * Returns zero on success, non-zero error value on failure.
 */
static int ufshcd_disable_ee(struct ufs_hba *hba, u16 mask)
{
	int err = 0;
	u32 val;

	if (!(hba->ee_ctrl_mask & mask))
		goto out;

	val = hba->ee_ctrl_mask & ~mask;
	val &= MASK_EE_STATUS;
	err = ufshcd_query_attr_retry(hba, UPIU_QUERY_OPCODE_WRITE_ATTR,
			QUERY_ATTR_IDN_EE_CONTROL, 0, 0, &val);
	if (!err)
		hba->ee_ctrl_mask &= ~mask;
out:
	return err;
}

/**
 * ufshcd_enable_ee - enable exception event
 * @hba: per-adapter instance
 * @mask: exception event to enable
 *
 * Enable corresponding exception event in the device to allow
 * device to alert host in critical scenarios.
 *
 * Returns zero on success, non-zero error value on failure.
 */
static int ufshcd_enable_ee(struct ufs_hba *hba, u16 mask)
{
	int err = 0;
	u32 val;

	if (hba->ee_ctrl_mask & mask)
		goto out;

	val = hba->ee_ctrl_mask | mask;
	val &= MASK_EE_STATUS;
	err = ufshcd_query_attr_retry(hba, UPIU_QUERY_OPCODE_WRITE_ATTR,
			QUERY_ATTR_IDN_EE_CONTROL, 0, 0, &val);
	if (!err)
		hba->ee_ctrl_mask |= mask;
out:
	return err;
}

/**
 * ufshcd_enable_auto_bkops - Allow device managed BKOPS
 * @hba: per-adapter instance
 *
 * Allow device to manage background operations on its own. Enabling
 * this might lead to inconsistent latencies during normal data transfers
 * as the device is allowed to manage its own way of handling background
 * operations.
 *
 * Returns zero on success, non-zero on failure.
 */
static int ufshcd_enable_auto_bkops(struct ufs_hba *hba)
{
	int err = 0;

	if (hba->auto_bkops_enabled)
		goto out;

	err = ufshcd_query_flag_retry(hba, UPIU_QUERY_OPCODE_SET_FLAG,
			QUERY_FLAG_IDN_BKOPS_EN, NULL);
	if (err) {
		dev_err(hba->dev, "%s: failed to enable bkops %d\n",
				__func__, err);
		goto out;
	}

	hba->auto_bkops_enabled = true;
	trace_ufshcd_auto_bkops_state(dev_name(hba->dev), 1);

	/* No need of URGENT_BKOPS exception from the device */
	err = ufshcd_disable_ee(hba, MASK_EE_URGENT_BKOPS);
	if (err)
		dev_err(hba->dev, "%s: failed to disable exception event %d\n",
				__func__, err);
out:
	return err;
}

/**
 * ufshcd_disable_auto_bkops - block device in doing background operations
 * @hba: per-adapter instance
 *
 * Disabling background operations improves command response latency but
 * has drawback of device moving into critical state where the device is
 * not-operable. Make sure to call ufshcd_enable_auto_bkops() whenever the
 * host is idle so that BKOPS are managed effectively without any negative
 * impacts.
 *
 * Returns zero on success, non-zero on failure.
 */
static int ufshcd_disable_auto_bkops(struct ufs_hba *hba)
{
	int err = 0;

	if (!hba->auto_bkops_enabled)
		goto out;

	/*
	 * If host assisted BKOPs is to be enabled, make sure
	 * urgent bkops exception is allowed.
	 */
	err = ufshcd_enable_ee(hba, MASK_EE_URGENT_BKOPS);
	if (err) {
		dev_err(hba->dev, "%s: failed to enable exception event %d\n",
				__func__, err);
		goto out;
	}

	err = ufshcd_query_flag_retry(hba, UPIU_QUERY_OPCODE_CLEAR_FLAG,
			QUERY_FLAG_IDN_BKOPS_EN, NULL);
	if (err) {
		dev_err(hba->dev, "%s: failed to disable bkops %d\n",
				__func__, err);
		ufshcd_disable_ee(hba, MASK_EE_URGENT_BKOPS);
		goto out;
	}

	hba->auto_bkops_enabled = false;
	trace_ufshcd_auto_bkops_state(dev_name(hba->dev), 0);
out:
	return err;
}

/**
 * ufshcd_force_reset_auto_bkops - force reset auto bkops state
 * @hba: per adapter instance
 *
 * After a device reset the device may toggle the BKOPS_EN flag
 * to default value. The s/w tracking variables should be updated
 * as well. This function would change the auto-bkops state based on
 * UFSHCD_CAP_KEEP_AUTO_BKOPS_ENABLED_EXCEPT_SUSPEND.
 */
static void ufshcd_force_reset_auto_bkops(struct ufs_hba *hba)
{
	if (ufshcd_keep_autobkops_enabled_except_suspend(hba)) {
		hba->auto_bkops_enabled = false;
		hba->ee_ctrl_mask |= MASK_EE_URGENT_BKOPS;
		ufshcd_enable_auto_bkops(hba);
	} else {
		hba->auto_bkops_enabled = true;
		hba->ee_ctrl_mask &= ~MASK_EE_URGENT_BKOPS;
		ufshcd_disable_auto_bkops(hba);
	}
}

static inline int ufshcd_get_bkops_status(struct ufs_hba *hba, u32 *status)
{
	return ufshcd_query_attr_retry(hba, UPIU_QUERY_OPCODE_READ_ATTR,
			QUERY_ATTR_IDN_BKOPS_STATUS, 0, 0, status);
}

/**
 * ufshcd_bkops_ctrl - control the auto bkops based on current bkops status
 * @hba: per-adapter instance
 * @status: bkops_status value
 *
 * Read the bkops_status from the UFS device and Enable fBackgroundOpsEn
 * flag in the device to permit background operations if the device
 * bkops_status is greater than or equal to "status" argument passed to
 * this function, disable otherwise.
 *
 * Returns 0 for success, non-zero in case of failure.
 *
 * NOTE: Caller of this function can check the "hba->auto_bkops_enabled" flag
 * to know whether auto bkops is enabled or disabled after this function
 * returns control to it.
 */
static int ufshcd_bkops_ctrl(struct ufs_hba *hba,
			     enum bkops_status status)
{
	int err;
	u32 curr_status = 0;

	err = ufshcd_get_bkops_status(hba, &curr_status);
	if (err) {
		dev_err(hba->dev, "%s: failed to get BKOPS status %d\n",
				__func__, err);
		goto out;
	} else if (curr_status > BKOPS_STATUS_MAX) {
		dev_err(hba->dev, "%s: invalid BKOPS status %d\n",
				__func__, curr_status);
		err = -EINVAL;
		goto out;
	}

	if (curr_status >= status)
		err = ufshcd_enable_auto_bkops(hba);
	else
		err = ufshcd_disable_auto_bkops(hba);
out:
	return err;
}

/**
 * ufshcd_urgent_bkops - handle urgent bkops exception event
 * @hba: per-adapter instance
 *
 * Enable fBackgroundOpsEn flag in the device to permit background
 * operations.
 *
 * If BKOPs is enabled, this function returns 0, 1 if the bkops in not enabled
 * and negative error value for any other failure.
 */
static int ufshcd_urgent_bkops(struct ufs_hba *hba)
{
	return ufshcd_bkops_ctrl(hba, hba->urgent_bkops_lvl);
}

static inline int ufshcd_get_ee_status(struct ufs_hba *hba, u32 *status)
{
	return ufshcd_query_attr_retry(hba, UPIU_QUERY_OPCODE_READ_ATTR,
			QUERY_ATTR_IDN_EE_STATUS, 0, 0, status);
}

static void ufshcd_bkops_exception_event_handler(struct ufs_hba *hba)
{
	int err;
	u32 curr_status = 0;

	if (hba->is_urgent_bkops_lvl_checked)
		goto enable_auto_bkops;

	err = ufshcd_get_bkops_status(hba, &curr_status);
	if (err) {
		dev_err(hba->dev, "%s: failed to get BKOPS status %d\n",
				__func__, err);
		goto out;
	}

	/*
	 * We are seeing that some devices are raising the urgent bkops
	 * exception events even when BKOPS status doesn't indicate performace
	 * impacted or critical. Handle these device by determining their urgent
	 * bkops status at runtime.
	 */
	if (curr_status < BKOPS_STATUS_PERF_IMPACT) {
		dev_err(hba->dev, "%s: device raised urgent BKOPS exception for bkops status %d\n",
				__func__, curr_status);
		/* update the current status as the urgent bkops level */
		hba->urgent_bkops_lvl = curr_status;
		hba->is_urgent_bkops_lvl_checked = true;
	}

enable_auto_bkops:
	err = ufshcd_enable_auto_bkops(hba);
out:
	if (err < 0)
		dev_err(hba->dev, "%s: failed to handle urgent bkops %d\n",
				__func__, err);
}

static bool ufshcd_wb_sup(struct ufs_hba *hba)
{
	return ((hba->dev_info.d_ext_ufs_feature_sup &
		   UFS_DEV_WRITE_BOOSTER_SUP) &&
		  (hba->dev_info.b_wb_buffer_type
		   || hba->dev_info.wb_config_lun));
}

static int ufshcd_wb_ctrl(struct ufs_hba *hba, bool enable)
{
	int ret;
	enum query_opcode opcode;

	if (!ufshcd_wb_sup(hba))
		return 0;

	if (enable)
		opcode = UPIU_QUERY_OPCODE_SET_FLAG;
	else
		opcode = UPIU_QUERY_OPCODE_CLEAR_FLAG;

	ret = ufshcd_query_flag_retry(hba, opcode,
				      QUERY_FLAG_IDN_WB_EN, NULL);
	if (ret) {
		dev_err(hba->dev, "%s write booster %s failed %d\n",
			__func__, enable ? "enable" : "disable", ret);
		return ret;
	}

	hba->wb_enabled = enable;
	dev_dbg(hba->dev, "%s write booster %s %d\n",
			__func__, enable ? "enable" : "disable", ret);

	return ret;
}

static int ufshcd_wb_toggle_flush_during_h8(struct ufs_hba *hba, bool set)
{
	int val;

	if (set)
		val =  UPIU_QUERY_OPCODE_SET_FLAG;
	else
		val = UPIU_QUERY_OPCODE_CLEAR_FLAG;

	return ufshcd_query_flag_retry(hba, val,
			       QUERY_FLAG_IDN_WB_BUFF_FLUSH_DURING_HIBERN8,
				       NULL);
}

static int ufshcd_wb_buf_flush_enable(struct ufs_hba *hba)
{
	int ret;

	if (!ufshcd_wb_sup(hba) || hba->wb_buf_flush_enabled)
		return 0;

	ret = ufshcd_query_flag_retry(hba, UPIU_QUERY_OPCODE_SET_FLAG,
				      QUERY_FLAG_IDN_WB_BUFF_FLUSH_EN, NULL);
	if (ret)
		dev_err(hba->dev, "%s WB - buf flush enable failed %d\n",
			__func__, ret);
	else
		hba->wb_buf_flush_enabled = true;

	dev_dbg(hba->dev, "WB - Flush enabled: %d\n", ret);
	return ret;
}

static int ufshcd_wb_buf_flush_disable(struct ufs_hba *hba)
{
	int ret;

	if (!ufshcd_wb_sup(hba) || !hba->wb_buf_flush_enabled)
		return 0;

	ret = ufshcd_query_flag_retry(hba, UPIU_QUERY_OPCODE_CLEAR_FLAG,
				      QUERY_FLAG_IDN_WB_BUFF_FLUSH_EN, NULL);
	if (ret) {
		dev_warn(hba->dev, "%s: WB - buf flush disable failed %d\n",
			__func__, ret);
	} else {
		hba->wb_buf_flush_enabled = false;
		dev_dbg(hba->dev, "WB - Flush disabled: %d\n", ret);
	}

	return ret;
}

static bool ufshcd_wb_is_buf_flush_needed(struct ufs_hba *hba)
{
	int ret;
	u32 cur_buf, status, avail_buf;

	if (!ufshcd_wb_sup(hba))
		return false;

	ret = ufshcd_query_attr_retry(hba, UPIU_QUERY_OPCODE_READ_ATTR,
				      QUERY_ATTR_IDN_AVAIL_WB_BUFF_SIZE,
				      0, 0, &avail_buf);
	if (ret) {
		dev_warn(hba->dev, "%s dAvailableWriteBoosterBufferSize read failed %d\n",
			 __func__, ret);
		return false;
	}

	ret = ufshcd_vops_get_user_cap_mode(hba);
	if (ret <= 0) {
		dev_dbg(hba->dev, "Get user-cap reduction mode: failed: %d\n",
			ret);
		/* Most commonly used */
		ret = UFS_WB_BUFF_PRESERVE_USER_SPACE;
	}

	hba->dev_info.keep_vcc_on = false;
	if (ret == UFS_WB_BUFF_USER_SPACE_RED_EN) {
		if (avail_buf <= UFS_WB_10_PERCENT_BUF_REMAIN) {
			hba->dev_info.keep_vcc_on = true;
			return true;
		}
		return false;
	} else if (ret == UFS_WB_BUFF_PRESERVE_USER_SPACE) {
		ret = ufshcd_query_attr_retry(hba, UPIU_QUERY_OPCODE_READ_ATTR,
					      QUERY_ATTR_IDN_CURR_WB_BUFF_SIZE,
					      0, 0, &cur_buf);
		if (ret) {
			dev_err(hba->dev, "%s dCurWriteBoosterBufferSize read failed %d\n",
				 __func__, ret);
			return false;
		}

		if (!cur_buf) {
			dev_info(hba->dev, "dCurWBBuf: %d WB disabled until free-space is available\n",
				 cur_buf);
			return false;
		}

		ret = ufshcd_get_ee_status(hba, &status);
		if (ret) {
			dev_err(hba->dev, "%s: failed to get exception status %d\n",
				__func__, ret);
			if (avail_buf < UFS_WB_40_PERCENT_BUF_REMAIN) {
				hba->dev_info.keep_vcc_on = true;
				return true;
			}
			return false;
		}

		status &= hba->ee_ctrl_mask;

		if ((status & MASK_EE_URGENT_BKOPS) ||
		    (avail_buf < UFS_WB_40_PERCENT_BUF_REMAIN)) {
			hba->dev_info.keep_vcc_on = true;
			return true;
		}
	}
	return false;
}

/**
 * ufshcd_exception_event_handler - handle exceptions raised by device
 * @work: pointer to work data
 *
 * Read bExceptionEventStatus attribute from the device and handle the
 * exception event accordingly.
 */
static void ufshcd_exception_event_handler(struct work_struct *work)
{
	struct ufs_hba *hba;
	int err;
	u32 status = 0;
	hba = container_of(work, struct ufs_hba, eeh_work);

	pm_runtime_get_sync(hba->dev);
	ufshcd_scsi_block_requests(hba);
	err = ufshcd_get_ee_status(hba, &status);
	if (err) {
		dev_err(hba->dev, "%s: failed to get exception status %d\n",
				__func__, err);
		goto out;
	}

	status &= hba->ee_ctrl_mask;

	if (status & MASK_EE_URGENT_BKOPS)
		ufshcd_bkops_exception_event_handler(hba);

out:
	ufshcd_scsi_unblock_requests(hba);
	/*
	 * pm_runtime_get_noresume is called while scheduling
	 * eeh_work to avoid suspend racing with exception work.
	 * Hence decrement usage counter using pm_runtime_put_noidle
	 * to allow suspend on completion of exception event handler.
	 */
	pm_runtime_put_noidle(hba->dev);
	pm_runtime_put(hba->dev);
	return;
}

/* Complete requests that have door-bell cleared */
static void ufshcd_complete_requests(struct ufs_hba *hba)
{
	ufshcd_transfer_req_compl(hba);
	ufshcd_tmc_handler(hba);
}

/**
 * ufshcd_quirk_dl_nac_errors - This function checks if error handling is
 *				to recover from the DL NAC errors or not.
 * @hba: per-adapter instance
 *
 * Returns true if error handling is required, false otherwise
 */
static bool ufshcd_quirk_dl_nac_errors(struct ufs_hba *hba)
{
	unsigned long flags;
	bool err_handling = true;

	spin_lock_irqsave(hba->host->host_lock, flags);
	/*
	 * UFS_DEVICE_QUIRK_RECOVERY_FROM_DL_NAC_ERRORS only workaround the
	 * device fatal error and/or DL NAC & REPLAY timeout errors.
	 */
	if (hba->saved_err & (CONTROLLER_FATAL_ERROR | SYSTEM_BUS_FATAL_ERROR))
		goto out;

	if ((hba->saved_err & DEVICE_FATAL_ERROR) ||
	    ((hba->saved_err & UIC_ERROR) &&
	     (hba->saved_uic_err & UFSHCD_UIC_DL_TCx_REPLAY_ERROR))) {
		/*
		 * we have to do error recovery but atleast silence the error
		 * logs.
		 */
		hba->silence_err_logs = true;
		goto out;
	}

	if ((hba->saved_err & UIC_ERROR) &&
	    (hba->saved_uic_err & UFSHCD_UIC_DL_NAC_RECEIVED_ERROR)) {
		int err;
		/*
		 * wait for 50ms to see if we can get any other errors or not.
		 */
		spin_unlock_irqrestore(hba->host->host_lock, flags);
		msleep(50);
		spin_lock_irqsave(hba->host->host_lock, flags);

		/*
		 * now check if we have got any other severe errors other than
		 * DL NAC error?
		 */
		if ((hba->saved_err & INT_FATAL_ERRORS) ||
		    ((hba->saved_err & UIC_ERROR) &&
		    (hba->saved_uic_err & ~UFSHCD_UIC_DL_NAC_RECEIVED_ERROR))) {
			if (((hba->saved_err & INT_FATAL_ERRORS) ==
				DEVICE_FATAL_ERROR) || (hba->saved_uic_err &
					~UFSHCD_UIC_DL_NAC_RECEIVED_ERROR))
				hba->silence_err_logs = true;
			goto out;
		}

		/*
		 * As DL NAC is the only error received so far, send out NOP
		 * command to confirm if link is still active or not.
		 *   - If we don't get any response then do error recovery.
		 *   - If we get response then clear the DL NAC error bit.
		 */

		/* silence the error logs from NOP command */
		hba->silence_err_logs = true;
		spin_unlock_irqrestore(hba->host->host_lock, flags);
		err = ufshcd_verify_dev_init(hba);
		spin_lock_irqsave(hba->host->host_lock, flags);
		hba->silence_err_logs = false;

		if (err) {
			hba->silence_err_logs = true;
			goto out;
		}

		/* Link seems to be alive hence ignore the DL NAC errors */
		if (hba->saved_uic_err == UFSHCD_UIC_DL_NAC_RECEIVED_ERROR)
			hba->saved_err &= ~UIC_ERROR;
		/* clear NAC error */
		hba->saved_uic_err &= ~UFSHCD_UIC_DL_NAC_RECEIVED_ERROR;
		if (!hba->saved_uic_err) {
			err_handling = false;
			goto out;
		}
		/*
		 * there seems to be some errors other than NAC, so do error
		 * recovery
		 */
		hba->silence_err_logs = true;
	}
out:
	spin_unlock_irqrestore(hba->host->host_lock, flags);
	return err_handling;
}

/**
 * ufshcd_err_handler - handle UFS errors that require s/w attention
 * @work: pointer to work structure
 */
static void ufshcd_err_handler(struct work_struct *work)
{
	struct ufs_hba *hba;
	unsigned long flags;
	bool err_xfer = false, err_tm = false;
	int err = 0;
	int tag;
	bool needs_reset = false;
	bool clks_enabled = false;

	hba = container_of(work, struct ufs_hba, eh_work);

	spin_lock_irqsave(hba->host->host_lock, flags);
	ufsdbg_set_err_state(hba);

	if (hba->ufshcd_state == UFSHCD_STATE_RESET)
		goto out;

	/*
	 * Make sure the clocks are ON before we proceed with err
	 * handling. For the majority of cases err handler would be
	 * run with clocks ON. There is a possibility that the err
	 * handler was scheduled due to auto hibern8 error interrupt,
	 * in which case the clocks could be gated or be in the
	 * process of gating when the err handler runs.
	 */
	if (unlikely((hba->clk_gating.state != CLKS_ON) &&
	    ufshcd_is_auto_hibern8_enabled(hba))) {
		spin_unlock_irqrestore(hba->host->host_lock, flags);
		hba->ufs_stats.clk_hold.ctx = ERR_HNDLR_WORK;
		ufshcd_hold(hba, false);
		spin_lock_irqsave(hba->host->host_lock, flags);
		clks_enabled = true;
	}

	hba->ufshcd_state = UFSHCD_STATE_RESET;
	ufshcd_set_eh_in_progress(hba);

	/* Complete requests that have door-bell cleared by h/w */
	ufshcd_complete_requests(hba);

	if (hba->dev_info.quirks &
	    UFS_DEVICE_QUIRK_RECOVERY_FROM_DL_NAC_ERRORS) {
		bool ret;

		spin_unlock_irqrestore(hba->host->host_lock, flags);
		/* release the lock as ufshcd_quirk_dl_nac_errors() may sleep */
		ret = ufshcd_quirk_dl_nac_errors(hba);
		spin_lock_irqsave(hba->host->host_lock, flags);
		if (!ret)
			goto skip_err_handling;
	}

	/*
	 * Dump controller state before resetting. Transfer requests state
	 * will be dump as part of the request completion.
	 */
	if ((hba->saved_err & (INT_FATAL_ERRORS | UIC_ERROR | UIC_LINK_LOST)) ||
	    hba->auto_h8_err) {
		dev_err(hba->dev, "%s: saved_err 0x%x saved_uic_err 0x%x\n",
			__func__, hba->saved_err, hba->saved_uic_err);
		if (!hba->silence_err_logs) {
			/* release lock as print host regs sleeps */
			spin_unlock_irqrestore(hba->host->host_lock, flags);
			ufshcd_print_host_regs(hba);
			ufshcd_print_host_state(hba);
			ufshcd_print_pwr_info(hba);
			ufshcd_print_tmrs(hba, hba->outstanding_tasks);
			ufshcd_print_cmd_log(hba);
			spin_lock_irqsave(hba->host->host_lock, flags);
		}
		hba->auto_h8_err = false;
	}

	if ((hba->saved_err & (INT_FATAL_ERRORS | UIC_LINK_LOST))
	    || hba->saved_ce_err || hba->force_host_reset ||
	    ((hba->saved_err & UIC_ERROR) &&
	    (hba->saved_uic_err & (UFSHCD_UIC_DL_PA_INIT_ERROR |
				   UFSHCD_UIC_DL_NAC_RECEIVED_ERROR |
				   UFSHCD_UIC_DL_TCx_REPLAY_ERROR))))
		needs_reset = true;

	/*
	 * if host reset is required then skip clearing the pending
	 * transfers forcefully because they will get cleared during
	 * host reset and restore
	 */
	if (needs_reset)
		goto skip_pending_xfer_clear;

	/* release lock as clear command might sleep */
	spin_unlock_irqrestore(hba->host->host_lock, flags);
	/* Clear pending transfer requests */
	for_each_set_bit(tag, &hba->outstanding_reqs, hba->nutrs) {
		if (ufshcd_clear_cmd(hba, tag)) {
			err_xfer = true;
			goto lock_skip_pending_xfer_clear;
		}
	}

	/* Clear pending task management requests */
	for_each_set_bit(tag, &hba->outstanding_tasks, hba->nutmrs) {
		if (ufshcd_clear_tm_cmd(hba, tag)) {
			err_tm = true;
			goto lock_skip_pending_xfer_clear;
		}
	}

lock_skip_pending_xfer_clear:
	spin_lock_irqsave(hba->host->host_lock, flags);

	/* Complete the requests that are cleared by s/w */
	ufshcd_complete_requests(hba);

	if (err_xfer || err_tm)
		needs_reset = true;

skip_pending_xfer_clear:
	/* Fatal errors need reset */
	if (needs_reset) {
		unsigned long max_doorbells = (1UL << hba->nutrs) - 1;

		if (hba->saved_err & INT_FATAL_ERRORS)
			ufshcd_update_error_stats(hba,
						  UFS_ERR_INT_FATAL_ERRORS);
		if (hba->saved_ce_err)
			ufshcd_update_error_stats(hba, UFS_ERR_CRYPTO_ENGINE);

		if (hba->saved_err & UIC_ERROR)
			ufshcd_update_error_stats(hba,
						  UFS_ERR_INT_UIC_ERROR);

		if (err_xfer || err_tm)
			ufshcd_update_error_stats(hba,
						  UFS_ERR_CLEAR_PEND_XFER_TM);

		/*
		 * ufshcd_reset_and_restore() does the link reinitialization
		 * which will need atleast one empty doorbell slot to send the
		 * device management commands (NOP and query commands).
		 * If there is no slot empty at this moment then free up last
		 * slot forcefully.
		 */
		if (hba->outstanding_reqs == max_doorbells)
			__ufshcd_transfer_req_compl(hba,
						    (1UL << (hba->nutrs - 1)));

		spin_unlock_irqrestore(hba->host->host_lock, flags);
		err = ufshcd_reset_and_restore(hba);
		spin_lock_irqsave(hba->host->host_lock, flags);
		if (err) {
			dev_err(hba->dev, "%s: reset and restore failed\n",
					__func__);
			hba->ufshcd_state = UFSHCD_STATE_ERROR;
		}
		/*
		 * Inform scsi mid-layer that we did reset and allow to handle
		 * Unit Attention properly.
		 */
		scsi_report_bus_reset(hba->host, 0);
		hba->saved_err = 0;
		hba->saved_uic_err = 0;
		hba->saved_ce_err = 0;
		hba->force_host_reset = false;
	}

skip_err_handling:
	if (!needs_reset) {
		hba->ufshcd_state = UFSHCD_STATE_OPERATIONAL;
		if (hba->saved_err || hba->saved_uic_err)
			dev_err_ratelimited(hba->dev, "%s: exit: saved_err 0x%x saved_uic_err 0x%x",
			    __func__, hba->saved_err, hba->saved_uic_err);
	}

	hba->silence_err_logs = false;

	if (clks_enabled) {
		__ufshcd_release(hba, false);
		hba->ufs_stats.clk_rel.ctx = ERR_HNDLR_WORK;
	}
out:
	ufshcd_clear_eh_in_progress(hba);
	spin_unlock_irqrestore(hba->host->host_lock, flags);
}

static void ufshcd_update_uic_reg_hist(struct ufs_uic_err_reg_hist *reg_hist,
		u32 reg)
{
	reg_hist->reg[reg_hist->pos] = reg;
	reg_hist->tstamp[reg_hist->pos] = ktime_get();
	reg_hist->pos = (reg_hist->pos + 1) % UIC_ERR_REG_HIST_LENGTH;
}

static void ufshcd_rls_handler(struct work_struct *work)
{
	struct ufs_hba *hba;
	int ret = 0;
	u32 mode;

	hba = container_of(work, struct ufs_hba, rls_work);

	pm_runtime_get_sync(hba->dev);
	down_write(&hba->lock);
	ufshcd_scsi_block_requests(hba);
	if (ufshcd_is_shutdown_ongoing(hba))
		goto out;
	ret = ufshcd_wait_for_doorbell_clr(hba, U64_MAX);
	if (ret) {
		dev_err(hba->dev,
			"Timed out (%d) waiting for DB to clear\n",
			ret);
		goto out;
	}

	ufshcd_dme_get(hba, UIC_ARG_MIB(PA_PWRMODE), &mode);
	if (hba->pwr_info.pwr_rx != ((mode >> PWR_RX_OFFSET) & PWR_INFO_MASK))
		hba->restore_needed = true;

	if (hba->pwr_info.pwr_tx != (mode & PWR_INFO_MASK))
		hba->restore_needed = true;

	ufshcd_dme_get(hba, UIC_ARG_MIB(PA_RXGEAR), &mode);
	if (hba->pwr_info.gear_rx != mode)
		hba->restore_needed = true;

	ufshcd_dme_get(hba, UIC_ARG_MIB(PA_TXGEAR), &mode);
	if (hba->pwr_info.gear_tx != mode)
		hba->restore_needed = true;

	if (hba->restore_needed)
		ret = ufshcd_config_pwr_mode(hba, &(hba->pwr_info));

	if (ret)
		dev_err(hba->dev, "%s: Failed setting power mode, err = %d\n",
			__func__, ret);
	else
		hba->restore_needed = false;

out:
	up_write(&hba->lock);
	ufshcd_scsi_unblock_requests(hba);
	pm_runtime_put_sync(hba->dev);
}

/**
 * ufshcd_update_uic_error - check and set fatal UIC error flags.
 * @hba: per-adapter instance
 *
 * Returns
 *  IRQ_HANDLED - If interrupt is valid
 *  IRQ_NONE    - If invalid interrupt
 */
static irqreturn_t ufshcd_update_uic_error(struct ufs_hba *hba)
{
	u32 reg;
	irqreturn_t retval = IRQ_NONE;

	/* PHY layer lane error */
	reg = ufshcd_readl(hba, REG_UIC_ERROR_CODE_PHY_ADAPTER_LAYER);
	if ((reg & UIC_PHY_ADAPTER_LAYER_ERROR) &&
	    (reg & UIC_PHY_ADAPTER_LAYER_ERROR_CODE_MASK)) {
		/*
		 * To know whether this error is fatal or not, DB timeout
		 * must be checked but this error is handled separately.
		 */
		dev_dbg(hba->dev, "%s: UIC Lane error reported, reg 0x%x\n",
				__func__, reg);
		ufshcd_update_uic_error_cnt(hba, reg, UFS_UIC_ERROR_PA);
		ufshcd_update_uic_reg_hist(&hba->ufs_stats.pa_err, reg);

		/*
		 * Don't ignore LINERESET indication during hibern8
		 * enter operation.
		 */
		if (reg & UIC_PHY_ADAPTER_LAYER_GENERIC_ERROR) {
			struct uic_command *cmd = hba->active_uic_cmd;

			if (cmd) {
				if (cmd->command == UIC_CMD_DME_HIBER_ENTER) {
					dev_err(hba->dev, "%s: LINERESET during hibern8 enter, reg 0x%x\n",
						__func__, reg);
					hba->full_init_linereset = true;
				}
			}
			if (!hba->full_init_linereset)
				queue_work(hba->recovery_wq, &hba->rls_work);
		}
		retval |= IRQ_HANDLED;
	}

	/* PA_INIT_ERROR is fatal and needs UIC reset */
	reg = ufshcd_readl(hba, REG_UIC_ERROR_CODE_DATA_LINK_LAYER);
	if ((reg & UIC_DATA_LINK_LAYER_ERROR) &&
	    (reg & UIC_DATA_LINK_LAYER_ERROR_CODE_MASK)) {
		ufshcd_update_uic_error_cnt(hba, reg, UFS_UIC_ERROR_DL);
		ufshcd_update_uic_reg_hist(&hba->ufs_stats.dl_err, reg);

		if (reg & UIC_DATA_LINK_LAYER_ERROR_PA_INIT) {
			hba->uic_error |= UFSHCD_UIC_DL_PA_INIT_ERROR;
		} else if (hba->dev_info.quirks &
			   UFS_DEVICE_QUIRK_RECOVERY_FROM_DL_NAC_ERRORS) {
			if (reg & UIC_DATA_LINK_LAYER_ERROR_NAC_RECEIVED)
				hba->uic_error |=
					UFSHCD_UIC_DL_NAC_RECEIVED_ERROR;
			else if (reg &
				 UIC_DATA_LINK_LAYER_ERROR_TCx_REPLAY_TIMEOUT)
				hba->uic_error |=
					UFSHCD_UIC_DL_TCx_REPLAY_ERROR;
		}
		retval |= IRQ_HANDLED;
	}

	/* UIC NL/TL/DME errors needs software retry */
	reg = ufshcd_readl(hba, REG_UIC_ERROR_CODE_NETWORK_LAYER);
	if ((reg & UIC_NETWORK_LAYER_ERROR) &&
	    (reg & UIC_NETWORK_LAYER_ERROR_CODE_MASK)) {
		ufshcd_update_uic_reg_hist(&hba->ufs_stats.nl_err, reg);
		hba->uic_error |= UFSHCD_UIC_NL_ERROR;
		retval |= IRQ_HANDLED;
	}

	reg = ufshcd_readl(hba, REG_UIC_ERROR_CODE_TRANSPORT_LAYER);
	if ((reg & UIC_TRANSPORT_LAYER_ERROR) &&
	    (reg & UIC_TRANSPORT_LAYER_ERROR_CODE_MASK)) {
		ufshcd_update_uic_reg_hist(&hba->ufs_stats.tl_err, reg);
		hba->uic_error |= UFSHCD_UIC_TL_ERROR;
		retval |= IRQ_HANDLED;
	}

	reg = ufshcd_readl(hba, REG_UIC_ERROR_CODE_DME);
	if ((reg & UIC_DME_ERROR) &&
	    (reg & UIC_DME_ERROR_CODE_MASK)) {
		ufshcd_update_uic_error_cnt(hba, reg, UFS_UIC_ERROR_DME);
		ufshcd_update_uic_reg_hist(&hba->ufs_stats.dme_err, reg);
		hba->uic_error |= UFSHCD_UIC_DME_ERROR;
		retval |= IRQ_HANDLED;
	}

	dev_dbg(hba->dev, "%s: UIC error flags = 0x%08x\n",
			__func__, hba->uic_error);
	return retval;
}

/**
 * ufshcd_check_errors - Check for errors that need s/w attention
 * @hba: per-adapter instance
 *
 * Returns
 *  IRQ_HANDLED - If interrupt is valid
 *  IRQ_NONE    - If invalid interrupt
 */
static irqreturn_t ufshcd_check_errors(struct ufs_hba *hba)
{
	bool queue_eh_work = false;
	irqreturn_t retval = IRQ_NONE;

	if (hba->errors & INT_FATAL_ERRORS || hba->ce_error)
		queue_eh_work = true;

	if (hba->errors & UIC_LINK_LOST) {
		dev_err(hba->dev, "%s: UIC_LINK_LOST received, errors 0x%x\n",
					__func__, hba->errors);
		queue_eh_work = true;
	}

	if (hba->errors & UIC_ERROR) {
		hba->uic_error = 0;
		retval = ufshcd_update_uic_error(hba);
		if (hba->uic_error)
			queue_eh_work = true;
	}

	if (queue_eh_work) {
		/*
		 * update the transfer error masks to sticky bits, let's do this
		 * irrespective of current ufshcd_state.
		 */
		hba->saved_err |= hba->errors;
		hba->saved_uic_err |= hba->uic_error;
		hba->saved_ce_err |= hba->ce_error;

		/* handle fatal errors only when link is functional */
		if (hba->ufshcd_state == UFSHCD_STATE_OPERATIONAL) {
			/*
			 * Set error handling in progress flag early so that we
			 * don't issue new requests any more.
			 */
			ufshcd_set_eh_in_progress(hba);

			hba->ufshcd_state = UFSHCD_STATE_EH_SCHEDULED;

			queue_work(hba->recovery_wq, &hba->eh_work);
		}
		retval |= IRQ_HANDLED;
	}
	/*
	 * if (!queue_eh_work) -
	 * Other errors are either non-fatal where host recovers
	 * itself without s/w intervention or errors that will be
	 * handled by the SCSI core layer.
	 */
	return retval;
}

/**
 * ufshcd_tmc_handler - handle task management function completion
 * @hba: per adapter instance
 *
 * Returns
 *  IRQ_HANDLED - If interrupt is valid
 *  IRQ_NONE    - If invalid interrupt
 */
static irqreturn_t ufshcd_tmc_handler(struct ufs_hba *hba)
{
	u32 tm_doorbell;

	tm_doorbell = ufshcd_readl(hba, REG_UTP_TASK_REQ_DOOR_BELL);
	hba->tm_condition = tm_doorbell ^ hba->outstanding_tasks;
	if (hba->tm_condition) {
		wake_up(&hba->tm_wq);
		return IRQ_HANDLED;
	} else {
		return IRQ_NONE;
	}
}

/**
 * ufshcd_sl_intr - Interrupt service routine
 * @hba: per adapter instance
 * @intr_status: contains interrupts generated by the controller
 *
 * Returns
 *  IRQ_HANDLED - If interrupt is valid
 *  IRQ_NONE    - If invalid interrupt
 */
static irqreturn_t ufshcd_sl_intr(struct ufs_hba *hba, u32 intr_status)
{
	irqreturn_t retval = IRQ_NONE;

	ufsdbg_error_inject_dispatcher(hba,
		ERR_INJECT_INTR, intr_status, &intr_status);

	hba->errors = UFSHCD_ERROR_MASK & intr_status;
	if (hba->errors || hba->ce_error)
		retval |= ufshcd_check_errors(hba);

	if (intr_status & UFSHCD_UIC_MASK)
		retval |= ufshcd_uic_cmd_compl(hba, intr_status);

	if (intr_status & UTP_TASK_REQ_COMPL)
		retval |= ufshcd_tmc_handler(hba);

	if (intr_status & UTP_TRANSFER_REQ_COMPL)
		retval |= ufshcd_transfer_req_compl(hba);

	return retval;
}

/**
 * ufshcd_intr - Main interrupt service routine
 * @irq: irq number
 * @__hba: pointer to adapter instance
 *
 * Returns IRQ_HANDLED - If interrupt is valid
 *		IRQ_NONE - If invalid interrupt
 */
static irqreturn_t ufshcd_intr(int irq, void *__hba)
{
	u32 intr_status, enabled_intr_status = 0;
	irqreturn_t retval = IRQ_NONE;
	struct ufs_hba *hba = __hba;
	int retries = hba->nutrs;

	spin_lock(hba->host->host_lock);
	intr_status = ufshcd_readl(hba, REG_INTERRUPT_STATUS);
	hba->ufs_stats.last_intr_status = intr_status;
	hba->ufs_stats.last_intr_ts = ktime_get();

	/*
	 * There could be max of hba->nutrs reqs in flight and in worst case
	 * if the reqs get finished 1 by 1 after the interrupt status is
	 * read, make sure we handle them by checking the interrupt status
	 * again in a loop until we process all of the reqs before returning.
	 */
	while (intr_status && retries--) {
		enabled_intr_status =
			intr_status & ufshcd_readl(hba, REG_INTERRUPT_ENABLE);
		if (intr_status)
			ufshcd_writel(hba, intr_status, REG_INTERRUPT_STATUS);
		if (enabled_intr_status) {
			ufshcd_sl_intr(hba, enabled_intr_status);
			retval = IRQ_HANDLED;
		}

		intr_status = ufshcd_readl(hba, REG_INTERRUPT_STATUS);
	}

	if (retval == IRQ_NONE) {
		dev_err(hba->dev, "%s: Unhandled interrupt 0x%08x\n",
					__func__, intr_status);
		ufshcd_hex_dump(hba, "host regs: ", hba->mmio_base,
					UFSHCI_REG_SPACE_SIZE);
	}

	spin_unlock(hba->host->host_lock);
	return retval;
}

static int ufshcd_clear_tm_cmd(struct ufs_hba *hba, int tag)
{
	int err = 0;
	u32 mask = 1 << tag;
	unsigned long flags;

	if (!test_bit(tag, &hba->outstanding_tasks))
		goto out;

	spin_lock_irqsave(hba->host->host_lock, flags);
	ufshcd_utmrl_clear(hba, tag);
	spin_unlock_irqrestore(hba->host->host_lock, flags);

	/* poll for max. 1 sec to clear door bell register by h/w */
	err = ufshcd_wait_for_register(hba,
			REG_UTP_TASK_REQ_DOOR_BELL,
			mask, 0, 1000, 1000, true);
out:
	return err;
}

static int __ufshcd_issue_tm_cmd(struct ufs_hba *hba,
		struct utp_task_req_desc *treq, u8 tm_function)
{
	struct Scsi_Host *host = hba->host;
	unsigned long flags;
	int free_slot, task_tag, err;

	/*
	 * Get free slot, sleep if slots are unavailable.
	 * Even though we use wait_event() which sleeps indefinitely,
	 * the maximum wait time is bounded by %TM_CMD_TIMEOUT.
	 */
	wait_event(hba->tm_tag_wq, ufshcd_get_tm_free_slot(hba, &free_slot));
	hba->ufs_stats.clk_hold.ctx = TM_CMD_SEND;
	ufshcd_hold_all(hba);

	spin_lock_irqsave(host->host_lock, flags);
	task_tag = hba->nutrs + free_slot;

	treq->req_header.dword_0 |= cpu_to_be32(task_tag);

	memcpy(hba->utmrdl_base_addr + free_slot, treq, sizeof(*treq));
	ufshcd_vops_setup_task_mgmt(hba, free_slot, tm_function);

	/* send command to the controller */
	__set_bit(free_slot, &hba->outstanding_tasks);

	/* Make sure descriptors are ready before ringing the task doorbell */
	wmb();

	ufshcd_writel(hba, 1 << free_slot, REG_UTP_TASK_REQ_DOOR_BELL);
	/* Make sure that doorbell is committed immediately */
	wmb();

	spin_unlock_irqrestore(host->host_lock, flags);

	ufshcd_add_tm_upiu_trace(hba, task_tag, "tm_send");

	/* wait until the task management command is completed */
	err = wait_event_timeout(hba->tm_wq,
			test_bit(free_slot, &hba->tm_condition),
			msecs_to_jiffies(TM_CMD_TIMEOUT));
	if (!err) {
		ufshcd_add_tm_upiu_trace(hba, task_tag, "tm_complete_err");
		dev_err(hba->dev, "%s: task management cmd 0x%.2x timed-out\n",
				__func__, tm_function);
		if (ufshcd_clear_tm_cmd(hba, free_slot))
			dev_WARN(hba->dev, "%s: unable clear tm cmd (slot %d) after timeout\n",
					__func__, free_slot);
		spin_lock_irqsave(host->host_lock, flags);
		__clear_bit(free_slot, &hba->outstanding_tasks);
		spin_unlock_irqrestore(host->host_lock, flags);
		err = -ETIMEDOUT;
	} else {
		err = 0;
		memcpy(treq, hba->utmrdl_base_addr + free_slot, sizeof(*treq));

		ufshcd_add_tm_upiu_trace(hba, task_tag, "tm_complete");

		spin_lock_irqsave(hba->host->host_lock, flags);
		__clear_bit(free_slot, &hba->outstanding_tasks);
		spin_unlock_irqrestore(hba->host->host_lock, flags);

	}

	clear_bit(free_slot, &hba->tm_condition);
	ufshcd_put_tm_slot(hba, free_slot);
	wake_up(&hba->tm_tag_wq);
	hba->ufs_stats.clk_rel.ctx = TM_CMD_SEND;

	ufshcd_release_all(hba);
	return err;
}

/**
 * ufshcd_issue_tm_cmd - issues task management commands to controller
 * @hba: per adapter instance
 * @lun_id: LUN ID to which TM command is sent
 * @task_id: task ID to which the TM command is applicable
 * @tm_function: task management function opcode
 * @tm_response: task management service response return value
 *
 * Returns non-zero value on error, zero on success.
 */
static int ufshcd_issue_tm_cmd(struct ufs_hba *hba, int lun_id, int task_id,
		u8 tm_function, u8 *tm_response)
{
	struct utp_task_req_desc treq = { { 0 }, };
	int ocs_value, err;

	/* Configure task request descriptor */
	treq.header.dword_0 = cpu_to_le32(UTP_REQ_DESC_INT_CMD);
	treq.header.dword_2 = cpu_to_le32(OCS_INVALID_COMMAND_STATUS);

	/* Configure task request UPIU */
	treq.req_header.dword_0 = cpu_to_be32(lun_id << 8) |
				  cpu_to_be32(UPIU_TRANSACTION_TASK_REQ << 24);
	treq.req_header.dword_1 = cpu_to_be32(tm_function << 16);

	/*
	 * The host shall provide the same value for LUN field in the basic
	 * header and for Input Parameter.
	 */
	treq.input_param1 = cpu_to_be32(lun_id);
	treq.input_param2 = cpu_to_be32(task_id);

	err = __ufshcd_issue_tm_cmd(hba, &treq, tm_function);
	if (err == -ETIMEDOUT)
		return err;

	ocs_value = le32_to_cpu(treq.header.dword_2) & MASK_OCS;
	if (ocs_value != OCS_SUCCESS)
		dev_err(hba->dev, "%s: failed, ocs = 0x%x\n",
				__func__, ocs_value);
	else if (tm_response)
		*tm_response = be32_to_cpu(treq.output_param1) &
				MASK_TM_SERVICE_RESP;
	return err;
}

/**
 * ufshcd_eh_device_reset_handler - device reset handler registered to
 *                                    scsi layer.
 * @cmd: SCSI command pointer
 *
 * Returns SUCCESS/FAILED
 */
static int ufshcd_eh_device_reset_handler(struct scsi_cmnd *cmd)
{
	struct Scsi_Host *host;
	struct ufs_hba *hba;
	u32 pos;
	int err;
	u8 resp = 0xF, lun;
	unsigned long flags;

	host = cmd->device->host;
	hba = shost_priv(host);

	lun = ufshcd_scsi_to_upiu_lun(cmd->device->lun);
	err = ufshcd_issue_tm_cmd(hba, lun, 0, UFS_LOGICAL_RESET, &resp);
	if (err || resp != UPIU_TASK_MANAGEMENT_FUNC_COMPL) {
		if (!err)
			err = resp;
		goto out;
	}

	/* clear the commands that were pending for corresponding LUN */
	for_each_set_bit(pos, &hba->outstanding_reqs, hba->nutrs) {
		if (hba->lrb[pos].lun == lun) {
			err = ufshcd_clear_cmd(hba, pos);
			if (err)
				break;
		}
	}
	spin_lock_irqsave(host->host_lock, flags);
	ufshcd_transfer_req_compl(hba);
	spin_unlock_irqrestore(host->host_lock, flags);

out:
	hba->req_abort_count = 0;
	if (!err) {
		err = SUCCESS;
	} else {
		dev_err(hba->dev, "%s: failed with err %d\n", __func__, err);
		err = FAILED;
	}
	return err;
}

static void ufshcd_set_req_abort_skip(struct ufs_hba *hba, unsigned long bitmap)
{
	struct ufshcd_lrb *lrbp;
	int tag;

	for_each_set_bit(tag, &bitmap, hba->nutrs) {
		lrbp = &hba->lrb[tag];
		lrbp->req_abort_skip = true;
	}
}

/**
 * ufshcd_abort - abort a specific command
 * @cmd: SCSI command pointer
 *
 * Abort the pending command in device by sending UFS_ABORT_TASK task management
 * command, and in host controller by clearing the door-bell register. There can
 * be race between controller sending the command to the device while abort is
 * issued. To avoid that, first issue UFS_QUERY_TASK to check if the command is
 * really issued and then try to abort it.
 *
 * Returns SUCCESS/FAILED
 */
static int ufshcd_abort(struct scsi_cmnd *cmd)
{
	struct Scsi_Host *host;
	struct ufs_hba *hba;
	unsigned long flags;
	unsigned int tag;
	int err = 0;
	int poll_cnt;
	u8 resp = 0xF;
	struct ufshcd_lrb *lrbp;
	u32 reg;

	host = cmd->device->host;
	hba = shost_priv(host);
	tag = cmd->request->tag;
	if (!ufshcd_valid_tag(hba, tag)) {
		dev_err(hba->dev,
			"%s: invalid command tag %d: cmd=0x%pK, cmd->request=0x%pK\n",
			__func__, tag, cmd, cmd->request);
		BUG_ON(1);
	}

	lrbp = &hba->lrb[tag];

	ufshcd_update_error_stats(hba, UFS_ERR_TASK_ABORT);

	if (!ufshcd_valid_tag(hba, tag)) {
		dev_err(hba->dev,
			"%s: invalid command tag %d: cmd=0x%pK, cmd->request=0x%pK\n",
			__func__, tag, cmd, cmd->request);
		BUG_ON(1);
	}

	/*
	 * Task abort to the device W-LUN is illegal. When this command
	 * will fail, due to spec violation, scsi err handling next step
	 * will be to send LU reset which, again, is a spec violation.
	 * To avoid these unnecessary/illegal step we skip to the last error
	 * handling stage: reset and restore.
	 */
	if (lrbp->lun == UFS_UPIU_UFS_DEVICE_WLUN)
		return ufshcd_eh_host_reset_handler(cmd);

	ufshcd_hold_all(hba);
	reg = ufshcd_readl(hba, REG_UTP_TRANSFER_REQ_DOOR_BELL);
	/* If command is already aborted/completed, return SUCCESS */
	if (!(test_bit(tag, &hba->outstanding_reqs))) {
		dev_err(hba->dev,
			"%s: cmd at tag %d already completed, outstanding=0x%lx, doorbell=0x%x\n",
			__func__, tag, hba->outstanding_reqs, reg);
		goto out;
	}

	if (!(reg & (1 << tag))) {
		dev_err(hba->dev,
		"%s: cmd was completed, but without a notifying intr, tag = %d",
		__func__, tag);
	}

	/* Print Transfer Request of aborted task */
	dev_err(hba->dev, "%s: Device abort task at tag %d\n", __func__, tag);

	/*
	 * Print detailed info about aborted request.
	 * As more than one request might get aborted at the same time,
	 * print full information only for the first aborted request in order
	 * to reduce repeated printouts. For other aborted requests only print
	 * basic details.
	 */
	scsi_print_command(cmd);
	if (!hba->req_abort_count) {
		ufshcd_print_fsm_state(hba);
		ufshcd_print_host_regs(hba);
		ufshcd_print_host_state(hba);
		ufshcd_print_pwr_info(hba);
		ufshcd_print_trs(hba, 1 << tag, true);
		/* crash the system upon setting this debugfs. */
		BUG_ON(hba->crash_on_err);
	} else {
		ufshcd_print_trs(hba, 1 << tag, false);
	}
	hba->req_abort_count++;

	/* Skip task abort in case previous aborts failed and report failure */
	if (lrbp->req_abort_skip) {
		err = -EIO;
		goto out;
	}

	for (poll_cnt = 100; poll_cnt; poll_cnt--) {
		err = ufshcd_issue_tm_cmd(hba, lrbp->lun, lrbp->task_tag,
				UFS_QUERY_TASK, &resp);
		if (!err && resp == UPIU_TASK_MANAGEMENT_FUNC_SUCCEEDED) {
			/* cmd pending in the device */
			dev_err(hba->dev, "%s: cmd pending in the device. tag = %d\n",
				__func__, tag);
			break;
		} else if (!err && resp == UPIU_TASK_MANAGEMENT_FUNC_COMPL) {
			/*
			 * cmd not pending in the device, check if it is
			 * in transition.
			 */
			dev_err(hba->dev, "%s: cmd at tag %d not pending in the device.\n",
				__func__, tag);
			reg = ufshcd_readl(hba, REG_UTP_TRANSFER_REQ_DOOR_BELL);
			if (reg & (1 << tag)) {
				/* sleep for max. 200us to stabilize */
				usleep_range(100, 200);
				continue;
			}
			/* command completed already */
			dev_err(hba->dev, "%s: cmd at tag %d successfully cleared from DB.\n",
				__func__, tag);
			goto cleanup;
		} else {
			dev_err(hba->dev,
				"%s: no response from device. tag = %d, err %d\n",
				__func__, tag, err);
			if (!err)
				err = resp; /* service response error */
			goto out;
		}
	}

	if (!poll_cnt) {
		err = -EBUSY;
		goto out;
	}

	err = ufshcd_issue_tm_cmd(hba, lrbp->lun, lrbp->task_tag,
			UFS_ABORT_TASK, &resp);
	if (err || resp != UPIU_TASK_MANAGEMENT_FUNC_COMPL) {
		if (!err) {
			err = resp; /* service response error */
			dev_err(hba->dev, "%s: issued. tag = %d, err %d\n",
				__func__, tag, err);
		}
		goto out;
	}

	err = ufshcd_clear_cmd(hba, tag);
	if (err) {
		dev_err(hba->dev, "%s: Failed clearing cmd at tag %d, err %d\n",
			__func__, tag, err);
		goto out;
	}

cleanup:
	scsi_dma_unmap(cmd);

	spin_lock_irqsave(host->host_lock, flags);
	ufshcd_outstanding_req_clear(hba, tag);
	hba->lrb[tag].cmd = NULL;
	spin_unlock_irqrestore(host->host_lock, flags);

	clear_bit_unlock(tag, &hba->lrb_in_use);
	wake_up(&hba->dev_cmd.tag_wq);

out:
	if (!err) {
		err = SUCCESS;
	} else {
		dev_err(hba->dev, "%s: failed with err %d\n", __func__, err);
		ufshcd_set_req_abort_skip(hba, hba->outstanding_reqs);
		err = FAILED;
	}

	/*
	 * This ufshcd_release_all() corresponds to the original scsi cmd that
	 * got aborted here (as we won't get any IRQ for it).
	 */
	ufshcd_release_all(hba);
	return err;
}

/**
 * ufshcd_host_reset_and_restore - reset and restore host controller
 * @hba: per-adapter instance
 *
 * Note that host controller reset may issue DME_RESET to
 * local and remote (device) Uni-Pro stack and the attributes
 * are reset to default state.
 *
 * Returns zero on success, non-zero on failure
 */
static int ufshcd_host_reset_and_restore(struct ufs_hba *hba)
{
	int err;
	unsigned long flags;

	/*
	 * Stop the host controller and complete the requests
	 * cleared by h/w
	 */
	spin_lock_irqsave(hba->host->host_lock, flags);
	ufshcd_hba_stop(hba, false);
	hba->silence_err_logs = true;
	ufshcd_complete_requests(hba);
	hba->silence_err_logs = false;
	spin_unlock_irqrestore(hba->host->host_lock, flags);

	/* scale up clocks to max frequency before full reinitialization */
	ufshcd_set_clk_freq(hba, true);

	err = ufshcd_hba_enable(hba);
	if (err)
		goto out;

	/* Establish the link again and restore the device */
	err = ufshcd_probe_hba(hba);

	if (!err && (hba->ufshcd_state != UFSHCD_STATE_OPERATIONAL)) {
		err = -EIO;
		goto out;
	}


out:
	if (err)
		dev_err(hba->dev, "%s: Host init failed %d\n", __func__, err);

	return err;
}

static int ufshcd_detect_device(struct ufs_hba *hba)
{
	int err = 0;

	err = ufshcd_vops_full_reset(hba);
	if (err)
		dev_warn(hba->dev, "%s: full reset returned %d\n",
			 __func__, err);

	err = ufshcd_reset_device(hba);
	if (err)
		dev_warn(hba->dev, "%s: device reset failed. err %d\n",
			 __func__, err);

	return ufshcd_host_reset_and_restore(hba);
}

/**
 * ufshcd_reset_and_restore - reset and re-initialize host/device
 * @hba: per-adapter instance
 *
 * Reset and recover device, host and re-establish link. This
 * is helpful to recover the communication in fatal error conditions.
 *
 * Returns zero on success, non-zero on failure
 */
static int ufshcd_reset_and_restore(struct ufs_hba *hba)
{
	int err = 0;
	int retries = MAX_HOST_RESET_RETRIES;

	ufshcd_enable_irq(hba);

	do {
		err = ufshcd_detect_device(hba);
	} while (err && --retries);

	/*
	 * There is no point proceeding even after failing
	 * to recover after multiple retries.
	 */
	BUG_ON(err && ufshcd_is_embedded_dev(hba));

	return err;
}

/**
 * ufshcd_eh_host_reset_handler - host reset handler registered to scsi layer
 * @cmd: SCSI command pointer
 *
 * Returns SUCCESS/FAILED
 */
static int ufshcd_eh_host_reset_handler(struct scsi_cmnd *cmd)
{
	int err = SUCCESS;
	unsigned long flags;
	struct ufs_hba *hba;

	hba = shost_priv(cmd->device->host);

	/*
	 * Check if there is any race with fatal error handling.
	 * If so, wait for it to complete. Even though fatal error
	 * handling does reset and restore in some cases, don't assume
	 * anything out of it. We are just avoiding race here.
	 */
	do {
		spin_lock_irqsave(hba->host->host_lock, flags);
		if (!(work_pending(&hba->eh_work) ||
			    hba->ufshcd_state == UFSHCD_STATE_RESET ||
			    hba->ufshcd_state == UFSHCD_STATE_EH_SCHEDULED))
			break;
		spin_unlock_irqrestore(hba->host->host_lock, flags);
		dev_err(hba->dev, "%s: reset in progress - 1\n", __func__);
		flush_work(&hba->eh_work);
	} while (1);

	/*
	 * we don't know if previous reset had really reset the host controller
	 * or not. So let's force reset here to be sure.
	 */
	hba->ufshcd_state = UFSHCD_STATE_ERROR;
	hba->force_host_reset = true;
	queue_work(hba->recovery_wq, &hba->eh_work);

	/* wait for the reset work to finish */
	do {
		if (!(work_pending(&hba->eh_work) ||
				hba->ufshcd_state == UFSHCD_STATE_RESET))
			break;
		spin_unlock_irqrestore(hba->host->host_lock, flags);
		dev_err(hba->dev, "%s: reset in progress - 2\n", __func__);
		flush_work(&hba->eh_work);
		spin_lock_irqsave(hba->host->host_lock, flags);
	} while (1);

	if (!((hba->ufshcd_state == UFSHCD_STATE_OPERATIONAL) &&
	      ufshcd_is_link_active(hba))) {
		err = FAILED;
		hba->ufshcd_state = UFSHCD_STATE_ERROR;
	}

	spin_unlock_irqrestore(hba->host->host_lock, flags);

	return err;
}

/**
 * ufshcd_get_max_icc_level - calculate the ICC level
 * @sup_curr_uA: max. current supported by the regulator
 * @start_scan: row at the desc table to start scan from
 * @buff: power descriptor buffer
 *
 * Returns calculated max ICC level for specific regulator
 */
static u32 ufshcd_get_max_icc_level(int sup_curr_uA, u32 start_scan, char *buff)
{
	int i;
	int curr_uA;
	u16 data;
	u16 unit;

	for (i = start_scan; i >= 0; i--) {
		data = be16_to_cpup((__be16 *)&buff[2 * i]);
		unit = (data & ATTR_ICC_LVL_UNIT_MASK) >>
						ATTR_ICC_LVL_UNIT_OFFSET;
		curr_uA = data & ATTR_ICC_LVL_VALUE_MASK;
		switch (unit) {
		case UFSHCD_NANO_AMP:
			curr_uA = curr_uA / 1000;
			break;
		case UFSHCD_MILI_AMP:
			curr_uA = curr_uA * 1000;
			break;
		case UFSHCD_AMP:
			curr_uA = curr_uA * 1000 * 1000;
			break;
		case UFSHCD_MICRO_AMP:
		default:
			break;
		}
		if (sup_curr_uA >= curr_uA)
			break;
	}
	if (i < 0) {
		i = 0;
		pr_err("%s: Couldn't find valid icc_level = %d\n", __func__, i);
	}

	return (u32)i;
}

/**
 * ufshcd_find_max_sup_active_icc_level - find the max ICC level
 * In case regulators are not initialized we'll return 0
 * @hba: per-adapter instance
 * @desc_buf: power descriptor buffer to extract ICC levels from.
 * @len: length of desc_buff
 *
 * Returns calculated max ICC level
 */
static u32 ufshcd_find_max_sup_active_icc_level(struct ufs_hba *hba,
							u8 *desc_buf, int len)
{
	u32 icc_level = 0;

	/*
	 * VCCQ rail is optional for removable UFS card and also most of the
	 * vendors don't use this rail for embedded UFS devices as well. So
	 * it is normal that VCCQ rail may not be provided for given platform.
	 */
	if (!hba->vreg_info.vcc || !hba->vreg_info.vccq2) {
		dev_err(hba->dev, "%s: Regulator capability was not set, bActiveICCLevel=%d\n",
			__func__, icc_level);
		goto out;
	}

	if (hba->vreg_info.vcc && hba->vreg_info.vcc->max_uA)
		icc_level = ufshcd_get_max_icc_level(
				hba->vreg_info.vcc->max_uA,
				POWER_DESC_MAX_ACTV_ICC_LVLS - 1,
				&desc_buf[PWR_DESC_ACTIVE_LVLS_VCC_0]);

	if (hba->vreg_info.vccq && hba->vreg_info.vccq->max_uA)
		icc_level = ufshcd_get_max_icc_level(
				hba->vreg_info.vccq->max_uA,
				icc_level,
				&desc_buf[PWR_DESC_ACTIVE_LVLS_VCCQ_0]);

	if (hba->vreg_info.vccq2 && hba->vreg_info.vccq2->max_uA)
		icc_level = ufshcd_get_max_icc_level(
				hba->vreg_info.vccq2->max_uA,
				icc_level,
				&desc_buf[PWR_DESC_ACTIVE_LVLS_VCCQ2_0]);
out:
	return icc_level;
}

static void ufshcd_set_active_icc_lvl(struct ufs_hba *hba)
{
	int ret;
	int buff_len = hba->desc_size.pwr_desc;
	u8 *desc_buf = NULL;
	u32 icc_level;

	if (buff_len) {
		desc_buf = kmalloc(buff_len, GFP_KERNEL);
		if (!desc_buf)
			return;
	}

	ret = ufshcd_read_power_desc(hba, desc_buf, buff_len);
	if (ret) {
		dev_err(hba->dev,
			"%s: Failed reading power descriptor.len = %d ret = %d",
			__func__, buff_len, ret);
		goto out;
	}

	icc_level = ufshcd_find_max_sup_active_icc_level(hba, desc_buf,
							 buff_len);
	dev_dbg(hba->dev, "%s: setting icc_level 0x%x", __func__, icc_level);

	ret = ufshcd_query_attr_retry(hba, UPIU_QUERY_OPCODE_WRITE_ATTR,
		QUERY_ATTR_IDN_ACTIVE_ICC_LVL, 0, 0, &icc_level);

	if (ret)
		dev_err(hba->dev,
			"%s: Failed configuring bActiveICCLevel = %d ret = %d",
			__func__, icc_level, ret);

out:
	kfree(desc_buf);
}

static int ufshcd_set_low_vcc_level(struct ufs_hba *hba,
					struct ufs_dev_desc *dev_desc)
{
	int ret;
	struct ufs_vreg *vreg = hba->vreg_info.vcc;

	/* Check if device supports the low voltage VCC feature */
	if (dev_desc->wspecversion < 0x300)
		return 0;

	/*
	 * Check if host has support for low VCC voltage?
	 * In addition, also check if we have already set the low VCC level
	 * or not?
	 */
	if (!vreg->low_voltage_sup || vreg->low_voltage_active)
		return 0;

	/* Put the device in sleep before lowering VCC level */
	ret = ufshcd_set_dev_pwr_mode(hba, UFS_SLEEP_PWR_MODE);

	/* Switch off VCC before switching it ON at 2.5v */
	ret = ufshcd_disable_vreg(hba->dev, vreg);
	/* add ~2ms delay before renabling VCC at lower voltage */
	usleep_range(2000, 2100);
	/* Now turn back VCC ON at low voltage */
	vreg->low_voltage_active = true;
	ret = ufshcd_enable_vreg(hba->dev, vreg);

	/* Bring the device in active now */
	ret = ufshcd_set_dev_pwr_mode(hba, UFS_ACTIVE_PWR_MODE);

	return ret;
}

/**
 * ufshcd_scsi_add_wlus - Adds required W-LUs
 * @hba: per-adapter instance
 *
 * UFS device specification requires the UFS devices to support 4 well known
 * logical units:
 *	"REPORT_LUNS" (address: 01h)
 *	"UFS Device" (address: 50h)
 *	"RPMB" (address: 44h)
 *	"BOOT" (address: 30h)
 * UFS device's power management needs to be controlled by "POWER CONDITION"
 * field of SSU (START STOP UNIT) command. But this "power condition" field
 * will take effect only when its sent to "UFS device" well known logical unit
 * hence we require the scsi_device instance to represent this logical unit in
 * order for the UFS host driver to send the SSU command for power management.
 *
 * We also require the scsi_device instance for "RPMB" (Replay Protected Memory
 * Block) LU so user space process can control this LU. User space may also
 * want to have access to BOOT LU.
 *
 * This function adds scsi device instances for each of all well known LUs
 * (except "REPORT LUNS" LU).
 *
 * Returns zero on success (all required W-LUs are added successfully),
 * non-zero error value on failure (if failed to add any of the required W-LU).
 */
static int ufshcd_scsi_add_wlus(struct ufs_hba *hba)
{
	int ret = 0;
	struct scsi_device *sdev_rpmb = NULL;
	struct scsi_device *sdev_boot = NULL;

	hba->sdev_ufs_device = __scsi_add_device(hba->host, 0, 0,
		ufshcd_upiu_wlun_to_scsi_wlun(UFS_UPIU_UFS_DEVICE_WLUN), NULL);
	if (IS_ERR(hba->sdev_ufs_device)) {
		ret = PTR_ERR(hba->sdev_ufs_device);
		hba->sdev_ufs_device = NULL;
		goto out;
	}
	scsi_device_put(hba->sdev_ufs_device);

	sdev_rpmb = __scsi_add_device(hba->host, 0, 0,
		ufshcd_upiu_wlun_to_scsi_wlun(UFS_UPIU_RPMB_WLUN), NULL);
	if (IS_ERR(sdev_rpmb)) {
		ret = PTR_ERR(sdev_rpmb);
		goto remove_sdev_ufs_device;
	}
	scsi_device_put(sdev_rpmb);

	sdev_boot = __scsi_add_device(hba->host, 0, 0,
		ufshcd_upiu_wlun_to_scsi_wlun(UFS_UPIU_BOOT_WLUN), NULL);
	if (IS_ERR(sdev_boot))
		dev_err(hba->dev, "%s: BOOT WLUN not found\n", __func__);
	else
		scsi_device_put(sdev_boot);
	goto out;

remove_sdev_ufs_device:
	scsi_remove_device(hba->sdev_ufs_device);
out:
	return ret;
}

static int ufs_get_device_desc(struct ufs_hba *hba,
			       struct ufs_dev_desc *dev_desc)
{
	int err;
	size_t buff_len;
	u8 model_index, lun;
	u8 *desc_buf;
	u32 d_lu_wb_buf_alloc;

	buff_len = max_t(size_t, hba->desc_size.dev_desc,
			 QUERY_DESC_MAX_SIZE + 1);
	desc_buf = kmalloc(buff_len, GFP_KERNEL);
	if (!desc_buf)
		return -ENOMEM;

	err = ufshcd_read_device_desc(hba, desc_buf, hba->desc_size.dev_desc);
	if (err) {
		dev_err(hba->dev, "%s: Failed reading Device Desc. err = %d\n",
			__func__, err);
		goto out;
	}

	/*
	 * getting vendor (manufacturerID) and Bank Index in big endian
	 * format
	 */
	dev_desc->wmanufacturerid = desc_buf[DEVICE_DESC_PARAM_MANF_ID] << 8 |
				     desc_buf[DEVICE_DESC_PARAM_MANF_ID + 1];

	dev_desc->wspecversion = desc_buf[DEVICE_DESC_PARAM_SPEC_VER] << 8 |
				  desc_buf[DEVICE_DESC_PARAM_SPEC_VER + 1];

	model_index = desc_buf[DEVICE_DESC_PARAM_PRDCT_NAME];


	/* Enable WB only for UFS-3.1 or UFS-2.2 OR if desc len >= 0x59 */
	if ((dev_desc->wspecversion >= 0x310) ||
	    (dev_desc->wspecversion == 0x220) ||
	    (dev_desc->wmanufacturerid == UFS_VENDOR_TOSHIBA &&
	     dev_desc->wspecversion >= 0x300 &&
	     hba->desc_size.dev_desc >= 0x59)) {
		hba->dev_info.d_ext_ufs_feature_sup =
			desc_buf[DEVICE_DESC_PARAM_EXT_UFS_FEATURE_SUP]
								<< 24 |
			desc_buf[DEVICE_DESC_PARAM_EXT_UFS_FEATURE_SUP + 1]
								<< 16 |
			desc_buf[DEVICE_DESC_PARAM_EXT_UFS_FEATURE_SUP + 2]
								<< 8 |
			desc_buf[DEVICE_DESC_PARAM_EXT_UFS_FEATURE_SUP + 3];
		hba->dev_info.b_wb_buffer_type =
			desc_buf[DEVICE_DESC_PARAM_WB_TYPE];

		if (hba->dev_info.b_wb_buffer_type)
			goto skip_unit_desc;

		hba->dev_info.wb_config_lun = false;
		for (lun = 0; lun < UFS_UPIU_MAX_GENERAL_LUN; lun++) {
			d_lu_wb_buf_alloc = 0;
			err = ufshcd_read_unit_desc_param(hba,
					lun,
					UNIT_DESC_PARAM_WB_BUF_ALLOC_UNITS,
					(u8 *)&d_lu_wb_buf_alloc,
					sizeof(d_lu_wb_buf_alloc));

			if (err)
				break;

			if (d_lu_wb_buf_alloc) {
				hba->dev_info.wb_config_lun = true;
				break;
			}
		}
	}

skip_unit_desc:
	/* Zero-pad entire buffer for string termination. */
	memset(desc_buf, 0, buff_len);

	err = ufshcd_read_string_desc(hba, model_index, desc_buf,
				      QUERY_DESC_MAX_SIZE, true/*ASCII*/);
	if (err) {
		dev_err(hba->dev, "%s: Failed reading Product Name. err = %d\n",
			__func__, err);
		goto out;
	}

	desc_buf[QUERY_DESC_MAX_SIZE] = '\0';
	strlcpy(dev_desc->model, (desc_buf + QUERY_DESC_HDR_SIZE),
		min_t(u8, desc_buf[QUERY_DESC_LENGTH_OFFSET],
		      MAX_MODEL_LEN));

	/* Null terminate the model string */
	dev_desc->model[MAX_MODEL_LEN] = '\0';

out:
	kfree(desc_buf);
	return err;
}

static void ufs_fixup_device_setup(struct ufs_hba *hba,
				   struct ufs_dev_desc *dev_desc)
{
	struct ufs_dev_fix *f;

	for (f = ufs_fixups; f->quirk; f++) {
		if ((f->w_manufacturer_id == dev_desc->wmanufacturerid ||
		     f->w_manufacturer_id == UFS_ANY_VENDOR) &&
		    (STR_PRFX_EQUAL(f->model, dev_desc->model) ||
		     !strcmp(f->model, UFS_ANY_MODEL)))
			hba->dev_info.quirks |= f->quirk;
	}
}

/**
 * ufshcd_tune_pa_tactivate - Tunes PA_TActivate of local UniPro
 * @hba: per-adapter instance
 *
 * PA_TActivate parameter can be tuned manually if UniPro version is less than
 * 1.61. PA_TActivate needs to be greater than or equal to peerM-PHY's
 * RX_MIN_ACTIVATETIME_CAPABILITY attribute. This optimal value can help reduce
 * the hibern8 exit latency.
 *
 * Returns zero on success, non-zero error value on failure.
 */
static int ufshcd_tune_pa_tactivate(struct ufs_hba *hba)
{
	int ret = 0;
	u32 peer_rx_min_activatetime = 0, tuned_pa_tactivate;

	if (!ufshcd_is_unipro_pa_params_tuning_req(hba))
		return 0;

	ret = ufshcd_dme_peer_get(hba,
				  UIC_ARG_MIB_SEL(
					RX_MIN_ACTIVATETIME_CAPABILITY,
					UIC_ARG_MPHY_RX_GEN_SEL_INDEX(0)),
				  &peer_rx_min_activatetime);
	if (ret)
		goto out;

	/* make sure proper unit conversion is applied */
	tuned_pa_tactivate =
		((peer_rx_min_activatetime * RX_MIN_ACTIVATETIME_UNIT_US)
		 / PA_TACTIVATE_TIME_UNIT_US);
	ret = ufshcd_dme_set(hba, UIC_ARG_MIB(PA_TACTIVATE),
			     tuned_pa_tactivate);

out:
	return ret;
}

/**
 * ufshcd_tune_pa_hibern8time - Tunes PA_Hibern8Time of local UniPro
 * @hba: per-adapter instance
 *
 * PA_Hibern8Time parameter can be tuned manually if UniPro version is less than
 * 1.61. PA_Hibern8Time needs to be maximum of local M-PHY's
 * TX_HIBERN8TIME_CAPABILITY & peer M-PHY's RX_HIBERN8TIME_CAPABILITY.
 * This optimal value can help reduce the hibern8 exit latency.
 *
 * Returns zero on success, non-zero error value on failure.
 */
static int ufshcd_tune_pa_hibern8time(struct ufs_hba *hba)
{
	int ret = 0;
	u32 local_tx_hibern8_time_cap = 0, peer_rx_hibern8_time_cap = 0;
	u32 max_hibern8_time, tuned_pa_hibern8time;
	u32 pa_hibern8time_quirk_enabled = hba->dev_info.quirks &
		UFS_DEVICE_QUIRK_PA_HIBER8TIME;

	if (!ufshcd_is_unipro_pa_params_tuning_req(hba) &&
	    !pa_hibern8time_quirk_enabled) {
		return 0;
	}

	ret = ufshcd_dme_get(hba,
			     UIC_ARG_MIB_SEL(TX_HIBERN8TIME_CAPABILITY,
					UIC_ARG_MPHY_TX_GEN_SEL_INDEX(0)),
				  &local_tx_hibern8_time_cap);
	if (ret)
		goto out;

	ret = ufshcd_dme_peer_get(hba,
				  UIC_ARG_MIB_SEL(RX_HIBERN8TIME_CAPABILITY,
					UIC_ARG_MPHY_RX_GEN_SEL_INDEX(0)),
				  &peer_rx_hibern8_time_cap);
	if (ret)
		goto out;

	max_hibern8_time = max(local_tx_hibern8_time_cap,
			       peer_rx_hibern8_time_cap);
	/* make sure proper unit conversion is applied */
	tuned_pa_hibern8time = ((max_hibern8_time * HIBERN8TIME_UNIT_US)
				/ PA_HIBERN8_TIME_UNIT_US);
	/* PA_HIBERN8TIME is product of tuned_pa_hibern8time * granularity,
	 * setting tuned_pa_hibern8time as 3 and since granularity is 100us
	 * for both host and device side, 3 *100us = 300us is set as
	 * PA_HIBERN8TIME if UFS_DEVICE_QUIRK_PA_HIBER8TIME quirk is enabled
	 */
	if (pa_hibern8time_quirk_enabled)
		tuned_pa_hibern8time = 3; /* 3 *100us =300us */
	ret = ufshcd_dme_set(hba, UIC_ARG_MIB(PA_HIBERN8TIME),
			     tuned_pa_hibern8time);
out:
	return ret;
}

/**
 * ufshcd_quirk_tune_host_pa_tactivate - Ensures that host PA_TACTIVATE is
 * less than device PA_TACTIVATE time.
 * @hba: per-adapter instance
 *
 * Some UFS devices require host PA_TACTIVATE to be lower than device
 * PA_TACTIVATE, we need to enable UFS_DEVICE_QUIRK_HOST_PA_TACTIVATE quirk
 * for such devices.
 *
 * Returns zero on success, non-zero error value on failure.
 */
static int ufshcd_quirk_tune_host_pa_tactivate(struct ufs_hba *hba)
{
	int ret = 0;
	u32 granularity, peer_granularity;
	u32 pa_tactivate, peer_pa_tactivate;
	u32 pa_tactivate_us, peer_pa_tactivate_us;
	u8 gran_to_us_table[] = {1, 4, 8, 16, 32, 100};

	ret = ufshcd_dme_get(hba, UIC_ARG_MIB(PA_GRANULARITY),
				  &granularity);
	if (ret)
		goto out;

	ret = ufshcd_dme_peer_get(hba, UIC_ARG_MIB(PA_GRANULARITY),
				  &peer_granularity);
	if (ret)
		goto out;

	if ((granularity < PA_GRANULARITY_MIN_VAL) ||
	    (granularity > PA_GRANULARITY_MAX_VAL)) {
		dev_err(hba->dev, "%s: invalid host PA_GRANULARITY %d",
			__func__, granularity);
		return -EINVAL;
	}

	if ((peer_granularity < PA_GRANULARITY_MIN_VAL) ||
	    (peer_granularity > PA_GRANULARITY_MAX_VAL)) {
		dev_err(hba->dev, "%s: invalid device PA_GRANULARITY %d",
			__func__, peer_granularity);
		return -EINVAL;
	}

	ret = ufshcd_dme_get(hba, UIC_ARG_MIB(PA_TACTIVATE), &pa_tactivate);
	if (ret)
		goto out;

	ret = ufshcd_dme_peer_get(hba, UIC_ARG_MIB(PA_TACTIVATE),
				  &peer_pa_tactivate);
	if (ret)
		goto out;

	pa_tactivate_us = pa_tactivate * gran_to_us_table[granularity - 1];
	peer_pa_tactivate_us = peer_pa_tactivate *
			     gran_to_us_table[peer_granularity - 1];

	if (pa_tactivate_us > peer_pa_tactivate_us) {
		u32 new_peer_pa_tactivate;

		new_peer_pa_tactivate = pa_tactivate_us /
				      gran_to_us_table[peer_granularity - 1];
		new_peer_pa_tactivate++;
		ret = ufshcd_dme_peer_set(hba, UIC_ARG_MIB(PA_TACTIVATE),
					  new_peer_pa_tactivate);
	}

out:
	return ret;
}

static void ufshcd_tune_unipro_params(struct ufs_hba *hba)
{
	if (ufshcd_is_unipro_pa_params_tuning_req(hba))
		ufshcd_tune_pa_tactivate(hba);

	ufshcd_tune_pa_hibern8time(hba);
	if (hba->dev_info.quirks & UFS_DEVICE_QUIRK_PA_TACTIVATE)
		/* set 1ms timeout for PA_TACTIVATE */
		ufshcd_dme_set(hba, UIC_ARG_MIB(PA_TACTIVATE), 10);

	if (hba->dev_info.quirks & UFS_DEVICE_QUIRK_HOST_PA_TACTIVATE)
		ufshcd_quirk_tune_host_pa_tactivate(hba);

	ufshcd_vops_apply_dev_quirks(hba);
}

static void ufshcd_clear_dbg_ufs_stats(struct ufs_hba *hba)
{
	int err_reg_hist_size = sizeof(struct ufs_uic_err_reg_hist);

	memset(&hba->ufs_stats.pa_err, 0, err_reg_hist_size);
	memset(&hba->ufs_stats.dl_err, 0, err_reg_hist_size);
	memset(&hba->ufs_stats.nl_err, 0, err_reg_hist_size);
	memset(&hba->ufs_stats.tl_err, 0, err_reg_hist_size);
	memset(&hba->ufs_stats.dme_err, 0, err_reg_hist_size);

	hba->req_abort_count = 0;
}

static void ufshcd_init_desc_sizes(struct ufs_hba *hba)
{
	int err;

	err = ufshcd_read_desc_length(hba, QUERY_DESC_IDN_DEVICE, 0,
		&hba->desc_size.dev_desc);
	if (err)
		hba->desc_size.dev_desc = QUERY_DESC_DEVICE_DEF_SIZE;

	err = ufshcd_read_desc_length(hba, QUERY_DESC_IDN_POWER, 0,
		&hba->desc_size.pwr_desc);
	if (err)
		hba->desc_size.pwr_desc = QUERY_DESC_POWER_DEF_SIZE;

	err = ufshcd_read_desc_length(hba, QUERY_DESC_IDN_INTERCONNECT, 0,
		&hba->desc_size.interc_desc);
	if (err)
		hba->desc_size.interc_desc = QUERY_DESC_INTERCONNECT_DEF_SIZE;

	err = ufshcd_read_desc_length(hba, QUERY_DESC_IDN_CONFIGURATION, 0,
		&hba->desc_size.conf_desc);
	if (err)
		hba->desc_size.conf_desc = QUERY_DESC_CONFIGURATION_DEF_SIZE;

	err = ufshcd_read_desc_length(hba, QUERY_DESC_IDN_UNIT, 0,
		&hba->desc_size.unit_desc);
	if (err)
		hba->desc_size.unit_desc = QUERY_DESC_UNIT_DEF_SIZE;

	err = ufshcd_read_desc_length(hba, QUERY_DESC_IDN_GEOMETRY, 0,
		&hba->desc_size.geom_desc);
	if (err)
		hba->desc_size.geom_desc = QUERY_DESC_GEOMETRY_DEF_SIZE;
	err = ufshcd_read_desc_length(hba, QUERY_DESC_IDN_HEALTH, 0,
		&hba->desc_size.hlth_desc);
	if (err)
		hba->desc_size.hlth_desc = QUERY_DESC_HEALTH_DEF_SIZE;
}

static void ufshcd_def_desc_sizes(struct ufs_hba *hba)
{
	hba->desc_size.dev_desc = QUERY_DESC_DEVICE_DEF_SIZE;
	hba->desc_size.pwr_desc = QUERY_DESC_POWER_DEF_SIZE;
	hba->desc_size.interc_desc = QUERY_DESC_INTERCONNECT_DEF_SIZE;
	hba->desc_size.conf_desc = QUERY_DESC_CONFIGURATION_DEF_SIZE;
	hba->desc_size.unit_desc = QUERY_DESC_UNIT_DEF_SIZE;
	hba->desc_size.geom_desc = QUERY_DESC_GEOMETRY_DEF_SIZE;
	hba->desc_size.hlth_desc = QUERY_DESC_HEALTH_DEF_SIZE;
}

void ufshcd_apply_pm_quirks(struct ufs_hba *hba)
{
	if (hba->dev_info.quirks & UFS_DEVICE_QUIRK_NO_LINK_OFF) {
		if (ufs_get_pm_lvl_to_link_pwr_state(hba->rpm_lvl) ==
		    UIC_LINK_OFF_STATE) {
			hba->rpm_lvl =
				ufs_get_desired_pm_lvl_for_dev_link_state(
						UFS_SLEEP_PWR_MODE,
						UIC_LINK_HIBERN8_STATE);
			dev_info(hba->dev, "UFS_DEVICE_QUIRK_NO_LINK_OFF enabled, changed rpm_lvl to %d\n",
				hba->rpm_lvl);
		}
		if (ufs_get_pm_lvl_to_link_pwr_state(hba->spm_lvl) ==
		    UIC_LINK_OFF_STATE) {
			hba->spm_lvl =
				ufs_get_desired_pm_lvl_for_dev_link_state(
						UFS_SLEEP_PWR_MODE,
						UIC_LINK_HIBERN8_STATE);
			dev_info(hba->dev, "UFS_DEVICE_QUIRK_NO_LINK_OFF enabled, changed spm_lvl to %d\n",
				hba->spm_lvl);
		}
	}
}
EXPORT_SYMBOL(ufshcd_apply_pm_quirks);

/**
 * ufshcd_set_dev_ref_clk - set the device bRefClkFreq
 * @hba: per-adapter instance
 *
 * Read the current value of the bRefClkFreq attribute from device and update it
 * if host is supplying different reference clock frequency than one mentioned
 * in bRefClkFreq attribute.
 *
 * Returns zero on success, non-zero error value on failure.
 */
static int ufshcd_set_dev_ref_clk(struct ufs_hba *hba)
{
	int err = 0;
	int ref_clk = -1;
	static const char * const ref_clk_freqs[] = {"19.2 MHz", "26 MHz",
						     "38.4 MHz", "52 MHz"};

	err = ufshcd_query_attr_retry(hba, UPIU_QUERY_OPCODE_READ_ATTR,
			QUERY_ATTR_IDN_REF_CLK_FREQ, 0, 0, &ref_clk);

	if (err) {
		dev_err(hba->dev, "%s: failed reading bRefClkFreq. err = %d\n",
			 __func__, err);
		goto out;
	}

	if ((ref_clk < 0) || (ref_clk > REF_CLK_FREQ_52_MHZ)) {
		dev_err(hba->dev, "%s: invalid ref_clk setting = %d\n",
			 __func__, ref_clk);
		err = -EINVAL;
		goto out;
	}

	if (ref_clk == hba->dev_ref_clk_freq)
		goto out; /* nothing to update */

	err = ufshcd_query_attr_retry(hba, UPIU_QUERY_OPCODE_WRITE_ATTR,
			QUERY_ATTR_IDN_REF_CLK_FREQ, 0, 0,
			&hba->dev_ref_clk_freq);

	if (err)
		dev_err(hba->dev, "%s: bRefClkFreq setting to %s failed\n",
			__func__, ref_clk_freqs[hba->dev_ref_clk_freq]);
	else
		/*
		 * It is good to print this out here to debug any later failures
		 * related to gear switch.
		 */
		dev_info(hba->dev, "%s: bRefClkFreq setting to %s succeeded\n",
			__func__, ref_clk_freqs[hba->dev_ref_clk_freq]);

out:
	return err;
}

static int ufshcd_get_dev_ref_clk_gating_wait(struct ufs_hba *hba,
					struct ufs_dev_desc *dev_desc)
{
	int err = 0;
	u32 gating_wait = UFSHCD_REF_CLK_GATING_WAIT_US;

	if (dev_desc->wspecversion >= 0x300) {
		err = ufshcd_query_attr_retry(hba, UPIU_QUERY_OPCODE_READ_ATTR,
				QUERY_ATTR_IDN_REF_CLK_GATING_WAIT_TIME, 0, 0,
				&gating_wait);

		if (err)
			dev_err(hba->dev, "failed reading bRefClkGatingWait. err = %d, use default %uus\n",
					err, gating_wait);

		if (gating_wait == 0) {
			gating_wait = UFSHCD_REF_CLK_GATING_WAIT_US;
			dev_err(hba->dev, "undefined ref clk gating wait time, use default %uus\n",
					gating_wait);
		}
	}

	hba->dev_ref_clk_gating_wait = gating_wait;
	return err;
}

static int ufs_read_device_desc_data(struct ufs_hba *hba)
{
	int err;
	u8 *desc_buf = NULL;

	if (hba->desc_size.dev_desc) {
		desc_buf = kmalloc(hba->desc_size.dev_desc, GFP_KERNEL);
		if (!desc_buf) {
			dev_err(hba->dev,
				"%s: Failed to allocate desc_buf\n", __func__);
			return -ENOMEM;
		}
	}
	err = ufshcd_read_device_desc(hba, desc_buf, hba->desc_size.dev_desc);
	if (err)
		goto out;

	/*
	 * getting vendor (manufacturerID) and Bank Index in big endian
	 * format
	 */
	hba->dev_info.w_manufacturer_id =
		desc_buf[DEVICE_DESC_PARAM_MANF_ID] << 8 |
		desc_buf[DEVICE_DESC_PARAM_MANF_ID + 1];
	hba->dev_info.b_device_sub_class =
		desc_buf[DEVICE_DESC_PARAM_DEVICE_SUB_CLASS];
	hba->dev_info.i_product_name = desc_buf[DEVICE_DESC_PARAM_PRDCT_NAME];
	hba->dev_info.w_spec_version =
		desc_buf[DEVICE_DESC_PARAM_SPEC_VER] << 8 |
		desc_buf[DEVICE_DESC_PARAM_SPEC_VER + 1];
out:
	kfree(desc_buf);
	return err;
}

static inline bool ufshcd_needs_reinit(struct ufs_hba *hba)
{
	bool reinit = false;

	if (hba->dev_info.w_spec_version < 0x300 && hba->phy_init_g4) {
		dev_warn(hba->dev, "%s: Using force-g4 setting for a non-g4 device, re-init\n",
				  __func__);
		hba->phy_init_g4 = false;
		reinit = true;
	} else if (hba->dev_info.w_spec_version >= 0x300 && !hba->phy_init_g4) {
		dev_warn(hba->dev, "%s: Re-init UFS host to use proper PHY settings for the UFS device. This can be avoided by setting the force-g4 in DT\n",
				  __func__);
		hba->phy_init_g4 = true;
		reinit = true;
	}

	return reinit;
}

/**
 * ufshcd_probe_hba - probe hba to detect device and initialize
 * @hba: per-adapter instance
 *
 * Execute link-startup and verify device initialization
 */
static int ufshcd_probe_hba(struct ufs_hba *hba)
{
	struct ufs_dev_desc card = {0};
	int ret;
	ktime_t start = ktime_get();

reinit:
	ret = ufshcd_link_startup(hba);
	if (ret)
		goto out;

	/* Debug counters initialization */
	ufshcd_clear_dbg_ufs_stats(hba);
	/* set the default level for urgent bkops */
	hba->urgent_bkops_lvl = BKOPS_STATUS_PERF_IMPACT;
	hba->is_urgent_bkops_lvl_checked = false;

	/* UniPro link is active now */
	ufshcd_set_link_active(hba);

	ret = ufshcd_verify_dev_init(hba);
	if (ret)
		goto out;

	ret = ufshcd_complete_dev_init(hba);
	if (ret)
		goto out;

	/* clear any previous UFS device information */
	memset(&hba->dev_info, 0, sizeof(hba->dev_info));

	/* cache important parameters from device descriptor for later use */
	ret = ufs_read_device_desc_data(hba);
	if (ret)
		goto out;

	/* Init check for device descriptor sizes */
	ufshcd_init_desc_sizes(hba);

	ret = ufs_get_device_desc(hba, &card);
	if (ret) {
		dev_err(hba->dev, "%s: Failed getting device info. err = %d\n",
			__func__, ret);
		goto out;
	}

	if (ufshcd_needs_reinit(hba)) {
		unsigned long flags;
		int err;

		err = ufshcd_vops_full_reset(hba);
		if (err)
			dev_warn(hba->dev, "%s: full reset returned %d\n",
				 __func__, err);

		err = ufshcd_reset_device(hba);
		if (err)
			dev_warn(hba->dev, "%s: device reset failed. err %d\n",
				 __func__, err);

		/* Reset the host controller */
		spin_lock_irqsave(hba->host->host_lock, flags);
		ufshcd_hba_stop(hba, false);
		spin_unlock_irqrestore(hba->host->host_lock, flags);

		err = ufshcd_hba_enable(hba);
		if (err)
			goto out;

		goto reinit;
	}

	ufs_fixup_device_setup(hba, &card);
	ufshcd_tune_unipro_params(hba);

	ufshcd_apply_pm_quirks(hba);
	if (card.wspecversion < 0x300) {
		ret = ufshcd_set_vccq_rail_unused(hba,
			(hba->dev_info.quirks & UFS_DEVICE_NO_VCCQ) ?
			true : false);
		if (ret)
			goto out;
	}

	/*
	 * On 4.19 kernel, the controlling of Vccq requlator got changed.
	 * Its relying on sys_suspend_pwr_off regulator dt flag instead of spm
	 * level.
	 * Updated logic is not honoring spm level specified and the device
	 * specific quirks for the desired link state.
	 * Below change is to fix above listed issue without distrubing the
	 * present logic.
	 */
	if (hba->spm_lvl == ufs_get_desired_pm_lvl_for_dev_link_state(
				UFS_POWERDOWN_PWR_MODE,
				UIC_LINK_OFF_STATE)) {
		if ((hba->dev_info.w_spec_version >= 0x300 &&
		     hba->vreg_info.vccq &&
		     !hba->vreg_info.vccq->sys_suspend_pwr_off))
			hba->vreg_info.vccq->sys_suspend_pwr_off = true;

		if ((hba->dev_info.w_spec_version < 0x300 &&
		     !hba->vreg_info.vccq2->sys_suspend_pwr_off))
			hba->vreg_info.vccq2->sys_suspend_pwr_off = true;
	}

	/* UFS device is also active now */
	ufshcd_set_ufs_dev_active(hba);
	ufshcd_force_reset_auto_bkops(hba);

	if (ufshcd_get_max_pwr_mode(hba)) {
		dev_err(hba->dev,
			"%s: Failed getting max supported power mode\n",
			__func__);
	} else {
		ufshcd_get_dev_ref_clk_gating_wait(hba, &card);

		/*
		 * Set the right value to bRefClkFreq before attempting to
		 * switch to HS gears.
		 */
		ufshcd_set_dev_ref_clk(hba);
		ret = ufshcd_config_pwr_mode(hba, &hba->max_pwr_info.info);
		if (ret) {
			dev_err(hba->dev, "%s: Failed setting power mode, err = %d\n",
					__func__, ret);
			goto out;
		}
	}

	/*
	 * bActiveICCLevel is volatile for UFS device (as per latest v2.1 spec)
	 * and for removable UFS card as well, hence always set the parameter.
	 * Note: Error handler may issue the device reset hence resetting
	 *       bActiveICCLevel as well so it is always safe to set this here.
	 */
	ufshcd_set_active_icc_lvl(hba);

	/* set the state as operational after switching to desired gear */
	hba->ufshcd_state = UFSHCD_STATE_OPERATIONAL;

	ufshcd_wb_config(hba);

	/*
	 * Enable auto hibern8 if supported, after full host and
	 * device initialization.
	 */
	ufshcd_set_auto_hibern8_timer(hba);

	/*
	 * If we are in error handling context or in power management callbacks
	 * context, no need to scan the host
	 */
	if (!ufshcd_eh_in_progress(hba) && !hba->pm_op_in_progress) {
		bool flag;

		if (!ufshcd_query_flag_retry(hba, UPIU_QUERY_OPCODE_READ_FLAG,
				QUERY_FLAG_IDN_PWR_ON_WPE, &flag))
			hba->dev_info.f_power_on_wp_en = flag;

		/* Add required well known logical units to scsi mid layer */
		ret = ufshcd_scsi_add_wlus(hba);
		if (ret)
			goto out;

		/* lower VCC voltage level */
		ufshcd_set_low_vcc_level(hba, &card);

		/* Initialize devfreq after UFS device is detected */
		if (ufshcd_is_clkscaling_supported(hba)) {
			memcpy(&hba->clk_scaling.saved_pwr_info.info,
				&hba->pwr_info,
				sizeof(struct ufs_pa_layer_attr));
			hba->clk_scaling.saved_pwr_info.is_valid = true;
			hba->clk_scaling.is_scaled_up = true;
			if (!hba->devfreq) {
				ret = ufshcd_devfreq_init(hba);
				if (ret)
					goto out;
			}
			hba->clk_scaling.is_allowed = true;
			hba->clk_scaling.is_suspended = false;
		}

		scsi_scan_host(hba->host);
		pm_runtime_put_sync(hba->dev);
	}

out:
	if (ret) {
		ufshcd_set_ufs_dev_poweroff(hba);
		ufshcd_set_link_off(hba);
	}

	/*
	 * If we failed to initialize the device or the device is not
	 * present, turn off the power/clocks etc.
	 */
	if (ret && !ufshcd_eh_in_progress(hba) && !hba->pm_op_in_progress) {
		pm_runtime_put_sync(hba->dev);
		ufshcd_exit_clk_scaling(hba);
		ufshcd_hba_exit(hba);
	}

	trace_ufshcd_init(dev_name(hba->dev), ret,
		ktime_to_us(ktime_sub(ktime_get(), start)),
		hba->curr_dev_pwr_mode, hba->uic_link_state);
	return ret;
}

/**
 * ufshcd_async_scan - asynchronous execution for probing hba
 * @data: data pointer to pass to this function
 * @cookie: cookie data
 */
static void ufshcd_async_scan(void *data, async_cookie_t cookie)
{
	struct ufs_hba *hba = (struct ufs_hba *)data;

	/*
	 * Don't allow clock gating and hibern8 enter for faster device
	 * detection.
	 */
	ufshcd_hold_all(hba);
	ufshcd_probe_hba(hba);
	ufshcd_release_all(hba);
}

static enum blk_eh_timer_return ufshcd_eh_timed_out(struct scsi_cmnd *scmd)
{
	unsigned long flags;
	struct Scsi_Host *host;
	struct ufs_hba *hba;
	int index;
	bool found = false;

	if (!scmd || !scmd->device || !scmd->device->host)
		return BLK_EH_DONE;

	host = scmd->device->host;
	hba = shost_priv(host);
	if (!hba)
		return BLK_EH_DONE;

	spin_lock_irqsave(host->host_lock, flags);

	for_each_set_bit(index, &hba->outstanding_reqs, hba->nutrs) {
		if (hba->lrb[index].cmd == scmd) {
			found = true;
			break;
		}
	}

	spin_unlock_irqrestore(host->host_lock, flags);

	/*
	 * Bypass SCSI error handling and reset the block layer timer if this
	 * SCSI command was not actually dispatched to UFS driver, otherwise
	 * let SCSI layer handle the error as usual.
	 */
	return found ? BLK_EH_DONE : BLK_EH_RESET_TIMER;
}

/**
 * ufshcd_query_ioctl - perform user read queries
 * @hba: per-adapter instance
 * @lun: used for lun specific queries
 * @buffer: user space buffer for reading and submitting query data and params
 * @return: 0 for success negative error code otherwise
 *
 * Expected/Submitted buffer structure is struct ufs_ioctl_query_data.
 * It will read the opcode, idn and buf_length parameters, and, put the
 * response in the buffer field while updating the used size in buf_length.
 */
static int ufshcd_query_ioctl(struct ufs_hba *hba, u8 lun, void __user *buffer)
{
	struct ufs_ioctl_query_data *ioctl_data;
	int err = 0;
	int length = 0;
	void *data_ptr;
	bool flag;
	u32 att;
	u8 index;
	u8 *desc = NULL;

	ioctl_data = kzalloc(sizeof(struct ufs_ioctl_query_data), GFP_KERNEL);
	if (!ioctl_data) {
		err = -ENOMEM;
		goto out;
	}

	/* extract params from user buffer */
	err = copy_from_user(ioctl_data, buffer,
			sizeof(struct ufs_ioctl_query_data));
	if (err) {
		dev_err(hba->dev,
			"%s: Failed copying buffer from user, err %d\n",
			__func__, err);
		goto out_release_mem;
	}

	/* verify legal parameters & send query */
	switch (ioctl_data->opcode) {
	case UPIU_QUERY_OPCODE_READ_DESC:
		switch (ioctl_data->idn) {
		case QUERY_DESC_IDN_DEVICE:
		case QUERY_DESC_IDN_CONFIGURATION:
		case QUERY_DESC_IDN_INTERCONNECT:
		case QUERY_DESC_IDN_GEOMETRY:
		case QUERY_DESC_IDN_POWER:
			index = 0;
			break;
		case QUERY_DESC_IDN_UNIT:
			if (!ufs_is_valid_unit_desc_lun(lun)) {
				dev_err(hba->dev,
					"%s: No unit descriptor for lun 0x%x\n",
					__func__, lun);
				err = -EINVAL;
				goto out_release_mem;
			}
			index = lun;
			break;
		default:
			goto out_einval;
		}
		length = min_t(int, QUERY_DESC_MAX_SIZE,
				ioctl_data->buf_size);
		desc = kzalloc(length, GFP_KERNEL);
		if (!desc) {
			dev_err(hba->dev, "%s: Failed allocating %d bytes\n",
					__func__, length);
			err = -ENOMEM;
			goto out_release_mem;
		}
		err = ufshcd_query_descriptor_retry(hba, ioctl_data->opcode,
				ioctl_data->idn, index, 0, desc, &length);
		break;
	case UPIU_QUERY_OPCODE_READ_ATTR:
		switch (ioctl_data->idn) {
		case QUERY_ATTR_IDN_BOOT_LU_EN:
		case QUERY_ATTR_IDN_POWER_MODE:
		case QUERY_ATTR_IDN_ACTIVE_ICC_LVL:
		case QUERY_ATTR_IDN_OOO_DATA_EN:
		case QUERY_ATTR_IDN_BKOPS_STATUS:
		case QUERY_ATTR_IDN_PURGE_STATUS:
		case QUERY_ATTR_IDN_MAX_DATA_IN:
		case QUERY_ATTR_IDN_MAX_DATA_OUT:
		case QUERY_ATTR_IDN_REF_CLK_FREQ:
		case QUERY_ATTR_IDN_CONF_DESC_LOCK:
		case QUERY_ATTR_IDN_MAX_NUM_OF_RTT:
		case QUERY_ATTR_IDN_EE_CONTROL:
		case QUERY_ATTR_IDN_EE_STATUS:
		case QUERY_ATTR_IDN_SECONDS_PASSED:
			index = 0;
			break;
		case QUERY_ATTR_IDN_DYN_CAP_NEEDED:
		case QUERY_ATTR_IDN_CORR_PRG_BLK_NUM:
			index = lun;
			break;
		default:
			goto out_einval;
		}
		err = ufshcd_query_attr(hba, ioctl_data->opcode,
					ioctl_data->idn, index, 0, &att);
		break;

	case UPIU_QUERY_OPCODE_WRITE_ATTR:
		err = copy_from_user(&att,
				buffer + sizeof(struct ufs_ioctl_query_data),
				sizeof(u32));
		if (err) {
			dev_err(hba->dev,
				"%s: Failed copying buffer from user, err %d\n",
				__func__, err);
			goto out_release_mem;
		}

		switch (ioctl_data->idn) {
		case QUERY_ATTR_IDN_BOOT_LU_EN:
			index = 0;
			if (!att || att > QUERY_ATTR_IDN_BOOT_LU_EN_MAX) {
				dev_err(hba->dev,
					"%s: Illegal ufs query ioctl data, opcode 0x%x, idn 0x%x, att 0x%x\n",
					__func__, ioctl_data->opcode,
					(unsigned int)ioctl_data->idn, att);
				err = -EINVAL;
				goto out_release_mem;
			}
			break;
		default:
			goto out_einval;
		}
		err = ufshcd_query_attr(hba, ioctl_data->opcode,
					ioctl_data->idn, index, 0, &att);
		break;

	case UPIU_QUERY_OPCODE_READ_FLAG:
		switch (ioctl_data->idn) {
		case QUERY_FLAG_IDN_FDEVICEINIT:
		case QUERY_FLAG_IDN_PERMANENT_WPE:
		case QUERY_FLAG_IDN_PWR_ON_WPE:
		case QUERY_FLAG_IDN_BKOPS_EN:
		case QUERY_FLAG_IDN_PURGE_ENABLE:
		case QUERY_FLAG_IDN_FPHYRESOURCEREMOVAL:
		case QUERY_FLAG_IDN_BUSY_RTC:
			break;
		default:
			goto out_einval;
		}
		err = ufshcd_query_flag_retry(hba, ioctl_data->opcode,
			ioctl_data->idn, &flag);
		break;
	default:
		goto out_einval;
	}

	if (err) {
		dev_err(hba->dev, "%s: Query for idn %d failed\n", __func__,
				ioctl_data->idn);
		goto out_release_mem;
	}

	/*
	 * copy response data
	 * As we might end up reading less data then what is specified in
	 * "ioctl_data->buf_size". So we are updating "ioctl_data->
	 * buf_size" to what exactly we have read.
	 */
	switch (ioctl_data->opcode) {
	case UPIU_QUERY_OPCODE_READ_DESC:
		ioctl_data->buf_size = min_t(int, ioctl_data->buf_size, length);
		data_ptr = desc;
		break;
	case UPIU_QUERY_OPCODE_READ_ATTR:
		ioctl_data->buf_size = sizeof(u32);
		data_ptr = &att;
		break;
	case UPIU_QUERY_OPCODE_READ_FLAG:
		ioctl_data->buf_size = 1;
		data_ptr = &flag;
		break;
	case UPIU_QUERY_OPCODE_WRITE_ATTR:
		goto out_release_mem;
	default:
		goto out_einval;
	}

	/* copy to user */
	err = copy_to_user(buffer, ioctl_data,
			sizeof(struct ufs_ioctl_query_data));
	if (err)
		dev_err(hba->dev, "%s: Failed copying back to user.\n",
			__func__);
	err = copy_to_user(buffer + sizeof(struct ufs_ioctl_query_data),
			data_ptr, ioctl_data->buf_size);
	if (err)
		dev_err(hba->dev, "%s: err %d copying back to user.\n",
				__func__, err);
	goto out_release_mem;

out_einval:
	dev_err(hba->dev,
		"%s: illegal ufs query ioctl data, opcode 0x%x, idn 0x%x\n",
		__func__, ioctl_data->opcode, (unsigned int)ioctl_data->idn);
	err = -EINVAL;
out_release_mem:
	kfree(ioctl_data);
	kfree(desc);
out:
	return err;
}

/**
 * ufshcd_ioctl - ufs ioctl callback registered in scsi_host
 * @dev: scsi device required for per LUN queries
 * @cmd: command opcode
 * @buffer: user space buffer for transferring data
 *
 * Supported commands:
 * UFS_IOCTL_QUERY
 */
static int ufshcd_ioctl(struct scsi_device *dev, int cmd, void __user *buffer)
{
	struct ufs_hba *hba = shost_priv(dev->host);
	int err = 0;

	BUG_ON(!hba);

	switch (cmd) {
	case UFS_IOCTL_QUERY:
		if (!buffer) {
			dev_err(hba->dev, "%s: User buffer is NULL!\n",
				 __func__);
			return -EINVAL;
		}
		pm_runtime_get_sync(hba->dev);
		err = ufshcd_query_ioctl(hba, ufshcd_scsi_to_upiu_lun(dev->lun),
				buffer);
		pm_runtime_put_sync(hba->dev);
		break;
	default:
		err = -ENOIOCTLCMD;
		dev_dbg(hba->dev, "%s: Unsupported ioctl cmd %d\n", __func__,
			cmd);
		break;
	}

	return err;
}

static const struct attribute_group *ufshcd_driver_groups[] = {
	&ufs_sysfs_unit_descriptor_group,
	&ufs_sysfs_lun_attributes_group,
	NULL,
};

static struct scsi_host_template ufshcd_driver_template = {
	.module			= THIS_MODULE,
	.name			= UFSHCD,
	.proc_name		= UFSHCD,
	.queuecommand		= ufshcd_queuecommand,
	.slave_alloc		= ufshcd_slave_alloc,
	.slave_configure	= ufshcd_slave_configure,
	.slave_destroy		= ufshcd_slave_destroy,
	.change_queue_depth	= ufshcd_change_queue_depth,
	.eh_abort_handler	= ufshcd_abort,
	.eh_device_reset_handler = ufshcd_eh_device_reset_handler,
	.eh_host_reset_handler   = ufshcd_eh_host_reset_handler,
	.eh_timed_out		= ufshcd_eh_timed_out,
	.ioctl			= ufshcd_ioctl,
#ifdef CONFIG_COMPAT
	.compat_ioctl		= ufshcd_ioctl,
#endif
	.this_id		= -1,
	.sg_tablesize		= SG_ALL,
	.cmd_per_lun		= UFSHCD_CMD_PER_LUN,
	.can_queue		= UFSHCD_CAN_QUEUE,
	.max_host_blocked	= 1,
	.track_queue_depth	= 1,
	.sdev_groups		= ufshcd_driver_groups,
};

static int ufshcd_config_vreg_load(struct device *dev, struct ufs_vreg *vreg,
				   int ua)
{
	int ret;

	if (!vreg)
		return 0;

	/*
	 * "set_load" operation shall be required on those regulators
	 * which specifically configured current limitation. Otherwise
	 * zero max_uA may cause unexpected behavior when regulator is
	 * enabled or set as high power mode.
	 */
	if (!vreg->max_uA)
		return 0;

	ret = regulator_set_load(vreg->reg, ua);
	if (ret < 0) {
		dev_err(dev, "%s: %s set load (ua=%d) failed, err=%d\n",
				__func__, vreg->name, ua, ret);
	}

	return ret;
}

static inline int ufshcd_config_vreg_lpm(struct ufs_hba *hba,
					 struct ufs_vreg *vreg)
{
	if (!vreg)
		return 0;
	else if (vreg->unused)
		return 0;
	else
		return ufshcd_config_vreg_load(hba->dev, vreg, vreg->min_uA);
}

static inline int ufshcd_config_vreg_hpm(struct ufs_hba *hba,
					 struct ufs_vreg *vreg)
{
	if (!vreg)
		return 0;
	else if (vreg->unused)
		return 0;
	else
		return ufshcd_config_vreg_load(hba->dev, vreg, vreg->max_uA);
}

static int ufshcd_config_vreg(struct device *dev,
		struct ufs_vreg *vreg, bool on)
{
	int ret = 0;
	struct regulator *reg;
	const char *name;
	int min_uV, uA_load;

	BUG_ON(!vreg);

	reg = vreg->reg;
	name = vreg->name;

	if (regulator_count_voltages(reg) > 0) {
		uA_load = on ? vreg->max_uA : 0;
		ret = ufshcd_config_vreg_load(dev, vreg, uA_load);
		if (ret)
			goto out;

		if (vreg->min_uV && vreg->max_uV) {
			min_uV = on ? vreg->min_uV : 0;
			if (vreg->low_voltage_sup && !vreg->low_voltage_active)
				min_uV = vreg->max_uV;

			ret = regulator_set_voltage(reg, min_uV, vreg->max_uV);
			if (ret) {
				dev_err(dev,
					"%s: %s set voltage failed, err=%d\n",
					__func__, name, ret);
				goto out;
			}
		}
	}
out:
	return ret;
}

static int ufshcd_enable_vreg(struct device *dev, struct ufs_vreg *vreg)
{
	int ret = 0;

	if (!vreg)
		goto out;
	else if (vreg->enabled || vreg->unused)
		goto out;

	ret = ufshcd_config_vreg(dev, vreg, true);
	if (!ret)
		ret = regulator_enable(vreg->reg);

	if (!ret)
		vreg->enabled = true;
	else
		dev_err(dev, "%s: %s enable failed, err=%d\n",
				__func__, vreg->name, ret);
out:
	return ret;
}

static int ufshcd_disable_vreg(struct device *dev, struct ufs_vreg *vreg)
{
	int ret = 0;

	if (!vreg)
		goto out;
	else if (!vreg->enabled || vreg->unused)
		goto out;

	ret = regulator_disable(vreg->reg);

	if (!ret) {
		/* ignore errors on applying disable config */
		ufshcd_config_vreg(dev, vreg, false);
		vreg->enabled = false;
	} else {
		dev_err(dev, "%s: %s disable failed, err=%d\n",
				__func__, vreg->name, ret);
	}
out:
	return ret;
}

static int ufshcd_setup_vreg(struct ufs_hba *hba, bool on)
{
	int ret = 0;
	struct device *dev = hba->dev;
	struct ufs_vreg_info *info = &hba->vreg_info;

	if (!info)
		goto out;

	ret = ufshcd_toggle_vreg(dev, info->vcc, on);
	if (ret)
		goto out;

	ret = ufshcd_toggle_vreg(dev, info->vccq, on);
	if (ret)
		goto out;

	ret = ufshcd_toggle_vreg(dev, info->vccq2, on);
	if (ret)
		goto out;

out:
	if (ret) {
		ufshcd_toggle_vreg(dev, info->vccq2, false);
		ufshcd_toggle_vreg(dev, info->vccq, false);
		ufshcd_toggle_vreg(dev, info->vcc, false);
	}
	return ret;
}

static int ufshcd_setup_hba_vreg(struct ufs_hba *hba, bool on)
{
	struct ufs_vreg_info *info = &hba->vreg_info;
	int ret = 0;

	if (info->vdd_hba) {
		ret = ufshcd_toggle_vreg(hba->dev, info->vdd_hba, on);

		if (!ret)
			ufshcd_vops_update_sec_cfg(hba, on);
	}

	return ret;
}

static int ufshcd_get_vreg(struct device *dev, struct ufs_vreg *vreg)
{
	int ret = 0;

	if (!vreg)
		goto out;

	vreg->reg = devm_regulator_get(dev, vreg->name);
	if (IS_ERR(vreg->reg)) {
		ret = PTR_ERR(vreg->reg);
		dev_err(dev, "%s: %s get failed, err=%d\n",
				__func__, vreg->name, ret);
	}
out:
	return ret;
}

static int ufshcd_init_vreg(struct ufs_hba *hba)
{
	int ret = 0;
	struct device *dev = hba->dev;
	struct ufs_vreg_info *info = &hba->vreg_info;

	if (!info)
		goto out;

	ret = ufshcd_get_vreg(dev, info->vcc);
	if (ret)
		goto out;

	ret = ufshcd_get_vreg(dev, info->vccq);
	if (ret)
		goto out;

	ret = ufshcd_get_vreg(dev, info->vccq2);
out:
	return ret;
}

static int ufshcd_init_hba_vreg(struct ufs_hba *hba)
{
	struct ufs_vreg_info *info = &hba->vreg_info;

	if (info)
		return ufshcd_get_vreg(hba->dev, info->vdd_hba);

	return 0;
}

static int ufshcd_set_vccq_rail_unused(struct ufs_hba *hba, bool unused)
{
	int ret = 0;
	struct ufs_vreg_info *info = &hba->vreg_info;

	if (!info)
		goto out;
	else if (!info->vccq)
		goto out;

	if (unused) {
		/* shut off the rail here */
		ret = ufshcd_toggle_vreg(hba->dev, info->vccq, false);
		/*
		 * Mark this rail as no longer used, so it doesn't get enabled
		 * later by mistake
		 */
		if (!ret)
			info->vccq->unused = true;
	} else {
		/*
		 * rail should have been already enabled hence just make sure
		 * that unused flag is cleared.
		 */
		info->vccq->unused = false;
	}
out:
	return ret;
}

static int ufshcd_setup_clocks(struct ufs_hba *hba, bool on,
			       bool keep_link_active, bool is_gating_context)
{
	int ret = 0;
	struct ufs_clk_info *clki;
	struct list_head *head = &hba->clk_list_head;
	unsigned long flags;
	ktime_t start = ktime_get();
	bool clk_state_changed = false;

	if (list_empty(head))
		goto out;

	/* call vendor specific bus vote before enabling the clocks */
	if (on) {
		ret = ufshcd_vops_set_bus_vote(hba, on);
		if (ret)
			return ret;
	}

	/*
	 * vendor specific setup_clocks ops may depend on clocks managed by
	 * this standard driver hence call the vendor specific setup_clocks
	 * before disabling the clocks managed here.
	 */
	if (!on) {
		ret = ufshcd_vops_setup_clocks(hba, on, PRE_CHANGE);
		if (ret)
			return ret;
	}

	list_for_each_entry(clki, head, list) {
		if (!IS_ERR_OR_NULL(clki->clk)) {
			/*
			 * To keep link active, both device ref clock and unipro
			 * clock should be kept ON.
			 */
			if (keep_link_active &&
			    (!strcmp(clki->name, "ref_clk") ||
			     !strcmp(clki->name, "core_clk_unipro")))
				continue;

			clk_state_changed = on ^ clki->enabled;
			if (on && !clki->enabled) {
				ret = clk_prepare_enable(clki->clk);
				if (ret) {
					dev_err(hba->dev, "%s: %s prepare enable failed, %d\n",
						__func__, clki->name, ret);
					goto out;
				}
			} else if (!on && clki->enabled) {
				clk_disable_unprepare(clki->clk);
			}
			clki->enabled = on;
			dev_dbg(hba->dev, "%s: clk: %s %sabled\n", __func__,
					clki->name, on ? "en" : "dis");
		}
	}

	/*
	 * vendor specific setup_clocks ops may depend on clocks managed by
	 * this standard driver hence call the vendor specific setup_clocks
	 * after enabling the clocks managed here.
	 */
	if (on) {
		ret = ufshcd_vops_setup_clocks(hba, on, POST_CHANGE);
		if (ret)
			return ret;
	}

	/*
	 * call vendor specific bus vote to remove the vote after
	 * disabling the clocks.
	 */
	if (!on)
		ret = ufshcd_vops_set_bus_vote(hba, on);

out:
	if (ret) {
		if (on)
			/* Can't do much if this fails */
			(void) ufshcd_vops_set_bus_vote(hba, false);
		list_for_each_entry(clki, head, list) {
			if (!IS_ERR_OR_NULL(clki->clk) && clki->enabled)
				clk_disable_unprepare(clki->clk);
		}
	} else if (!ret && on) {
		spin_lock_irqsave(hba->host->host_lock, flags);
		hba->clk_gating.state = CLKS_ON;
		trace_ufshcd_clk_gating(dev_name(hba->dev),
					hba->clk_gating.state);
		spin_unlock_irqrestore(hba->host->host_lock, flags);
		/* restore the secure configuration as clocks are enabled */
		ufshcd_vops_update_sec_cfg(hba, true);
	}

	if (clk_state_changed)
		trace_ufshcd_profile_clk_gating(dev_name(hba->dev),
			(on ? "on" : "off"),
			ktime_to_us(ktime_sub(ktime_get(), start)), ret);
	return ret;
}

static int ufshcd_enable_clocks(struct ufs_hba *hba)
{
	return  ufshcd_setup_clocks(hba, true, false, false);
}

static int ufshcd_disable_clocks(struct ufs_hba *hba,
				 bool is_gating_context)
{
	return  ufshcd_setup_clocks(hba, false, false, is_gating_context);
}

static int ufshcd_disable_clocks_keep_link_active(struct ufs_hba *hba,
					      bool is_gating_context)
{
	return  ufshcd_setup_clocks(hba, false, true, is_gating_context);
}

static int ufshcd_init_clocks(struct ufs_hba *hba)
{
	int ret = 0;
	struct ufs_clk_info *clki;
	struct device *dev = hba->dev;
	struct list_head *head = &hba->clk_list_head;

	if (list_empty(head))
		goto out;

	list_for_each_entry(clki, head, list) {
		if ((!clki->name) ||
		   (!strcmp(clki->name, "core_clk_ice_hw_ctl")))
			continue;

		clki->clk = devm_clk_get(dev, clki->name);
		if (IS_ERR(clki->clk)) {
			ret = PTR_ERR(clki->clk);
			dev_err(dev, "%s: %s clk get failed, %d\n",
					__func__, clki->name, ret);
			goto out;
		}

		if (clki->max_freq) {
			ret = clk_set_rate(clki->clk, clki->max_freq);
			if (ret) {
				dev_err(hba->dev, "%s: %s clk set rate(%dHz) failed, %d\n",
					__func__, clki->name,
					clki->max_freq, ret);
				goto out;
			}
			clki->curr_freq = clki->max_freq;
		}
		dev_dbg(dev, "%s: clk: %s, rate: %lu\n", __func__,
				clki->name, clk_get_rate(clki->clk));
	}
out:
	return ret;
}

static int ufshcd_variant_hba_init(struct ufs_hba *hba)
{
	int err = 0;

	if (!hba->var || !hba->var->vops)
		goto out;

	err = ufshcd_vops_init(hba);
	if (err)
		dev_err(hba->dev, "%s: variant %s init failed err %d\n",
			__func__, ufshcd_get_var_name(hba), err);
out:
	return err;
}

static void ufshcd_variant_hba_exit(struct ufs_hba *hba)
{
	if (!hba->var || !hba->var->vops)
		return;

	ufshcd_vops_exit(hba);
}

static int ufshcd_hba_init(struct ufs_hba *hba)
{
	int err;

	/*
	 * Handle host controller power separately from the UFS device power
	 * rails as it will help controlling the UFS host controller power
	 * collapse easily which is different than UFS device power collapse.
	 * Also, enable the host controller power before we go ahead with rest
	 * of the initialization here.
	 */
	err = ufshcd_init_hba_vreg(hba);
	if (err)
		goto out;

	err = ufshcd_setup_hba_vreg(hba, true);
	if (err)
		goto out;

	err = ufshcd_init_clocks(hba);
	if (err)
		goto out_disable_hba_vreg;

	err = ufshcd_enable_clocks(hba);
	if (err)
		goto out_disable_hba_vreg;

	err = ufshcd_init_vreg(hba);
	if (err)
		goto out_disable_clks;

	err = ufshcd_setup_vreg(hba, true);
	if (err)
		goto out_disable_clks;

	err = ufshcd_variant_hba_init(hba);
	if (err)
		goto out_disable_vreg;

	hba->is_powered = true;
	goto out;

out_disable_vreg:
	ufshcd_setup_vreg(hba, false);
out_disable_clks:
	ufshcd_disable_clocks(hba, false);
out_disable_hba_vreg:
	ufshcd_setup_hba_vreg(hba, false);
out:
	return err;
}

static void ufshcd_hba_exit(struct ufs_hba *hba)
{
	if (hba->is_powered) {
		ufshcd_variant_hba_exit(hba);
		ufshcd_setup_vreg(hba, false);
		if (ufshcd_is_clkscaling_supported(hba))
			if (hba->devfreq)
				ufshcd_suspend_clkscaling(hba);

		if (hba->recovery_wq)
			destroy_workqueue(hba->recovery_wq);
		ufshcd_disable_clocks(hba, false);
		ufshcd_setup_hba_vreg(hba, false);
		hba->is_powered = false;
	}
}

static int
ufshcd_send_request_sense(struct ufs_hba *hba, struct scsi_device *sdp)
{
	unsigned char cmd[6] = {REQUEST_SENSE,
				0,
				0,
				0,
				UFSHCD_REQ_SENSE_SIZE,
				0};
	char *buffer;
	int ret;

	buffer = kzalloc(UFSHCD_REQ_SENSE_SIZE, GFP_KERNEL);
	if (!buffer) {
		ret = -ENOMEM;
		goto out;
	}

	ret = scsi_execute(sdp, cmd, DMA_FROM_DEVICE, buffer,
			UFSHCD_REQ_SENSE_SIZE, NULL, NULL,
			msecs_to_jiffies(1000), 3, 0, RQF_PM, NULL);
	if (ret)
		pr_err("%s: failed with err %d\n", __func__, ret);

	kfree(buffer);
out:
	return ret;
}

/**
 * ufshcd_set_dev_pwr_mode - sends START STOP UNIT command to set device
 *			     power mode
 * @hba: per adapter instance
 * @pwr_mode: device power mode to set
 *
 * Returns 0 if requested power mode is set successfully
 * Returns non-zero if failed to set the requested power mode
 */
static int ufshcd_set_dev_pwr_mode(struct ufs_hba *hba,
				     enum ufs_dev_pwr_mode pwr_mode)
{
	unsigned char cmd[6] = { START_STOP };
	struct scsi_sense_hdr sshdr;
	struct scsi_device *sdp;
	unsigned long flags;
	int ret;

	spin_lock_irqsave(hba->host->host_lock, flags);
	sdp = hba->sdev_ufs_device;
	if (sdp) {
		ret = scsi_device_get(sdp);
		if (!ret && !scsi_device_online(sdp)) {
			ret = -ENODEV;
			scsi_device_put(sdp);
		}
	} else {
		ret = -ENODEV;
	}
	spin_unlock_irqrestore(hba->host->host_lock, flags);

	if (ret)
		return ret;

	/*
	 * If scsi commands fail, the scsi mid-layer schedules scsi error-
	 * handling, which would wait for host to be resumed. Since we know
	 * we are functional while we are here, skip host resume in error
	 * handling context.
	 */
	hba->host->eh_noresume = 1;
	if (!hba->dev_info.is_ufs_dev_wlun_ua_cleared) {
		ret = ufshcd_send_request_sense(hba, sdp);
		if (ret)
			goto out;
		/* Unit attention condition is cleared now */
		hba->dev_info.is_ufs_dev_wlun_ua_cleared = 1;
	}

	cmd[4] = pwr_mode << 4;

	/*
	 * Current function would be generally called from the power management
	 * callbacks hence set the RQF_PM flag so that it doesn't resume the
	 * already suspended childs.
	 */
	ret = scsi_execute(sdp, cmd, DMA_NONE, NULL, 0, NULL, &sshdr,
			START_STOP_TIMEOUT, 0, 0, RQF_PM, NULL);
	if (ret) {
		sdev_printk(KERN_WARNING, sdp,
			    "START_STOP failed for power mode: %d, result %x\n",
			    pwr_mode, ret);
		if (driver_byte(ret) == DRIVER_SENSE)
			scsi_print_sense_hdr(sdp, NULL, &sshdr);
	}

	if (!ret)
		hba->curr_dev_pwr_mode = pwr_mode;
out:
	scsi_device_put(sdp);
	hba->host->eh_noresume = 0;
	return ret;
}

static int ufshcd_link_state_transition(struct ufs_hba *hba,
					enum uic_link_state req_link_state,
					int check_for_bkops)
{
	int ret = 0;

	if (req_link_state == hba->uic_link_state)
		return 0;

	if (req_link_state == UIC_LINK_HIBERN8_STATE) {
		ret = ufshcd_uic_hibern8_enter(hba);
		if (!ret)
			ufshcd_set_link_hibern8(hba);
		else
			goto out;
	}
	/*
	 * If autobkops is enabled, link can't be turned off because
	 * turning off the link would also turn off the device.
	 */
	else if ((req_link_state == UIC_LINK_OFF_STATE) &&
		   (!check_for_bkops || (check_for_bkops &&
		    !hba->auto_bkops_enabled))) {
		/*
		 * Let's make sure that link is in low power mode, we are doing
		 * this currently by putting the link in Hibern8. Otherway to
		 * put the link in low power mode is to send the DME end point
		 * to device and then send the DME reset command to local
		 * unipro. But putting the link in hibern8 is much faster.
		 */
		ret = ufshcd_uic_hibern8_enter(hba);
		if (ret)
			goto out;
		/*
		 * Change controller state to "reset state" which
		 * should also put the link in off/reset state
		 */
		ufshcd_hba_stop(hba, true);
		/*
		 * TODO: Check if we need any delay to make sure that
		 * controller is reset
		 */
		ufshcd_set_link_off(hba);
	}

out:
	return ret;
}

static void ufshcd_vreg_set_lpm(struct ufs_hba *hba)
{
	/*
	 * It seems some UFS devices may keep drawing more than sleep current
	 * (atleast for 500us) from UFS rails (especially from VCCQ rail).
	 * To avoid this situation, add 2ms delay before putting these UFS
	 * rails in LPM mode.
	 */
	if (!ufshcd_is_link_active(hba))
		usleep_range(2000, 2100);

	/*
	 * If UFS device is either in UFS_Sleep turn off VCC rail to save some
	 * power.
	 *
	 * If UFS device and link is in OFF state, all power supplies (VCC,
	 * VCCQ, VCCQ2) can be turned off if power on write protect is not
	 * required. If UFS link is inactive (Hibern8 or OFF state) and device
	 * is in sleep state, put VCCQ & VCCQ2 rails in LPM mode.
	 *
	 * Ignore the error returned by ufshcd_toggle_vreg() as device is anyway
	 * in low power state which would save some power.
	 *
	 * If Write Booster is enabled and the device needs to flush the WB
	 * buffer OR if bkops status is urgent for WB, keep Vcc on.
	 */
	if (ufshcd_is_ufs_dev_poweroff(hba) && ufshcd_is_link_off(hba) &&
	    !hba->dev_info.is_lu_power_on_wp) {
		ufshcd_toggle_vreg(hba->dev, hba->vreg_info.vcc, false);
		if (hba->dev_info.w_spec_version >= 0x300 &&
			hba->vreg_info.vccq &&
			hba->vreg_info.vccq->sys_suspend_pwr_off)
			ufshcd_toggle_vreg(hba->dev,
				hba->vreg_info.vccq, false);
		else
			ufshcd_config_vreg_lpm(hba, hba->vreg_info.vccq);

		if (hba->dev_info.w_spec_version < 0x300 &&
			hba->vreg_info.vccq2->sys_suspend_pwr_off)
			ufshcd_toggle_vreg(hba->dev,
				hba->vreg_info.vccq2, false);
		else
			ufshcd_config_vreg_lpm(hba, hba->vreg_info.vccq2);
	} else if (!ufshcd_is_ufs_dev_active(hba)) {
		if (!hba->dev_info.keep_vcc_on)
			ufshcd_toggle_vreg(hba->dev, hba->vreg_info.vcc, false);
		if (!ufshcd_is_link_active(hba)) {
			ufshcd_config_vreg_lpm(hba, hba->vreg_info.vccq);
			ufshcd_config_vreg_lpm(hba, hba->vreg_info.vccq2);
		}
	}
}

static int ufshcd_vreg_set_hpm(struct ufs_hba *hba)
{
	int ret = 0;

	if (ufshcd_is_ufs_dev_poweroff(hba) && ufshcd_is_link_off(hba) &&
		!hba->dev_info.is_lu_power_on_wp) {
		if (hba->dev_info.w_spec_version < 0x300 &&
			hba->vreg_info.vccq2->sys_suspend_pwr_off)
			ret = ufshcd_toggle_vreg(hba->dev,
				hba->vreg_info.vccq2, true);
		else
			ret = ufshcd_config_vreg_hpm(hba, hba->vreg_info.vccq2);
		if (ret)
			goto vcc_disable;

		if (hba->dev_info.w_spec_version >= 0x300 &&
			hba->vreg_info.vccq &&
			hba->vreg_info.vccq->sys_suspend_pwr_off)
			ret = ufshcd_toggle_vreg(hba->dev,
				hba->vreg_info.vccq, true);
		else
			ret = ufshcd_config_vreg_hpm(hba, hba->vreg_info.vccq);
		if (ret)
			goto vccq2_lpm;
		ret = ufshcd_toggle_vreg(hba->dev, hba->vreg_info.vcc, true);
	} else if (!ufshcd_is_ufs_dev_active(hba)) {
		if (!ufshcd_is_link_active(hba)) {
			ret = ufshcd_config_vreg_hpm(hba, hba->vreg_info.vccq2);
			if (ret)
				goto vcc_disable;
			ret = ufshcd_config_vreg_hpm(hba, hba->vreg_info.vccq);
			if (ret)
				goto vccq2_lpm;
		}
		ret = ufshcd_toggle_vreg(hba->dev, hba->vreg_info.vcc, true);
	}
	goto out;

vccq2_lpm:
	ufshcd_config_vreg_lpm(hba, hba->vreg_info.vccq2);
vcc_disable:
	ufshcd_toggle_vreg(hba->dev, hba->vreg_info.vcc, false);
out:
	return ret;
}

static void ufshcd_hba_vreg_set_lpm(struct ufs_hba *hba)
{
	if (ufshcd_is_link_off(hba) ||
	    (ufshcd_is_link_hibern8(hba)
	     && ufshcd_is_power_collapse_during_hibern8_allowed(hba)))
		ufshcd_setup_hba_vreg(hba, false);
}

static void ufshcd_hba_vreg_set_hpm(struct ufs_hba *hba)
{
	int ret;
	struct ufs_vreg_info *info = &hba->vreg_info;

	if (ufshcd_is_link_off(hba) ||
	    (ufshcd_is_link_hibern8(hba)
	     && ufshcd_is_power_collapse_during_hibern8_allowed(hba))) {
		ret = ufshcd_setup_hba_vreg(hba, true);
		if (ret && (info->vdd_hba->enabled == false)) {
			dev_err(hba->dev, "vdd_hba is not enabled\n");
			BUG_ON(1);
		}
	}
}

/**
 * ufshcd_suspend - helper function for suspend operations
 * @hba: per adapter instance
 * @pm_op: desired low power operation type
 *
 * This function will try to put the UFS device and link into low power
 * mode based on the "rpm_lvl" (Runtime PM level) or "spm_lvl"
 * (System PM level).
 *
 * If this function is called during shutdown, it will make sure that
 * both UFS device and UFS link is powered off.
 *
 * NOTE: UFS device & link must be active before we enter in this function.
 *
 * Returns 0 for success and non-zero for failure
 */
static int ufshcd_suspend(struct ufs_hba *hba, enum ufs_pm_op pm_op)
{
	int ret = 0;
	enum ufs_pm_level pm_lvl;
	enum ufs_dev_pwr_mode req_dev_pwr_mode;
	enum uic_link_state req_link_state;

	hba->pm_op_in_progress = 1;
	if (!ufshcd_is_shutdown_pm(pm_op)) {
		pm_lvl = ufshcd_is_runtime_pm(pm_op) ?
			 hba->rpm_lvl : hba->spm_lvl;
		req_dev_pwr_mode = ufs_get_pm_lvl_to_dev_pwr_mode(pm_lvl);
		req_link_state = ufs_get_pm_lvl_to_link_pwr_state(pm_lvl);
	} else {
		req_dev_pwr_mode = UFS_POWERDOWN_PWR_MODE;
		req_link_state = UIC_LINK_OFF_STATE;
	}

	ret = ufshcd_crypto_suspend(hba, pm_op);
	if (ret)
		goto out;

	/*
	 * If we can't transition into any of the low power modes
	 * just gate the clocks.
	 */
	WARN_ON(hba->hibern8_on_idle.is_enabled &&
		hba->hibern8_on_idle.active_reqs);
	ufshcd_hold_all(hba);
	hba->clk_gating.is_suspended = true;
	hba->hibern8_on_idle.is_suspended = true;

	if (hba->clk_scaling.is_allowed) {
		cancel_work_sync(&hba->clk_scaling.suspend_work);
		cancel_work_sync(&hba->clk_scaling.resume_work);
		ufshcd_suspend_clkscaling(hba);
	}

	if (req_dev_pwr_mode == UFS_ACTIVE_PWR_MODE &&
			req_link_state == UIC_LINK_ACTIVE_STATE) {
		goto disable_clks;
	}

	if ((req_dev_pwr_mode == hba->curr_dev_pwr_mode) &&
	    (req_link_state == hba->uic_link_state))
		goto enable_gating;

	/* UFS device & link must be active before we enter in this function */
	if (!ufshcd_is_ufs_dev_active(hba) || !ufshcd_is_link_active(hba))
		goto disable_clks;

	if (ufshcd_is_runtime_pm(pm_op)) {
		if (ufshcd_can_autobkops_during_suspend(hba)) {
			/*
			 * The device is idle with no requests in the queue,
			 * allow background operations if bkops status shows
			 * that performance might be impacted.
			 */
			ret = ufshcd_urgent_bkops(hba);
			if (ret)
				goto enable_gating;
		} else {
			/* make sure that auto bkops is disabled */
			ufshcd_disable_auto_bkops(hba);
		}
		ufshcd_wb_toggle_flush(hba);
	} else if (!ufshcd_is_runtime_pm(pm_op)) {
		ufshcd_wb_buf_flush_disable(hba);
		hba->dev_info.keep_vcc_on = false;
	}

	if ((req_dev_pwr_mode != hba->curr_dev_pwr_mode) &&
	    ((ufshcd_is_runtime_pm(pm_op) && (!hba->auto_bkops_enabled)
	      && !hba->wb_buf_flush_enabled) ||
	     !ufshcd_is_runtime_pm(pm_op))) {
		/* ensure that bkops is disabled */
		ufshcd_disable_auto_bkops(hba);
		ret = ufshcd_set_dev_pwr_mode(hba, req_dev_pwr_mode);
		if (ret)
			goto enable_gating;
	}

	flush_work(&hba->eeh_work);
	ret = ufshcd_link_state_transition(hba, req_link_state, 1);
	if (ret)
		goto set_dev_active;

	if (ufshcd_is_link_hibern8(hba) &&
	    ufshcd_is_hibern8_on_idle_allowed(hba))
		hba->hibern8_on_idle.state = HIBERN8_ENTERED;

disable_clks:
	/*
	 * Call vendor specific suspend callback. As these callbacks may access
	 * vendor specific host controller register space call them before the
	 * host clocks are ON.
	 */
	ret = ufshcd_vops_suspend(hba, pm_op);
	if (ret)
		goto set_link_active;

	/*
	 * Disable the host irq as host controller as there won't be any
	 * host controller transaction expected till resume.
	 */
	ufshcd_disable_irq(hba);

	/* reset the connected UFS device during power down */
	if (ufshcd_is_link_off(hba)) {
		ret = ufshcd_assert_device_reset(hba);
		if (ret)
			goto set_link_active;
	}

	if (!ufshcd_is_link_active(hba))
		ret = ufshcd_disable_clocks(hba, false);
	else
		/*
		 * If link is active, device ref_clk and unipro clock can't be
		 * switched off.
		 */
		ret = ufshcd_disable_clocks_keep_link_active(hba, false);
	if (ret)
		goto set_link_active;

	if (ufshcd_is_clkgating_allowed(hba)) {
		hba->clk_gating.state = CLKS_OFF;
		trace_ufshcd_clk_gating(dev_name(hba->dev),
					hba->clk_gating.state);
	}

	/* Put the host controller in low power mode if possible */
	ufshcd_hba_vreg_set_lpm(hba);
	if (!hba->auto_bkops_enabled ||
		!(req_dev_pwr_mode == UFS_ACTIVE_PWR_MODE &&
		req_link_state == UIC_LINK_ACTIVE_STATE))
		ufshcd_vreg_set_lpm(hba);
	goto out;

set_link_active:
	ufshcd_enable_irq(hba);
	if (hba->clk_scaling.is_allowed)
		ufshcd_resume_clkscaling(hba);
	ufshcd_vreg_set_hpm(hba);
	if (ufshcd_is_link_hibern8(hba) && !ufshcd_uic_hibern8_exit(hba)) {
		ufshcd_set_link_active(hba);
	} else if (ufshcd_is_link_off(hba)) {
		ufshcd_update_error_stats(hba, UFS_ERR_VOPS_SUSPEND);
		ufshcd_deassert_device_reset(hba);
		ufshcd_host_reset_and_restore(hba);
	}
set_dev_active:
	if (!ufshcd_set_dev_pwr_mode(hba, UFS_ACTIVE_PWR_MODE))
		ufshcd_disable_auto_bkops(hba);
enable_gating:
	if (hba->clk_scaling.is_allowed)
		ufshcd_resume_clkscaling(hba);
	hba->hibern8_on_idle.is_suspended = false;
	hba->clk_gating.is_suspended = false;
	ufshcd_release_all(hba);
	ufshcd_crypto_resume(hba, pm_op);
out:
	hba->pm_op_in_progress = 0;

	if (ret)
		ufshcd_update_error_stats(hba, UFS_ERR_SUSPEND);

	return ret;
}

/**
 * ufshcd_resume - helper function for resume operations
 * @hba: per adapter instance
 * @pm_op: runtime PM or system PM
 *
 * This function basically brings the UFS device, UniPro link and controller
 * to active state.
 *
 * Returns 0 for success and non-zero for failure
 */
static int ufshcd_resume(struct ufs_hba *hba, enum ufs_pm_op pm_op)
{
	int ret;
	enum uic_link_state old_link_state;
	enum ufs_dev_pwr_mode old_pwr_mode;

	hba->pm_op_in_progress = 1;
	old_link_state = hba->uic_link_state;
	old_pwr_mode = hba->curr_dev_pwr_mode;

	ufshcd_hba_vreg_set_hpm(hba);

	ret = ufshcd_vreg_set_hpm(hba);
	if (ret)
		goto out;

	/* Make sure clocks are enabled before accessing controller */
	ret = ufshcd_enable_clocks(hba);
	if (ret)
		goto disable_vreg;

	/* enable the host irq as host controller would be active soon */
	ufshcd_enable_irq(hba);

	/*
	 * Call vendor specific resume callback. As these callbacks may access
	 * vendor specific host controller register space call them when the
	 * host clocks are ON.
	 */
	ret = ufshcd_vops_resume(hba, pm_op);
	if (ret)
		goto disable_irq_and_vops_clks;

	if (ufshcd_is_link_hibern8(hba)) {
		ret = ufshcd_uic_hibern8_exit(hba);
		if (!ret) {
			ufshcd_set_link_active(hba);
			if (ufshcd_is_hibern8_on_idle_allowed(hba))
				hba->hibern8_on_idle.state = HIBERN8_EXITED;
		} else {
			goto vendor_suspend;
		}
	} else if (ufshcd_is_link_off(hba)) {
		/*
		 * A full initialization of the host and the device is required
		 * since the link was put to off during suspend.
		 */
		ret = ufshcd_reset_and_restore(hba);
		/*
		 * ufshcd_reset_and_restore() should have already
		 * set the link state as active
		 */
		if (ret || !ufshcd_is_link_active(hba))
			goto vendor_suspend;
		/* mark link state as hibern8 exited */
		if (ufshcd_is_hibern8_on_idle_allowed(hba))
			hba->hibern8_on_idle.state = HIBERN8_EXITED;
	}

	ufshcd_wb_buf_flush_disable(hba);
	if (!ufshcd_is_ufs_dev_active(hba)) {
		ret = ufshcd_set_dev_pwr_mode(hba, UFS_ACTIVE_PWR_MODE);
		if (ret) {
			/*
			 * In the case of SSU timeout, err_handler must have
			 * recovered the uic link and dev state to active so
			 * we can proceed after checking the link and
			 * dev state.
			 */
			if (ufshcd_is_ufs_dev_active(hba) &&
			    ufshcd_is_link_active(hba))
				ret = 0;

			else if ((work_pending(&hba->eh_work)) ||
				ufshcd_eh_in_progress(hba)) {
				flush_work(&hba->eh_work);
				ret = 0;
				dev_info(hba->dev, "dev pwr mode=%d, UIC link state=%d\n",
					hba->curr_dev_pwr_mode,
					hba->uic_link_state);
				}
			if (ret)
				goto set_old_link_state;
		}
	}

	ret = ufshcd_crypto_resume(hba, pm_op);
	if (ret)
		goto set_old_dev_pwr_mode;

	if (ufshcd_keep_autobkops_enabled_except_suspend(hba))
		ufshcd_enable_auto_bkops(hba);
	else
		/*
		 * If BKOPs operations are urgently needed at this moment then
		 * keep auto-bkops enabled or else disable it.
		 */
		ufshcd_urgent_bkops(hba);

	hba->clk_gating.is_suspended = false;
	hba->hibern8_on_idle.is_suspended = false;

	if (hba->clk_scaling.is_allowed)
		ufshcd_resume_clkscaling(hba);

	/* Set Auto-Hibernate timer if supported */
	ufshcd_set_auto_hibern8_timer(hba);

	/* Schedule clock gating in case of no access to UFS device yet */
	ufshcd_release_all(hba);
	goto out;

set_old_dev_pwr_mode:
	if (old_pwr_mode != hba->curr_dev_pwr_mode)
		ufshcd_set_dev_pwr_mode(hba, old_pwr_mode);
set_old_link_state:
	ufshcd_link_state_transition(hba, old_link_state, 0);
	if (ufshcd_is_link_hibern8(hba) &&
	    ufshcd_is_hibern8_on_idle_allowed(hba))
		hba->hibern8_on_idle.state = HIBERN8_ENTERED;
vendor_suspend:
	ufshcd_vops_suspend(hba, pm_op);
disable_irq_and_vops_clks:
	ufshcd_disable_irq(hba);
	if (hba->clk_scaling.is_allowed)
		ufshcd_suspend_clkscaling(hba);
	ufshcd_disable_clocks(hba, false);
	if (ufshcd_is_clkgating_allowed(hba))
		hba->clk_gating.state = CLKS_OFF;
disable_vreg:
	ufshcd_vreg_set_lpm(hba);
out:
	hba->pm_op_in_progress = 0;

	if (ret)
		ufshcd_update_error_stats(hba, UFS_ERR_RESUME);

	return ret;
}

/**
 * ufshcd_system_suspend - system suspend routine
 * @hba: per adapter instance
 *
 * Check the description of ufshcd_suspend() function for more details.
 *
 * Returns 0 for success and non-zero for failure
 */
int ufshcd_system_suspend(struct ufs_hba *hba)
{
	int ret = 0;
	ktime_t start = ktime_get();

	if (!hba || !hba->is_powered)
		return 0;

	if ((ufs_get_pm_lvl_to_dev_pwr_mode(hba->spm_lvl) ==
	     hba->curr_dev_pwr_mode) &&
	    (ufs_get_pm_lvl_to_link_pwr_state(hba->spm_lvl) ==
	     hba->uic_link_state))
		goto out;

	if (pm_runtime_suspended(hba->dev)) {
		/*
		 * UFS device and/or UFS link low power states during runtime
		 * suspend seems to be different than what is expected during
		 * system suspend. Hence runtime resume the devic & link and
		 * let the system suspend low power states to take effect.
		 * TODO: If resume takes longer time, we might have optimize
		 * it in future by not resuming everything if possible.
		 */
		ret = ufshcd_runtime_resume(hba);
		if (ret)
			goto out;
	}

	ret = ufshcd_suspend(hba, UFS_SYSTEM_PM);
out:
	trace_ufshcd_system_suspend(dev_name(hba->dev), ret,
		ktime_to_us(ktime_sub(ktime_get(), start)),
		hba->curr_dev_pwr_mode, hba->uic_link_state);
	if (!ret)
		hba->is_sys_suspended = true;
	return ret;
}
EXPORT_SYMBOL(ufshcd_system_suspend);

/**
 * ufshcd_system_resume - system resume routine
 * @hba: per adapter instance
 *
 * Returns 0 for success and non-zero for failure
 */

int ufshcd_system_resume(struct ufs_hba *hba)
{
	int ret = 0;
	ktime_t start = ktime_get();

	if (!hba)
		return -EINVAL;

	if (!hba->is_powered || pm_runtime_suspended(hba->dev))
		/*
		 * Let the runtime resume take care of resuming
		 * if runtime suspended.
		 */
		goto out;
	else
		ret = ufshcd_resume(hba, UFS_SYSTEM_PM);
out:
	trace_ufshcd_system_resume(dev_name(hba->dev), ret,
		ktime_to_us(ktime_sub(ktime_get(), start)),
		hba->curr_dev_pwr_mode, hba->uic_link_state);
	if (!ret)
		hba->is_sys_suspended = false;
	return ret;
}
EXPORT_SYMBOL(ufshcd_system_resume);

/**
 * ufshcd_runtime_suspend - runtime suspend routine
 * @hba: per adapter instance
 *
 * Check the description of ufshcd_suspend() function for more details.
 *
 * Returns 0 for success and non-zero for failure
 */
int ufshcd_runtime_suspend(struct ufs_hba *hba)
{
	int ret = 0;
	ktime_t start = ktime_get();

	if (!hba)
		return -EINVAL;

	if (!hba->is_powered)
		goto out;
	else
		ret = ufshcd_suspend(hba, UFS_RUNTIME_PM);
out:
	trace_ufshcd_runtime_suspend(dev_name(hba->dev), ret,
		ktime_to_us(ktime_sub(ktime_get(), start)),
		hba->curr_dev_pwr_mode, hba->uic_link_state);
	return ret;
}
EXPORT_SYMBOL(ufshcd_runtime_suspend);

/**
 * ufshcd_runtime_resume - runtime resume routine
 * @hba: per adapter instance
 *
 * This function basically brings the UFS device, UniPro link and controller
 * to active state. Following operations are done in this function:
 *
 * 1. Turn on all the controller related clocks
 * 2. Bring the UniPro link out of Hibernate state
 * 3. If UFS device is in sleep state, turn ON VCC rail and bring the UFS device
 *    to active state.
 * 4. If auto-bkops is enabled on the device, disable it.
 *
 * So following would be the possible power state after this function return
 * successfully:
 *	S1: UFS device in Active state with VCC rail ON
 *	    UniPro link in Active state
 *	    All the UFS/UniPro controller clocks are ON
 *
 * Returns 0 for success and non-zero for failure
 */
int ufshcd_runtime_resume(struct ufs_hba *hba)
{
	int ret = 0;
	ktime_t start = ktime_get();

	if (!hba)
		return -EINVAL;

	if (!hba->is_powered)
		goto out;
	else
		ret = ufshcd_resume(hba, UFS_RUNTIME_PM);
out:
	trace_ufshcd_runtime_resume(dev_name(hba->dev), ret,
		ktime_to_us(ktime_sub(ktime_get(), start)),
		hba->curr_dev_pwr_mode, hba->uic_link_state);
	return ret;
}
EXPORT_SYMBOL(ufshcd_runtime_resume);

int ufshcd_runtime_idle(struct ufs_hba *hba)
{
	return 0;
}
EXPORT_SYMBOL(ufshcd_runtime_idle);

static void __ufshcd_shutdown_clkscaling(struct ufs_hba *hba)
{
	bool suspend = false;
	unsigned long flags;

	spin_lock_irqsave(hba->host->host_lock, flags);
	if (hba->clk_scaling.is_allowed) {
		hba->clk_scaling.is_allowed = false;
		suspend = true;
	}
	spin_unlock_irqrestore(hba->host->host_lock, flags);

	/**
	 * Scaling may be scheduled before, hence make sure it
	 * doesn't race with shutdown
	 */
	if (ufshcd_is_clkscaling_supported(hba)) {
		cancel_work_sync(&hba->clk_scaling.suspend_work);
		cancel_work_sync(&hba->clk_scaling.resume_work);
		if (suspend)
			ufshcd_suspend_clkscaling(hba);
	}

	/* Unregister so that devfreq_monitor can't race with shutdown */
	if (hba->devfreq)
		ufshcd_devfreq_remove(hba);
}

static void ufshcd_shutdown_clkscaling(struct ufs_hba *hba)
{
	if (!ufshcd_is_clkscaling_supported(hba))
		return;
	__ufshcd_shutdown_clkscaling(hba);
	device_remove_file(hba->dev, &hba->clk_scaling.enable_attr);
}

/**
 * ufshcd_shutdown - shutdown routine
 * @hba: per adapter instance
 *
 * This function would power off both UFS device and UFS link.
 *
 * Returns 0 always to allow force shutdown even in case of errors.
 */
int ufshcd_shutdown(struct ufs_hba *hba)
{
	int ret = 0;

	if (!hba->is_powered)
		goto out;

	if (ufshcd_is_ufs_dev_poweroff(hba) && ufshcd_is_link_off(hba))
		goto out;

	pm_runtime_get_sync(hba->dev);
	ufshcd_hold_all(hba);
	ufshcd_mark_shutdown_ongoing(hba);
	ufshcd_shutdown_clkscaling(hba);
	/**
	 * (1) Acquire the lock to stop any more requests
	 * (2) Wait for all issued requests to complete
	 */
	ufshcd_get_write_lock(hba);
	ufshcd_scsi_block_requests(hba);
	ret = ufshcd_wait_for_doorbell_clr(hba, U64_MAX);
	if (ret)
		dev_err(hba->dev, "%s: waiting for DB clear: failed: %d\n",
			__func__, ret);
	/* Requests may have errored out above, let it be handled */
	flush_work(&hba->eh_work);
	/* reqs issued from contexts other than shutdown will fail from now */
	ufshcd_scsi_unblock_requests(hba);
	ufshcd_release_all(hba);

	ret = ufshcd_suspend(hba, UFS_SHUTDOWN_PM);
out:
	if (ret)
		dev_err(hba->dev, "%s failed, err %d\n", __func__, ret);
	/* allow force shutdown even in case of errors */
	return 0;
}
EXPORT_SYMBOL(ufshcd_shutdown);

/**
 * ufshcd_remove - de-allocate SCSI host and host memory space
 *		data structure memory
 * @hba: per adapter instance
 */
void ufshcd_remove(struct ufs_hba *hba)
{
	ufs_sysfs_remove_nodes(hba->dev);
	scsi_remove_host(hba->host);
	/* disable interrupts */
	ufshcd_disable_intr(hba, hba->intr_mask);
	ufshcd_hba_stop(hba, true);

	ufshcd_exit_clk_scaling(hba);
	ufshcd_exit_clk_gating(hba);
	ufshcd_exit_hibern8_on_idle(hba);
	if (ufshcd_is_clkscaling_supported(hba)) {
		device_remove_file(hba->dev, &hba->clk_scaling.enable_attr);
		if (hba->devfreq)
			devfreq_remove_device(hba->devfreq);
	}
	ufshcd_hba_exit(hba);
	ufsdbg_remove_debugfs(hba);
}
EXPORT_SYMBOL_GPL(ufshcd_remove);

/**
 * ufshcd_dealloc_host - deallocate Host Bus Adapter (HBA)
 * @hba: pointer to Host Bus Adapter (HBA)
 */
void ufshcd_dealloc_host(struct ufs_hba *hba)
{
	scsi_host_put(hba->host);
}
EXPORT_SYMBOL_GPL(ufshcd_dealloc_host);

/**
 * ufshcd_set_dma_mask - Set dma mask based on the controller
 *			 addressing capability
 * @hba: per adapter instance
 *
 * Returns 0 for success, non-zero for failure
 */
static int ufshcd_set_dma_mask(struct ufs_hba *hba)
{
	if (hba->capabilities & MASK_64_ADDRESSING_SUPPORT) {
		if (!dma_set_mask_and_coherent(hba->dev, DMA_BIT_MASK(64)))
			return 0;
	}
	return dma_set_mask_and_coherent(hba->dev, DMA_BIT_MASK(32));
}

/**
 * ufshcd_alloc_host - allocate Host Bus Adapter (HBA)
 * @dev: pointer to device handle
 * @hba_handle: driver private handle
 * Returns 0 on success, non-zero value on failure
 */
int ufshcd_alloc_host(struct device *dev, struct ufs_hba **hba_handle)
{
	struct Scsi_Host *host;
	struct ufs_hba *hba;
	int err = 0;

	if (!dev) {
		dev_err(dev,
		"Invalid memory reference for dev is NULL\n");
		err = -ENODEV;
		goto out_error;
	}

	host = scsi_host_alloc(&ufshcd_driver_template,
				sizeof(struct ufs_hba));
	if (!host) {
		dev_err(dev, "scsi_host_alloc failed\n");
		err = -ENOMEM;
		goto out_error;
	}

	/*
	 * Do not use blk-mq at this time because blk-mq does not support
	 * runtime pm.
	 */
	host->use_blk_mq = false;

	hba = shost_priv(host);
	hba->host = host;
	hba->dev = dev;
	*hba_handle = hba;
	hba->sg_entry_size = sizeof(struct ufshcd_sg_entry);

	INIT_LIST_HEAD(&hba->clk_list_head);

out_error:
	return err;
}
EXPORT_SYMBOL(ufshcd_alloc_host);

/**
 * ufshcd_init - Driver initialization routine
 * @hba: per-adapter instance
 * @mmio_base: base register address
 * @irq: Interrupt line of device
 * Returns 0 on success, non-zero value on failure
 */
int ufshcd_init(struct ufs_hba *hba, void __iomem *mmio_base, unsigned int irq)
{
	int err;
	struct Scsi_Host *host = hba->host;
	struct device *dev = hba->dev;
	char recovery_wq_name[sizeof("ufs_recovery_00")];

	/*
	 * dev_set_drvdata() must be called before any callbacks are registered
	 * that use dev_get_drvdata() (frequency scaling, clock scaling, hwmon,
	 * sysfs).
	 */
	dev_set_drvdata(dev, hba);

	if (!mmio_base) {
		dev_err(hba->dev,
		"Invalid memory reference for mmio_base is NULL\n");
		err = -ENODEV;
		goto out_error;
	}

	hba->mmio_base = mmio_base;
	hba->irq = irq;

	/* Set descriptor lengths to specification defaults */
	ufshcd_def_desc_sizes(hba);

	err = ufshcd_hba_init(hba);
	if (err)
		goto out_error;

	/* Read capabilities registers */
	ufshcd_hba_capabilities(hba);

	/* Get UFS version supported by the controller */
	hba->ufs_version = ufshcd_get_ufs_version(hba);

	/* print error message if ufs_version is not valid */
	if ((hba->ufs_version != UFSHCI_VERSION_10) &&
	    (hba->ufs_version != UFSHCI_VERSION_11) &&
	    (hba->ufs_version != UFSHCI_VERSION_20) &&
	    (hba->ufs_version != UFSHCI_VERSION_21) &&
	    (hba->ufs_version != UFSHCI_VERSION_30))
		dev_warn(hba->dev, "invalid UFS version 0x%x\n",
			hba->ufs_version);

	/* Get Interrupt bit mask per version */
	hba->intr_mask = ufshcd_get_intr_mask(hba);

	/* Enable debug prints */
	hba->ufshcd_dbg_print = DEFAULT_UFSHCD_DBG_PRINT_EN;

	err = ufshcd_set_dma_mask(hba);
	if (err) {
		dev_err(hba->dev, "set dma mask failed\n");
		goto out_disable;
	}

	/* Allocate memory for host memory space */
	err = ufshcd_memory_alloc(hba);
	if (err) {
		dev_err(hba->dev, "Memory allocation failed\n");
		goto out_disable;
	}

	/* Configure LRB */
	ufshcd_host_memory_configure(hba);

	host->can_queue = hba->nutrs;
	host->cmd_per_lun = hba->nutrs;
	host->max_id = UFSHCD_MAX_ID;
	host->max_lun = UFS_MAX_LUNS;
	host->max_channel = UFSHCD_MAX_CHANNEL;
	host->unique_id = host->host_no;
	host->max_cmd_len = MAX_CDB_SIZE;
	host->set_dbd_for_caching = 1;

	hba->max_pwr_info.is_valid = false;

	/* Initailize wait queue for task management */
	init_waitqueue_head(&hba->tm_wq);
	init_waitqueue_head(&hba->tm_tag_wq);

	/* Initialize work queues */
	snprintf(recovery_wq_name, ARRAY_SIZE(recovery_wq_name), "%s_%d",
				"ufs_recovery_wq", host->host_no);
	hba->recovery_wq = alloc_workqueue("%s",
			WQ_MEM_RECLAIM|WQ_UNBOUND|WQ_HIGHPRI, 0,
			recovery_wq_name);
	if (!hba->recovery_wq) {
		dev_err(hba->dev, "%s: failed to create the workqueue\n",
				__func__);
		err = -ENOMEM;
		goto out_disable;
	}

	INIT_WORK(&hba->eh_work, ufshcd_err_handler);
	INIT_WORK(&hba->eeh_work, ufshcd_exception_event_handler);
	INIT_WORK(&hba->rls_work, ufshcd_rls_handler);

	/* Initialize UIC command mutex */
	mutex_init(&hba->uic_cmd_mutex);

	/* Initialize mutex for device management commands */
	mutex_init(&hba->dev_cmd.lock);

	init_rwsem(&hba->lock);

	/* Initialize device management tag acquire wait queue */
	init_waitqueue_head(&hba->dev_cmd.tag_wq);

	ufshcd_init_clk_gating(hba);
	ufshcd_init_hibern8(hba);

	ufshcd_init_clk_scaling(hba);

	/*
	 * In order to avoid any spurious interrupt immediately after
	 * registering UFS controller interrupt handler, clear any pending UFS
	 * interrupt status and disable all the UFS interrupts.
	 */
	ufshcd_writel(hba, ufshcd_readl(hba, REG_INTERRUPT_STATUS),
		      REG_INTERRUPT_STATUS);
	ufshcd_writel(hba, 0, REG_INTERRUPT_ENABLE);
	/*
	 * Make sure that UFS interrupts are disabled and any pending interrupt
	 * status is cleared before registering UFS interrupt handler.
	 */
	ufshcd_readl(hba, REG_INTERRUPT_ENABLE);

	/* IRQ registration */
	err = devm_request_irq(dev, irq, ufshcd_intr, IRQF_SHARED,
				dev_name(dev), hba);
	if (err) {
		dev_err(hba->dev, "request irq failed\n");
		goto exit_gating;
	} else {
		hba->is_irq_enabled = true;
	}

	err = scsi_add_host(host, hba->dev);
	if (err) {
		dev_err(hba->dev, "scsi_add_host failed\n");
		goto exit_gating;
	}

	/* Reset controller to power on reset (POR) state */
	ufshcd_vops_full_reset(hba);

	/* reset connected UFS device */
	err = ufshcd_reset_device(hba);
	if (err)
		dev_warn(hba->dev, "%s: device reset failed. err %d\n",
			 __func__, err);

	if (hba->force_g4)
		hba->phy_init_g4 = true;
	/* Init crypto */
	err = ufshcd_hba_init_crypto(hba);
	if (err) {
		dev_err(hba->dev, "crypto setup failed\n");
		goto out_remove_scsi_host;
	}

	/* Host controller enable */
	err = ufshcd_hba_enable(hba);
	if (err) {
		dev_err(hba->dev, "Host controller enable failed\n");
		ufshcd_print_host_regs(hba);
		ufshcd_print_host_state(hba);
		goto out_remove_scsi_host;
	}

	/*
	 * If rpm_lvl and and spm_lvl are not already set to valid levels,
	 * set the default power management level for UFS runtime and system
	 * suspend. Default power saving mode selected is keeping UFS link in
	 * Hibern8 state and UFS device in sleep state.
	 */
	if (!ufshcd_is_valid_pm_lvl(hba->rpm_lvl))
		hba->rpm_lvl = ufs_get_desired_pm_lvl_for_dev_link_state(
							UFS_SLEEP_PWR_MODE,
							UIC_LINK_HIBERN8_STATE);
	if (!ufshcd_is_valid_pm_lvl(hba->spm_lvl))
		hba->spm_lvl = ufs_get_desired_pm_lvl_for_dev_link_state(
							UFS_SLEEP_PWR_MODE,
							UIC_LINK_HIBERN8_STATE);

	/* Hold auto suspend until async scan completes */
	pm_runtime_get_sync(dev);
	atomic_set(&hba->scsi_block_reqs_cnt, 0);

	/*
	 * We are assuming that device wasn't put in sleep/power-down
	 * state exclusively during the boot stage before kernel.
	 * This assumption helps avoid doing link startup twice during
	 * ufshcd_probe_hba().
	 */
	ufshcd_set_ufs_dev_active(hba);

	ufshcd_cmd_log_init(hba);

	async_schedule(ufshcd_async_scan, hba);

	ufsdbg_add_debugfs(hba);

	ufs_sysfs_add_nodes(hba->dev);

	return 0;

out_remove_scsi_host:
	scsi_remove_host(hba->host);
exit_gating:
	ufshcd_exit_clk_scaling(hba);
	ufshcd_exit_clk_gating(hba);
out_disable:
	hba->is_irq_enabled = false;
	ufshcd_hba_exit(hba);
out_error:
	return err;
}
EXPORT_SYMBOL_GPL(ufshcd_init);

MODULE_AUTHOR("Santosh Yaragnavi <santosh.sy@samsung.com>");
MODULE_AUTHOR("Vinayak Holikatti <h.vinayak@samsung.com>");
MODULE_DESCRIPTION("Generic UFS host controller driver Core");
MODULE_SOFTDEP("pre: governor_simpleondemand");
MODULE_LICENSE("GPL");
MODULE_VERSION(UFSHCD_DRIVER_VERSION);<|MERGE_RESOLUTION|>--- conflicted
+++ resolved
@@ -973,7 +973,6 @@
 		struct utp_task_req_desc *tmrdp = &hba->utmrdl_base_addr[tag];
 
 		dev_err(hba->dev, "TM[%d] - Task Management Header\n", tag);
-<<<<<<< HEAD
 		ufshcd_hex_dump(hba, "TM TRD", &tmrdp->header,
 				sizeof(struct request_desc_header));
 		dev_err(hba->dev, "TM[%d] - Task Management Request UPIU\n",
@@ -984,9 +983,7 @@
 				tag);
 		ufshcd_hex_dump(hba, "TM RSP", tmrdp->task_rsp_upiu,
 				sizeof(struct utp_task_req_desc));
-=======
 		ufshcd_hex_dump("", tmrdp, sizeof(*tmrdp));
->>>>>>> 46d5c154
 	}
 }
 
