/* xfrm_user.c: User interface to configure xfrm engine.
 *
 * Copyright (C) 2002 David S. Miller (davem@redhat.com)
 *
 * Changes:
 *	Mitsuru KANDA @USAGI
 * 	Kazunori MIYAZAWA @USAGI
 * 	Kunihiro Ishiguro <kunihiro@ipinfusion.com>
 * 		IPv6 support
 *
 */

#include <linux/crypto.h>
#include <linux/module.h>
#include <linux/kernel.h>
#include <linux/types.h>
#include <linux/slab.h>
#include <linux/socket.h>
#include <linux/string.h>
#include <linux/net.h>
#include <linux/skbuff.h>
#include <linux/pfkeyv2.h>
#include <linux/ipsec.h>
#include <linux/init.h>
#include <linux/security.h>
#include <net/sock.h>
#include <net/xfrm.h>
#include <net/netlink.h>
#include <net/ah.h>
#include <asm/uaccess.h>
#if IS_ENABLED(CONFIG_IPV6)
#include <linux/in6.h>
#endif
#include <asm/unaligned.h>

static int verify_one_alg(struct nlattr **attrs, enum xfrm_attr_type_t type)
{
	struct nlattr *rt = attrs[type];
	struct xfrm_algo *algp;

	if (!rt)
		return 0;

	algp = nla_data(rt);
	if (nla_len(rt) < xfrm_alg_len(algp))
		return -EINVAL;

	switch (type) {
	case XFRMA_ALG_AUTH:
	case XFRMA_ALG_CRYPT:
	case XFRMA_ALG_COMP:
		break;

	default:
		return -EINVAL;
	}

	algp->alg_name[CRYPTO_MAX_ALG_NAME - 1] = '\0';
	return 0;
}

static int verify_auth_trunc(struct nlattr **attrs)
{
	struct nlattr *rt = attrs[XFRMA_ALG_AUTH_TRUNC];
	struct xfrm_algo_auth *algp;

	if (!rt)
		return 0;

	algp = nla_data(rt);
	if (nla_len(rt) < xfrm_alg_auth_len(algp))
		return -EINVAL;

	algp->alg_name[CRYPTO_MAX_ALG_NAME - 1] = '\0';
	return 0;
}

static int verify_aead(struct nlattr **attrs)
{
	struct nlattr *rt = attrs[XFRMA_ALG_AEAD];
	struct xfrm_algo_aead *algp;

	if (!rt)
		return 0;

	algp = nla_data(rt);
	if (nla_len(rt) < aead_len(algp))
		return -EINVAL;

	algp->alg_name[CRYPTO_MAX_ALG_NAME - 1] = '\0';
	return 0;
}

static void verify_one_addr(struct nlattr **attrs, enum xfrm_attr_type_t type,
			   xfrm_address_t **addrp)
{
	struct nlattr *rt = attrs[type];

	if (rt && addrp)
		*addrp = nla_data(rt);
}

static inline int verify_sec_ctx_len(struct nlattr **attrs)
{
	struct nlattr *rt = attrs[XFRMA_SEC_CTX];
	struct xfrm_user_sec_ctx *uctx;

	if (!rt)
		return 0;

	uctx = nla_data(rt);
	if (uctx->len > nla_len(rt) ||
	    uctx->len != (sizeof(struct xfrm_user_sec_ctx) + uctx->ctx_len))
		return -EINVAL;

	return 0;
}

static inline int verify_replay(struct xfrm_usersa_info *p,
				struct nlattr **attrs)
{
	struct nlattr *rt = attrs[XFRMA_REPLAY_ESN_VAL];
	struct xfrm_replay_state_esn *rs;

	if (!rt)
		return (p->flags & XFRM_STATE_ESN) ? -EINVAL : 0;

	rs = nla_data(rt);

	if (rs->bmp_len > XFRMA_REPLAY_ESN_MAX / sizeof(rs->bmp[0]) / 8)
		return -EINVAL;

	if (nla_len(rt) < xfrm_replay_state_esn_len(rs) &&
	    nla_len(rt) != sizeof(*rs))
		return -EINVAL;

	/* As only ESP and AH support ESN feature. */
	if ((p->id.proto != IPPROTO_ESP) && (p->id.proto != IPPROTO_AH))
		return -EINVAL;

	if (p->replay_window != 0)
		return -EINVAL;

	return 0;
}

static int verify_newsa_info(struct xfrm_usersa_info *p,
			     struct nlattr **attrs)
{
	int err;

	err = -EINVAL;
	switch (p->family) {
	case AF_INET:
		break;

	case AF_INET6:
#if IS_ENABLED(CONFIG_IPV6)
		break;
#else
		err = -EAFNOSUPPORT;
		goto out;
#endif

	default:
		goto out;
	}

	switch (p->sel.family) {
	case AF_UNSPEC:
		break;

	case AF_INET:
		if (p->sel.prefixlen_d > 32 || p->sel.prefixlen_s > 32)
			goto out;

		break;

	case AF_INET6:
#if IS_ENABLED(CONFIG_IPV6)
		if (p->sel.prefixlen_d > 128 || p->sel.prefixlen_s > 128)
			goto out;

		break;
#else
		err = -EAFNOSUPPORT;
		goto out;
#endif

	default:
		goto out;
	}

	err = -EINVAL;
	switch (p->id.proto) {
	case IPPROTO_AH:
		if ((!attrs[XFRMA_ALG_AUTH]	&&
		     !attrs[XFRMA_ALG_AUTH_TRUNC]) ||
		    attrs[XFRMA_ALG_AEAD]	||
		    attrs[XFRMA_ALG_CRYPT]	||
		    attrs[XFRMA_ALG_COMP]	||
		    attrs[XFRMA_TFCPAD])
			goto out;
		break;

	case IPPROTO_ESP:
		if (attrs[XFRMA_ALG_COMP])
			goto out;
		if (!attrs[XFRMA_ALG_AUTH] &&
		    !attrs[XFRMA_ALG_AUTH_TRUNC] &&
		    !attrs[XFRMA_ALG_CRYPT] &&
		    !attrs[XFRMA_ALG_AEAD])
			goto out;
		if ((attrs[XFRMA_ALG_AUTH] ||
		     attrs[XFRMA_ALG_AUTH_TRUNC] ||
		     attrs[XFRMA_ALG_CRYPT]) &&
		    attrs[XFRMA_ALG_AEAD])
			goto out;
		if (attrs[XFRMA_TFCPAD] &&
		    p->mode != XFRM_MODE_TUNNEL)
			goto out;
		break;

	case IPPROTO_COMP:
		if (!attrs[XFRMA_ALG_COMP]	||
		    attrs[XFRMA_ALG_AEAD]	||
		    attrs[XFRMA_ALG_AUTH]	||
		    attrs[XFRMA_ALG_AUTH_TRUNC]	||
		    attrs[XFRMA_ALG_CRYPT]	||
		    attrs[XFRMA_TFCPAD]		||
		    (ntohl(p->id.spi) >= 0x10000))
			goto out;
		break;

#if IS_ENABLED(CONFIG_IPV6)
	case IPPROTO_DSTOPTS:
	case IPPROTO_ROUTING:
		if (attrs[XFRMA_ALG_COMP]	||
		    attrs[XFRMA_ALG_AUTH]	||
		    attrs[XFRMA_ALG_AUTH_TRUNC]	||
		    attrs[XFRMA_ALG_AEAD]	||
		    attrs[XFRMA_ALG_CRYPT]	||
		    attrs[XFRMA_ENCAP]		||
		    attrs[XFRMA_SEC_CTX]	||
		    attrs[XFRMA_TFCPAD]		||
		    !attrs[XFRMA_COADDR])
			goto out;
		break;
#endif

	default:
		goto out;
	}

	if ((err = verify_aead(attrs)))
		goto out;
	if ((err = verify_auth_trunc(attrs)))
		goto out;
	if ((err = verify_one_alg(attrs, XFRMA_ALG_AUTH)))
		goto out;
	if ((err = verify_one_alg(attrs, XFRMA_ALG_CRYPT)))
		goto out;
	if ((err = verify_one_alg(attrs, XFRMA_ALG_COMP)))
		goto out;
	if ((err = verify_sec_ctx_len(attrs)))
		goto out;
	if ((err = verify_replay(p, attrs)))
		goto out;

	err = -EINVAL;
	switch (p->mode) {
	case XFRM_MODE_TRANSPORT:
	case XFRM_MODE_TUNNEL:
	case XFRM_MODE_ROUTEOPTIMIZATION:
	case XFRM_MODE_BEET:
		break;

	default:
		goto out;
	}

	err = 0;

out:
	return err;
}

static int attach_one_algo(struct xfrm_algo **algpp, u8 *props,
			   struct xfrm_algo_desc *(*get_byname)(const char *, int),
			   struct nlattr *rta)
{
	struct xfrm_algo *p, *ualg;
	struct xfrm_algo_desc *algo;

	if (!rta)
		return 0;

	ualg = nla_data(rta);

	algo = get_byname(ualg->alg_name, 1);
	if (!algo)
		return -ENOSYS;
	*props = algo->desc.sadb_alg_id;

	p = kmemdup(ualg, xfrm_alg_len(ualg), GFP_KERNEL);
	if (!p)
		return -ENOMEM;

	strcpy(p->alg_name, algo->name);
	*algpp = p;
	return 0;
}

static int attach_crypt(struct xfrm_state *x, struct nlattr *rta)
{
	struct xfrm_algo *p, *ualg;
	struct xfrm_algo_desc *algo;

	if (!rta)
		return 0;

	ualg = nla_data(rta);

	algo = xfrm_ealg_get_byname(ualg->alg_name, 1);
	if (!algo)
		return -ENOSYS;
	x->props.ealgo = algo->desc.sadb_alg_id;

	p = kmemdup(ualg, xfrm_alg_len(ualg), GFP_KERNEL);
	if (!p)
		return -ENOMEM;

	strcpy(p->alg_name, algo->name);
	x->ealg = p;
	x->geniv = algo->uinfo.encr.geniv;
	return 0;
}

static int attach_auth(struct xfrm_algo_auth **algpp, u8 *props,
		       struct nlattr *rta)
{
	struct xfrm_algo *ualg;
	struct xfrm_algo_auth *p;
	struct xfrm_algo_desc *algo;

	if (!rta)
		return 0;

	ualg = nla_data(rta);

	algo = xfrm_aalg_get_byname(ualg->alg_name, 1);
	if (!algo)
		return -ENOSYS;
	*props = algo->desc.sadb_alg_id;

	p = kmalloc(sizeof(*p) + (ualg->alg_key_len + 7) / 8, GFP_KERNEL);
	if (!p)
		return -ENOMEM;

	strcpy(p->alg_name, algo->name);
	p->alg_key_len = ualg->alg_key_len;
	p->alg_trunc_len = algo->uinfo.auth.icv_truncbits;
	memcpy(p->alg_key, ualg->alg_key, (ualg->alg_key_len + 7) / 8);

	*algpp = p;
	return 0;
}

static int attach_auth_trunc(struct xfrm_algo_auth **algpp, u8 *props,
			     struct nlattr *rta)
{
	struct xfrm_algo_auth *p, *ualg;
	struct xfrm_algo_desc *algo;

	if (!rta)
		return 0;

	ualg = nla_data(rta);

	algo = xfrm_aalg_get_byname(ualg->alg_name, 1);
	if (!algo)
		return -ENOSYS;
	if (ualg->alg_trunc_len > algo->uinfo.auth.icv_fullbits)
		return -EINVAL;
	*props = algo->desc.sadb_alg_id;

	p = kmemdup(ualg, xfrm_alg_auth_len(ualg), GFP_KERNEL);
	if (!p)
		return -ENOMEM;

	strcpy(p->alg_name, algo->name);
	if (!p->alg_trunc_len)
		p->alg_trunc_len = algo->uinfo.auth.icv_truncbits;

	*algpp = p;
	return 0;
}

static int attach_aead(struct xfrm_state *x, struct nlattr *rta)
{
	struct xfrm_algo_aead *p, *ualg;
	struct xfrm_algo_desc *algo;

	if (!rta)
		return 0;

	ualg = nla_data(rta);

	algo = xfrm_aead_get_byname(ualg->alg_name, ualg->alg_icv_len, 1);
	if (!algo)
		return -ENOSYS;
	x->props.ealgo = algo->desc.sadb_alg_id;

	p = kmemdup(ualg, aead_len(ualg), GFP_KERNEL);
	if (!p)
		return -ENOMEM;

	strcpy(p->alg_name, algo->name);
	x->aead = p;
	x->geniv = algo->uinfo.aead.geniv;
	return 0;
}

static inline int xfrm_replay_verify_len(struct xfrm_replay_state_esn *replay_esn,
					 struct nlattr *rp)
{
	struct xfrm_replay_state_esn *up;
	int ulen;

	if (!replay_esn || !rp)
		return 0;

	up = nla_data(rp);
	ulen = xfrm_replay_state_esn_len(up);

	/* Check the overall length and the internal bitmap length to avoid
	 * potential overflow. */
	if (nla_len(rp) < ulen ||
	    xfrm_replay_state_esn_len(replay_esn) != ulen ||
	    replay_esn->bmp_len != up->bmp_len)
		return -EINVAL;

	if (up->replay_window > up->bmp_len * sizeof(__u32) * 8)
		return -EINVAL;

	return 0;
}

static int xfrm_alloc_replay_state_esn(struct xfrm_replay_state_esn **replay_esn,
				       struct xfrm_replay_state_esn **preplay_esn,
				       struct nlattr *rta)
{
	struct xfrm_replay_state_esn *p, *pp, *up;
	int klen, ulen;

	if (!rta)
		return 0;

	up = nla_data(rta);
	klen = xfrm_replay_state_esn_len(up);
	ulen = nla_len(rta) >= klen ? klen : sizeof(*up);

	p = kzalloc(klen, GFP_KERNEL);
	if (!p)
		return -ENOMEM;

	pp = kzalloc(klen, GFP_KERNEL);
	if (!pp) {
		kfree(p);
		return -ENOMEM;
	}

	memcpy(p, up, ulen);
	memcpy(pp, up, ulen);

	*replay_esn = p;
	*preplay_esn = pp;

	return 0;
}

static inline int xfrm_user_sec_ctx_size(struct xfrm_sec_ctx *xfrm_ctx)
{
	int len = 0;

	if (xfrm_ctx) {
		len += sizeof(struct xfrm_user_sec_ctx);
		len += xfrm_ctx->ctx_len;
	}
	return len;
}

static void copy_from_user_state(struct xfrm_state *x, struct xfrm_usersa_info *p)
{
	memcpy(&x->id, &p->id, sizeof(x->id));
	memcpy(&x->sel, &p->sel, sizeof(x->sel));
	memcpy(&x->lft, &p->lft, sizeof(x->lft));
	x->props.mode = p->mode;
	x->props.replay_window = min_t(unsigned int, p->replay_window,
					sizeof(x->replay.bitmap) * 8);
	x->props.reqid = p->reqid;
	x->props.family = p->family;
	memcpy(&x->props.saddr, &p->saddr, sizeof(x->props.saddr));
	x->props.flags = p->flags;

	if (!x->sel.family && !(p->flags & XFRM_STATE_AF_UNSPEC))
		x->sel.family = p->family;
}

/*
 * someday when pfkey also has support, we could have the code
 * somehow made shareable and move it to xfrm_state.c - JHS
 *
*/
static void xfrm_update_ae_params(struct xfrm_state *x, struct nlattr **attrs,
				  int update_esn)
{
	struct nlattr *rp = attrs[XFRMA_REPLAY_VAL];
	struct nlattr *re = update_esn ? attrs[XFRMA_REPLAY_ESN_VAL] : NULL;
	struct nlattr *lt = attrs[XFRMA_LTIME_VAL];
	struct nlattr *et = attrs[XFRMA_ETIMER_THRESH];
	struct nlattr *rt = attrs[XFRMA_REPLAY_THRESH];

	if (re) {
		struct xfrm_replay_state_esn *replay_esn;
		replay_esn = nla_data(re);
		memcpy(x->replay_esn, replay_esn,
		       xfrm_replay_state_esn_len(replay_esn));
		memcpy(x->preplay_esn, replay_esn,
		       xfrm_replay_state_esn_len(replay_esn));
	}

	if (rp) {
		struct xfrm_replay_state *replay;
		replay = nla_data(rp);
		memcpy(&x->replay, replay, sizeof(*replay));
		memcpy(&x->preplay, replay, sizeof(*replay));
	}

	if (lt) {
		struct xfrm_lifetime_cur *ltime;
		ltime = nla_data(lt);
		x->curlft.bytes = ltime->bytes;
		x->curlft.packets = ltime->packets;
		x->curlft.add_time = ltime->add_time;
		x->curlft.use_time = ltime->use_time;
	}

	if (et)
		x->replay_maxage = nla_get_u32(et);

	if (rt)
		x->replay_maxdiff = nla_get_u32(rt);
}

static void xfrm_smark_init(struct nlattr **attrs, struct xfrm_mark *m)
{
	if (attrs[XFRMA_SET_MARK]) {
		m->v = nla_get_u32(attrs[XFRMA_SET_MARK]);
		if (attrs[XFRMA_SET_MARK_MASK])
			m->m = nla_get_u32(attrs[XFRMA_SET_MARK_MASK]);
		else
			m->m = 0xffffffff;
	} else {
		m->v = m->m = 0;
	}
}

static struct xfrm_state *xfrm_state_construct(struct net *net,
					       struct xfrm_usersa_info *p,
					       struct nlattr **attrs,
					       int *errp)
{
	struct xfrm_state *x = xfrm_state_alloc(net);
	int err = -ENOMEM;

	if (!x)
		goto error_no_put;

	copy_from_user_state(x, p);

	if (attrs[XFRMA_ENCAP]) {
		x->encap = kmemdup(nla_data(attrs[XFRMA_ENCAP]),
				   sizeof(*x->encap), GFP_KERNEL);
		if (x->encap == NULL)
			goto error;
	}

	if (attrs[XFRMA_COADDR]) {
		x->coaddr = kmemdup(nla_data(attrs[XFRMA_COADDR]),
				    sizeof(*x->coaddr), GFP_KERNEL);
		if (x->coaddr == NULL)
			goto error;
	}

	if (attrs[XFRMA_SA_EXTRA_FLAGS])
		x->props.extra_flags = nla_get_u32(attrs[XFRMA_SA_EXTRA_FLAGS]);

	if ((err = attach_aead(x, attrs[XFRMA_ALG_AEAD])))
		goto error;
	if ((err = attach_auth_trunc(&x->aalg, &x->props.aalgo,
				     attrs[XFRMA_ALG_AUTH_TRUNC])))
		goto error;
	if (!x->props.aalgo) {
		if ((err = attach_auth(&x->aalg, &x->props.aalgo,
				       attrs[XFRMA_ALG_AUTH])))
			goto error;
	}
	if ((err = attach_crypt(x, attrs[XFRMA_ALG_CRYPT])))
		goto error;
	if ((err = attach_one_algo(&x->calg, &x->props.calgo,
				   xfrm_calg_get_byname,
				   attrs[XFRMA_ALG_COMP])))
		goto error;

	if (attrs[XFRMA_TFCPAD])
		x->tfcpad = nla_get_u32(attrs[XFRMA_TFCPAD]);

	xfrm_mark_get(attrs, &x->mark);

	xfrm_smark_init(attrs, &x->props.smark);

	if (attrs[XFRMA_IF_ID])
		x->if_id = nla_get_u32(attrs[XFRMA_IF_ID]);

	err = __xfrm_init_state(x, false);
	if (err)
		goto error;

	if (attrs[XFRMA_SEC_CTX]) {
		err = security_xfrm_state_alloc(x,
						nla_data(attrs[XFRMA_SEC_CTX]));
		if (err)
			goto error;
	}

	if ((err = xfrm_alloc_replay_state_esn(&x->replay_esn, &x->preplay_esn,
					       attrs[XFRMA_REPLAY_ESN_VAL])))
		goto error;

	x->km.seq = p->seq;
	x->replay_maxdiff = net->xfrm.sysctl_aevent_rseqth;
	/* sysctl_xfrm_aevent_etime is in 100ms units */
	x->replay_maxage = (net->xfrm.sysctl_aevent_etime*HZ)/XFRM_AE_ETH_M;

	if ((err = xfrm_init_replay(x)))
		goto error;

	/* override default values from above */
	xfrm_update_ae_params(x, attrs, 0);

	return x;

error:
	x->km.state = XFRM_STATE_DEAD;
	xfrm_state_put(x);
error_no_put:
	*errp = err;
	return NULL;
}

static int xfrm_add_sa(struct sk_buff *skb, struct nlmsghdr *nlh,
		struct nlattr **attrs)
{
	struct net *net = sock_net(skb->sk);
	struct xfrm_usersa_info *p = nlmsg_data(nlh);
	struct xfrm_state *x;
	int err;
	struct km_event c;

	err = verify_newsa_info(p, attrs);
	if (err)
		return err;

	x = xfrm_state_construct(net, p, attrs, &err);
	if (!x)
		return err;

	xfrm_state_hold(x);
	if (nlh->nlmsg_type == XFRM_MSG_NEWSA)
		err = xfrm_state_add(x);
	else
		err = xfrm_state_update(x);

	xfrm_audit_state_add(x, err ? 0 : 1, true);

	if (err < 0) {
		x->km.state = XFRM_STATE_DEAD;
		__xfrm_state_put(x);
		goto out;
	}

	c.seq = nlh->nlmsg_seq;
	c.portid = nlh->nlmsg_pid;
	c.event = nlh->nlmsg_type;

	km_state_notify(x, &c);
out:
	xfrm_state_put(x);
	return err;
}

static struct xfrm_state *xfrm_user_state_lookup(struct net *net,
						 struct xfrm_usersa_id *p,
						 struct nlattr **attrs,
						 int *errp)
{
	struct xfrm_state *x = NULL;
	struct xfrm_mark m;
	int err;
	u32 mark = xfrm_mark_get(attrs, &m);

	if (xfrm_id_proto_match(p->proto, IPSEC_PROTO_ANY)) {
		err = -ESRCH;
		x = xfrm_state_lookup(net, mark, &p->daddr, p->spi, p->proto, p->family);
	} else {
		xfrm_address_t *saddr = NULL;

		verify_one_addr(attrs, XFRMA_SRCADDR, &saddr);
		if (!saddr) {
			err = -EINVAL;
			goto out;
		}

		err = -ESRCH;
		x = xfrm_state_lookup_byaddr(net, mark,
					     &p->daddr, saddr,
					     p->proto, p->family);
	}

 out:
	if (!x && errp)
		*errp = err;
	return x;
}

static int xfrm_del_sa(struct sk_buff *skb, struct nlmsghdr *nlh,
		struct nlattr **attrs)
{
	struct net *net = sock_net(skb->sk);
	struct xfrm_state *x;
	int err = -ESRCH;
	struct km_event c;
	struct xfrm_usersa_id *p = nlmsg_data(nlh);

	x = xfrm_user_state_lookup(net, p, attrs, &err);
	if (x == NULL)
		return err;

	if ((err = security_xfrm_state_delete(x)) != 0)
		goto out;

	if (xfrm_state_kern(x)) {
		err = -EPERM;
		goto out;
	}

	err = xfrm_state_delete(x);

	if (err < 0)
		goto out;

	c.seq = nlh->nlmsg_seq;
	c.portid = nlh->nlmsg_pid;
	c.event = nlh->nlmsg_type;
	km_state_notify(x, &c);

out:
	xfrm_audit_state_delete(x, err ? 0 : 1, true);
	xfrm_state_put(x);
	return err;
}

static void copy_to_user_state(struct xfrm_state *x, struct xfrm_usersa_info *p)
{
	memset(p, 0, sizeof(*p));
	memcpy(&p->id, &x->id, sizeof(p->id));
	memcpy(&p->sel, &x->sel, sizeof(p->sel));
	memcpy(&p->lft, &x->lft, sizeof(p->lft));
	memcpy(&p->curlft, &x->curlft, sizeof(p->curlft));
	put_unaligned(x->stats.replay_window, &p->stats.replay_window);
	put_unaligned(x->stats.replay, &p->stats.replay);
	put_unaligned(x->stats.integrity_failed, &p->stats.integrity_failed);
	memcpy(&p->saddr, &x->props.saddr, sizeof(p->saddr));
	p->mode = x->props.mode;
	p->replay_window = x->props.replay_window;
	p->reqid = x->props.reqid;
	p->family = x->props.family;
	p->flags = x->props.flags;
	p->seq = x->km.seq;
}

struct xfrm_dump_info {
	struct sk_buff *in_skb;
	struct sk_buff *out_skb;
	u32 nlmsg_seq;
	u16 nlmsg_flags;
};

static int copy_sec_ctx(struct xfrm_sec_ctx *s, struct sk_buff *skb)
{
	struct xfrm_user_sec_ctx *uctx;
	struct nlattr *attr;
	int ctx_size = sizeof(*uctx) + s->ctx_len;

	attr = nla_reserve(skb, XFRMA_SEC_CTX, ctx_size);
	if (attr == NULL)
		return -EMSGSIZE;

	uctx = nla_data(attr);
	uctx->exttype = XFRMA_SEC_CTX;
	uctx->len = ctx_size;
	uctx->ctx_doi = s->ctx_doi;
	uctx->ctx_alg = s->ctx_alg;
	uctx->ctx_len = s->ctx_len;
	memcpy(uctx + 1, s->ctx_str, s->ctx_len);

	return 0;
}

static int copy_to_user_auth(struct xfrm_algo_auth *auth, struct sk_buff *skb)
{
	struct xfrm_algo *algo;
	struct nlattr *nla;

	nla = nla_reserve(skb, XFRMA_ALG_AUTH,
			  sizeof(*algo) + (auth->alg_key_len + 7) / 8);
	if (!nla)
		return -EMSGSIZE;

	algo = nla_data(nla);
	strncpy(algo->alg_name, auth->alg_name, sizeof(algo->alg_name));
	memcpy(algo->alg_key, auth->alg_key, (auth->alg_key_len + 7) / 8);
	algo->alg_key_len = auth->alg_key_len;

	return 0;
}

static int xfrm_smark_put(struct sk_buff *skb, struct xfrm_mark *m)
{
	int ret = 0;

	if (m->v | m->m) {
		ret = nla_put_u32(skb, XFRMA_SET_MARK, m->v);
		if (!ret)
			ret = nla_put_u32(skb, XFRMA_SET_MARK_MASK, m->m);
	}
	return ret;
}

/* Don't change this without updating xfrm_sa_len! */
static int copy_to_user_state_extra(struct xfrm_state *x,
				    struct xfrm_usersa_info *p,
				    struct sk_buff *skb)
{
	int ret = 0;

	copy_to_user_state(x, p);

	if (x->props.extra_flags) {
		ret = nla_put_u32(skb, XFRMA_SA_EXTRA_FLAGS,
				  x->props.extra_flags);
		if (ret)
			goto out;
	}

	if (x->coaddr) {
		ret = nla_put(skb, XFRMA_COADDR, sizeof(*x->coaddr), x->coaddr);
		if (ret)
			goto out;
	}
	if (x->lastused) {
		ret = nla_put_u64_64bit(skb, XFRMA_LASTUSED, x->lastused,
					XFRMA_PAD);
		if (ret)
			goto out;
	}
	if (x->aead) {
		ret = nla_put(skb, XFRMA_ALG_AEAD, aead_len(x->aead), x->aead);
		if (ret)
			goto out;
	}
	if (x->aalg) {
		ret = copy_to_user_auth(x->aalg, skb);
		if (!ret)
			ret = nla_put(skb, XFRMA_ALG_AUTH_TRUNC,
				      xfrm_alg_auth_len(x->aalg), x->aalg);
		if (ret)
			goto out;
	}
	if (x->ealg) {
		ret = nla_put(skb, XFRMA_ALG_CRYPT, xfrm_alg_len(x->ealg), x->ealg);
		if (ret)
			goto out;
	}
	if (x->calg) {
		ret = nla_put(skb, XFRMA_ALG_COMP, sizeof(*(x->calg)), x->calg);
		if (ret)
			goto out;
	}
	if (x->encap) {
		ret = nla_put(skb, XFRMA_ENCAP, sizeof(*x->encap), x->encap);
		if (ret)
			goto out;
	}
	if (x->tfcpad) {
		ret = nla_put_u32(skb, XFRMA_TFCPAD, x->tfcpad);
		if (ret)
			goto out;
	}
	ret = xfrm_mark_put(skb, &x->mark);
	if (ret)
		goto out;

	ret = xfrm_smark_put(skb, &x->props.smark);
	if (ret)
		goto out;

	if (x->replay_esn)
		ret = nla_put(skb, XFRMA_REPLAY_ESN_VAL,
			      xfrm_replay_state_esn_len(x->replay_esn),
			      x->replay_esn);
	else
		ret = nla_put(skb, XFRMA_REPLAY_VAL, sizeof(x->replay),
			      &x->replay);
	if (ret)
		goto out;

	if (x->if_id) {
		ret = nla_put_u32(skb, XFRMA_IF_ID, x->if_id);
		if (ret)
			goto out;
	}

	if (x->security)
		ret = copy_sec_ctx(x->security, skb);
	if (x->props.output_mark) {
		ret = nla_put_u32(skb, XFRMA_OUTPUT_MARK, x->props.output_mark);
		if (ret)
			goto out;
	}

out:
	return ret;
}

static int dump_one_state(struct xfrm_state *x, int count, void *ptr)
{
	struct xfrm_dump_info *sp = ptr;
	struct sk_buff *in_skb = sp->in_skb;
	struct sk_buff *skb = sp->out_skb;
	struct xfrm_usersa_info *p;
	struct nlmsghdr *nlh;
	int err;

	nlh = nlmsg_put(skb, NETLINK_CB(in_skb).portid, sp->nlmsg_seq,
			XFRM_MSG_NEWSA, sizeof(*p), sp->nlmsg_flags);
	if (nlh == NULL)
		return -EMSGSIZE;

	p = nlmsg_data(nlh);

	err = copy_to_user_state_extra(x, p, skb);
	if (err) {
		nlmsg_cancel(skb, nlh);
		return err;
	}
	nlmsg_end(skb, nlh);
	return 0;
}

static int xfrm_dump_sa_done(struct netlink_callback *cb)
{
	struct xfrm_state_walk *walk = (struct xfrm_state_walk *) &cb->args[1];
	struct sock *sk = cb->skb->sk;
	struct net *net = sock_net(sk);

	if (cb->args[0])
		xfrm_state_walk_done(walk, net);
	return 0;
}

static const struct nla_policy xfrma_policy[XFRMA_MAX+1];
static int xfrm_dump_sa(struct sk_buff *skb, struct netlink_callback *cb)
{
	struct net *net = sock_net(skb->sk);
	struct xfrm_state_walk *walk = (struct xfrm_state_walk *) &cb->args[1];
	struct xfrm_dump_info info;

	BUILD_BUG_ON(sizeof(struct xfrm_state_walk) >
		     sizeof(cb->args) - sizeof(cb->args[0]));

	info.in_skb = cb->skb;
	info.out_skb = skb;
	info.nlmsg_seq = cb->nlh->nlmsg_seq;
	info.nlmsg_flags = NLM_F_MULTI;

	if (!cb->args[0]) {
		struct nlattr *attrs[XFRMA_MAX+1];
		struct xfrm_address_filter *filter = NULL;
		u8 proto = 0;
		int err;

		err = nlmsg_parse(cb->nlh, 0, attrs, XFRMA_MAX,
				  xfrma_policy);
		if (err < 0)
			return err;

		if (attrs[XFRMA_ADDRESS_FILTER]) {
			filter = kmemdup(nla_data(attrs[XFRMA_ADDRESS_FILTER]),
					 sizeof(*filter), GFP_KERNEL);
			if (filter == NULL)
				return -ENOMEM;
		}

		if (attrs[XFRMA_PROTO])
			proto = nla_get_u8(attrs[XFRMA_PROTO]);

		xfrm_state_walk_init(walk, proto, filter);
		cb->args[0] = 1;
	}

	(void) xfrm_state_walk(net, walk, dump_one_state, &info);

	return skb->len;
}

static struct sk_buff *xfrm_state_netlink(struct sk_buff *in_skb,
					  struct xfrm_state *x, u32 seq)
{
	struct xfrm_dump_info info;
	struct sk_buff *skb;
	int err;

	skb = nlmsg_new(NLMSG_DEFAULT_SIZE, GFP_ATOMIC);
	if (!skb)
		return ERR_PTR(-ENOMEM);

	info.in_skb = in_skb;
	info.out_skb = skb;
	info.nlmsg_seq = seq;
	info.nlmsg_flags = 0;

	err = dump_one_state(x, 0, &info);
	if (err) {
		kfree_skb(skb);
		return ERR_PTR(err);
	}

	return skb;
}

/* A wrapper for nlmsg_multicast() checking that nlsk is still available.
 * Must be called with RCU read lock.
 */
static inline int xfrm_nlmsg_multicast(struct net *net, struct sk_buff *skb,
				       u32 pid, unsigned int group)
{
	struct sock *nlsk = rcu_dereference(net->xfrm.nlsk);

	if (!nlsk) {
		kfree_skb(skb);
		return -EPIPE;
	}

	return nlmsg_multicast(nlsk, skb, pid, group, GFP_ATOMIC);
}

static inline size_t xfrm_spdinfo_msgsize(void)
{
	return NLMSG_ALIGN(4)
	       + nla_total_size(sizeof(struct xfrmu_spdinfo))
	       + nla_total_size(sizeof(struct xfrmu_spdhinfo))
	       + nla_total_size(sizeof(struct xfrmu_spdhthresh))
	       + nla_total_size(sizeof(struct xfrmu_spdhthresh));
}

static int build_spdinfo(struct sk_buff *skb, struct net *net,
			 u32 portid, u32 seq, u32 flags)
{
	struct xfrmk_spdinfo si;
	struct xfrmu_spdinfo spc;
	struct xfrmu_spdhinfo sph;
	struct xfrmu_spdhthresh spt4, spt6;
	struct nlmsghdr *nlh;
	int err;
	u32 *f;
	unsigned lseq;

	nlh = nlmsg_put(skb, portid, seq, XFRM_MSG_NEWSPDINFO, sizeof(u32), 0);
	if (nlh == NULL) /* shouldn't really happen ... */
		return -EMSGSIZE;

	f = nlmsg_data(nlh);
	*f = flags;
	xfrm_spd_getinfo(net, &si);
	spc.incnt = si.incnt;
	spc.outcnt = si.outcnt;
	spc.fwdcnt = si.fwdcnt;
	spc.inscnt = si.inscnt;
	spc.outscnt = si.outscnt;
	spc.fwdscnt = si.fwdscnt;
	sph.spdhcnt = si.spdhcnt;
	sph.spdhmcnt = si.spdhmcnt;

	do {
		lseq = read_seqbegin(&net->xfrm.policy_hthresh.lock);

		spt4.lbits = net->xfrm.policy_hthresh.lbits4;
		spt4.rbits = net->xfrm.policy_hthresh.rbits4;
		spt6.lbits = net->xfrm.policy_hthresh.lbits6;
		spt6.rbits = net->xfrm.policy_hthresh.rbits6;
	} while (read_seqretry(&net->xfrm.policy_hthresh.lock, lseq));

	err = nla_put(skb, XFRMA_SPD_INFO, sizeof(spc), &spc);
	if (!err)
		err = nla_put(skb, XFRMA_SPD_HINFO, sizeof(sph), &sph);
	if (!err)
		err = nla_put(skb, XFRMA_SPD_IPV4_HTHRESH, sizeof(spt4), &spt4);
	if (!err)
		err = nla_put(skb, XFRMA_SPD_IPV6_HTHRESH, sizeof(spt6), &spt6);
	if (err) {
		nlmsg_cancel(skb, nlh);
		return err;
	}

	nlmsg_end(skb, nlh);
	return 0;
}

static int xfrm_set_spdinfo(struct sk_buff *skb, struct nlmsghdr *nlh,
			    struct nlattr **attrs)
{
	struct net *net = sock_net(skb->sk);
	struct xfrmu_spdhthresh *thresh4 = NULL;
	struct xfrmu_spdhthresh *thresh6 = NULL;

	/* selector prefixlen thresholds to hash policies */
	if (attrs[XFRMA_SPD_IPV4_HTHRESH]) {
		struct nlattr *rta = attrs[XFRMA_SPD_IPV4_HTHRESH];

		if (nla_len(rta) < sizeof(*thresh4))
			return -EINVAL;
		thresh4 = nla_data(rta);
		if (thresh4->lbits > 32 || thresh4->rbits > 32)
			return -EINVAL;
	}
	if (attrs[XFRMA_SPD_IPV6_HTHRESH]) {
		struct nlattr *rta = attrs[XFRMA_SPD_IPV6_HTHRESH];

		if (nla_len(rta) < sizeof(*thresh6))
			return -EINVAL;
		thresh6 = nla_data(rta);
		if (thresh6->lbits > 128 || thresh6->rbits > 128)
			return -EINVAL;
	}

	if (thresh4 || thresh6) {
		write_seqlock(&net->xfrm.policy_hthresh.lock);
		if (thresh4) {
			net->xfrm.policy_hthresh.lbits4 = thresh4->lbits;
			net->xfrm.policy_hthresh.rbits4 = thresh4->rbits;
		}
		if (thresh6) {
			net->xfrm.policy_hthresh.lbits6 = thresh6->lbits;
			net->xfrm.policy_hthresh.rbits6 = thresh6->rbits;
		}
		write_sequnlock(&net->xfrm.policy_hthresh.lock);

		xfrm_policy_hash_rebuild(net);
	}

	return 0;
}

static int xfrm_get_spdinfo(struct sk_buff *skb, struct nlmsghdr *nlh,
		struct nlattr **attrs)
{
	struct net *net = sock_net(skb->sk);
	struct sk_buff *r_skb;
	u32 *flags = nlmsg_data(nlh);
	u32 sportid = NETLINK_CB(skb).portid;
	u32 seq = nlh->nlmsg_seq;

	r_skb = nlmsg_new(xfrm_spdinfo_msgsize(), GFP_ATOMIC);
	if (r_skb == NULL)
		return -ENOMEM;

	if (build_spdinfo(r_skb, net, sportid, seq, *flags) < 0)
		BUG();

	return nlmsg_unicast(net->xfrm.nlsk, r_skb, sportid);
}

static inline size_t xfrm_sadinfo_msgsize(void)
{
	return NLMSG_ALIGN(4)
	       + nla_total_size(sizeof(struct xfrmu_sadhinfo))
	       + nla_total_size(4); /* XFRMA_SAD_CNT */
}

static int build_sadinfo(struct sk_buff *skb, struct net *net,
			 u32 portid, u32 seq, u32 flags)
{
	struct xfrmk_sadinfo si;
	struct xfrmu_sadhinfo sh;
	struct nlmsghdr *nlh;
	int err;
	u32 *f;

	nlh = nlmsg_put(skb, portid, seq, XFRM_MSG_NEWSADINFO, sizeof(u32), 0);
	if (nlh == NULL) /* shouldn't really happen ... */
		return -EMSGSIZE;

	f = nlmsg_data(nlh);
	*f = flags;
	xfrm_sad_getinfo(net, &si);

	sh.sadhmcnt = si.sadhmcnt;
	sh.sadhcnt = si.sadhcnt;

	err = nla_put_u32(skb, XFRMA_SAD_CNT, si.sadcnt);
	if (!err)
		err = nla_put(skb, XFRMA_SAD_HINFO, sizeof(sh), &sh);
	if (err) {
		nlmsg_cancel(skb, nlh);
		return err;
	}

	nlmsg_end(skb, nlh);
	return 0;
}

static int xfrm_get_sadinfo(struct sk_buff *skb, struct nlmsghdr *nlh,
		struct nlattr **attrs)
{
	struct net *net = sock_net(skb->sk);
	struct sk_buff *r_skb;
	u32 *flags = nlmsg_data(nlh);
	u32 sportid = NETLINK_CB(skb).portid;
	u32 seq = nlh->nlmsg_seq;

	r_skb = nlmsg_new(xfrm_sadinfo_msgsize(), GFP_ATOMIC);
	if (r_skb == NULL)
		return -ENOMEM;

	if (build_sadinfo(r_skb, net, sportid, seq, *flags) < 0)
		BUG();

	return nlmsg_unicast(net->xfrm.nlsk, r_skb, sportid);
}

static int xfrm_get_sa(struct sk_buff *skb, struct nlmsghdr *nlh,
		struct nlattr **attrs)
{
	struct net *net = sock_net(skb->sk);
	struct xfrm_usersa_id *p = nlmsg_data(nlh);
	struct xfrm_state *x;
	struct sk_buff *resp_skb;
	int err = -ESRCH;

	x = xfrm_user_state_lookup(net, p, attrs, &err);
	if (x == NULL)
		goto out_noput;

	resp_skb = xfrm_state_netlink(skb, x, nlh->nlmsg_seq);
	if (IS_ERR(resp_skb)) {
		err = PTR_ERR(resp_skb);
	} else {
		err = nlmsg_unicast(net->xfrm.nlsk, resp_skb, NETLINK_CB(skb).portid);
	}
	xfrm_state_put(x);
out_noput:
	return err;
}

static int xfrm_alloc_userspi(struct sk_buff *skb, struct nlmsghdr *nlh,
		struct nlattr **attrs)
{
	struct net *net = sock_net(skb->sk);
	struct xfrm_state *x;
	struct xfrm_userspi_info *p;
	struct sk_buff *resp_skb;
	xfrm_address_t *daddr;
	int family;
	int err;
	u32 mark;
	struct xfrm_mark m;
	u32 if_id = 0;

	p = nlmsg_data(nlh);
	err = verify_spi_info(p->info.id.proto, p->min, p->max);
	if (err)
		goto out_noput;

	family = p->info.family;
	daddr = &p->info.id.daddr;

	x = NULL;

	mark = xfrm_mark_get(attrs, &m);

	if (attrs[XFRMA_IF_ID])
		if_id = nla_get_u32(attrs[XFRMA_IF_ID]);

	if (p->info.seq) {
		x = xfrm_find_acq_byseq(net, mark, p->info.seq);
		if (x && !xfrm_addr_equal(&x->id.daddr, daddr, family)) {
			xfrm_state_put(x);
			x = NULL;
		}
	}

	if (!x)
		x = xfrm_find_acq(net, &m, p->info.mode, p->info.reqid,
				  if_id, p->info.id.proto, daddr,
				  &p->info.saddr, 1,
				  family);
	err = -ENOENT;
	if (x == NULL)
		goto out_noput;

	err = xfrm_alloc_spi(x, p->min, p->max);
	if (err)
		goto out;

	resp_skb = xfrm_state_netlink(skb, x, nlh->nlmsg_seq);
	if (IS_ERR(resp_skb)) {
		err = PTR_ERR(resp_skb);
		goto out;
	}

	err = nlmsg_unicast(net->xfrm.nlsk, resp_skb, NETLINK_CB(skb).portid);

out:
	xfrm_state_put(x);
out_noput:
	return err;
}

static int verify_policy_dir(u8 dir)
{
	switch (dir) {
	case XFRM_POLICY_IN:
	case XFRM_POLICY_OUT:
	case XFRM_POLICY_FWD:
		break;

	default:
		return -EINVAL;
	}

	return 0;
}

static int verify_policy_type(u8 type)
{
	switch (type) {
	case XFRM_POLICY_TYPE_MAIN:
#ifdef CONFIG_XFRM_SUB_POLICY
	case XFRM_POLICY_TYPE_SUB:
#endif
		break;

	default:
		return -EINVAL;
	}

	return 0;
}

static int verify_newpolicy_info(struct xfrm_userpolicy_info *p)
{
	int ret;

	switch (p->share) {
	case XFRM_SHARE_ANY:
	case XFRM_SHARE_SESSION:
	case XFRM_SHARE_USER:
	case XFRM_SHARE_UNIQUE:
		break;

	default:
		return -EINVAL;
	}

	switch (p->action) {
	case XFRM_POLICY_ALLOW:
	case XFRM_POLICY_BLOCK:
		break;

	default:
		return -EINVAL;
	}

	switch (p->sel.family) {
	case AF_INET:
		if (p->sel.prefixlen_d > 32 || p->sel.prefixlen_s > 32)
			return -EINVAL;

		break;

	case AF_INET6:
#if IS_ENABLED(CONFIG_IPV6)
		if (p->sel.prefixlen_d > 128 || p->sel.prefixlen_s > 128)
			return -EINVAL;

		break;
#else
		return  -EAFNOSUPPORT;
#endif

	default:
		return -EINVAL;
	}

	ret = verify_policy_dir(p->dir);
	if (ret)
		return ret;
	if (p->index && (xfrm_policy_id2dir(p->index) != p->dir))
		return -EINVAL;

	return 0;
}

static int copy_from_user_sec_ctx(struct xfrm_policy *pol, struct nlattr **attrs)
{
	struct nlattr *rt = attrs[XFRMA_SEC_CTX];
	struct xfrm_user_sec_ctx *uctx;

	if (!rt)
		return 0;

	uctx = nla_data(rt);
	return security_xfrm_policy_alloc(&pol->security, uctx, GFP_KERNEL);
}

static void copy_templates(struct xfrm_policy *xp, struct xfrm_user_tmpl *ut,
			   int nr)
{
	int i;

	xp->xfrm_nr = nr;
	for (i = 0; i < nr; i++, ut++) {
		struct xfrm_tmpl *t = &xp->xfrm_vec[i];

		memcpy(&t->id, &ut->id, sizeof(struct xfrm_id));
		memcpy(&t->saddr, &ut->saddr,
		       sizeof(xfrm_address_t));
		t->reqid = ut->reqid;
		t->mode = ut->mode;
		t->share = ut->share;
		t->optional = ut->optional;
		t->aalgos = ut->aalgos;
		t->ealgos = ut->ealgos;
		t->calgos = ut->calgos;
		/* If all masks are ~0, then we allow all algorithms. */
		t->allalgs = !~(t->aalgos & t->ealgos & t->calgos);
		t->encap_family = ut->family;
	}
}

static int validate_tmpl(int nr, struct xfrm_user_tmpl *ut, u16 family)
{
	u16 prev_family;
	int i;

	if (nr > XFRM_MAX_DEPTH)
		return -EINVAL;

	prev_family = family;

	for (i = 0; i < nr; i++) {
		/* We never validated the ut->family value, so many
		 * applications simply leave it at zero.  The check was
		 * never made and ut->family was ignored because all
		 * templates could be assumed to have the same family as
		 * the policy itself.  Now that we will have ipv4-in-ipv6
		 * and ipv6-in-ipv4 tunnels, this is no longer true.
		 */
		if (!ut[i].family)
			ut[i].family = family;

		switch (ut[i].mode) {
		case XFRM_MODE_TUNNEL:
		case XFRM_MODE_BEET:
			break;
		default:
			if (ut[i].family != prev_family)
				return -EINVAL;
			break;
		}
		if (ut[i].mode >= XFRM_MODE_MAX)
			return -EINVAL;

		prev_family = ut[i].family;

		switch (ut[i].family) {
		case AF_INET:
			break;
#if IS_ENABLED(CONFIG_IPV6)
		case AF_INET6:
			break;
#endif
		default:
			return -EINVAL;
		}

		if (!xfrm_id_proto_valid(ut[i].id.proto))
			return -EINVAL;
	}

	return 0;
}

static int copy_from_user_tmpl(struct xfrm_policy *pol, struct nlattr **attrs)
{
	struct nlattr *rt = attrs[XFRMA_TMPL];

	if (!rt) {
		pol->xfrm_nr = 0;
	} else {
		struct xfrm_user_tmpl *utmpl = nla_data(rt);
		int nr = nla_len(rt) / sizeof(*utmpl);
		int err;

		err = validate_tmpl(nr, utmpl, pol->family);
		if (err)
			return err;

		copy_templates(pol, utmpl, nr);
	}
	return 0;
}

static int copy_from_user_policy_type(u8 *tp, struct nlattr **attrs)
{
	struct nlattr *rt = attrs[XFRMA_POLICY_TYPE];
	struct xfrm_userpolicy_type *upt;
	u8 type = XFRM_POLICY_TYPE_MAIN;
	int err;

	if (rt) {
		upt = nla_data(rt);
		type = upt->type;
	}

	err = verify_policy_type(type);
	if (err)
		return err;

	*tp = type;
	return 0;
}

static void copy_from_user_policy(struct xfrm_policy *xp, struct xfrm_userpolicy_info *p)
{
	xp->priority = p->priority;
	xp->index = p->index;
	memcpy(&xp->selector, &p->sel, sizeof(xp->selector));
	memcpy(&xp->lft, &p->lft, sizeof(xp->lft));
	xp->action = p->action;
	xp->flags = p->flags;
	xp->family = p->sel.family;
	/* XXX xp->share = p->share; */
}

static void copy_to_user_policy(struct xfrm_policy *xp, struct xfrm_userpolicy_info *p, int dir)
{
	memset(p, 0, sizeof(*p));
	memcpy(&p->sel, &xp->selector, sizeof(p->sel));
	memcpy(&p->lft, &xp->lft, sizeof(p->lft));
	memcpy(&p->curlft, &xp->curlft, sizeof(p->curlft));
	p->priority = xp->priority;
	p->index = xp->index;
	p->sel.family = xp->family;
	p->dir = dir;
	p->action = xp->action;
	p->flags = xp->flags;
	p->share = XFRM_SHARE_ANY; /* XXX xp->share */
}

static struct xfrm_policy *xfrm_policy_construct(struct net *net, struct xfrm_userpolicy_info *p, struct nlattr **attrs, int *errp)
{
	struct xfrm_policy *xp = xfrm_policy_alloc(net, GFP_KERNEL);
	int err;

	if (!xp) {
		*errp = -ENOMEM;
		return NULL;
	}

	copy_from_user_policy(xp, p);

	err = copy_from_user_policy_type(&xp->type, attrs);
	if (err)
		goto error;

	if (!(err = copy_from_user_tmpl(xp, attrs)))
		err = copy_from_user_sec_ctx(xp, attrs);
	if (err)
		goto error;

	xfrm_mark_get(attrs, &xp->mark);

	if (attrs[XFRMA_IF_ID])
		xp->if_id = nla_get_u32(attrs[XFRMA_IF_ID]);

	return xp;
 error:
	*errp = err;
	xp->walk.dead = 1;
	xfrm_policy_destroy(xp);
	return NULL;
}

static int xfrm_add_policy(struct sk_buff *skb, struct nlmsghdr *nlh,
		struct nlattr **attrs)
{
	struct net *net = sock_net(skb->sk);
	struct xfrm_userpolicy_info *p = nlmsg_data(nlh);
	struct xfrm_policy *xp;
	struct km_event c;
	int err;
	int excl;

	err = verify_newpolicy_info(p);
	if (err)
		return err;
	err = verify_sec_ctx_len(attrs);
	if (err)
		return err;

	xp = xfrm_policy_construct(net, p, attrs, &err);
	if (!xp)
		return err;

	/* shouldn't excl be based on nlh flags??
	 * Aha! this is anti-netlink really i.e  more pfkey derived
	 * in netlink excl is a flag and you wouldnt need
	 * a type XFRM_MSG_UPDPOLICY - JHS */
	excl = nlh->nlmsg_type == XFRM_MSG_NEWPOLICY;
	err = xfrm_policy_insert(p->dir, xp, excl);
	xfrm_audit_policy_add(xp, err ? 0 : 1, true);

	if (err) {
		security_xfrm_policy_free(xp->security);
		kfree(xp);
		return err;
	}

	c.event = nlh->nlmsg_type;
	c.seq = nlh->nlmsg_seq;
	c.portid = nlh->nlmsg_pid;
	km_policy_notify(xp, p->dir, &c);

	xfrm_pol_put(xp);

	return 0;
}

static int copy_to_user_tmpl(struct xfrm_policy *xp, struct sk_buff *skb)
{
	struct xfrm_user_tmpl vec[XFRM_MAX_DEPTH];
	int i;

	if (xp->xfrm_nr == 0)
		return 0;

	for (i = 0; i < xp->xfrm_nr; i++) {
		struct xfrm_user_tmpl *up = &vec[i];
		struct xfrm_tmpl *kp = &xp->xfrm_vec[i];

		memset(up, 0, sizeof(*up));
		memcpy(&up->id, &kp->id, sizeof(up->id));
		up->family = kp->encap_family;
		memcpy(&up->saddr, &kp->saddr, sizeof(up->saddr));
		up->reqid = kp->reqid;
		up->mode = kp->mode;
		up->share = kp->share;
		up->optional = kp->optional;
		up->aalgos = kp->aalgos;
		up->ealgos = kp->ealgos;
		up->calgos = kp->calgos;
	}

	return nla_put(skb, XFRMA_TMPL,
		       sizeof(struct xfrm_user_tmpl) * xp->xfrm_nr, vec);
}

static inline int copy_to_user_state_sec_ctx(struct xfrm_state *x, struct sk_buff *skb)
{
	if (x->security) {
		return copy_sec_ctx(x->security, skb);
	}
	return 0;
}

static inline int copy_to_user_sec_ctx(struct xfrm_policy *xp, struct sk_buff *skb)
{
	if (xp->security)
		return copy_sec_ctx(xp->security, skb);
	return 0;
}
static inline size_t userpolicy_type_attrsize(void)
{
#ifdef CONFIG_XFRM_SUB_POLICY
	return nla_total_size(sizeof(struct xfrm_userpolicy_type));
#else
	return 0;
#endif
}

#ifdef CONFIG_XFRM_SUB_POLICY
static int copy_to_user_policy_type(u8 type, struct sk_buff *skb)
{
	struct xfrm_userpolicy_type upt;

	/* Sadly there are two holes in struct xfrm_userpolicy_type */
	memset(&upt, 0, sizeof(upt));
	upt.type = type;

	return nla_put(skb, XFRMA_POLICY_TYPE, sizeof(upt), &upt);
}

#else
static inline int copy_to_user_policy_type(u8 type, struct sk_buff *skb)
{
	return 0;
}
#endif

static int dump_one_policy(struct xfrm_policy *xp, int dir, int count, void *ptr)
{
	struct xfrm_dump_info *sp = ptr;
	struct xfrm_userpolicy_info *p;
	struct sk_buff *in_skb = sp->in_skb;
	struct sk_buff *skb = sp->out_skb;
	struct nlmsghdr *nlh;
	int err;

	nlh = nlmsg_put(skb, NETLINK_CB(in_skb).portid, sp->nlmsg_seq,
			XFRM_MSG_NEWPOLICY, sizeof(*p), sp->nlmsg_flags);
	if (nlh == NULL)
		return -EMSGSIZE;

	p = nlmsg_data(nlh);
	copy_to_user_policy(xp, p, dir);
	err = copy_to_user_tmpl(xp, skb);
	if (!err)
		err = copy_to_user_sec_ctx(xp, skb);
	if (!err)
		err = copy_to_user_policy_type(xp->type, skb);
	if (!err)
		err = xfrm_mark_put(skb, &xp->mark);
	if (!err)
		err = xfrm_if_id_put(skb, xp->if_id);
	if (err) {
		nlmsg_cancel(skb, nlh);
		return err;
	}
	nlmsg_end(skb, nlh);
	return 0;
}

static int xfrm_dump_policy_done(struct netlink_callback *cb)
{
	struct xfrm_policy_walk *walk = (struct xfrm_policy_walk *)cb->args;
	struct net *net = sock_net(cb->skb->sk);

	xfrm_policy_walk_done(walk, net);
	return 0;
}

static int xfrm_dump_policy_start(struct netlink_callback *cb)
{
	struct xfrm_policy_walk *walk = (struct xfrm_policy_walk *)cb->args;

	BUILD_BUG_ON(sizeof(*walk) > sizeof(cb->args));

	xfrm_policy_walk_init(walk, XFRM_POLICY_TYPE_ANY);
	return 0;
}

static int xfrm_dump_policy(struct sk_buff *skb, struct netlink_callback *cb)
{
	struct net *net = sock_net(skb->sk);
	struct xfrm_policy_walk *walk = (struct xfrm_policy_walk *)cb->args;
	struct xfrm_dump_info info;

	info.in_skb = cb->skb;
	info.out_skb = skb;
	info.nlmsg_seq = cb->nlh->nlmsg_seq;
	info.nlmsg_flags = NLM_F_MULTI;

	(void) xfrm_policy_walk(net, walk, dump_one_policy, &info);

	return skb->len;
}

static struct sk_buff *xfrm_policy_netlink(struct sk_buff *in_skb,
					  struct xfrm_policy *xp,
					  int dir, u32 seq)
{
	struct xfrm_dump_info info;
	struct sk_buff *skb;
	int err;

	skb = nlmsg_new(NLMSG_DEFAULT_SIZE, GFP_KERNEL);
	if (!skb)
		return ERR_PTR(-ENOMEM);

	info.in_skb = in_skb;
	info.out_skb = skb;
	info.nlmsg_seq = seq;
	info.nlmsg_flags = 0;

	err = dump_one_policy(xp, dir, 0, &info);
	if (err) {
		kfree_skb(skb);
		return ERR_PTR(err);
	}

	return skb;
}

static int xfrm_get_policy(struct sk_buff *skb, struct nlmsghdr *nlh,
		struct nlattr **attrs)
{
	struct net *net = sock_net(skb->sk);
	struct xfrm_policy *xp;
	struct xfrm_userpolicy_id *p;
	u8 type = XFRM_POLICY_TYPE_MAIN;
	int err;
	struct km_event c;
	int delete;
	struct xfrm_mark m;
<<<<<<< HEAD
	u32 mark = xfrm_mark_get(attrs, &m);
	u32 if_id = 0;
=======
>>>>>>> 7eb61afe

	p = nlmsg_data(nlh);
	delete = nlh->nlmsg_type == XFRM_MSG_DELPOLICY;

	err = copy_from_user_policy_type(&type, attrs);
	if (err)
		return err;

	err = verify_policy_dir(p->dir);
	if (err)
		return err;

<<<<<<< HEAD
	if (attrs[XFRMA_IF_ID])
		if_id = nla_get_u32(attrs[XFRMA_IF_ID]);

	if (p->index)
		xp = xfrm_policy_byid(net, mark, if_id, type, p->dir, p->index, delete, &err);
=======
	xfrm_mark_get(attrs, &m);

	if (p->index)
		xp = xfrm_policy_byid(net, &m, type, p->dir, p->index, delete, &err);
>>>>>>> 7eb61afe
	else {
		struct nlattr *rt = attrs[XFRMA_SEC_CTX];
		struct xfrm_sec_ctx *ctx;

		err = verify_sec_ctx_len(attrs);
		if (err)
			return err;

		ctx = NULL;
		if (rt) {
			struct xfrm_user_sec_ctx *uctx = nla_data(rt);

			err = security_xfrm_policy_alloc(&ctx, uctx, GFP_KERNEL);
			if (err)
				return err;
		}
<<<<<<< HEAD
		xp = xfrm_policy_bysel_ctx(net, mark, if_id, type, p->dir, &p->sel,
=======
		xp = xfrm_policy_bysel_ctx(net, &m, type, p->dir, &p->sel,
>>>>>>> 7eb61afe
					   ctx, delete, &err);
		security_xfrm_policy_free(ctx);
	}
	if (xp == NULL)
		return -ENOENT;

	if (!delete) {
		struct sk_buff *resp_skb;

		resp_skb = xfrm_policy_netlink(skb, xp, p->dir, nlh->nlmsg_seq);
		if (IS_ERR(resp_skb)) {
			err = PTR_ERR(resp_skb);
		} else {
			err = nlmsg_unicast(net->xfrm.nlsk, resp_skb,
					    NETLINK_CB(skb).portid);
		}
	} else {
		xfrm_audit_policy_delete(xp, err ? 0 : 1, true);

		if (err != 0)
			goto out;

		c.data.byid = p->index;
		c.event = nlh->nlmsg_type;
		c.seq = nlh->nlmsg_seq;
		c.portid = nlh->nlmsg_pid;
		km_policy_notify(xp, p->dir, &c);
	}

out:
	xfrm_pol_put(xp);
	if (delete && err == 0)
		xfrm_garbage_collect(net);
	return err;
}

static int xfrm_flush_sa(struct sk_buff *skb, struct nlmsghdr *nlh,
		struct nlattr **attrs)
{
	struct net *net = sock_net(skb->sk);
	struct km_event c;
	struct xfrm_usersa_flush *p = nlmsg_data(nlh);
	int err;

	err = xfrm_state_flush(net, p->proto, true);
	if (err) {
		if (err == -ESRCH) /* empty table */
			return 0;
		return err;
	}
	c.data.proto = p->proto;
	c.event = nlh->nlmsg_type;
	c.seq = nlh->nlmsg_seq;
	c.portid = nlh->nlmsg_pid;
	c.net = net;
	km_state_notify(NULL, &c);

	return 0;
}

static inline size_t xfrm_aevent_msgsize(struct xfrm_state *x)
{
	size_t replay_size = x->replay_esn ?
			      xfrm_replay_state_esn_len(x->replay_esn) :
			      sizeof(struct xfrm_replay_state);

	return NLMSG_ALIGN(sizeof(struct xfrm_aevent_id))
	       + nla_total_size(replay_size)
	       + nla_total_size_64bit(sizeof(struct xfrm_lifetime_cur))
	       + nla_total_size(sizeof(struct xfrm_mark))
	       + nla_total_size(4) /* XFRM_AE_RTHR */
	       + nla_total_size(4); /* XFRM_AE_ETHR */
}

static int build_aevent(struct sk_buff *skb, struct xfrm_state *x, const struct km_event *c)
{
	struct xfrm_aevent_id *id;
	struct nlmsghdr *nlh;
	int err;

	nlh = nlmsg_put(skb, c->portid, c->seq, XFRM_MSG_NEWAE, sizeof(*id), 0);
	if (nlh == NULL)
		return -EMSGSIZE;

	id = nlmsg_data(nlh);
	memcpy(&id->sa_id.daddr, &x->id.daddr, sizeof(x->id.daddr));
	id->sa_id.spi = x->id.spi;
	id->sa_id.family = x->props.family;
	id->sa_id.proto = x->id.proto;
	memcpy(&id->saddr, &x->props.saddr, sizeof(x->props.saddr));
	id->reqid = x->props.reqid;
	id->flags = c->data.aevent;

	if (x->replay_esn) {
		err = nla_put(skb, XFRMA_REPLAY_ESN_VAL,
			      xfrm_replay_state_esn_len(x->replay_esn),
			      x->replay_esn);
	} else {
		err = nla_put(skb, XFRMA_REPLAY_VAL, sizeof(x->replay),
			      &x->replay);
	}
	if (err)
		goto out_cancel;
	err = nla_put_64bit(skb, XFRMA_LTIME_VAL, sizeof(x->curlft), &x->curlft,
			    XFRMA_PAD);
	if (err)
		goto out_cancel;

	if (id->flags & XFRM_AE_RTHR) {
		err = nla_put_u32(skb, XFRMA_REPLAY_THRESH, x->replay_maxdiff);
		if (err)
			goto out_cancel;
	}
	if (id->flags & XFRM_AE_ETHR) {
		err = nla_put_u32(skb, XFRMA_ETIMER_THRESH,
				  x->replay_maxage * 10 / HZ);
		if (err)
			goto out_cancel;
	}
	err = xfrm_mark_put(skb, &x->mark);
	if (err)
		goto out_cancel;

	err = xfrm_if_id_put(skb, x->if_id);
	if (err)
		goto out_cancel;

	nlmsg_end(skb, nlh);
	return 0;

out_cancel:
	nlmsg_cancel(skb, nlh);
	return err;
}

static int xfrm_get_ae(struct sk_buff *skb, struct nlmsghdr *nlh,
		struct nlattr **attrs)
{
	struct net *net = sock_net(skb->sk);
	struct xfrm_state *x;
	struct sk_buff *r_skb;
	int err;
	struct km_event c;
	u32 mark;
	struct xfrm_mark m;
	struct xfrm_aevent_id *p = nlmsg_data(nlh);
	struct xfrm_usersa_id *id = &p->sa_id;

	mark = xfrm_mark_get(attrs, &m);

	x = xfrm_state_lookup(net, mark, &id->daddr, id->spi, id->proto, id->family);
	if (x == NULL)
		return -ESRCH;

	r_skb = nlmsg_new(xfrm_aevent_msgsize(x), GFP_ATOMIC);
	if (r_skb == NULL) {
		xfrm_state_put(x);
		return -ENOMEM;
	}

	/*
	 * XXX: is this lock really needed - none of the other
	 * gets lock (the concern is things getting updated
	 * while we are still reading) - jhs
	*/
	spin_lock_bh(&x->lock);
	c.data.aevent = p->flags;
	c.seq = nlh->nlmsg_seq;
	c.portid = nlh->nlmsg_pid;

	if (build_aevent(r_skb, x, &c) < 0)
		BUG();
	err = nlmsg_unicast(net->xfrm.nlsk, r_skb, NETLINK_CB(skb).portid);
	spin_unlock_bh(&x->lock);
	xfrm_state_put(x);
	return err;
}

static int xfrm_new_ae(struct sk_buff *skb, struct nlmsghdr *nlh,
		struct nlattr **attrs)
{
	struct net *net = sock_net(skb->sk);
	struct xfrm_state *x;
	struct km_event c;
	int err = -EINVAL;
	u32 mark = 0;
	struct xfrm_mark m;
	struct xfrm_aevent_id *p = nlmsg_data(nlh);
	struct nlattr *rp = attrs[XFRMA_REPLAY_VAL];
	struct nlattr *re = attrs[XFRMA_REPLAY_ESN_VAL];
	struct nlattr *lt = attrs[XFRMA_LTIME_VAL];
	struct nlattr *et = attrs[XFRMA_ETIMER_THRESH];
	struct nlattr *rt = attrs[XFRMA_REPLAY_THRESH];

	if (!lt && !rp && !re && !et && !rt)
		return err;

	/* pedantic mode - thou shalt sayeth replaceth */
	if (!(nlh->nlmsg_flags&NLM_F_REPLACE))
		return err;

	mark = xfrm_mark_get(attrs, &m);

	x = xfrm_state_lookup(net, mark, &p->sa_id.daddr, p->sa_id.spi, p->sa_id.proto, p->sa_id.family);
	if (x == NULL)
		return -ESRCH;

	if (x->km.state != XFRM_STATE_VALID)
		goto out;

	err = xfrm_replay_verify_len(x->replay_esn, re);
	if (err)
		goto out;

	spin_lock_bh(&x->lock);
	xfrm_update_ae_params(x, attrs, 1);
	spin_unlock_bh(&x->lock);

	c.event = nlh->nlmsg_type;
	c.seq = nlh->nlmsg_seq;
	c.portid = nlh->nlmsg_pid;
	c.data.aevent = XFRM_AE_CU;
	km_state_notify(x, &c);
	err = 0;
out:
	xfrm_state_put(x);
	return err;
}

static int xfrm_flush_policy(struct sk_buff *skb, struct nlmsghdr *nlh,
		struct nlattr **attrs)
{
	struct net *net = sock_net(skb->sk);
	struct km_event c;
	u8 type = XFRM_POLICY_TYPE_MAIN;
	int err;

	err = copy_from_user_policy_type(&type, attrs);
	if (err)
		return err;

	err = xfrm_policy_flush(net, type, true);
	if (err) {
		if (err == -ESRCH) /* empty table */
			return 0;
		return err;
	}

	c.data.type = type;
	c.event = nlh->nlmsg_type;
	c.seq = nlh->nlmsg_seq;
	c.portid = nlh->nlmsg_pid;
	c.net = net;
	km_policy_notify(NULL, 0, &c);
	return 0;
}

static int xfrm_add_pol_expire(struct sk_buff *skb, struct nlmsghdr *nlh,
		struct nlattr **attrs)
{
	struct net *net = sock_net(skb->sk);
	struct xfrm_policy *xp;
	struct xfrm_user_polexpire *up = nlmsg_data(nlh);
	struct xfrm_userpolicy_info *p = &up->pol;
	u8 type = XFRM_POLICY_TYPE_MAIN;
	int err = -ENOENT;
	struct xfrm_mark m;
<<<<<<< HEAD
	u32 mark = xfrm_mark_get(attrs, &m);
	u32 if_id = 0;
=======
>>>>>>> 7eb61afe

	err = copy_from_user_policy_type(&type, attrs);
	if (err)
		return err;

	err = verify_policy_dir(p->dir);
	if (err)
		return err;

<<<<<<< HEAD
	if (attrs[XFRMA_IF_ID])
		if_id = nla_get_u32(attrs[XFRMA_IF_ID]);

	if (p->index)
		xp = xfrm_policy_byid(net, mark, if_id, type, p->dir, p->index, 0, &err);
=======
	xfrm_mark_get(attrs, &m);

	if (p->index)
		xp = xfrm_policy_byid(net, &m, type, p->dir, p->index, 0, &err);
>>>>>>> 7eb61afe
	else {
		struct nlattr *rt = attrs[XFRMA_SEC_CTX];
		struct xfrm_sec_ctx *ctx;

		err = verify_sec_ctx_len(attrs);
		if (err)
			return err;

		ctx = NULL;
		if (rt) {
			struct xfrm_user_sec_ctx *uctx = nla_data(rt);

			err = security_xfrm_policy_alloc(&ctx, uctx, GFP_KERNEL);
			if (err)
				return err;
		}
<<<<<<< HEAD
		xp = xfrm_policy_bysel_ctx(net, mark, if_id, type, p->dir,
=======
		xp = xfrm_policy_bysel_ctx(net, &m, type, p->dir,
>>>>>>> 7eb61afe
					   &p->sel, ctx, 0, &err);
		security_xfrm_policy_free(ctx);
	}
	if (xp == NULL)
		return -ENOENT;

	if (unlikely(xp->walk.dead))
		goto out;

	err = 0;
	if (up->hard) {
		xfrm_policy_delete(xp, p->dir);
		xfrm_audit_policy_delete(xp, 1, true);
	}
	km_policy_expired(xp, p->dir, up->hard, nlh->nlmsg_pid);

out:
	xfrm_pol_put(xp);
	return err;
}

static int xfrm_add_sa_expire(struct sk_buff *skb, struct nlmsghdr *nlh,
		struct nlattr **attrs)
{
	struct net *net = sock_net(skb->sk);
	struct xfrm_state *x;
	int err;
	struct xfrm_user_expire *ue = nlmsg_data(nlh);
	struct xfrm_usersa_info *p = &ue->state;
	struct xfrm_mark m;
	u32 mark = xfrm_mark_get(attrs, &m);

	x = xfrm_state_lookup(net, mark, &p->id.daddr, p->id.spi, p->id.proto, p->family);

	err = -ENOENT;
	if (x == NULL)
		return err;

	spin_lock_bh(&x->lock);
	err = -EINVAL;
	if (x->km.state != XFRM_STATE_VALID)
		goto out;
	km_state_expired(x, ue->hard, nlh->nlmsg_pid);

	if (ue->hard) {
		__xfrm_state_delete(x);
		xfrm_audit_state_delete(x, 1, true);
	}
	err = 0;
out:
	spin_unlock_bh(&x->lock);
	xfrm_state_put(x);
	return err;
}

static int xfrm_add_acquire(struct sk_buff *skb, struct nlmsghdr *nlh,
		struct nlattr **attrs)
{
	struct net *net = sock_net(skb->sk);
	struct xfrm_policy *xp;
	struct xfrm_user_tmpl *ut;
	int i;
	struct nlattr *rt = attrs[XFRMA_TMPL];
	struct xfrm_mark mark;

	struct xfrm_user_acquire *ua = nlmsg_data(nlh);
	struct xfrm_state *x = xfrm_state_alloc(net);
	int err = -ENOMEM;

	if (!x)
		goto nomem;

	xfrm_mark_get(attrs, &mark);

	err = verify_newpolicy_info(&ua->policy);
	if (err)
		goto free_state;
	err = verify_sec_ctx_len(attrs);
	if (err)
		goto free_state;

	/*   build an XP */
	xp = xfrm_policy_construct(net, &ua->policy, attrs, &err);
	if (!xp)
		goto free_state;

	memcpy(&x->id, &ua->id, sizeof(ua->id));
	memcpy(&x->props.saddr, &ua->saddr, sizeof(ua->saddr));
	memcpy(&x->sel, &ua->sel, sizeof(ua->sel));
	xp->mark.m = x->mark.m = mark.m;
	xp->mark.v = x->mark.v = mark.v;
	ut = nla_data(rt);
	/* extract the templates and for each call km_key */
	for (i = 0; i < xp->xfrm_nr; i++, ut++) {
		struct xfrm_tmpl *t = &xp->xfrm_vec[i];
		memcpy(&x->id, &t->id, sizeof(x->id));
		x->props.mode = t->mode;
		x->props.reqid = t->reqid;
		x->props.family = ut->family;
		t->aalgos = ua->aalgos;
		t->ealgos = ua->ealgos;
		t->calgos = ua->calgos;
		err = km_query(x, t, xp);

	}

	kfree(x);
	kfree(xp);

	return 0;

free_state:
	kfree(x);
nomem:
	return err;
}

#ifdef CONFIG_XFRM_MIGRATE
static int copy_from_user_migrate(struct xfrm_migrate *ma,
				  struct xfrm_kmaddress *k,
				  struct nlattr **attrs, int *num)
{
	struct nlattr *rt = attrs[XFRMA_MIGRATE];
	struct xfrm_user_migrate *um;
	int i, num_migrate;

	if (k != NULL) {
		struct xfrm_user_kmaddress *uk;

		uk = nla_data(attrs[XFRMA_KMADDRESS]);
		memcpy(&k->local, &uk->local, sizeof(k->local));
		memcpy(&k->remote, &uk->remote, sizeof(k->remote));
		k->family = uk->family;
		k->reserved = uk->reserved;
	}

	um = nla_data(rt);
	num_migrate = nla_len(rt) / sizeof(*um);

	if (num_migrate <= 0 || num_migrate > XFRM_MAX_DEPTH)
		return -EINVAL;

	for (i = 0; i < num_migrate; i++, um++, ma++) {
		memcpy(&ma->old_daddr, &um->old_daddr, sizeof(ma->old_daddr));
		memcpy(&ma->old_saddr, &um->old_saddr, sizeof(ma->old_saddr));
		memcpy(&ma->new_daddr, &um->new_daddr, sizeof(ma->new_daddr));
		memcpy(&ma->new_saddr, &um->new_saddr, sizeof(ma->new_saddr));

		ma->proto = um->proto;
		ma->mode = um->mode;
		ma->reqid = um->reqid;

		ma->old_family = um->old_family;
		ma->new_family = um->new_family;
	}

	*num = i;
	return 0;
}

static int xfrm_do_migrate(struct sk_buff *skb, struct nlmsghdr *nlh,
			   struct nlattr **attrs)
{
	struct xfrm_userpolicy_id *pi = nlmsg_data(nlh);
	struct xfrm_migrate m[XFRM_MAX_DEPTH];
	struct xfrm_kmaddress km, *kmp;
	u8 type;
	int err;
	int n = 0;
	struct net *net = sock_net(skb->sk);

	if (attrs[XFRMA_MIGRATE] == NULL)
		return -EINVAL;

	kmp = attrs[XFRMA_KMADDRESS] ? &km : NULL;

	err = copy_from_user_policy_type(&type, attrs);
	if (err)
		return err;

	err = copy_from_user_migrate((struct xfrm_migrate *)m, kmp, attrs, &n);
	if (err)
		return err;

	if (!n)
		return 0;

	xfrm_migrate(&pi->sel, pi->dir, type, m, n, kmp, net);

	return 0;
}
#else
static int xfrm_do_migrate(struct sk_buff *skb, struct nlmsghdr *nlh,
			   struct nlattr **attrs)
{
	return -ENOPROTOOPT;
}
#endif

#ifdef CONFIG_XFRM_MIGRATE
static int copy_to_user_migrate(const struct xfrm_migrate *m, struct sk_buff *skb)
{
	struct xfrm_user_migrate um;

	memset(&um, 0, sizeof(um));
	um.proto = m->proto;
	um.mode = m->mode;
	um.reqid = m->reqid;
	um.old_family = m->old_family;
	memcpy(&um.old_daddr, &m->old_daddr, sizeof(um.old_daddr));
	memcpy(&um.old_saddr, &m->old_saddr, sizeof(um.old_saddr));
	um.new_family = m->new_family;
	memcpy(&um.new_daddr, &m->new_daddr, sizeof(um.new_daddr));
	memcpy(&um.new_saddr, &m->new_saddr, sizeof(um.new_saddr));

	return nla_put(skb, XFRMA_MIGRATE, sizeof(um), &um);
}

static int copy_to_user_kmaddress(const struct xfrm_kmaddress *k, struct sk_buff *skb)
{
	struct xfrm_user_kmaddress uk;

	memset(&uk, 0, sizeof(uk));
	uk.family = k->family;
	uk.reserved = k->reserved;
	memcpy(&uk.local, &k->local, sizeof(uk.local));
	memcpy(&uk.remote, &k->remote, sizeof(uk.remote));

	return nla_put(skb, XFRMA_KMADDRESS, sizeof(uk), &uk);
}

static inline size_t xfrm_migrate_msgsize(int num_migrate, int with_kma)
{
	return NLMSG_ALIGN(sizeof(struct xfrm_userpolicy_id))
	      + (with_kma ? nla_total_size(sizeof(struct xfrm_kmaddress)) : 0)
	      + nla_total_size(sizeof(struct xfrm_user_migrate) * num_migrate)
	      + userpolicy_type_attrsize();
}

static int build_migrate(struct sk_buff *skb, const struct xfrm_migrate *m,
			 int num_migrate, const struct xfrm_kmaddress *k,
			 const struct xfrm_selector *sel, u8 dir, u8 type)
{
	const struct xfrm_migrate *mp;
	struct xfrm_userpolicy_id *pol_id;
	struct nlmsghdr *nlh;
	int i, err;

	nlh = nlmsg_put(skb, 0, 0, XFRM_MSG_MIGRATE, sizeof(*pol_id), 0);
	if (nlh == NULL)
		return -EMSGSIZE;

	pol_id = nlmsg_data(nlh);
	/* copy data from selector, dir, and type to the pol_id */
	memset(pol_id, 0, sizeof(*pol_id));
	memcpy(&pol_id->sel, sel, sizeof(pol_id->sel));
	pol_id->dir = dir;

	if (k != NULL) {
		err = copy_to_user_kmaddress(k, skb);
		if (err)
			goto out_cancel;
	}
	err = copy_to_user_policy_type(type, skb);
	if (err)
		goto out_cancel;
	for (i = 0, mp = m ; i < num_migrate; i++, mp++) {
		err = copy_to_user_migrate(mp, skb);
		if (err)
			goto out_cancel;
	}

	nlmsg_end(skb, nlh);
	return 0;

out_cancel:
	nlmsg_cancel(skb, nlh);
	return err;
}

static int xfrm_send_migrate(const struct xfrm_selector *sel, u8 dir, u8 type,
			     const struct xfrm_migrate *m, int num_migrate,
			     const struct xfrm_kmaddress *k)
{
	struct net *net = &init_net;
	struct sk_buff *skb;

	skb = nlmsg_new(xfrm_migrate_msgsize(num_migrate, !!k), GFP_ATOMIC);
	if (skb == NULL)
		return -ENOMEM;

	/* build migrate */
	if (build_migrate(skb, m, num_migrate, k, sel, dir, type) < 0)
		BUG();

	return xfrm_nlmsg_multicast(net, skb, 0, XFRMNLGRP_MIGRATE);
}
#else
static int xfrm_send_migrate(const struct xfrm_selector *sel, u8 dir, u8 type,
			     const struct xfrm_migrate *m, int num_migrate,
			     const struct xfrm_kmaddress *k)
{
	return -ENOPROTOOPT;
}
#endif

#define XMSGSIZE(type) sizeof(struct type)

static const int xfrm_msg_min[XFRM_NR_MSGTYPES] = {
	[XFRM_MSG_NEWSA       - XFRM_MSG_BASE] = XMSGSIZE(xfrm_usersa_info),
	[XFRM_MSG_DELSA       - XFRM_MSG_BASE] = XMSGSIZE(xfrm_usersa_id),
	[XFRM_MSG_GETSA       - XFRM_MSG_BASE] = XMSGSIZE(xfrm_usersa_id),
	[XFRM_MSG_NEWPOLICY   - XFRM_MSG_BASE] = XMSGSIZE(xfrm_userpolicy_info),
	[XFRM_MSG_DELPOLICY   - XFRM_MSG_BASE] = XMSGSIZE(xfrm_userpolicy_id),
	[XFRM_MSG_GETPOLICY   - XFRM_MSG_BASE] = XMSGSIZE(xfrm_userpolicy_id),
	[XFRM_MSG_ALLOCSPI    - XFRM_MSG_BASE] = XMSGSIZE(xfrm_userspi_info),
	[XFRM_MSG_ACQUIRE     - XFRM_MSG_BASE] = XMSGSIZE(xfrm_user_acquire),
	[XFRM_MSG_EXPIRE      - XFRM_MSG_BASE] = XMSGSIZE(xfrm_user_expire),
	[XFRM_MSG_UPDPOLICY   - XFRM_MSG_BASE] = XMSGSIZE(xfrm_userpolicy_info),
	[XFRM_MSG_UPDSA       - XFRM_MSG_BASE] = XMSGSIZE(xfrm_usersa_info),
	[XFRM_MSG_POLEXPIRE   - XFRM_MSG_BASE] = XMSGSIZE(xfrm_user_polexpire),
	[XFRM_MSG_FLUSHSA     - XFRM_MSG_BASE] = XMSGSIZE(xfrm_usersa_flush),
	[XFRM_MSG_FLUSHPOLICY - XFRM_MSG_BASE] = 0,
	[XFRM_MSG_NEWAE       - XFRM_MSG_BASE] = XMSGSIZE(xfrm_aevent_id),
	[XFRM_MSG_GETAE       - XFRM_MSG_BASE] = XMSGSIZE(xfrm_aevent_id),
	[XFRM_MSG_REPORT      - XFRM_MSG_BASE] = XMSGSIZE(xfrm_user_report),
	[XFRM_MSG_MIGRATE     - XFRM_MSG_BASE] = XMSGSIZE(xfrm_userpolicy_id),
	[XFRM_MSG_GETSADINFO  - XFRM_MSG_BASE] = sizeof(u32),
	[XFRM_MSG_NEWSPDINFO  - XFRM_MSG_BASE] = sizeof(u32),
	[XFRM_MSG_GETSPDINFO  - XFRM_MSG_BASE] = sizeof(u32),
};

#undef XMSGSIZE

static const struct nla_policy xfrma_policy[XFRMA_MAX+1] = {
	[XFRMA_SA]		= { .len = sizeof(struct xfrm_usersa_info)},
	[XFRMA_POLICY]		= { .len = sizeof(struct xfrm_userpolicy_info)},
	[XFRMA_LASTUSED]	= { .type = NLA_U64},
	[XFRMA_ALG_AUTH_TRUNC]	= { .len = sizeof(struct xfrm_algo_auth)},
	[XFRMA_ALG_AEAD]	= { .len = sizeof(struct xfrm_algo_aead) },
	[XFRMA_ALG_AUTH]	= { .len = sizeof(struct xfrm_algo) },
	[XFRMA_ALG_CRYPT]	= { .len = sizeof(struct xfrm_algo) },
	[XFRMA_ALG_COMP]	= { .len = sizeof(struct xfrm_algo) },
	[XFRMA_ENCAP]		= { .len = sizeof(struct xfrm_encap_tmpl) },
	[XFRMA_TMPL]		= { .len = sizeof(struct xfrm_user_tmpl) },
	[XFRMA_SEC_CTX]		= { .len = sizeof(struct xfrm_sec_ctx) },
	[XFRMA_LTIME_VAL]	= { .len = sizeof(struct xfrm_lifetime_cur) },
	[XFRMA_REPLAY_VAL]	= { .len = sizeof(struct xfrm_replay_state) },
	[XFRMA_REPLAY_THRESH]	= { .type = NLA_U32 },
	[XFRMA_ETIMER_THRESH]	= { .type = NLA_U32 },
	[XFRMA_SRCADDR]		= { .len = sizeof(xfrm_address_t) },
	[XFRMA_COADDR]		= { .len = sizeof(xfrm_address_t) },
	[XFRMA_POLICY_TYPE]	= { .len = sizeof(struct xfrm_userpolicy_type)},
	[XFRMA_MIGRATE]		= { .len = sizeof(struct xfrm_user_migrate) },
	[XFRMA_KMADDRESS]	= { .len = sizeof(struct xfrm_user_kmaddress) },
	[XFRMA_MARK]		= { .len = sizeof(struct xfrm_mark) },
	[XFRMA_TFCPAD]		= { .type = NLA_U32 },
	[XFRMA_REPLAY_ESN_VAL]	= { .len = sizeof(struct xfrm_replay_state_esn) },
	[XFRMA_SA_EXTRA_FLAGS]	= { .type = NLA_U32 },
	[XFRMA_PROTO]		= { .type = NLA_U8 },
	[XFRMA_ADDRESS_FILTER]	= { .len = sizeof(struct xfrm_address_filter) },
	[XFRMA_SET_MARK]	= { .type = NLA_U32 },
	[XFRMA_SET_MARK_MASK]	= { .type = NLA_U32 },
	[XFRMA_IF_ID]		= { .type = NLA_U32 },
};

static const struct nla_policy xfrma_spd_policy[XFRMA_SPD_MAX+1] = {
	[XFRMA_SPD_IPV4_HTHRESH] = { .len = sizeof(struct xfrmu_spdhthresh) },
	[XFRMA_SPD_IPV6_HTHRESH] = { .len = sizeof(struct xfrmu_spdhthresh) },
};

static const struct xfrm_link {
	int (*doit)(struct sk_buff *, struct nlmsghdr *, struct nlattr **);
	int (*start)(struct netlink_callback *);
	int (*dump)(struct sk_buff *, struct netlink_callback *);
	int (*done)(struct netlink_callback *);
	const struct nla_policy *nla_pol;
	int nla_max;
} xfrm_dispatch[XFRM_NR_MSGTYPES] = {
	[XFRM_MSG_NEWSA       - XFRM_MSG_BASE] = { .doit = xfrm_add_sa        },
	[XFRM_MSG_DELSA       - XFRM_MSG_BASE] = { .doit = xfrm_del_sa        },
	[XFRM_MSG_GETSA       - XFRM_MSG_BASE] = { .doit = xfrm_get_sa,
						   .dump = xfrm_dump_sa,
						   .done = xfrm_dump_sa_done  },
	[XFRM_MSG_NEWPOLICY   - XFRM_MSG_BASE] = { .doit = xfrm_add_policy    },
	[XFRM_MSG_DELPOLICY   - XFRM_MSG_BASE] = { .doit = xfrm_get_policy    },
	[XFRM_MSG_GETPOLICY   - XFRM_MSG_BASE] = { .doit = xfrm_get_policy,
						   .start = xfrm_dump_policy_start,
						   .dump = xfrm_dump_policy,
						   .done = xfrm_dump_policy_done },
	[XFRM_MSG_ALLOCSPI    - XFRM_MSG_BASE] = { .doit = xfrm_alloc_userspi },
	[XFRM_MSG_ACQUIRE     - XFRM_MSG_BASE] = { .doit = xfrm_add_acquire   },
	[XFRM_MSG_EXPIRE      - XFRM_MSG_BASE] = { .doit = xfrm_add_sa_expire },
	[XFRM_MSG_UPDPOLICY   - XFRM_MSG_BASE] = { .doit = xfrm_add_policy    },
	[XFRM_MSG_UPDSA       - XFRM_MSG_BASE] = { .doit = xfrm_add_sa        },
	[XFRM_MSG_POLEXPIRE   - XFRM_MSG_BASE] = { .doit = xfrm_add_pol_expire},
	[XFRM_MSG_FLUSHSA     - XFRM_MSG_BASE] = { .doit = xfrm_flush_sa      },
	[XFRM_MSG_FLUSHPOLICY - XFRM_MSG_BASE] = { .doit = xfrm_flush_policy  },
	[XFRM_MSG_NEWAE       - XFRM_MSG_BASE] = { .doit = xfrm_new_ae  },
	[XFRM_MSG_GETAE       - XFRM_MSG_BASE] = { .doit = xfrm_get_ae  },
	[XFRM_MSG_MIGRATE     - XFRM_MSG_BASE] = { .doit = xfrm_do_migrate    },
	[XFRM_MSG_GETSADINFO  - XFRM_MSG_BASE] = { .doit = xfrm_get_sadinfo   },
	[XFRM_MSG_NEWSPDINFO  - XFRM_MSG_BASE] = { .doit = xfrm_set_spdinfo,
						   .nla_pol = xfrma_spd_policy,
						   .nla_max = XFRMA_SPD_MAX },
	[XFRM_MSG_GETSPDINFO  - XFRM_MSG_BASE] = { .doit = xfrm_get_spdinfo   },
};

static int xfrm_user_rcv_msg(struct sk_buff *skb, struct nlmsghdr *nlh)
{
	struct net *net = sock_net(skb->sk);
	struct nlattr *attrs[XFRMA_MAX+1];
	const struct xfrm_link *link;
	int type, err;

	type = nlh->nlmsg_type;
	if (type > XFRM_MSG_MAX)
		return -EINVAL;

	type -= XFRM_MSG_BASE;
	link = &xfrm_dispatch[type];

	/* All operations require privileges, even GET */
	if (!netlink_net_capable(skb, CAP_NET_ADMIN))
		return -EPERM;

	if ((type == (XFRM_MSG_GETSA - XFRM_MSG_BASE) ||
	     type == (XFRM_MSG_GETPOLICY - XFRM_MSG_BASE)) &&
	    (nlh->nlmsg_flags & NLM_F_DUMP)) {
		if (link->dump == NULL)
			return -EINVAL;

		{
			struct netlink_dump_control c = {
				.start = link->start,
				.dump = link->dump,
				.done = link->done,
			};
			return netlink_dump_start(net->xfrm.nlsk, skb, nlh, &c);
		}
	}

	err = nlmsg_parse(nlh, xfrm_msg_min[type], attrs,
			  link->nla_max ? : XFRMA_MAX,
			  link->nla_pol ? : xfrma_policy);
	if (err < 0)
		return err;

	if (link->doit == NULL)
		return -EINVAL;

	return link->doit(skb, nlh, attrs);
}

static void xfrm_netlink_rcv(struct sk_buff *skb)
{
	struct net *net = sock_net(skb->sk);

	mutex_lock(&net->xfrm.xfrm_cfg_mutex);
	netlink_rcv_skb(skb, &xfrm_user_rcv_msg);
	mutex_unlock(&net->xfrm.xfrm_cfg_mutex);
}

static inline size_t xfrm_expire_msgsize(void)
{
	return NLMSG_ALIGN(sizeof(struct xfrm_user_expire))
	       + nla_total_size(sizeof(struct xfrm_mark));
}

static int build_expire(struct sk_buff *skb, struct xfrm_state *x, const struct km_event *c)
{
	struct xfrm_user_expire *ue;
	struct nlmsghdr *nlh;
	int err;

	nlh = nlmsg_put(skb, c->portid, 0, XFRM_MSG_EXPIRE, sizeof(*ue), 0);
	if (nlh == NULL)
		return -EMSGSIZE;

	ue = nlmsg_data(nlh);
	copy_to_user_state(x, &ue->state);
	ue->hard = (c->data.hard != 0) ? 1 : 0;

	err = xfrm_mark_put(skb, &x->mark);
	if (err)
		return err;

	err = xfrm_if_id_put(skb, x->if_id);
	if (err)
		return err;

	nlmsg_end(skb, nlh);
	return 0;
}

static int xfrm_exp_state_notify(struct xfrm_state *x, const struct km_event *c)
{
	struct net *net = xs_net(x);
	struct sk_buff *skb;

	skb = nlmsg_new(xfrm_expire_msgsize(), GFP_ATOMIC);
	if (skb == NULL)
		return -ENOMEM;

	if (build_expire(skb, x, c) < 0) {
		kfree_skb(skb);
		return -EMSGSIZE;
	}

	return xfrm_nlmsg_multicast(net, skb, 0, XFRMNLGRP_EXPIRE);
}

static int xfrm_aevent_state_notify(struct xfrm_state *x, const struct km_event *c)
{
	struct net *net = xs_net(x);
	struct sk_buff *skb;

	skb = nlmsg_new(xfrm_aevent_msgsize(x), GFP_ATOMIC);
	if (skb == NULL)
		return -ENOMEM;

	if (build_aevent(skb, x, c) < 0)
		BUG();

	return xfrm_nlmsg_multicast(net, skb, 0, XFRMNLGRP_AEVENTS);
}

static int xfrm_notify_sa_flush(const struct km_event *c)
{
	struct net *net = c->net;
	struct xfrm_usersa_flush *p;
	struct nlmsghdr *nlh;
	struct sk_buff *skb;
	int len = NLMSG_ALIGN(sizeof(struct xfrm_usersa_flush));

	skb = nlmsg_new(len, GFP_ATOMIC);
	if (skb == NULL)
		return -ENOMEM;

	nlh = nlmsg_put(skb, c->portid, c->seq, XFRM_MSG_FLUSHSA, sizeof(*p), 0);
	if (nlh == NULL) {
		kfree_skb(skb);
		return -EMSGSIZE;
	}

	p = nlmsg_data(nlh);
	p->proto = c->data.proto;

	nlmsg_end(skb, nlh);

	return xfrm_nlmsg_multicast(net, skb, 0, XFRMNLGRP_SA);
}

static inline size_t xfrm_sa_len(struct xfrm_state *x)
{
	size_t l = 0;
	if (x->aead)
		l += nla_total_size(aead_len(x->aead));
	if (x->aalg) {
		l += nla_total_size(sizeof(struct xfrm_algo) +
				    (x->aalg->alg_key_len + 7) / 8);
		l += nla_total_size(xfrm_alg_auth_len(x->aalg));
	}
	if (x->ealg)
		l += nla_total_size(xfrm_alg_len(x->ealg));
	if (x->calg)
		l += nla_total_size(sizeof(*x->calg));
	if (x->encap)
		l += nla_total_size(sizeof(*x->encap));
	if (x->tfcpad)
		l += nla_total_size(sizeof(x->tfcpad));
	if (x->replay_esn)
		l += nla_total_size(xfrm_replay_state_esn_len(x->replay_esn));
	else
		l += nla_total_size(sizeof(struct xfrm_replay_state));
	if (x->security)
		l += nla_total_size(sizeof(struct xfrm_user_sec_ctx) +
				    x->security->ctx_len);
	if (x->coaddr)
		l += nla_total_size(sizeof(*x->coaddr));
	if (x->props.extra_flags)
		l += nla_total_size(sizeof(x->props.extra_flags));
	if (x->props.smark.v | x->props.smark.m) {
		l += nla_total_size(sizeof(x->props.smark.v));
		l += nla_total_size(sizeof(x->props.smark.m));
	}
	if (x->if_id)
		l += nla_total_size(sizeof(x->if_id));

	/* Must count x->lastused as it may become non-zero behind our back. */
	l += nla_total_size_64bit(sizeof(u64));

	return l;
}

static int xfrm_notify_sa(struct xfrm_state *x, const struct km_event *c)
{
	struct net *net = xs_net(x);
	struct xfrm_usersa_info *p;
	struct xfrm_usersa_id *id;
	struct nlmsghdr *nlh;
	struct sk_buff *skb;
	int len = xfrm_sa_len(x);
	int headlen, err;

	headlen = sizeof(*p);
	if (c->event == XFRM_MSG_DELSA) {
		len += nla_total_size(headlen);
		headlen = sizeof(*id);
		len += nla_total_size(sizeof(struct xfrm_mark));
	}
	len += NLMSG_ALIGN(headlen);

	skb = nlmsg_new(len, GFP_ATOMIC);
	if (skb == NULL)
		return -ENOMEM;

	nlh = nlmsg_put(skb, c->portid, c->seq, c->event, headlen, 0);
	err = -EMSGSIZE;
	if (nlh == NULL)
		goto out_free_skb;

	p = nlmsg_data(nlh);
	if (c->event == XFRM_MSG_DELSA) {
		struct nlattr *attr;

		id = nlmsg_data(nlh);
		memcpy(&id->daddr, &x->id.daddr, sizeof(id->daddr));
		id->spi = x->id.spi;
		id->family = x->props.family;
		id->proto = x->id.proto;

		attr = nla_reserve(skb, XFRMA_SA, sizeof(*p));
		err = -EMSGSIZE;
		if (attr == NULL)
			goto out_free_skb;

		p = nla_data(attr);
	}
	err = copy_to_user_state_extra(x, p, skb);
	if (err)
		goto out_free_skb;

	nlmsg_end(skb, nlh);

	return xfrm_nlmsg_multicast(net, skb, 0, XFRMNLGRP_SA);

out_free_skb:
	kfree_skb(skb);
	return err;
}

static int xfrm_send_state_notify(struct xfrm_state *x, const struct km_event *c)
{

	switch (c->event) {
	case XFRM_MSG_EXPIRE:
		return xfrm_exp_state_notify(x, c);
	case XFRM_MSG_NEWAE:
		return xfrm_aevent_state_notify(x, c);
	case XFRM_MSG_DELSA:
	case XFRM_MSG_UPDSA:
	case XFRM_MSG_NEWSA:
		return xfrm_notify_sa(x, c);
	case XFRM_MSG_FLUSHSA:
		return xfrm_notify_sa_flush(c);
	default:
		printk(KERN_NOTICE "xfrm_user: Unknown SA event %d\n",
		       c->event);
		break;
	}

	return 0;

}

static inline size_t xfrm_acquire_msgsize(struct xfrm_state *x,
					  struct xfrm_policy *xp)
{
	return NLMSG_ALIGN(sizeof(struct xfrm_user_acquire))
	       + nla_total_size(sizeof(struct xfrm_user_tmpl) * xp->xfrm_nr)
	       + nla_total_size(sizeof(struct xfrm_mark))
	       + nla_total_size(xfrm_user_sec_ctx_size(x->security))
	       + userpolicy_type_attrsize();
}

static int build_acquire(struct sk_buff *skb, struct xfrm_state *x,
			 struct xfrm_tmpl *xt, struct xfrm_policy *xp)
{
	__u32 seq = xfrm_get_acqseq();
	struct xfrm_user_acquire *ua;
	struct nlmsghdr *nlh;
	int err;

	nlh = nlmsg_put(skb, 0, 0, XFRM_MSG_ACQUIRE, sizeof(*ua), 0);
	if (nlh == NULL)
		return -EMSGSIZE;

	ua = nlmsg_data(nlh);
	memcpy(&ua->id, &x->id, sizeof(ua->id));
	memcpy(&ua->saddr, &x->props.saddr, sizeof(ua->saddr));
	memcpy(&ua->sel, &x->sel, sizeof(ua->sel));
	copy_to_user_policy(xp, &ua->policy, XFRM_POLICY_OUT);
	ua->aalgos = xt->aalgos;
	ua->ealgos = xt->ealgos;
	ua->calgos = xt->calgos;
	ua->seq = x->km.seq = seq;

	err = copy_to_user_tmpl(xp, skb);
	if (!err)
		err = copy_to_user_state_sec_ctx(x, skb);
	if (!err)
		err = copy_to_user_policy_type(xp->type, skb);
	if (!err)
		err = xfrm_mark_put(skb, &xp->mark);
	if (!err)
		err = xfrm_if_id_put(skb, xp->if_id);
	if (err) {
		nlmsg_cancel(skb, nlh);
		return err;
	}

	nlmsg_end(skb, nlh);
	return 0;
}

static int xfrm_send_acquire(struct xfrm_state *x, struct xfrm_tmpl *xt,
			     struct xfrm_policy *xp)
{
	struct net *net = xs_net(x);
	struct sk_buff *skb;

	skb = nlmsg_new(xfrm_acquire_msgsize(x, xp), GFP_ATOMIC);
	if (skb == NULL)
		return -ENOMEM;

	if (build_acquire(skb, x, xt, xp) < 0)
		BUG();

	return xfrm_nlmsg_multicast(net, skb, 0, XFRMNLGRP_ACQUIRE);
}

/* User gives us xfrm_user_policy_info followed by an array of 0
 * or more templates.
 */
static struct xfrm_policy *xfrm_compile_policy(struct sock *sk, int opt,
					       u8 *data, int len, int *dir)
{
	struct net *net = sock_net(sk);
	struct xfrm_userpolicy_info *p = (struct xfrm_userpolicy_info *)data;
	struct xfrm_user_tmpl *ut = (struct xfrm_user_tmpl *) (p + 1);
	struct xfrm_policy *xp;
	int nr;

	switch (sk->sk_family) {
	case AF_INET:
		if (opt != IP_XFRM_POLICY) {
			*dir = -EOPNOTSUPP;
			return NULL;
		}
		break;
#if IS_ENABLED(CONFIG_IPV6)
	case AF_INET6:
		if (opt != IPV6_XFRM_POLICY) {
			*dir = -EOPNOTSUPP;
			return NULL;
		}
		break;
#endif
	default:
		*dir = -EINVAL;
		return NULL;
	}

	*dir = -EINVAL;

	if (len < sizeof(*p) ||
	    verify_newpolicy_info(p))
		return NULL;

	nr = ((len - sizeof(*p)) / sizeof(*ut));
	if (validate_tmpl(nr, ut, p->sel.family))
		return NULL;

	if (p->dir > XFRM_POLICY_OUT)
		return NULL;

	xp = xfrm_policy_alloc(net, GFP_ATOMIC);
	if (xp == NULL) {
		*dir = -ENOBUFS;
		return NULL;
	}

	copy_from_user_policy(xp, p);
	xp->type = XFRM_POLICY_TYPE_MAIN;
	copy_templates(xp, ut, nr);

	*dir = p->dir;

	return xp;
}

static inline size_t xfrm_polexpire_msgsize(struct xfrm_policy *xp)
{
	return NLMSG_ALIGN(sizeof(struct xfrm_user_polexpire))
	       + nla_total_size(sizeof(struct xfrm_user_tmpl) * xp->xfrm_nr)
	       + nla_total_size(xfrm_user_sec_ctx_size(xp->security))
	       + nla_total_size(sizeof(struct xfrm_mark))
	       + userpolicy_type_attrsize();
}

static int build_polexpire(struct sk_buff *skb, struct xfrm_policy *xp,
			   int dir, const struct km_event *c)
{
	struct xfrm_user_polexpire *upe;
	int hard = c->data.hard;
	struct nlmsghdr *nlh;
	int err;

	nlh = nlmsg_put(skb, c->portid, 0, XFRM_MSG_POLEXPIRE, sizeof(*upe), 0);
	if (nlh == NULL)
		return -EMSGSIZE;

	upe = nlmsg_data(nlh);
	copy_to_user_policy(xp, &upe->pol, dir);
	err = copy_to_user_tmpl(xp, skb);
	if (!err)
		err = copy_to_user_sec_ctx(xp, skb);
	if (!err)
		err = copy_to_user_policy_type(xp->type, skb);
	if (!err)
		err = xfrm_mark_put(skb, &xp->mark);
	if (!err)
		err = xfrm_if_id_put(skb, xp->if_id);
	if (err) {
		nlmsg_cancel(skb, nlh);
		return err;
	}
	upe->hard = !!hard;

	nlmsg_end(skb, nlh);
	return 0;
}

static int xfrm_exp_policy_notify(struct xfrm_policy *xp, int dir, const struct km_event *c)
{
	struct net *net = xp_net(xp);
	struct sk_buff *skb;

	skb = nlmsg_new(xfrm_polexpire_msgsize(xp), GFP_ATOMIC);
	if (skb == NULL)
		return -ENOMEM;

	if (build_polexpire(skb, xp, dir, c) < 0)
		BUG();

	return xfrm_nlmsg_multicast(net, skb, 0, XFRMNLGRP_EXPIRE);
}

static int xfrm_notify_policy(struct xfrm_policy *xp, int dir, const struct km_event *c)
{
	int len = nla_total_size(sizeof(struct xfrm_user_tmpl) * xp->xfrm_nr);
	struct net *net = xp_net(xp);
	struct xfrm_userpolicy_info *p;
	struct xfrm_userpolicy_id *id;
	struct nlmsghdr *nlh;
	struct sk_buff *skb;
	int headlen, err;

	headlen = sizeof(*p);
	if (c->event == XFRM_MSG_DELPOLICY) {
		len += nla_total_size(headlen);
		headlen = sizeof(*id);
	}
	len += userpolicy_type_attrsize();
	len += nla_total_size(sizeof(struct xfrm_mark));
	len += NLMSG_ALIGN(headlen);

	skb = nlmsg_new(len, GFP_ATOMIC);
	if (skb == NULL)
		return -ENOMEM;

	nlh = nlmsg_put(skb, c->portid, c->seq, c->event, headlen, 0);
	err = -EMSGSIZE;
	if (nlh == NULL)
		goto out_free_skb;

	p = nlmsg_data(nlh);
	if (c->event == XFRM_MSG_DELPOLICY) {
		struct nlattr *attr;

		id = nlmsg_data(nlh);
		memset(id, 0, sizeof(*id));
		id->dir = dir;
		if (c->data.byid)
			id->index = xp->index;
		else
			memcpy(&id->sel, &xp->selector, sizeof(id->sel));

		attr = nla_reserve(skb, XFRMA_POLICY, sizeof(*p));
		err = -EMSGSIZE;
		if (attr == NULL)
			goto out_free_skb;

		p = nla_data(attr);
	}

	copy_to_user_policy(xp, p, dir);
	err = copy_to_user_tmpl(xp, skb);
	if (!err)
		err = copy_to_user_policy_type(xp->type, skb);
	if (!err)
		err = xfrm_mark_put(skb, &xp->mark);
	if (!err)
		err = xfrm_if_id_put(skb, xp->if_id);
	if (err)
		goto out_free_skb;

	nlmsg_end(skb, nlh);

	return xfrm_nlmsg_multicast(net, skb, 0, XFRMNLGRP_POLICY);

out_free_skb:
	kfree_skb(skb);
	return err;
}

static int xfrm_notify_policy_flush(const struct km_event *c)
{
	struct net *net = c->net;
	struct nlmsghdr *nlh;
	struct sk_buff *skb;
	int err;

	skb = nlmsg_new(userpolicy_type_attrsize(), GFP_ATOMIC);
	if (skb == NULL)
		return -ENOMEM;

	nlh = nlmsg_put(skb, c->portid, c->seq, XFRM_MSG_FLUSHPOLICY, 0, 0);
	err = -EMSGSIZE;
	if (nlh == NULL)
		goto out_free_skb;
	err = copy_to_user_policy_type(c->data.type, skb);
	if (err)
		goto out_free_skb;

	nlmsg_end(skb, nlh);

	return xfrm_nlmsg_multicast(net, skb, 0, XFRMNLGRP_POLICY);

out_free_skb:
	kfree_skb(skb);
	return err;
}

static int xfrm_send_policy_notify(struct xfrm_policy *xp, int dir, const struct km_event *c)
{

	switch (c->event) {
	case XFRM_MSG_NEWPOLICY:
	case XFRM_MSG_UPDPOLICY:
	case XFRM_MSG_DELPOLICY:
		return xfrm_notify_policy(xp, dir, c);
	case XFRM_MSG_FLUSHPOLICY:
		return xfrm_notify_policy_flush(c);
	case XFRM_MSG_POLEXPIRE:
		return xfrm_exp_policy_notify(xp, dir, c);
	default:
		printk(KERN_NOTICE "xfrm_user: Unknown Policy event %d\n",
		       c->event);
	}

	return 0;

}

static inline size_t xfrm_report_msgsize(void)
{
	return NLMSG_ALIGN(sizeof(struct xfrm_user_report));
}

static int build_report(struct sk_buff *skb, u8 proto,
			struct xfrm_selector *sel, xfrm_address_t *addr)
{
	struct xfrm_user_report *ur;
	struct nlmsghdr *nlh;

	nlh = nlmsg_put(skb, 0, 0, XFRM_MSG_REPORT, sizeof(*ur), 0);
	if (nlh == NULL)
		return -EMSGSIZE;

	ur = nlmsg_data(nlh);
	ur->proto = proto;
	memcpy(&ur->sel, sel, sizeof(ur->sel));

	if (addr) {
		int err = nla_put(skb, XFRMA_COADDR, sizeof(*addr), addr);
		if (err) {
			nlmsg_cancel(skb, nlh);
			return err;
		}
	}
	nlmsg_end(skb, nlh);
	return 0;
}

static int xfrm_send_report(struct net *net, u8 proto,
			    struct xfrm_selector *sel, xfrm_address_t *addr)
{
	struct sk_buff *skb;

	skb = nlmsg_new(xfrm_report_msgsize(), GFP_ATOMIC);
	if (skb == NULL)
		return -ENOMEM;

	if (build_report(skb, proto, sel, addr) < 0)
		BUG();

	return xfrm_nlmsg_multicast(net, skb, 0, XFRMNLGRP_REPORT);
}

static inline size_t xfrm_mapping_msgsize(void)
{
	return NLMSG_ALIGN(sizeof(struct xfrm_user_mapping));
}

static int build_mapping(struct sk_buff *skb, struct xfrm_state *x,
			 xfrm_address_t *new_saddr, __be16 new_sport)
{
	struct xfrm_user_mapping *um;
	struct nlmsghdr *nlh;

	nlh = nlmsg_put(skb, 0, 0, XFRM_MSG_MAPPING, sizeof(*um), 0);
	if (nlh == NULL)
		return -EMSGSIZE;

	um = nlmsg_data(nlh);

	memcpy(&um->id.daddr, &x->id.daddr, sizeof(um->id.daddr));
	um->id.spi = x->id.spi;
	um->id.family = x->props.family;
	um->id.proto = x->id.proto;
	memcpy(&um->new_saddr, new_saddr, sizeof(um->new_saddr));
	memcpy(&um->old_saddr, &x->props.saddr, sizeof(um->old_saddr));
	um->new_sport = new_sport;
	um->old_sport = x->encap->encap_sport;
	um->reqid = x->props.reqid;

	nlmsg_end(skb, nlh);
	return 0;
}

static int xfrm_send_mapping(struct xfrm_state *x, xfrm_address_t *ipaddr,
			     __be16 sport)
{
	struct net *net = xs_net(x);
	struct sk_buff *skb;

	if (x->id.proto != IPPROTO_ESP)
		return -EINVAL;

	if (!x->encap)
		return -EINVAL;

	skb = nlmsg_new(xfrm_mapping_msgsize(), GFP_ATOMIC);
	if (skb == NULL)
		return -ENOMEM;

	if (build_mapping(skb, x, ipaddr, sport) < 0)
		BUG();

	return xfrm_nlmsg_multicast(net, skb, 0, XFRMNLGRP_MAPPING);
}

static bool xfrm_is_alive(const struct km_event *c)
{
	return (bool)xfrm_acquire_is_on(c->net);
}

static struct xfrm_mgr netlink_mgr = {
	.id		= "netlink",
	.notify		= xfrm_send_state_notify,
	.acquire	= xfrm_send_acquire,
	.compile_policy	= xfrm_compile_policy,
	.notify_policy	= xfrm_send_policy_notify,
	.report		= xfrm_send_report,
	.migrate	= xfrm_send_migrate,
	.new_mapping	= xfrm_send_mapping,
	.is_alive	= xfrm_is_alive,
};

static int __net_init xfrm_user_net_init(struct net *net)
{
	struct sock *nlsk;
	struct netlink_kernel_cfg cfg = {
		.groups	= XFRMNLGRP_MAX,
		.input	= xfrm_netlink_rcv,
	};

	nlsk = netlink_kernel_create(net, NETLINK_XFRM, &cfg);
	if (nlsk == NULL)
		return -ENOMEM;
	net->xfrm.nlsk_stash = nlsk; /* Don't set to NULL */
	rcu_assign_pointer(net->xfrm.nlsk, nlsk);
	return 0;
}

static void __net_exit xfrm_user_net_exit(struct list_head *net_exit_list)
{
	struct net *net;
	list_for_each_entry(net, net_exit_list, exit_list)
		RCU_INIT_POINTER(net->xfrm.nlsk, NULL);
	synchronize_net();
	list_for_each_entry(net, net_exit_list, exit_list)
		netlink_kernel_release(net->xfrm.nlsk_stash);
}

static struct pernet_operations xfrm_user_net_ops = {
	.init	    = xfrm_user_net_init,
	.exit_batch = xfrm_user_net_exit,
};

static int __init xfrm_user_init(void)
{
	int rv;

	printk(KERN_INFO "Initializing XFRM netlink socket\n");

	rv = register_pernet_subsys(&xfrm_user_net_ops);
	if (rv < 0)
		return rv;
	rv = xfrm_register_km(&netlink_mgr);
	if (rv < 0)
		unregister_pernet_subsys(&xfrm_user_net_ops);
	return rv;
}

static void __exit xfrm_user_exit(void)
{
	xfrm_unregister_km(&netlink_mgr);
	unregister_pernet_subsys(&xfrm_user_net_ops);
}

module_init(xfrm_user_init);
module_exit(xfrm_user_exit);
MODULE_LICENSE("GPL");
MODULE_ALIAS_NET_PF_PROTO(PF_NETLINK, NETLINK_XFRM);
<|MERGE_RESOLUTION|>--- conflicted
+++ resolved
@@ -1835,11 +1835,8 @@
 	struct km_event c;
 	int delete;
 	struct xfrm_mark m;
-<<<<<<< HEAD
 	u32 mark = xfrm_mark_get(attrs, &m);
 	u32 if_id = 0;
-=======
->>>>>>> 7eb61afe
 
 	p = nlmsg_data(nlh);
 	delete = nlh->nlmsg_type == XFRM_MSG_DELPOLICY;
@@ -1852,18 +1849,12 @@
 	if (err)
 		return err;
 
-<<<<<<< HEAD
 	if (attrs[XFRMA_IF_ID])
 		if_id = nla_get_u32(attrs[XFRMA_IF_ID]);
 
 	if (p->index)
 		xp = xfrm_policy_byid(net, mark, if_id, type, p->dir, p->index, delete, &err);
-=======
-	xfrm_mark_get(attrs, &m);
-
-	if (p->index)
-		xp = xfrm_policy_byid(net, &m, type, p->dir, p->index, delete, &err);
->>>>>>> 7eb61afe
+
 	else {
 		struct nlattr *rt = attrs[XFRMA_SEC_CTX];
 		struct xfrm_sec_ctx *ctx;
@@ -1880,11 +1871,7 @@
 			if (err)
 				return err;
 		}
-<<<<<<< HEAD
 		xp = xfrm_policy_bysel_ctx(net, mark, if_id, type, p->dir, &p->sel,
-=======
-		xp = xfrm_policy_bysel_ctx(net, &m, type, p->dir, &p->sel,
->>>>>>> 7eb61afe
 					   ctx, delete, &err);
 		security_xfrm_policy_free(ctx);
 	}
@@ -2152,11 +2139,8 @@
 	u8 type = XFRM_POLICY_TYPE_MAIN;
 	int err = -ENOENT;
 	struct xfrm_mark m;
-<<<<<<< HEAD
 	u32 mark = xfrm_mark_get(attrs, &m);
 	u32 if_id = 0;
-=======
->>>>>>> 7eb61afe
 
 	err = copy_from_user_policy_type(&type, attrs);
 	if (err)
@@ -2166,18 +2150,11 @@
 	if (err)
 		return err;
 
-<<<<<<< HEAD
 	if (attrs[XFRMA_IF_ID])
 		if_id = nla_get_u32(attrs[XFRMA_IF_ID]);
 
 	if (p->index)
 		xp = xfrm_policy_byid(net, mark, if_id, type, p->dir, p->index, 0, &err);
-=======
-	xfrm_mark_get(attrs, &m);
-
-	if (p->index)
-		xp = xfrm_policy_byid(net, &m, type, p->dir, p->index, 0, &err);
->>>>>>> 7eb61afe
 	else {
 		struct nlattr *rt = attrs[XFRMA_SEC_CTX];
 		struct xfrm_sec_ctx *ctx;
@@ -2194,11 +2171,7 @@
 			if (err)
 				return err;
 		}
-<<<<<<< HEAD
 		xp = xfrm_policy_bysel_ctx(net, mark, if_id, type, p->dir,
-=======
-		xp = xfrm_policy_bysel_ctx(net, &m, type, p->dir,
->>>>>>> 7eb61afe
 					   &p->sel, ctx, 0, &err);
 		security_xfrm_policy_free(ctx);
 	}
