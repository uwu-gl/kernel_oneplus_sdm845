--- conflicted
+++ resolved
@@ -243,14 +243,8 @@
 		return;
 	if (!tipc_in_scope(legacy, b->domain, src))
 		return;
-<<<<<<< HEAD
-	tipc_node_check_dest(net, src, peer_id, b, caps, signature,
-			     msg_peer_net_hash(hdr), &maddr, &respond,
-			     &dupl_addr);
-=======
 	tipc_node_check_dest(net, src, peer_id, b, caps, signature, pnet_hash,
 			     &maddr, &respond, &dupl_addr);
->>>>>>> a7196caf
 	if (dupl_addr)
 		disc_dupl_alert(b, src, &maddr);
 	if (!respond)
