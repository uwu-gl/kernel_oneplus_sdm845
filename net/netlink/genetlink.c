/*
 * NETLINK      Generic Netlink Family
 *
 * 		Authors:	Jamal Hadi Salim
 * 				Thomas Graf <tgraf@suug.ch>
 *				Johannes Berg <johannes@sipsolutions.net>
 */

#include <linux/module.h>
#include <linux/kernel.h>
#include <linux/slab.h>
#include <linux/errno.h>
#include <linux/types.h>
#include <linux/socket.h>
#include <linux/string.h>
#include <linux/skbuff.h>
#include <linux/mutex.h>
#include <linux/bitmap.h>
#include <linux/rwsem.h>
#include <net/sock.h>
#include <net/genetlink.h>

static DEFINE_MUTEX(genl_mutex); /* serialization of message processing */
static DECLARE_RWSEM(cb_lock);

atomic_t genl_sk_destructing_cnt = ATOMIC_INIT(0);
DECLARE_WAIT_QUEUE_HEAD(genl_sk_destructing_waitq);

void genl_lock(void)
{
	mutex_lock(&genl_mutex);
}
EXPORT_SYMBOL(genl_lock);

void genl_unlock(void)
{
	mutex_unlock(&genl_mutex);
}
EXPORT_SYMBOL(genl_unlock);

#ifdef CONFIG_LOCKDEP
bool lockdep_genl_is_held(void)
{
	return lockdep_is_held(&genl_mutex);
}
EXPORT_SYMBOL(lockdep_genl_is_held);
#endif

static void genl_lock_all(void)
{
	down_write(&cb_lock);
	genl_lock();
}

static void genl_unlock_all(void)
{
	genl_unlock();
	up_write(&cb_lock);
}

#define GENL_FAM_TAB_SIZE	16
#define GENL_FAM_TAB_MASK	(GENL_FAM_TAB_SIZE - 1)

static struct list_head family_ht[GENL_FAM_TAB_SIZE];
/*
 * Bitmap of multicast groups that are currently in use.
 *
 * To avoid an allocation at boot of just one unsigned long,
 * declare it global instead.
 * Bit 0 is marked as already used since group 0 is invalid.
 * Bit 1 is marked as already used since the drop-monitor code
 * abuses the API and thinks it can statically use group 1.
 * That group will typically conflict with other groups that
 * any proper users use.
 * Bit 16 is marked as used since it's used for generic netlink
 * and the code no longer marks pre-reserved IDs as used.
 * Bit 17 is marked as already used since the VFS quota code
 * also abused this API and relied on family == group ID, we
 * cater to that by giving it a static family and group ID.
 * Bit 18 is marked as already used since the PMCRAID driver
 * did the same thing as the VFS quota code (maybe copied?)
 */
static unsigned long mc_group_start = 0x3 | BIT(GENL_ID_CTRL) |
				      BIT(GENL_ID_VFS_DQUOT) |
				      BIT(GENL_ID_PMCRAID);
static unsigned long *mc_groups = &mc_group_start;
static unsigned long mc_groups_longs = 1;

static int genl_ctrl_event(int event, struct genl_family *family,
			   const struct genl_multicast_group *grp,
			   int grp_id);

static inline unsigned int genl_family_hash(unsigned int id)
{
	return id & GENL_FAM_TAB_MASK;
}

static inline struct list_head *genl_family_chain(unsigned int id)
{
	return &family_ht[genl_family_hash(id)];
}

static struct genl_family *genl_family_find_byid(unsigned int id)
{
	struct genl_family *f;

	list_for_each_entry(f, genl_family_chain(id), family_list)
		if (f->id == id)
			return f;

	return NULL;
}

static struct genl_family *genl_family_find_byname(char *name)
{
	struct genl_family *f;
	int i;

	for (i = 0; i < GENL_FAM_TAB_SIZE; i++)
		list_for_each_entry(f, genl_family_chain(i), family_list)
			if (strcmp(f->name, name) == 0)
				return f;

	return NULL;
}

static const struct genl_ops *genl_get_cmd(u8 cmd, struct genl_family *family)
{
	int i;

	for (i = 0; i < family->n_ops; i++)
		if (family->ops[i].cmd == cmd)
			return &family->ops[i];

	return NULL;
}

/* Of course we are going to have problems once we hit
 * 2^16 alive types, but that can only happen by year 2K
*/
static u16 genl_generate_id(void)
{
	static u16 id_gen_idx = GENL_MIN_ID;
	int i;

	for (i = 0; i <= GENL_MAX_ID - GENL_MIN_ID; i++) {
		if (id_gen_idx != GENL_ID_VFS_DQUOT &&
		    id_gen_idx != GENL_ID_PMCRAID &&
		    !genl_family_find_byid(id_gen_idx))
			return id_gen_idx;
		if (++id_gen_idx > GENL_MAX_ID)
			id_gen_idx = GENL_MIN_ID;
	}

	return 0;
}

static int genl_allocate_reserve_groups(int n_groups, int *first_id)
{
	unsigned long *new_groups;
	int start = 0;
	int i;
	int id;
	bool fits;

	do {
		if (start == 0)
			id = find_first_zero_bit(mc_groups,
						 mc_groups_longs *
						 BITS_PER_LONG);
		else
			id = find_next_zero_bit(mc_groups,
						mc_groups_longs * BITS_PER_LONG,
						start);

		fits = true;
		for (i = id;
		     i < min_t(int, id + n_groups,
			       mc_groups_longs * BITS_PER_LONG);
		     i++) {
			if (test_bit(i, mc_groups)) {
				start = i;
				fits = false;
				break;
			}
		}

		if (id + n_groups > mc_groups_longs * BITS_PER_LONG) {
			unsigned long new_longs = mc_groups_longs +
						  BITS_TO_LONGS(n_groups);
			size_t nlen = new_longs * sizeof(unsigned long);

			if (mc_groups == &mc_group_start) {
				new_groups = kzalloc(nlen, GFP_KERNEL);
				if (!new_groups)
					return -ENOMEM;
				mc_groups = new_groups;
				*mc_groups = mc_group_start;
			} else {
				new_groups = krealloc(mc_groups, nlen,
						      GFP_KERNEL);
				if (!new_groups)
					return -ENOMEM;
				mc_groups = new_groups;
				for (i = 0; i < BITS_TO_LONGS(n_groups); i++)
					mc_groups[mc_groups_longs + i] = 0;
			}
			mc_groups_longs = new_longs;
		}
	} while (!fits);

	for (i = id; i < id + n_groups; i++)
		set_bit(i, mc_groups);
	*first_id = id;
	return 0;
}

static struct genl_family genl_ctrl;

static int genl_validate_assign_mc_groups(struct genl_family *family)
{
	int first_id;
	int n_groups = family->n_mcgrps;
	int err = 0, i;
	bool groups_allocated = false;

	if (!n_groups)
		return 0;

	for (i = 0; i < n_groups; i++) {
		const struct genl_multicast_group *grp = &family->mcgrps[i];

		if (WARN_ON(grp->name[0] == '\0'))
			return -EINVAL;
		if (WARN_ON(memchr(grp->name, '\0', GENL_NAMSIZ) == NULL))
			return -EINVAL;
	}

	/* special-case our own group and hacks */
	if (family == &genl_ctrl) {
		first_id = GENL_ID_CTRL;
		BUG_ON(n_groups != 1);
	} else if (strcmp(family->name, "NET_DM") == 0) {
		first_id = 1;
		BUG_ON(n_groups != 1);
	} else if (family->id == GENL_ID_VFS_DQUOT) {
		first_id = GENL_ID_VFS_DQUOT;
		BUG_ON(n_groups != 1);
	} else if (family->id == GENL_ID_PMCRAID) {
		first_id = GENL_ID_PMCRAID;
		BUG_ON(n_groups != 1);
	} else {
		groups_allocated = true;
		err = genl_allocate_reserve_groups(n_groups, &first_id);
		if (err)
			return err;
	}

	family->mcgrp_offset = first_id;

	/* if still initializing, can't and don't need to to realloc bitmaps */
	if (!init_net.genl_sock)
		return 0;

	if (family->netnsok) {
		struct net *net;

		netlink_table_grab();
		rcu_read_lock();
		for_each_net_rcu(net) {
			err = __netlink_change_ngroups(net->genl_sock,
					mc_groups_longs * BITS_PER_LONG);
			if (err) {
				/*
				 * No need to roll back, can only fail if
				 * memory allocation fails and then the
				 * number of _possible_ groups has been
				 * increased on some sockets which is ok.
				 */
				break;
			}
		}
		rcu_read_unlock();
		netlink_table_ungrab();
	} else {
		err = netlink_change_ngroups(init_net.genl_sock,
					     mc_groups_longs * BITS_PER_LONG);
	}

	if (groups_allocated && err) {
		for (i = 0; i < family->n_mcgrps; i++)
			clear_bit(family->mcgrp_offset + i, mc_groups);
	}

	return err;
}

static void genl_unregister_mc_groups(struct genl_family *family)
{
	struct net *net;
	int i;

	netlink_table_grab();
	rcu_read_lock();
	for_each_net_rcu(net) {
		for (i = 0; i < family->n_mcgrps; i++)
			__netlink_clear_multicast_users(
				net->genl_sock, family->mcgrp_offset + i);
	}
	rcu_read_unlock();
	netlink_table_ungrab();

	for (i = 0; i < family->n_mcgrps; i++) {
		int grp_id = family->mcgrp_offset + i;

		if (grp_id != 1)
			clear_bit(grp_id, mc_groups);
		genl_ctrl_event(CTRL_CMD_DELMCAST_GRP, family,
				&family->mcgrps[i], grp_id);
	}
}

static int genl_validate_ops(const struct genl_family *family)
{
	const struct genl_ops *ops = family->ops;
	unsigned int n_ops = family->n_ops;
	int i, j;

	if (WARN_ON(n_ops && !ops))
		return -EINVAL;

	if (!n_ops)
		return 0;

	for (i = 0; i < n_ops; i++) {
		if (ops[i].dumpit == NULL && ops[i].doit == NULL)
			return -EINVAL;
		for (j = i + 1; j < n_ops; j++)
			if (ops[i].cmd == ops[j].cmd)
				return -EINVAL;
	}

	return 0;
}

/**
 * __genl_register_family - register a generic netlink family
 * @family: generic netlink family
 *
 * Registers the specified family after validating it first. Only one
 * family may be registered with the same family name or identifier.
 * The family id may equal GENL_ID_GENERATE causing an unique id to
 * be automatically generated and assigned.
 *
 * The family's ops array must already be assigned, you can use the
 * genl_register_family_with_ops() helper function.
 *
 * Return 0 on success or a negative error code.
 */
int __genl_register_family(struct genl_family *family)
{
	int err = -EINVAL, i;

	if (family->id && family->id < GENL_MIN_ID)
		goto errout;

	if (family->id > GENL_MAX_ID)
		goto errout;

	err = genl_validate_ops(family);
	if (err)
		return err;

	genl_lock_all();

	if (genl_family_find_byname(family->name)) {
		err = -EEXIST;
		goto errout_locked;
	}

	if (family->id == GENL_ID_GENERATE) {
		u16 newid = genl_generate_id();

		if (!newid) {
			err = -ENOMEM;
			goto errout_locked;
		}

		family->id = newid;
	} else if (genl_family_find_byid(family->id)) {
		err = -EEXIST;
		goto errout_locked;
	}

	if (family->maxattr && !family->parallel_ops) {
		family->attrbuf = kmalloc((family->maxattr+1) *
					sizeof(struct nlattr *), GFP_KERNEL);
		if (family->attrbuf == NULL) {
			err = -ENOMEM;
			goto errout_locked;
		}
	} else
		family->attrbuf = NULL;

	err = genl_validate_assign_mc_groups(family);
	if (err)
		goto errout_free;

	list_add_tail(&family->family_list, genl_family_chain(family->id));
	genl_unlock_all();

	/* send all events */
	genl_ctrl_event(CTRL_CMD_NEWFAMILY, family, NULL, 0);
	for (i = 0; i < family->n_mcgrps; i++)
		genl_ctrl_event(CTRL_CMD_NEWMCAST_GRP, family,
				&family->mcgrps[i], family->mcgrp_offset + i);

	return 0;

errout_free:
	kfree(family->attrbuf);
errout_locked:
	genl_unlock_all();
errout:
	return err;
}
EXPORT_SYMBOL(__genl_register_family);

/**
 * genl_unregister_family - unregister generic netlink family
 * @family: generic netlink family
 *
 * Unregisters the specified family.
 *
 * Returns 0 on success or a negative error code.
 */
int genl_unregister_family(struct genl_family *family)
{
	struct genl_family *rc;

	genl_lock_all();

	list_for_each_entry(rc, genl_family_chain(family->id), family_list) {
		if (family->id != rc->id || strcmp(rc->name, family->name))
			continue;

		genl_unregister_mc_groups(family);

		list_del(&rc->family_list);
		family->n_ops = 0;
		up_write(&cb_lock);
		wait_event(genl_sk_destructing_waitq,
			   atomic_read(&genl_sk_destructing_cnt) == 0);
		genl_unlock();

		kfree(family->attrbuf);
		genl_ctrl_event(CTRL_CMD_DELFAMILY, family, NULL, 0);
		return 0;
	}

	genl_unlock_all();

	return -ENOENT;
}
EXPORT_SYMBOL(genl_unregister_family);

/**
 * genlmsg_put - Add generic netlink header to netlink message
 * @skb: socket buffer holding the message
 * @portid: netlink portid the message is addressed to
 * @seq: sequence number (usually the one of the sender)
 * @family: generic netlink family
 * @flags: netlink message flags
 * @cmd: generic netlink command
 *
 * Returns pointer to user specific header
 */
void *genlmsg_put(struct sk_buff *skb, u32 portid, u32 seq,
				struct genl_family *family, int flags, u8 cmd)
{
	struct nlmsghdr *nlh;
	struct genlmsghdr *hdr;

	nlh = nlmsg_put(skb, portid, seq, family->id, GENL_HDRLEN +
			family->hdrsize, flags);
	if (nlh == NULL)
		return NULL;

	hdr = nlmsg_data(nlh);
	hdr->cmd = cmd;
	hdr->version = family->version;
	hdr->reserved = 0;

	return (char *) hdr + GENL_HDRLEN;
}
EXPORT_SYMBOL(genlmsg_put);

static int genl_lock_start(struct netlink_callback *cb)
{
	/* our ops are always const - netlink API doesn't propagate that */
	const struct genl_ops *ops = cb->data;
	int rc = 0;

	if (ops->start) {
		genl_lock();
		rc = ops->start(cb);
		genl_unlock();
	}
	return rc;
}

static int genl_lock_dumpit(struct sk_buff *skb, struct netlink_callback *cb)
{
	/* our ops are always const - netlink API doesn't propagate that */
	const struct genl_ops *ops = cb->data;
	int rc;

	genl_lock();
	rc = ops->dumpit(skb, cb);
	genl_unlock();
	return rc;
}

static int genl_lock_done(struct netlink_callback *cb)
{
	/* our ops are always const - netlink API doesn't propagate that */
	const struct genl_ops *ops = cb->data;
	int rc = 0;

	if (ops->done) {
		genl_lock();
		rc = ops->done(cb);
		genl_unlock();
	}
	return rc;
}

static int genl_family_rcv_msg(struct genl_family *family,
			       struct sk_buff *skb,
			       struct nlmsghdr *nlh)
{
	const struct genl_ops *ops;
	struct net *net = sock_net(skb->sk);
	struct genl_info info;
	struct genlmsghdr *hdr = nlmsg_data(nlh);
	struct nlattr **attrbuf;
	int hdrlen, err;

	/* this family doesn't exist in this netns */
	if (!family->netnsok && !net_eq(net, &init_net))
		return -ENOENT;

	hdrlen = GENL_HDRLEN + family->hdrsize;
	if (nlh->nlmsg_len < nlmsg_msg_size(hdrlen))
		return -EINVAL;

	ops = genl_get_cmd(hdr->cmd, family);
	if (ops == NULL)
		return -EOPNOTSUPP;

	if ((ops->flags & GENL_ADMIN_PERM) &&
	    !netlink_capable(skb, CAP_NET_ADMIN))
		return -EPERM;

	if ((ops->flags & GENL_UNS_ADMIN_PERM) &&
	    !netlink_ns_capable(skb, net->user_ns, CAP_NET_ADMIN))
		return -EPERM;

	if ((nlh->nlmsg_flags & NLM_F_DUMP) == NLM_F_DUMP) {
		int rc;

		if (ops->dumpit == NULL)
			return -EOPNOTSUPP;

		if (!family->parallel_ops) {
			struct netlink_dump_control c = {
				.module = family->module,
				/* we have const, but the netlink API doesn't */
				.data = (void *)ops,
				.start = genl_lock_start,
				.dump = genl_lock_dumpit,
				.done = genl_lock_done,
			};

			genl_unlock();
			rc = __netlink_dump_start(net->genl_sock, skb, nlh, &c);
			genl_lock();

		} else {
			struct netlink_dump_control c = {
				.module = family->module,
				.start = ops->start,
				.dump = ops->dumpit,
				.done = ops->done,
			};

			rc = __netlink_dump_start(net->genl_sock, skb, nlh, &c);
		}

		return rc;
	}

	if (ops->doit == NULL)
		return -EOPNOTSUPP;

	if (family->maxattr && family->parallel_ops) {
		attrbuf = kmalloc((family->maxattr+1) *
					sizeof(struct nlattr *), GFP_KERNEL);
		if (attrbuf == NULL)
			return -ENOMEM;
	} else
		attrbuf = family->attrbuf;

	if (attrbuf) {
		err = nlmsg_parse(nlh, hdrlen, attrbuf, family->maxattr,
				  ops->policy);
		if (err < 0)
			goto out;
	}

	info.snd_seq = nlh->nlmsg_seq;
	info.snd_portid = NETLINK_CB(skb).portid;
	info.nlhdr = nlh;
	info.genlhdr = nlmsg_data(nlh);
	info.userhdr = nlmsg_data(nlh) + GENL_HDRLEN;
	info.attrs = attrbuf;
	genl_info_net_set(&info, net);
	memset(&info.user_ptr, 0, sizeof(info.user_ptr));

	if (family->pre_doit) {
		err = family->pre_doit(ops, skb, &info);
		if (err)
			goto out;
	}

	err = ops->doit(skb, &info);

	if (family->post_doit)
		family->post_doit(ops, skb, &info);

out:
	if (family->parallel_ops)
		kfree(attrbuf);

	return err;
}

static int genl_rcv_msg(struct sk_buff *skb, struct nlmsghdr *nlh)
{
	struct genl_family *family;
	int err;

	family = genl_family_find_byid(nlh->nlmsg_type);
	if (family == NULL)
		return -ENOENT;

	if (!family->parallel_ops)
		genl_lock();

	err = genl_family_rcv_msg(family, skb, nlh);

	if (!family->parallel_ops)
		genl_unlock();

	return err;
}

static void genl_rcv(struct sk_buff *skb)
{
	down_read(&cb_lock);
	netlink_rcv_skb(skb, &genl_rcv_msg);
	up_read(&cb_lock);
}

/**************************************************************************
 * Controller
 **************************************************************************/

static struct genl_family genl_ctrl = {
	.id = GENL_ID_CTRL,
	.name = "nlctrl",
	.version = 0x2,
	.maxattr = CTRL_ATTR_MAX,
	.netnsok = true,
};

static int ctrl_fill_info(struct genl_family *family, u32 portid, u32 seq,
			  u32 flags, struct sk_buff *skb, u8 cmd)
{
	void *hdr;

	hdr = genlmsg_put(skb, portid, seq, &genl_ctrl, flags, cmd);
	if (hdr == NULL)
		return -1;

	if (nla_put_string(skb, CTRL_ATTR_FAMILY_NAME, family->name) ||
	    nla_put_u16(skb, CTRL_ATTR_FAMILY_ID, family->id) ||
	    nla_put_u32(skb, CTRL_ATTR_VERSION, family->version) ||
	    nla_put_u32(skb, CTRL_ATTR_HDRSIZE, family->hdrsize) ||
	    nla_put_u32(skb, CTRL_ATTR_MAXATTR, family->maxattr))
		goto nla_put_failure;

	if (family->n_ops) {
		struct nlattr *nla_ops;
		int i;

		nla_ops = nla_nest_start(skb, CTRL_ATTR_OPS);
		if (nla_ops == NULL)
			goto nla_put_failure;

		for (i = 0; i < family->n_ops; i++) {
			struct nlattr *nest;
			const struct genl_ops *ops = &family->ops[i];
			u32 op_flags = ops->flags;

			if (ops->dumpit)
				op_flags |= GENL_CMD_CAP_DUMP;
			if (ops->doit)
				op_flags |= GENL_CMD_CAP_DO;
			if (ops->policy)
				op_flags |= GENL_CMD_CAP_HASPOL;

			nest = nla_nest_start(skb, i + 1);
			if (nest == NULL)
				goto nla_put_failure;

			if (nla_put_u32(skb, CTRL_ATTR_OP_ID, ops->cmd) ||
			    nla_put_u32(skb, CTRL_ATTR_OP_FLAGS, op_flags))
				goto nla_put_failure;

			nla_nest_end(skb, nest);
		}

		nla_nest_end(skb, nla_ops);
	}

	if (family->n_mcgrps) {
		struct nlattr *nla_grps;
		int i;

		nla_grps = nla_nest_start(skb, CTRL_ATTR_MCAST_GROUPS);
		if (nla_grps == NULL)
			goto nla_put_failure;

		for (i = 0; i < family->n_mcgrps; i++) {
			struct nlattr *nest;
			const struct genl_multicast_group *grp;

			grp = &family->mcgrps[i];

			nest = nla_nest_start(skb, i + 1);
			if (nest == NULL)
				goto nla_put_failure;

			if (nla_put_u32(skb, CTRL_ATTR_MCAST_GRP_ID,
					family->mcgrp_offset + i) ||
			    nla_put_string(skb, CTRL_ATTR_MCAST_GRP_NAME,
					   grp->name))
				goto nla_put_failure;

			nla_nest_end(skb, nest);
		}
		nla_nest_end(skb, nla_grps);
	}

	genlmsg_end(skb, hdr);
	return 0;

nla_put_failure:
	genlmsg_cancel(skb, hdr);
	return -EMSGSIZE;
}

static int ctrl_fill_mcgrp_info(struct genl_family *family,
				const struct genl_multicast_group *grp,
				int grp_id, u32 portid, u32 seq, u32 flags,
				struct sk_buff *skb, u8 cmd)
{
	void *hdr;
	struct nlattr *nla_grps;
	struct nlattr *nest;

	hdr = genlmsg_put(skb, portid, seq, &genl_ctrl, flags, cmd);
	if (hdr == NULL)
		return -1;

	if (nla_put_string(skb, CTRL_ATTR_FAMILY_NAME, family->name) ||
	    nla_put_u16(skb, CTRL_ATTR_FAMILY_ID, family->id))
		goto nla_put_failure;

	nla_grps = nla_nest_start(skb, CTRL_ATTR_MCAST_GROUPS);
	if (nla_grps == NULL)
		goto nla_put_failure;

	nest = nla_nest_start(skb, 1);
	if (nest == NULL)
		goto nla_put_failure;

	if (nla_put_u32(skb, CTRL_ATTR_MCAST_GRP_ID, grp_id) ||
	    nla_put_string(skb, CTRL_ATTR_MCAST_GRP_NAME,
			   grp->name))
		goto nla_put_failure;

	nla_nest_end(skb, nest);
	nla_nest_end(skb, nla_grps);

	genlmsg_end(skb, hdr);
	return 0;

nla_put_failure:
	genlmsg_cancel(skb, hdr);
	return -EMSGSIZE;
}

static int ctrl_dumpfamily(struct sk_buff *skb, struct netlink_callback *cb)
{

	int i, n = 0;
	struct genl_family *rt;
	struct net *net = sock_net(skb->sk);
	int chains_to_skip = cb->args[0];
	int fams_to_skip = cb->args[1];

	for (i = chains_to_skip; i < GENL_FAM_TAB_SIZE; i++) {
		n = 0;
		list_for_each_entry(rt, genl_family_chain(i), family_list) {
			if (!rt->netnsok && !net_eq(net, &init_net))
				continue;
			if (++n < fams_to_skip)
				continue;
			if (ctrl_fill_info(rt, NETLINK_CB(cb->skb).portid,
					   cb->nlh->nlmsg_seq, NLM_F_MULTI,
					   skb, CTRL_CMD_NEWFAMILY) < 0)
				goto errout;
		}

		fams_to_skip = 0;
	}

errout:
	cb->args[0] = i;
	cb->args[1] = n;

	return skb->len;
}

static struct sk_buff *ctrl_build_family_msg(struct genl_family *family,
					     u32 portid, int seq, u8 cmd)
{
	struct sk_buff *skb;
	int err;

	skb = nlmsg_new(NLMSG_DEFAULT_SIZE, GFP_KERNEL);
	if (skb == NULL)
		return ERR_PTR(-ENOBUFS);

	err = ctrl_fill_info(family, portid, seq, 0, skb, cmd);
	if (err < 0) {
		nlmsg_free(skb);
		return ERR_PTR(err);
	}

	return skb;
}

static struct sk_buff *
ctrl_build_mcgrp_msg(struct genl_family *family,
		     const struct genl_multicast_group *grp,
		     int grp_id, u32 portid, int seq, u8 cmd)
{
	struct sk_buff *skb;
	int err;

	skb = nlmsg_new(NLMSG_DEFAULT_SIZE, GFP_KERNEL);
	if (skb == NULL)
		return ERR_PTR(-ENOBUFS);

	err = ctrl_fill_mcgrp_info(family, grp, grp_id, portid,
				   seq, 0, skb, cmd);
	if (err < 0) {
		nlmsg_free(skb);
		return ERR_PTR(err);
	}

	return skb;
}

static const struct nla_policy ctrl_policy[CTRL_ATTR_MAX+1] = {
	[CTRL_ATTR_FAMILY_ID]	= { .type = NLA_U16 },
	[CTRL_ATTR_FAMILY_NAME]	= { .type = NLA_NUL_STRING,
				    .len = GENL_NAMSIZ - 1 },
};

static int ctrl_getfamily(struct sk_buff *skb, struct genl_info *info)
{
	struct sk_buff *msg;
	struct genl_family *res = NULL;
	int err = -EINVAL;

	if (info->attrs[CTRL_ATTR_FAMILY_ID]) {
		u16 id = nla_get_u16(info->attrs[CTRL_ATTR_FAMILY_ID]);
		res = genl_family_find_byid(id);
		err = -ENOENT;
	}

	if (info->attrs[CTRL_ATTR_FAMILY_NAME]) {
		char *name;

		name = nla_data(info->attrs[CTRL_ATTR_FAMILY_NAME]);
		res = genl_family_find_byname(name);
#ifdef CONFIG_MODULES
		if (res == NULL) {
			genl_unlock();
			up_read(&cb_lock);
			request_module("net-pf-%d-proto-%d-family-%s",
				       PF_NETLINK, NETLINK_GENERIC, name);
			down_read(&cb_lock);
			genl_lock();
			res = genl_family_find_byname(name);
		}
#endif
		err = -ENOENT;
	}

	if (res == NULL)
		return err;

	if (!res->netnsok && !net_eq(genl_info_net(info), &init_net)) {
		/* family doesn't exist here */
		return -ENOENT;
	}

	msg = ctrl_build_family_msg(res, info->snd_portid, info->snd_seq,
				    CTRL_CMD_NEWFAMILY);
	if (IS_ERR(msg))
		return PTR_ERR(msg);

	return genlmsg_reply(msg, info);
}

static int genl_ctrl_event(int event, struct genl_family *family,
			   const struct genl_multicast_group *grp,
			   int grp_id)
{
	struct sk_buff *msg;

	/* genl is still initialising */
	if (!init_net.genl_sock)
		return 0;

	switch (event) {
	case CTRL_CMD_NEWFAMILY:
	case CTRL_CMD_DELFAMILY:
		WARN_ON(grp);
		msg = ctrl_build_family_msg(family, 0, 0, event);
		break;
	case CTRL_CMD_NEWMCAST_GRP:
	case CTRL_CMD_DELMCAST_GRP:
		BUG_ON(!grp);
		msg = ctrl_build_mcgrp_msg(family, grp, grp_id, 0, 0, event);
		break;
	default:
		return -EINVAL;
	}

	if (IS_ERR(msg))
		return PTR_ERR(msg);

	if (!family->netnsok) {
		genlmsg_multicast_netns(&genl_ctrl, &init_net, msg, 0,
					0, GFP_KERNEL);
	} else {
		rcu_read_lock();
		genlmsg_multicast_allns(&genl_ctrl, msg, 0,
					0, GFP_ATOMIC);
		rcu_read_unlock();
	}

	return 0;
}

static const struct genl_ops genl_ctrl_ops[] = {
	{
		.cmd		= CTRL_CMD_GETFAMILY,
		.doit		= ctrl_getfamily,
		.dumpit		= ctrl_dumpfamily,
		.policy		= ctrl_policy,
	},
};

static const struct genl_multicast_group genl_ctrl_groups[] = {
	{ .name = "notify", },
};

<<<<<<< HEAD
static int genl_bind(struct net *net, int group)
{
	int i, err = 0;

	down_read(&cb_lock);
	for (i = 0; i < GENL_FAM_TAB_SIZE; i++) {
		struct genl_family *f;

		list_for_each_entry(f, genl_family_chain(i), family_list) {
			if (group >= f->mcgrp_offset &&
			    group < f->mcgrp_offset + f->n_mcgrps) {
				int fam_grp = group - f->mcgrp_offset;

				if (!f->netnsok && net != &init_net)
					err = -ENOENT;
				else if (f->mcast_bind)
					err = f->mcast_bind(net, fam_grp);
				else
					err = 0;
				break;
			}
		}
	}
	up_read(&cb_lock);

	return err;
}

static void genl_unbind(struct net *net, int group)
{
	int i;

	down_read(&cb_lock);
	for (i = 0; i < GENL_FAM_TAB_SIZE; i++) {
		struct genl_family *f;

		list_for_each_entry(f, genl_family_chain(i), family_list) {
			if (group >= f->mcgrp_offset &&
			    group < f->mcgrp_offset + f->n_mcgrps) {
				int fam_grp = group - f->mcgrp_offset;

				if (f->mcast_unbind)
					f->mcast_unbind(net, fam_grp);
				break;
			}
		}
	}
	up_read(&cb_lock);
}

=======
>>>>>>> 79193f36
static int __net_init genl_pernet_init(struct net *net)
{
	struct netlink_kernel_cfg cfg = {
		.input		= genl_rcv,
		.flags		= NL_CFG_F_NONROOT_RECV,
	};

	/* we'll bump the group number right afterwards */
	net->genl_sock = netlink_kernel_create(net, NETLINK_GENERIC, &cfg);

	if (!net->genl_sock && net_eq(net, &init_net))
		panic("GENL: Cannot initialize generic netlink\n");

	if (!net->genl_sock)
		return -ENOMEM;

	return 0;
}

static void __net_exit genl_pernet_exit(struct net *net)
{
	netlink_kernel_release(net->genl_sock);
	net->genl_sock = NULL;
}

static struct pernet_operations genl_pernet_ops = {
	.init = genl_pernet_init,
	.exit = genl_pernet_exit,
};

static int __init genl_init(void)
{
	int i, err;

	for (i = 0; i < GENL_FAM_TAB_SIZE; i++)
		INIT_LIST_HEAD(&family_ht[i]);

	err = genl_register_family_with_ops_groups(&genl_ctrl, genl_ctrl_ops,
						   genl_ctrl_groups);
	if (err < 0)
		goto problem;

	err = register_pernet_subsys(&genl_pernet_ops);
	if (err)
		goto problem;

	return 0;

problem:
	panic("GENL: Cannot register controller: %d\n", err);
}

subsys_initcall(genl_init);

static int genlmsg_mcast(struct sk_buff *skb, u32 portid, unsigned long group,
			 gfp_t flags)
{
	struct sk_buff *tmp;
	struct net *net, *prev = NULL;
	bool delivered = false;
	int err;

	for_each_net_rcu(net) {
		if (prev) {
			tmp = skb_clone(skb, flags);
			if (!tmp) {
				err = -ENOMEM;
				goto error;
			}
			err = nlmsg_multicast(prev->genl_sock, tmp,
					      portid, group, flags);
			if (!err)
				delivered = true;
			else if (err != -ESRCH)
				goto error;
		}

		prev = net;
	}

	err = nlmsg_multicast(prev->genl_sock, skb, portid, group, flags);
	if (!err)
		delivered = true;
	else if (err != -ESRCH)
		return err;
	return delivered ? 0 : -ESRCH;
 error:
	kfree_skb(skb);
	return err;
}

int genlmsg_multicast_allns(struct genl_family *family, struct sk_buff *skb,
			    u32 portid, unsigned int group, gfp_t flags)
{
	if (WARN_ON_ONCE(group >= family->n_mcgrps))
		return -EINVAL;
	group = family->mcgrp_offset + group;
	return genlmsg_mcast(skb, portid, group, flags);
}
EXPORT_SYMBOL(genlmsg_multicast_allns);

void genl_notify(struct genl_family *family, struct sk_buff *skb,
		 struct genl_info *info, u32 group, gfp_t flags)
{
	struct net *net = genl_info_net(info);
	struct sock *sk = net->genl_sock;
	int report = 0;

	if (info->nlhdr)
		report = nlmsg_report(info->nlhdr);

	if (WARN_ON_ONCE(group >= family->n_mcgrps))
		return;
	group = family->mcgrp_offset + group;
	nlmsg_notify(sk, skb, info->snd_portid, group, report, flags);
}
EXPORT_SYMBOL(genl_notify);<|MERGE_RESOLUTION|>--- conflicted
+++ resolved
@@ -992,7 +992,6 @@
 	{ .name = "notify", },
 };
 
-<<<<<<< HEAD
 static int genl_bind(struct net *net, int group)
 {
 	int i, err = 0;
@@ -1043,8 +1042,6 @@
 	up_read(&cb_lock);
 }
 
-=======
->>>>>>> 79193f36
 static int __net_init genl_pernet_init(struct net *net)
 {
 	struct netlink_kernel_cfg cfg = {
