/*
 * INET		An implementation of the TCP/IP protocol suite for the LINUX
 *		operating system.  INET is implemented using the  BSD Socket
 *		interface as the means of communication with the user level.
 *
 *		RAW - implementation of IP "raw" sockets.
 *
 * Authors:	Ross Biro
 *		Fred N. van Kempen, <waltje@uWalt.NL.Mugnet.ORG>
 *
 * Fixes:
 *		Alan Cox	:	verify_area() fixed up
 *		Alan Cox	:	ICMP error handling
 *		Alan Cox	:	EMSGSIZE if you send too big a packet
 *		Alan Cox	: 	Now uses generic datagrams and shared
 *					skbuff library. No more peek crashes,
 *					no more backlogs
 *		Alan Cox	:	Checks sk->broadcast.
 *		Alan Cox	:	Uses skb_free_datagram/skb_copy_datagram
 *		Alan Cox	:	Raw passes ip options too
 *		Alan Cox	:	Setsocketopt added
 *		Alan Cox	:	Fixed error return for broadcasts
 *		Alan Cox	:	Removed wake_up calls
 *		Alan Cox	:	Use ttl/tos
 *		Alan Cox	:	Cleaned up old debugging
 *		Alan Cox	:	Use new kernel side addresses
 *	Arnt Gulbrandsen	:	Fixed MSG_DONTROUTE in raw sockets.
 *		Alan Cox	:	BSD style RAW socket demultiplexing.
 *		Alan Cox	:	Beginnings of mrouted support.
 *		Alan Cox	:	Added IP_HDRINCL option.
 *		Alan Cox	:	Skip broadcast check if BSDism set.
 *		David S. Miller	:	New socket lookup architecture.
 *
 *		This program is free software; you can redistribute it and/or
 *		modify it under the terms of the GNU General Public License
 *		as published by the Free Software Foundation; either version
 *		2 of the License, or (at your option) any later version.
 */

#include <linux/types.h>
#include <linux/atomic.h>
#include <asm/byteorder.h>
#include <asm/current.h>
#include <asm/uaccess.h>
#include <asm/ioctls.h>
#include <linux/stddef.h>
#include <linux/slab.h>
#include <linux/errno.h>
#include <linux/kernel.h>
#include <linux/export.h>
#include <linux/spinlock.h>
#include <linux/sockios.h>
#include <linux/socket.h>
#include <linux/in.h>
#include <linux/mroute.h>
#include <linux/netdevice.h>
#include <linux/in_route.h>
#include <linux/route.h>
#include <linux/skbuff.h>
#include <linux/igmp.h>
#include <net/net_namespace.h>
#include <net/dst.h>
#include <net/sock.h>
#include <linux/ip.h>
#include <linux/net.h>
#include <net/ip.h>
#include <net/icmp.h>
#include <net/udp.h>
#include <net/raw.h>
#include <net/snmp.h>
#include <net/tcp_states.h>
#include <net/inet_common.h>
#include <net/checksum.h>
#include <net/xfrm.h>
#include <linux/rtnetlink.h>
#include <linux/proc_fs.h>
#include <linux/seq_file.h>
#include <linux/netfilter.h>
#include <linux/netfilter_ipv4.h>
#include <linux/compat.h>
#include <linux/uio.h>

struct raw_frag_vec {
	struct msghdr *msg;
	union {
		struct icmphdr icmph;
		char c[1];
	} hdr;
	int hlen;
};

static struct raw_hashinfo raw_v4_hashinfo = {
	.lock = __RW_LOCK_UNLOCKED(raw_v4_hashinfo.lock),
};

int raw_hash_sk(struct sock *sk)
{
	struct raw_hashinfo *h = sk->sk_prot->h.raw_hash;
	struct hlist_head *head;

	head = &h->ht[inet_sk(sk)->inet_num & (RAW_HTABLE_SIZE - 1)];

	write_lock_bh(&h->lock);
	sk_add_node(sk, head);
	sock_prot_inuse_add(sock_net(sk), sk->sk_prot, 1);
	write_unlock_bh(&h->lock);

	return 0;
}
EXPORT_SYMBOL_GPL(raw_hash_sk);

void raw_unhash_sk(struct sock *sk)
{
	struct raw_hashinfo *h = sk->sk_prot->h.raw_hash;

	write_lock_bh(&h->lock);
	if (sk_del_node_init(sk))
		sock_prot_inuse_add(sock_net(sk), sk->sk_prot, -1);
	write_unlock_bh(&h->lock);
}
EXPORT_SYMBOL_GPL(raw_unhash_sk);

static struct sock *__raw_v4_lookup(struct net *net, struct sock *sk,
		unsigned short num, __be32 raddr, __be32 laddr, int dif)
{
	sk_for_each_from(sk) {
		struct inet_sock *inet = inet_sk(sk);

		if (net_eq(sock_net(sk), net) && inet->inet_num == num	&&
		    !(inet->inet_daddr && inet->inet_daddr != raddr) 	&&
		    !(inet->inet_rcv_saddr && inet->inet_rcv_saddr != laddr) &&
		    !(sk->sk_bound_dev_if && sk->sk_bound_dev_if != dif))
			goto found; /* gotcha */
	}
	sk = NULL;
found:
	return sk;
}

/*
 *	0 - deliver
 *	1 - block
 */
static int icmp_filter(const struct sock *sk, const struct sk_buff *skb)
{
	struct icmphdr _hdr;
	const struct icmphdr *hdr;

	hdr = skb_header_pointer(skb, skb_transport_offset(skb),
				 sizeof(_hdr), &_hdr);
	if (!hdr)
		return 1;

	if (hdr->type < 32) {
		__u32 data = raw_sk(sk)->filter.data;

		return ((1U << hdr->type) & data) != 0;
	}

	/* Do not block unknown ICMP types */
	return 0;
}

/* IP input processing comes here for RAW socket delivery.
 * Caller owns SKB, so we must make clones.
 *
 * RFC 1122: SHOULD pass TOS value up to the transport layer.
 * -> It does. And not only TOS, but all IP header.
 */
static int raw_v4_input(struct sk_buff *skb, const struct iphdr *iph, int hash)
{
	struct sock *sk;
	struct hlist_head *head;
	int delivered = 0;
	struct net *net;

	read_lock(&raw_v4_hashinfo.lock);
	head = &raw_v4_hashinfo.ht[hash];
	if (hlist_empty(head))
		goto out;

	net = dev_net(skb->dev);
	sk = __raw_v4_lookup(net, __sk_head(head), iph->protocol,
			     iph->saddr, iph->daddr,
			     skb->dev->ifindex);

	while (sk) {
		delivered = 1;
		if ((iph->protocol != IPPROTO_ICMP || !icmp_filter(sk, skb)) &&
		    ip_mc_sf_allow(sk, iph->daddr, iph->saddr,
				   skb->dev->ifindex)) {
			struct sk_buff *clone = skb_clone(skb, GFP_ATOMIC);

			/* Not releasing hash table! */
			if (clone)
				raw_rcv(sk, clone);
		}
		sk = __raw_v4_lookup(net, sk_next(sk), iph->protocol,
				     iph->saddr, iph->daddr,
				     skb->dev->ifindex);
	}
out:
	read_unlock(&raw_v4_hashinfo.lock);
	return delivered;
}

int raw_local_deliver(struct sk_buff *skb, int protocol)
{
	int hash;
	struct sock *raw_sk;

	hash = protocol & (RAW_HTABLE_SIZE - 1);
	raw_sk = sk_head(&raw_v4_hashinfo.ht[hash]);

	/* If there maybe a raw socket we must check - if not we
	 * don't care less
	 */
	if (raw_sk && !raw_v4_input(skb, ip_hdr(skb), hash))
		raw_sk = NULL;

	return raw_sk != NULL;

}

static void raw_err(struct sock *sk, struct sk_buff *skb, u32 info)
{
	struct inet_sock *inet = inet_sk(sk);
	const int type = icmp_hdr(skb)->type;
	const int code = icmp_hdr(skb)->code;
	int err = 0;
	int harderr = 0;

	if (type == ICMP_DEST_UNREACH && code == ICMP_FRAG_NEEDED)
		ipv4_sk_update_pmtu(skb, sk, info);
	else if (type == ICMP_REDIRECT) {
		ipv4_sk_redirect(skb, sk);
		return;
	}

	/* Report error on raw socket, if:
	   1. User requested ip_recverr.
	   2. Socket is connected (otherwise the error indication
	      is useless without ip_recverr and error is hard.
	 */
	if (!inet->recverr && sk->sk_state != TCP_ESTABLISHED)
		return;

	switch (type) {
	default:
	case ICMP_TIME_EXCEEDED:
		err = EHOSTUNREACH;
		break;
	case ICMP_SOURCE_QUENCH:
		return;
	case ICMP_PARAMETERPROB:
		err = EPROTO;
		harderr = 1;
		break;
	case ICMP_DEST_UNREACH:
		err = EHOSTUNREACH;
		if (code > NR_ICMP_UNREACH)
			break;
		err = icmp_err_convert[code].errno;
		harderr = icmp_err_convert[code].fatal;
		if (code == ICMP_FRAG_NEEDED) {
			harderr = inet->pmtudisc != IP_PMTUDISC_DONT;
			err = EMSGSIZE;
		}
	}

	if (inet->recverr) {
		const struct iphdr *iph = (const struct iphdr *)skb->data;
		u8 *payload = skb->data + (iph->ihl << 2);

		if (inet->hdrincl)
			payload = skb->data;
		ip_icmp_error(sk, skb, err, 0, info, payload);
	}

	if (inet->recverr || harderr) {
		sk->sk_err = err;
		sk->sk_error_report(sk);
	}
}

void raw_icmp_error(struct sk_buff *skb, int protocol, u32 info)
{
	int hash;
	struct sock *raw_sk;
	const struct iphdr *iph;
	struct net *net;

	hash = protocol & (RAW_HTABLE_SIZE - 1);

	read_lock(&raw_v4_hashinfo.lock);
	raw_sk = sk_head(&raw_v4_hashinfo.ht[hash]);
	if (raw_sk) {
		iph = (const struct iphdr *)skb->data;
		net = dev_net(skb->dev);

		while ((raw_sk = __raw_v4_lookup(net, raw_sk, protocol,
						iph->daddr, iph->saddr,
						skb->dev->ifindex)) != NULL) {
			raw_err(raw_sk, skb, info);
			raw_sk = sk_next(raw_sk);
			iph = (const struct iphdr *)skb->data;
		}
	}
	read_unlock(&raw_v4_hashinfo.lock);
}

static int raw_rcv_skb(struct sock *sk, struct sk_buff *skb)
{
	/* Charge it to the socket. */

	ipv4_pktinfo_prepare(sk, skb);
	if (sock_queue_rcv_skb(sk, skb) < 0) {
		kfree_skb(skb);
		return NET_RX_DROP;
	}

	return NET_RX_SUCCESS;
}

int raw_rcv(struct sock *sk, struct sk_buff *skb)
{
	if (!xfrm4_policy_check(sk, XFRM_POLICY_IN, skb)) {
		atomic_inc(&sk->sk_drops);
		kfree_skb(skb);
		return NET_RX_DROP;
	}
	nf_reset(skb);

	skb_push(skb, skb->data - skb_network_header(skb));

	raw_rcv_skb(sk, skb);
	return 0;
}

static int raw_send_hdrinc(struct sock *sk, struct flowi4 *fl4,
			   struct msghdr *msg, size_t length,
			   struct rtable **rtp, unsigned int flags,
			   const struct sockcm_cookie *sockc)
{
	struct inet_sock *inet = inet_sk(sk);
	struct net *net = sock_net(sk);
	struct iphdr *iph;
	struct sk_buff *skb;
	unsigned int iphlen;
	int err;
	struct rtable *rt = *rtp;
	int hlen, tlen;

	if (length > rt->dst.dev->mtu) {
		ip_local_error(sk, EMSGSIZE, fl4->daddr, inet->inet_dport,
			       rt->dst.dev->mtu);
		return -EMSGSIZE;
	}
	if (flags&MSG_PROBE)
		goto out;

	hlen = LL_RESERVED_SPACE(rt->dst.dev);
	tlen = rt->dst.dev->needed_tailroom;
	skb = sock_alloc_send_skb(sk,
				  length + hlen + tlen + 15,
				  flags & MSG_DONTWAIT, &err);
	if (!skb)
		goto error;
	skb_reserve(skb, hlen);

	skb->priority = sk->sk_priority;
	skb->mark = sk->sk_mark;
	skb_dst_set(skb, &rt->dst);
	*rtp = NULL;

	skb_reset_network_header(skb);
	iph = ip_hdr(skb);
	skb_put(skb, length);

	skb->ip_summed = CHECKSUM_NONE;

	sock_tx_timestamp(sk, sockc->tsflags, &skb_shinfo(skb)->tx_flags);

	skb->transport_header = skb->network_header;
	err = -EFAULT;
	if (memcpy_from_msg(iph, msg, length))
		goto error_free;

	iphlen = iph->ihl * 4;

	/*
	 * We don't want to modify the ip header, but we do need to
	 * be sure that it won't cause problems later along the network
	 * stack.  Specifically we want to make sure that iph->ihl is a
	 * sane value.  If ihl points beyond the length of the buffer passed
	 * in, reject the frame as invalid
	 */
	err = -EINVAL;
	if (iphlen > length)
		goto error_free;

	if (iphlen >= sizeof(*iph)) {
		if (!iph->saddr)
			iph->saddr = fl4->saddr;
		iph->check   = 0;
		iph->tot_len = htons(length);
		if (!iph->id)
			ip_select_ident(net, skb, NULL);

		iph->check = ip_fast_csum((unsigned char *)iph, iph->ihl);
		skb->transport_header += iphlen;
		if (iph->protocol == IPPROTO_ICMP &&
		    length >= iphlen + sizeof(struct icmphdr))
			icmp_out_count(net, ((struct icmphdr *)
				skb_transport_header(skb))->type);
	}

	err = NF_HOOK(NFPROTO_IPV4, NF_INET_LOCAL_OUT,
		      net, sk, skb, NULL, rt->dst.dev,
		      dst_output);
	if (err > 0)
		err = net_xmit_errno(err);
	if (err)
		goto error;
out:
	return 0;

error_free:
	kfree_skb(skb);
error:
	IP_INC_STATS(net, IPSTATS_MIB_OUTDISCARDS);
	if (err == -ENOBUFS && !inet->recverr)
		err = 0;
	return err;
}

static int raw_probe_proto_opt(struct raw_frag_vec *rfv, struct flowi4 *fl4)
{
	int err;

	if (fl4->flowi4_proto != IPPROTO_ICMP)
		return 0;

	/* We only need the first two bytes. */
	rfv->hlen = 2;

	err = memcpy_from_msg(rfv->hdr.c, rfv->msg, rfv->hlen);
	if (err)
		return err;

	fl4->fl4_icmp_type = rfv->hdr.icmph.type;
	fl4->fl4_icmp_code = rfv->hdr.icmph.code;

	return 0;
}

static int raw_getfrag(void *from, char *to, int offset, int len, int odd,
		       struct sk_buff *skb)
{
	struct raw_frag_vec *rfv = from;

	if (offset < rfv->hlen) {
		int copy = min(rfv->hlen - offset, len);

		if (skb->ip_summed == CHECKSUM_PARTIAL)
			memcpy(to, rfv->hdr.c + offset, copy);
		else
			skb->csum = csum_block_add(
				skb->csum,
				csum_partial_copy_nocheck(rfv->hdr.c + offset,
							  to, copy, 0),
				odd);

		odd = 0;
		offset += copy;
		to += copy;
		len -= copy;

		if (!len)
			return 0;
	}

	offset -= rfv->hlen;

	return ip_generic_getfrag(rfv->msg, to, offset, len, odd, skb);
}

static int raw_sendmsg(struct sock *sk, struct msghdr *msg, size_t len)
{
	struct inet_sock *inet = inet_sk(sk);
	struct net *net = sock_net(sk);
	struct ipcm_cookie ipc;
	struct rtable *rt = NULL;
	struct flowi4 fl4;
	int free = 0;
	__be32 daddr;
	__be32 saddr;
	u8  tos;
	int err;
	struct ip_options_data opt_copy;
	struct raw_frag_vec rfv;

	err = -EMSGSIZE;
	if (len > 0xFFFF)
		goto out;

	/*
	 *	Check the flags.
	 */

	err = -EOPNOTSUPP;
	if (msg->msg_flags & MSG_OOB)	/* Mirror BSD error message */
		goto out;               /* compatibility */

	/*
	 *	Get and verify the address.
	 */

	if (msg->msg_namelen) {
		DECLARE_SOCKADDR(struct sockaddr_in *, usin, msg->msg_name);
		err = -EINVAL;
		if (msg->msg_namelen < sizeof(*usin))
			goto out;
		if (usin->sin_family != AF_INET) {
			pr_info_once("%s: %s forgot to set AF_INET. Fix it!\n",
				     __func__, current->comm);
			err = -EAFNOSUPPORT;
			if (usin->sin_family)
				goto out;
		}
		daddr = usin->sin_addr.s_addr;
		/* ANK: I did not forget to get protocol from port field.
		 * I just do not know, who uses this weirdness.
		 * IP_HDRINCL is much more convenient.
		 */
	} else {
		err = -EDESTADDRREQ;
		if (sk->sk_state != TCP_ESTABLISHED)
			goto out;
		daddr = inet->inet_daddr;
	}

	ipc.sockc.tsflags = sk->sk_tsflags;
	ipc.addr = inet->inet_saddr;
	ipc.opt = NULL;
	ipc.tx_flags = 0;
	ipc.ttl = 0;
	ipc.tos = -1;
	ipc.oif = sk->sk_bound_dev_if;

	if (msg->msg_controllen) {
		err = ip_cmsg_send(sk, msg, &ipc, false);
		if (unlikely(err)) {
			kfree(ipc.opt);
			goto out;
		}
		if (ipc.opt)
			free = 1;
	}

	saddr = ipc.addr;
	ipc.addr = daddr;

	if (!ipc.opt) {
		struct ip_options_rcu *inet_opt;

		rcu_read_lock();
		inet_opt = rcu_dereference(inet->inet_opt);
		if (inet_opt) {
			memcpy(&opt_copy, inet_opt,
			       sizeof(*inet_opt) + inet_opt->opt.optlen);
			ipc.opt = &opt_copy.opt;
		}
		rcu_read_unlock();
	}

	if (ipc.opt) {
		err = -EINVAL;
		/* Linux does not mangle headers on raw sockets,
		 * so that IP options + IP_HDRINCL is non-sense.
		 */
		if (inet->hdrincl)
			goto done;
		if (ipc.opt->opt.srr) {
			if (!daddr)
				goto done;
			daddr = ipc.opt->opt.faddr;
		}
	}
	tos = get_rtconn_flags(&ipc, sk);
	if (msg->msg_flags & MSG_DONTROUTE)
		tos |= RTO_ONLINK;

	if (ipv4_is_multicast(daddr)) {
		if (!ipc.oif)
			ipc.oif = inet->mc_index;
		if (!saddr)
			saddr = inet->mc_addr;
	} else if (!ipc.oif)
		ipc.oif = inet->uc_index;

	flowi4_init_output(&fl4, ipc.oif, sk->sk_mark, tos,
			   RT_SCOPE_UNIVERSE,
			   inet->hdrincl ? IPPROTO_RAW : sk->sk_protocol,
			   inet_sk_flowi_flags(sk) |
			    (inet->hdrincl ? FLOWI_FLAG_KNOWN_NH : 0),
<<<<<<< HEAD
			   daddr, saddr, 0, 0,
			   sock_i_uid(sk));
=======
			   daddr, saddr, 0, 0, sk->sk_uid);
>>>>>>> dcb61100

	if (!inet->hdrincl) {
		rfv.msg = msg;
		rfv.hlen = 0;

		err = raw_probe_proto_opt(&rfv, &fl4);
		if (err)
			goto done;
	}

	security_sk_classify_flow(sk, flowi4_to_flowi(&fl4));
	rt = ip_route_output_flow(net, &fl4, sk);
	if (IS_ERR(rt)) {
		err = PTR_ERR(rt);
		rt = NULL;
		goto done;
	}

	err = -EACCES;
	if (rt->rt_flags & RTCF_BROADCAST && !sock_flag(sk, SOCK_BROADCAST))
		goto done;

	if (msg->msg_flags & MSG_CONFIRM)
		goto do_confirm;
back_from_confirm:

	if (inet->hdrincl)
		err = raw_send_hdrinc(sk, &fl4, msg, len,
				      &rt, msg->msg_flags, &ipc.sockc);

	 else {
		sock_tx_timestamp(sk, ipc.sockc.tsflags, &ipc.tx_flags);

		if (!ipc.addr)
			ipc.addr = fl4.daddr;
		lock_sock(sk);
		err = ip_append_data(sk, &fl4, raw_getfrag,
				     &rfv, len, 0,
				     &ipc, &rt, msg->msg_flags);
		if (err)
			ip_flush_pending_frames(sk);
		else if (!(msg->msg_flags & MSG_MORE)) {
			err = ip_push_pending_frames(sk, &fl4);
			if (err == -ENOBUFS && !inet->recverr)
				err = 0;
		}
		release_sock(sk);
	}
done:
	if (free)
		kfree(ipc.opt);
	ip_rt_put(rt);

out:
	if (err < 0)
		return err;
	return len;

do_confirm:
	dst_confirm(&rt->dst);
	if (!(msg->msg_flags & MSG_PROBE) || len)
		goto back_from_confirm;
	err = 0;
	goto done;
}

static void raw_close(struct sock *sk, long timeout)
{
	/*
	 * Raw sockets may have direct kernel references. Kill them.
	 */
	ip_ra_control(sk, 0, NULL);

	sk_common_release(sk);
}

static void raw_destroy(struct sock *sk)
{
	lock_sock(sk);
	ip_flush_pending_frames(sk);
	release_sock(sk);
}

/* This gets rid of all the nasties in af_inet. -DaveM */
static int raw_bind(struct sock *sk, struct sockaddr *uaddr, int addr_len)
{
	struct inet_sock *inet = inet_sk(sk);
	struct sockaddr_in *addr = (struct sockaddr_in *) uaddr;
	int ret = -EINVAL;
	int chk_addr_ret;

	if (sk->sk_state != TCP_CLOSE || addr_len < sizeof(struct sockaddr_in))
		goto out;
	chk_addr_ret = inet_addr_type(sock_net(sk), addr->sin_addr.s_addr);
	ret = -EADDRNOTAVAIL;
	if (addr->sin_addr.s_addr && chk_addr_ret != RTN_LOCAL &&
	    chk_addr_ret != RTN_MULTICAST && chk_addr_ret != RTN_BROADCAST)
		goto out;
	inet->inet_rcv_saddr = inet->inet_saddr = addr->sin_addr.s_addr;
	if (chk_addr_ret == RTN_MULTICAST || chk_addr_ret == RTN_BROADCAST)
		inet->inet_saddr = 0;  /* Use device */
	sk_dst_reset(sk);
	ret = 0;
out:	return ret;
}

/*
 *	This should be easy, if there is something there
 *	we return it, otherwise we block.
 */

static int raw_recvmsg(struct sock *sk, struct msghdr *msg, size_t len,
		       int noblock, int flags, int *addr_len)
{
	struct inet_sock *inet = inet_sk(sk);
	size_t copied = 0;
	int err = -EOPNOTSUPP;
	DECLARE_SOCKADDR(struct sockaddr_in *, sin, msg->msg_name);
	struct sk_buff *skb;

	if (flags & MSG_OOB)
		goto out;

	if (flags & MSG_ERRQUEUE) {
		err = ip_recv_error(sk, msg, len, addr_len);
		goto out;
	}

	skb = skb_recv_datagram(sk, flags, noblock, &err);
	if (!skb)
		goto out;

	copied = skb->len;
	if (len < copied) {
		msg->msg_flags |= MSG_TRUNC;
		copied = len;
	}

	err = skb_copy_datagram_msg(skb, 0, msg, copied);
	if (err)
		goto done;

	sock_recv_ts_and_drops(msg, sk, skb);

	/* Copy the address. */
	if (sin) {
		sin->sin_family = AF_INET;
		sin->sin_addr.s_addr = ip_hdr(skb)->saddr;
		sin->sin_port = 0;
		memset(&sin->sin_zero, 0, sizeof(sin->sin_zero));
		*addr_len = sizeof(*sin);
	}
	if (inet->cmsg_flags)
		ip_cmsg_recv(msg, skb);
	if (flags & MSG_TRUNC)
		copied = skb->len;
done:
	skb_free_datagram(sk, skb);
out:
	if (err)
		return err;
	return copied;
}

static int raw_init(struct sock *sk)
{
	struct raw_sock *rp = raw_sk(sk);

	if (inet_sk(sk)->inet_num == IPPROTO_ICMP)
		memset(&rp->filter, 0, sizeof(rp->filter));
	return 0;
}

static int raw_seticmpfilter(struct sock *sk, char __user *optval, int optlen)
{
	if (optlen > sizeof(struct icmp_filter))
		optlen = sizeof(struct icmp_filter);
	if (copy_from_user(&raw_sk(sk)->filter, optval, optlen))
		return -EFAULT;
	return 0;
}

static int raw_geticmpfilter(struct sock *sk, char __user *optval, int __user *optlen)
{
	int len, ret = -EFAULT;

	if (get_user(len, optlen))
		goto out;
	ret = -EINVAL;
	if (len < 0)
		goto out;
	if (len > sizeof(struct icmp_filter))
		len = sizeof(struct icmp_filter);
	ret = -EFAULT;
	if (put_user(len, optlen) ||
	    copy_to_user(optval, &raw_sk(sk)->filter, len))
		goto out;
	ret = 0;
out:	return ret;
}

static int do_raw_setsockopt(struct sock *sk, int level, int optname,
			  char __user *optval, unsigned int optlen)
{
	if (optname == ICMP_FILTER) {
		if (inet_sk(sk)->inet_num != IPPROTO_ICMP)
			return -EOPNOTSUPP;
		else
			return raw_seticmpfilter(sk, optval, optlen);
	}
	return -ENOPROTOOPT;
}

static int raw_setsockopt(struct sock *sk, int level, int optname,
			  char __user *optval, unsigned int optlen)
{
	if (level != SOL_RAW)
		return ip_setsockopt(sk, level, optname, optval, optlen);
	return do_raw_setsockopt(sk, level, optname, optval, optlen);
}

#ifdef CONFIG_COMPAT
static int compat_raw_setsockopt(struct sock *sk, int level, int optname,
				 char __user *optval, unsigned int optlen)
{
	if (level != SOL_RAW)
		return compat_ip_setsockopt(sk, level, optname, optval, optlen);
	return do_raw_setsockopt(sk, level, optname, optval, optlen);
}
#endif

static int do_raw_getsockopt(struct sock *sk, int level, int optname,
			  char __user *optval, int __user *optlen)
{
	if (optname == ICMP_FILTER) {
		if (inet_sk(sk)->inet_num != IPPROTO_ICMP)
			return -EOPNOTSUPP;
		else
			return raw_geticmpfilter(sk, optval, optlen);
	}
	return -ENOPROTOOPT;
}

static int raw_getsockopt(struct sock *sk, int level, int optname,
			  char __user *optval, int __user *optlen)
{
	if (level != SOL_RAW)
		return ip_getsockopt(sk, level, optname, optval, optlen);
	return do_raw_getsockopt(sk, level, optname, optval, optlen);
}

#ifdef CONFIG_COMPAT
static int compat_raw_getsockopt(struct sock *sk, int level, int optname,
				 char __user *optval, int __user *optlen)
{
	if (level != SOL_RAW)
		return compat_ip_getsockopt(sk, level, optname, optval, optlen);
	return do_raw_getsockopt(sk, level, optname, optval, optlen);
}
#endif

static int raw_ioctl(struct sock *sk, int cmd, unsigned long arg)
{
	switch (cmd) {
	case SIOCOUTQ: {
		int amount = sk_wmem_alloc_get(sk);

		return put_user(amount, (int __user *)arg);
	}
	case SIOCINQ: {
		struct sk_buff *skb;
		int amount = 0;

		spin_lock_bh(&sk->sk_receive_queue.lock);
		skb = skb_peek(&sk->sk_receive_queue);
		if (skb)
			amount = skb->len;
		spin_unlock_bh(&sk->sk_receive_queue.lock);
		return put_user(amount, (int __user *)arg);
	}

	default:
#ifdef CONFIG_IP_MROUTE
		return ipmr_ioctl(sk, cmd, (void __user *)arg);
#else
		return -ENOIOCTLCMD;
#endif
	}
}

#ifdef CONFIG_COMPAT
static int compat_raw_ioctl(struct sock *sk, unsigned int cmd, unsigned long arg)
{
	switch (cmd) {
	case SIOCOUTQ:
	case SIOCINQ:
		return -ENOIOCTLCMD;
	default:
#ifdef CONFIG_IP_MROUTE
		return ipmr_compat_ioctl(sk, cmd, compat_ptr(arg));
#else
		return -ENOIOCTLCMD;
#endif
	}
}
#endif

struct proto raw_prot = {
	.name		   = "RAW",
	.owner		   = THIS_MODULE,
	.close		   = raw_close,
	.destroy	   = raw_destroy,
	.connect	   = ip4_datagram_connect,
	.disconnect	   = __udp_disconnect,
	.ioctl		   = raw_ioctl,
	.init		   = raw_init,
	.setsockopt	   = raw_setsockopt,
	.getsockopt	   = raw_getsockopt,
	.sendmsg	   = raw_sendmsg,
	.recvmsg	   = raw_recvmsg,
	.bind		   = raw_bind,
	.backlog_rcv	   = raw_rcv_skb,
	.release_cb	   = ip4_datagram_release_cb,
	.hash		   = raw_hash_sk,
	.unhash		   = raw_unhash_sk,
	.obj_size	   = sizeof(struct raw_sock),
	.h.raw_hash	   = &raw_v4_hashinfo,
#ifdef CONFIG_COMPAT
	.compat_setsockopt = compat_raw_setsockopt,
	.compat_getsockopt = compat_raw_getsockopt,
	.compat_ioctl	   = compat_raw_ioctl,
#endif
};

#ifdef CONFIG_PROC_FS
static struct sock *raw_get_first(struct seq_file *seq)
{
	struct sock *sk;
	struct raw_iter_state *state = raw_seq_private(seq);

	for (state->bucket = 0; state->bucket < RAW_HTABLE_SIZE;
			++state->bucket) {
		sk_for_each(sk, &state->h->ht[state->bucket])
			if (sock_net(sk) == seq_file_net(seq))
				goto found;
	}
	sk = NULL;
found:
	return sk;
}

static struct sock *raw_get_next(struct seq_file *seq, struct sock *sk)
{
	struct raw_iter_state *state = raw_seq_private(seq);

	do {
		sk = sk_next(sk);
try_again:
		;
	} while (sk && sock_net(sk) != seq_file_net(seq));

	if (!sk && ++state->bucket < RAW_HTABLE_SIZE) {
		sk = sk_head(&state->h->ht[state->bucket]);
		goto try_again;
	}
	return sk;
}

static struct sock *raw_get_idx(struct seq_file *seq, loff_t pos)
{
	struct sock *sk = raw_get_first(seq);

	if (sk)
		while (pos && (sk = raw_get_next(seq, sk)) != NULL)
			--pos;
	return pos ? NULL : sk;
}

void *raw_seq_start(struct seq_file *seq, loff_t *pos)
{
	struct raw_iter_state *state = raw_seq_private(seq);

	read_lock(&state->h->lock);
	return *pos ? raw_get_idx(seq, *pos - 1) : SEQ_START_TOKEN;
}
EXPORT_SYMBOL_GPL(raw_seq_start);

void *raw_seq_next(struct seq_file *seq, void *v, loff_t *pos)
{
	struct sock *sk;

	if (v == SEQ_START_TOKEN)
		sk = raw_get_first(seq);
	else
		sk = raw_get_next(seq, v);
	++*pos;
	return sk;
}
EXPORT_SYMBOL_GPL(raw_seq_next);

void raw_seq_stop(struct seq_file *seq, void *v)
{
	struct raw_iter_state *state = raw_seq_private(seq);

	read_unlock(&state->h->lock);
}
EXPORT_SYMBOL_GPL(raw_seq_stop);

static void raw_sock_seq_show(struct seq_file *seq, struct sock *sp, int i)
{
	struct inet_sock *inet = inet_sk(sp);
	__be32 dest = inet->inet_daddr,
	       src = inet->inet_rcv_saddr;
	__u16 destp = 0,
	      srcp  = inet->inet_num;

	seq_printf(seq, "%4d: %08X:%04X %08X:%04X"
		" %02X %08X:%08X %02X:%08lX %08X %5u %8d %lu %d %pK %d\n",
		i, src, srcp, dest, destp, sp->sk_state,
		sk_wmem_alloc_get(sp),
		sk_rmem_alloc_get(sp),
		0, 0L, 0,
		from_kuid_munged(seq_user_ns(seq), sock_i_uid(sp)),
		0, sock_i_ino(sp),
		atomic_read(&sp->sk_refcnt), sp, atomic_read(&sp->sk_drops));
}

static int raw_seq_show(struct seq_file *seq, void *v)
{
	if (v == SEQ_START_TOKEN)
		seq_printf(seq, "  sl  local_address rem_address   st tx_queue "
				"rx_queue tr tm->when retrnsmt   uid  timeout "
				"inode ref pointer drops\n");
	else
		raw_sock_seq_show(seq, v, raw_seq_private(seq)->bucket);
	return 0;
}

static const struct seq_operations raw_seq_ops = {
	.start = raw_seq_start,
	.next  = raw_seq_next,
	.stop  = raw_seq_stop,
	.show  = raw_seq_show,
};

int raw_seq_open(struct inode *ino, struct file *file,
		 struct raw_hashinfo *h, const struct seq_operations *ops)
{
	int err;
	struct raw_iter_state *i;

	err = seq_open_net(ino, file, ops, sizeof(struct raw_iter_state));
	if (err < 0)
		return err;

	i = raw_seq_private((struct seq_file *)file->private_data);
	i->h = h;
	return 0;
}
EXPORT_SYMBOL_GPL(raw_seq_open);

static int raw_v4_seq_open(struct inode *inode, struct file *file)
{
	return raw_seq_open(inode, file, &raw_v4_hashinfo, &raw_seq_ops);
}

static const struct file_operations raw_seq_fops = {
	.owner	 = THIS_MODULE,
	.open	 = raw_v4_seq_open,
	.read	 = seq_read,
	.llseek	 = seq_lseek,
	.release = seq_release_net,
};

static __net_init int raw_init_net(struct net *net)
{
	if (!proc_create("raw", S_IRUGO, net->proc_net, &raw_seq_fops))
		return -ENOMEM;

	return 0;
}

static __net_exit void raw_exit_net(struct net *net)
{
	remove_proc_entry("raw", net->proc_net);
}

static __net_initdata struct pernet_operations raw_net_ops = {
	.init = raw_init_net,
	.exit = raw_exit_net,
};

int __init raw_proc_init(void)
{
	return register_pernet_subsys(&raw_net_ops);
}

void __init raw_proc_exit(void)
{
	unregister_pernet_subsys(&raw_net_ops);
}
#endif /* CONFIG_PROC_FS */<|MERGE_RESOLUTION|>--- conflicted
+++ resolved
@@ -604,12 +604,7 @@
 			   inet->hdrincl ? IPPROTO_RAW : sk->sk_protocol,
 			   inet_sk_flowi_flags(sk) |
 			    (inet->hdrincl ? FLOWI_FLAG_KNOWN_NH : 0),
-<<<<<<< HEAD
-			   daddr, saddr, 0, 0,
-			   sock_i_uid(sk));
-=======
 			   daddr, saddr, 0, 0, sk->sk_uid);
->>>>>>> dcb61100
 
 	if (!inet->hdrincl) {
 		rfv.msg = msg;
