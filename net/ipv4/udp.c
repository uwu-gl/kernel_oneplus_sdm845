/*
 * INET		An implementation of the TCP/IP protocol suite for the LINUX
 *		operating system.  INET is implemented using the  BSD Socket
 *		interface as the means of communication with the user level.
 *
 *		The User Datagram Protocol (UDP).
 *
 * Authors:	Ross Biro
 *		Fred N. van Kempen, <waltje@uWalt.NL.Mugnet.ORG>
 *		Arnt Gulbrandsen, <agulbra@nvg.unit.no>
 *		Alan Cox, <alan@lxorguk.ukuu.org.uk>
 *		Hirokazu Takahashi, <taka@valinux.co.jp>
 *
 * Fixes:
 *		Alan Cox	:	verify_area() calls
 *		Alan Cox	: 	stopped close while in use off icmp
 *					messages. Not a fix but a botch that
 *					for udp at least is 'valid'.
 *		Alan Cox	:	Fixed icmp handling properly
 *		Alan Cox	: 	Correct error for oversized datagrams
 *		Alan Cox	:	Tidied select() semantics.
 *		Alan Cox	:	udp_err() fixed properly, also now
 *					select and read wake correctly on errors
 *		Alan Cox	:	udp_send verify_area moved to avoid mem leak
 *		Alan Cox	:	UDP can count its memory
 *		Alan Cox	:	send to an unknown connection causes
 *					an ECONNREFUSED off the icmp, but
 *					does NOT close.
 *		Alan Cox	:	Switched to new sk_buff handlers. No more backlog!
 *		Alan Cox	:	Using generic datagram code. Even smaller and the PEEK
 *					bug no longer crashes it.
 *		Fred Van Kempen	: 	Net2e support for sk->broadcast.
 *		Alan Cox	:	Uses skb_free_datagram
 *		Alan Cox	:	Added get/set sockopt support.
 *		Alan Cox	:	Broadcasting without option set returns EACCES.
 *		Alan Cox	:	No wakeup calls. Instead we now use the callbacks.
 *		Alan Cox	:	Use ip_tos and ip_ttl
 *		Alan Cox	:	SNMP Mibs
 *		Alan Cox	:	MSG_DONTROUTE, and 0.0.0.0 support.
 *		Matt Dillon	:	UDP length checks.
 *		Alan Cox	:	Smarter af_inet used properly.
 *		Alan Cox	:	Use new kernel side addressing.
 *		Alan Cox	:	Incorrect return on truncated datagram receive.
 *	Arnt Gulbrandsen 	:	New udp_send and stuff
 *		Alan Cox	:	Cache last socket
 *		Alan Cox	:	Route cache
 *		Jon Peatfield	:	Minor efficiency fix to sendto().
 *		Mike Shaver	:	RFC1122 checks.
 *		Alan Cox	:	Nonblocking error fix.
 *	Willy Konynenberg	:	Transparent proxying support.
 *		Mike McLagan	:	Routing by source
 *		David S. Miller	:	New socket lookup architecture.
 *					Last socket cache retained as it
 *					does have a high hit rate.
 *		Olaf Kirch	:	Don't linearise iovec on sendmsg.
 *		Andi Kleen	:	Some cleanups, cache destination entry
 *					for connect.
 *	Vitaly E. Lavrov	:	Transparent proxy revived after year coma.
 *		Melvin Smith	:	Check msg_name not msg_namelen in sendto(),
 *					return ENOTCONN for unconnected sockets (POSIX)
 *		Janos Farkas	:	don't deliver multi/broadcasts to a different
 *					bound-to-device socket
 *	Hirokazu Takahashi	:	HW checksumming for outgoing UDP
 *					datagrams.
 *	Hirokazu Takahashi	:	sendfile() on UDP works now.
 *		Arnaldo C. Melo :	convert /proc/net/udp to seq_file
 *	YOSHIFUJI Hideaki @USAGI and:	Support IPV6_V6ONLY socket option, which
 *	Alexey Kuznetsov:		allow both IPv4 and IPv6 sockets to bind
 *					a single port at the same time.
 *	Derek Atkins <derek@ihtfp.com>: Add Encapulation Support
 *	James Chapman		:	Add L2TP encapsulation type.
 *
 *
 *		This program is free software; you can redistribute it and/or
 *		modify it under the terms of the GNU General Public License
 *		as published by the Free Software Foundation; either version
 *		2 of the License, or (at your option) any later version.
 */

#define pr_fmt(fmt) "UDP: " fmt

#include <asm/uaccess.h>
#include <asm/ioctls.h>
#include <linux/bootmem.h>
#include <linux/highmem.h>
#include <linux/swap.h>
#include <linux/types.h>
#include <linux/fcntl.h>
#include <linux/module.h>
#include <linux/socket.h>
#include <linux/sockios.h>
#include <linux/igmp.h>
#include <linux/inetdevice.h>
#include <linux/in.h>
#include <linux/errno.h>
#include <linux/timer.h>
#include <linux/mm.h>
#include <linux/inet.h>
#include <linux/netdevice.h>
#include <linux/slab.h>
#include <net/tcp_states.h>
#include <linux/skbuff.h>
#include <linux/proc_fs.h>
#include <linux/seq_file.h>
#include <net/net_namespace.h>
#include <net/icmp.h>
#include <net/inet_hashtables.h>
#include <net/route.h>
#include <net/checksum.h>
#include <net/xfrm.h>
#include <trace/events/udp.h>
#include <linux/static_key.h>
#include <trace/events/skb.h>
#include <net/busy_poll.h>
#include "udp_impl.h"
#include <net/sock_reuseport.h>
#include <net/addrconf.h>

struct udp_table udp_table __read_mostly;
EXPORT_SYMBOL(udp_table);

long sysctl_udp_mem[3] __read_mostly;
EXPORT_SYMBOL(sysctl_udp_mem);

int sysctl_udp_rmem_min __read_mostly;
EXPORT_SYMBOL(sysctl_udp_rmem_min);

int sysctl_udp_wmem_min __read_mostly;
EXPORT_SYMBOL(sysctl_udp_wmem_min);

atomic_long_t udp_memory_allocated;
EXPORT_SYMBOL(udp_memory_allocated);

#define MAX_UDP_PORTS 65536
#define PORTS_PER_CHAIN (MAX_UDP_PORTS / UDP_HTABLE_SIZE_MIN)

static int udp_lib_lport_inuse(struct net *net, __u16 num,
			       const struct udp_hslot *hslot,
			       unsigned long *bitmap,
			       struct sock *sk,
			       int (*saddr_comp)(const struct sock *sk1,
						 const struct sock *sk2,
						 bool match_wildcard),
			       unsigned int log)
{
	struct sock *sk2;
	kuid_t uid = sock_i_uid(sk);

	sk_for_each(sk2, &hslot->head) {
		if (net_eq(sock_net(sk2), net) &&
		    sk2 != sk &&
		    (bitmap || udp_sk(sk2)->udp_port_hash == num) &&
		    (!sk2->sk_reuse || !sk->sk_reuse) &&
		    (!sk2->sk_bound_dev_if || !sk->sk_bound_dev_if ||
		     sk2->sk_bound_dev_if == sk->sk_bound_dev_if) &&
		    (!sk2->sk_reuseport || !sk->sk_reuseport ||
		     rcu_access_pointer(sk->sk_reuseport_cb) ||
		     !uid_eq(uid, sock_i_uid(sk2))) &&
		    saddr_comp(sk, sk2, true)) {
			if (!bitmap)
				return 1;
			__set_bit(udp_sk(sk2)->udp_port_hash >> log, bitmap);
		}
	}
	return 0;
}

/*
 * Note: we still hold spinlock of primary hash chain, so no other writer
 * can insert/delete a socket with local_port == num
 */
static int udp_lib_lport_inuse2(struct net *net, __u16 num,
				struct udp_hslot *hslot2,
				struct sock *sk,
				int (*saddr_comp)(const struct sock *sk1,
						  const struct sock *sk2,
						  bool match_wildcard))
{
	struct sock *sk2;
	kuid_t uid = sock_i_uid(sk);
	int res = 0;

	spin_lock(&hslot2->lock);
	udp_portaddr_for_each_entry(sk2, &hslot2->head) {
		if (net_eq(sock_net(sk2), net) &&
		    sk2 != sk &&
		    (udp_sk(sk2)->udp_port_hash == num) &&
		    (!sk2->sk_reuse || !sk->sk_reuse) &&
		    (!sk2->sk_bound_dev_if || !sk->sk_bound_dev_if ||
		     sk2->sk_bound_dev_if == sk->sk_bound_dev_if) &&
		    (!sk2->sk_reuseport || !sk->sk_reuseport ||
		     rcu_access_pointer(sk->sk_reuseport_cb) ||
		     !uid_eq(uid, sock_i_uid(sk2))) &&
		    saddr_comp(sk, sk2, true)) {
			res = 1;
			break;
		}
	}
	spin_unlock(&hslot2->lock);
	return res;
}

static int udp_reuseport_add_sock(struct sock *sk, struct udp_hslot *hslot,
				  int (*saddr_same)(const struct sock *sk1,
						    const struct sock *sk2,
						    bool match_wildcard))
{
	struct net *net = sock_net(sk);
	kuid_t uid = sock_i_uid(sk);
	struct sock *sk2;

	sk_for_each(sk2, &hslot->head) {
		if (net_eq(sock_net(sk2), net) &&
		    sk2 != sk &&
		    sk2->sk_family == sk->sk_family &&
		    ipv6_only_sock(sk2) == ipv6_only_sock(sk) &&
		    (udp_sk(sk2)->udp_port_hash == udp_sk(sk)->udp_port_hash) &&
		    (sk2->sk_bound_dev_if == sk->sk_bound_dev_if) &&
		    sk2->sk_reuseport && uid_eq(uid, sock_i_uid(sk2)) &&
		    (*saddr_same)(sk, sk2, false)) {
			return reuseport_add_sock(sk, sk2);
		}
	}

	return reuseport_alloc(sk);
}

/**
 *  udp_lib_get_port  -  UDP/-Lite port lookup for IPv4 and IPv6
 *
 *  @sk:          socket struct in question
 *  @snum:        port number to look up
 *  @saddr_comp:  AF-dependent comparison of bound local IP addresses
 *  @hash2_nulladdr: AF-dependent hash value in secondary hash chains,
 *                   with NULL address
 */
int udp_lib_get_port(struct sock *sk, unsigned short snum,
		     int (*saddr_comp)(const struct sock *sk1,
				       const struct sock *sk2,
				       bool match_wildcard),
		     unsigned int hash2_nulladdr)
{
	struct udp_hslot *hslot, *hslot2;
	struct udp_table *udptable = sk->sk_prot->h.udp_table;
	int    error = 1;
	struct net *net = sock_net(sk);

	if (!snum) {
		int low, high, remaining;
		unsigned int rand;
		unsigned short first, last;
		DECLARE_BITMAP(bitmap, PORTS_PER_CHAIN);

		inet_get_local_port_range(net, &low, &high);
		remaining = (high - low) + 1;

		rand = prandom_u32();
		first = reciprocal_scale(rand, remaining) + low;
		/*
		 * force rand to be an odd multiple of UDP_HTABLE_SIZE
		 */
		rand = (rand | 1) * (udptable->mask + 1);
		last = first + udptable->mask + 1;
		do {
			hslot = udp_hashslot(udptable, net, first);
			bitmap_zero(bitmap, PORTS_PER_CHAIN);
			spin_lock_bh(&hslot->lock);
			udp_lib_lport_inuse(net, snum, hslot, bitmap, sk,
					    saddr_comp, udptable->log);

			snum = first;
			/*
			 * Iterate on all possible values of snum for this hash.
			 * Using steps of an odd multiple of UDP_HTABLE_SIZE
			 * give us randomization and full range coverage.
			 */
			do {
				if (low <= snum && snum <= high &&
				    !test_bit(snum >> udptable->log, bitmap) &&
				    !inet_is_local_reserved_port(net, snum))
					goto found;
				snum += rand;
			} while (snum != first);
			spin_unlock_bh(&hslot->lock);
		} while (++first != last);
		goto fail;
	} else {
		hslot = udp_hashslot(udptable, net, snum);
		spin_lock_bh(&hslot->lock);

		if (inet_is_local_reserved_port(net, snum) &&
		    !sysctl_reserved_port_bind)
			goto fail_unlock;

		if (hslot->count > 10) {
			int exist;
			unsigned int slot2 = udp_sk(sk)->udp_portaddr_hash ^ snum;

			slot2          &= udptable->mask;
			hash2_nulladdr &= udptable->mask;

			hslot2 = udp_hashslot2(udptable, slot2);
			if (hslot->count < hslot2->count)
				goto scan_primary_hash;

			exist = udp_lib_lport_inuse2(net, snum, hslot2,
						     sk, saddr_comp);
			if (!exist && (hash2_nulladdr != slot2)) {
				hslot2 = udp_hashslot2(udptable, hash2_nulladdr);
				exist = udp_lib_lport_inuse2(net, snum, hslot2,
							     sk, saddr_comp);
			}
			if (exist)
				goto fail_unlock;
			else
				goto found;
		}
scan_primary_hash:
		if (udp_lib_lport_inuse(net, snum, hslot, NULL, sk,
					saddr_comp, 0))
			goto fail_unlock;
	}
found:
	inet_sk(sk)->inet_num = snum;
	udp_sk(sk)->udp_port_hash = snum;
	udp_sk(sk)->udp_portaddr_hash ^= snum;
	if (sk_unhashed(sk)) {
		if (sk->sk_reuseport &&
		    udp_reuseport_add_sock(sk, hslot, saddr_comp)) {
			inet_sk(sk)->inet_num = 0;
			udp_sk(sk)->udp_port_hash = 0;
			udp_sk(sk)->udp_portaddr_hash ^= snum;
			goto fail_unlock;
		}

		sk_add_node_rcu(sk, &hslot->head);
		hslot->count++;
		sock_prot_inuse_add(sock_net(sk), sk->sk_prot, 1);

		hslot2 = udp_hashslot2(udptable, udp_sk(sk)->udp_portaddr_hash);
		spin_lock(&hslot2->lock);
		if (IS_ENABLED(CONFIG_IPV6) && sk->sk_reuseport &&
		    sk->sk_family == AF_INET6)
			hlist_add_tail_rcu(&udp_sk(sk)->udp_portaddr_node,
					   &hslot2->head);
		else
			hlist_add_head_rcu(&udp_sk(sk)->udp_portaddr_node,
					   &hslot2->head);
		hslot2->count++;
		spin_unlock(&hslot2->lock);
	}
	sock_set_flag(sk, SOCK_RCU_FREE);
	error = 0;
fail_unlock:
	spin_unlock_bh(&hslot->lock);
fail:
	return error;
}
EXPORT_SYMBOL(udp_lib_get_port);

/* match_wildcard == true:  0.0.0.0 equals to any IPv4 addresses
 * match_wildcard == false: addresses must be exactly the same, i.e.
 *                          0.0.0.0 only equals to 0.0.0.0
 */
int ipv4_rcv_saddr_equal(const struct sock *sk1, const struct sock *sk2,
			 bool match_wildcard)
{
	struct inet_sock *inet1 = inet_sk(sk1), *inet2 = inet_sk(sk2);

	if (!ipv6_only_sock(sk2)) {
		if (inet1->inet_rcv_saddr == inet2->inet_rcv_saddr)
			return 1;
		if (!inet1->inet_rcv_saddr || !inet2->inet_rcv_saddr)
			return match_wildcard;
	}
	return 0;
}

static u32 udp4_portaddr_hash(const struct net *net, __be32 saddr,
			      unsigned int port)
{
	return jhash_1word((__force u32)saddr, net_hash_mix(net)) ^ port;
}

int udp_v4_get_port(struct sock *sk, unsigned short snum)
{
	unsigned int hash2_nulladdr =
		udp4_portaddr_hash(sock_net(sk), htonl(INADDR_ANY), snum);
	unsigned int hash2_partial =
		udp4_portaddr_hash(sock_net(sk), inet_sk(sk)->inet_rcv_saddr, 0);

	/* precompute partial secondary hash */
	udp_sk(sk)->udp_portaddr_hash = hash2_partial;
	return udp_lib_get_port(sk, snum, ipv4_rcv_saddr_equal, hash2_nulladdr);
}

static int compute_score(struct sock *sk, struct net *net,
			 __be32 saddr, __be16 sport,
			 __be32 daddr, unsigned short hnum, int dif)
{
	int score;
	struct inet_sock *inet;

	if (!net_eq(sock_net(sk), net) ||
	    udp_sk(sk)->udp_port_hash != hnum ||
	    ipv6_only_sock(sk))
		return -1;

	score = (sk->sk_family == PF_INET) ? 2 : 1;
	inet = inet_sk(sk);

	if (inet->inet_rcv_saddr) {
		if (inet->inet_rcv_saddr != daddr)
			return -1;
		score += 4;
	}

	if (inet->inet_daddr) {
		if (inet->inet_daddr != saddr)
			return -1;
		score += 4;
	}

	if (inet->inet_dport) {
		if (inet->inet_dport != sport)
			return -1;
		score += 4;
	}

	if (sk->sk_bound_dev_if) {
		if (sk->sk_bound_dev_if != dif)
			return -1;
		score += 4;
	}
	if (sk->sk_incoming_cpu == raw_smp_processor_id())
		score++;
	return score;
}

static u32 udp_ehashfn(const struct net *net, const __be32 laddr,
		       const __u16 lport, const __be32 faddr,
		       const __be16 fport)
{
	static u32 udp_ehash_secret __read_mostly;

	net_get_random_once(&udp_ehash_secret, sizeof(udp_ehash_secret));

	return __inet_ehashfn(laddr, lport, faddr, fport,
			      udp_ehash_secret + net_hash_mix(net));
}

/* called with rcu_read_lock() */
static struct sock *udp4_lib_lookup2(struct net *net,
		__be32 saddr, __be16 sport,
		__be32 daddr, unsigned int hnum, int dif,
		struct udp_hslot *hslot2,
		struct sk_buff *skb)
{
	struct sock *sk, *result;
	int score, badness, matches = 0, reuseport = 0;
	u32 hash = 0;

	result = NULL;
	badness = 0;
	udp_portaddr_for_each_entry_rcu(sk, &hslot2->head) {
		score = compute_score(sk, net, saddr, sport,
				      daddr, hnum, dif);
		if (score > badness) {
			reuseport = sk->sk_reuseport;
			if (reuseport) {
				hash = udp_ehashfn(net, daddr, hnum,
						   saddr, sport);
				result = reuseport_select_sock(sk, hash, skb,
							sizeof(struct udphdr));
				if (result)
					return result;
				matches = 1;
			}
			badness = score;
			result = sk;
		} else if (score == badness && reuseport) {
			matches++;
			if (reciprocal_scale(hash, matches) == 0)
				result = sk;
			hash = next_pseudo_random32(hash);
		}
	}
	return result;
}

/* UDP is nearly always wildcards out the wazoo, it makes no sense to try
 * harder than this. -DaveM
 */
struct sock *__udp4_lib_lookup(struct net *net, __be32 saddr,
		__be16 sport, __be32 daddr, __be16 dport,
		int dif, struct udp_table *udptable, struct sk_buff *skb)
{
	struct sock *sk, *result;
	unsigned short hnum = ntohs(dport);
	unsigned int hash2, slot2, slot = udp_hashfn(net, hnum, udptable->mask);
	struct udp_hslot *hslot2, *hslot = &udptable->hash[slot];
	int score, badness, matches = 0, reuseport = 0;
	u32 hash = 0;

	if (hslot->count > 10) {
		hash2 = udp4_portaddr_hash(net, daddr, hnum);
		slot2 = hash2 & udptable->mask;
		hslot2 = &udptable->hash2[slot2];
		if (hslot->count < hslot2->count)
			goto begin;

		result = udp4_lib_lookup2(net, saddr, sport,
					  daddr, hnum, dif,
					  hslot2, skb);
		if (!result) {
			unsigned int old_slot2 = slot2;
			hash2 = udp4_portaddr_hash(net, htonl(INADDR_ANY), hnum);
			slot2 = hash2 & udptable->mask;
			/* avoid searching the same slot again. */
			if (unlikely(slot2 == old_slot2))
				return result;

			hslot2 = &udptable->hash2[slot2];
			if (hslot->count < hslot2->count)
				goto begin;

			result = udp4_lib_lookup2(net, saddr, sport,
						  daddr, hnum, dif,
						  hslot2, skb);
		}
		return result;
	}
begin:
	result = NULL;
	badness = 0;
	sk_for_each_rcu(sk, &hslot->head) {
		score = compute_score(sk, net, saddr, sport,
				      daddr, hnum, dif);
		if (score > badness) {
			reuseport = sk->sk_reuseport;
			if (reuseport) {
				hash = udp_ehashfn(net, daddr, hnum,
						   saddr, sport);
				result = reuseport_select_sock(sk, hash, skb,
							sizeof(struct udphdr));
				if (result)
					return result;
				matches = 1;
			}
			result = sk;
			badness = score;
		} else if (score == badness && reuseport) {
			matches++;
			if (reciprocal_scale(hash, matches) == 0)
				result = sk;
			hash = next_pseudo_random32(hash);
		}
	}
	return result;
}
EXPORT_SYMBOL_GPL(__udp4_lib_lookup);

static inline struct sock *__udp4_lib_lookup_skb(struct sk_buff *skb,
						 __be16 sport, __be16 dport,
						 struct udp_table *udptable)
{
	const struct iphdr *iph = ip_hdr(skb);

	return __udp4_lib_lookup(dev_net(skb->dev), iph->saddr, sport,
				 iph->daddr, dport, inet_iif(skb),
				 udptable, skb);
}

struct sock *udp4_lib_lookup_skb(struct sk_buff *skb,
				 __be16 sport, __be16 dport)
{
	const struct iphdr *iph = ip_hdr(skb);

	return __udp4_lib_lookup(dev_net(skb->dev), iph->saddr, sport,
				 iph->daddr, dport, inet_iif(skb),
				 &udp_table, NULL);
}
EXPORT_SYMBOL_GPL(udp4_lib_lookup_skb);

/* Must be called under rcu_read_lock().
 * Does increment socket refcount.
 */
#if IS_ENABLED(CONFIG_NETFILTER_XT_MATCH_SOCKET) || \
    IS_ENABLED(CONFIG_NETFILTER_XT_TARGET_TPROXY)
struct sock *udp4_lib_lookup(struct net *net, __be32 saddr, __be16 sport,
			     __be32 daddr, __be16 dport, int dif)
{
	struct sock *sk;

	sk = __udp4_lib_lookup(net, saddr, sport, daddr, dport,
			       dif, &udp_table, NULL);
	if (sk && !atomic_inc_not_zero(&sk->sk_refcnt))
		sk = NULL;
	return sk;
}
EXPORT_SYMBOL_GPL(udp4_lib_lookup);
#endif

static inline bool __udp_is_mcast_sock(struct net *net, struct sock *sk,
				       __be16 loc_port, __be32 loc_addr,
				       __be16 rmt_port, __be32 rmt_addr,
				       int dif, unsigned short hnum)
{
	struct inet_sock *inet = inet_sk(sk);

	if (!net_eq(sock_net(sk), net) ||
	    udp_sk(sk)->udp_port_hash != hnum ||
	    (inet->inet_daddr && inet->inet_daddr != rmt_addr) ||
	    (inet->inet_dport != rmt_port && inet->inet_dport) ||
	    (inet->inet_rcv_saddr && inet->inet_rcv_saddr != loc_addr) ||
	    ipv6_only_sock(sk) ||
	    (sk->sk_bound_dev_if && sk->sk_bound_dev_if != dif))
		return false;
	if (!ip_mc_sf_allow(sk, loc_addr, rmt_addr, dif))
		return false;
	return true;
}

/*
 * This routine is called by the ICMP module when it gets some
 * sort of error condition.  If err < 0 then the socket should
 * be closed and the error returned to the user.  If err > 0
 * it's just the icmp type << 8 | icmp code.
 * Header points to the ip header of the error packet. We move
 * on past this. Then (as it used to claim before adjustment)
 * header points to the first 8 bytes of the udp header.  We need
 * to find the appropriate port.
 */

void __udp4_lib_err(struct sk_buff *skb, u32 info, struct udp_table *udptable)
{
	struct inet_sock *inet;
	const struct iphdr *iph = (const struct iphdr *)skb->data;
	struct udphdr *uh = (struct udphdr *)(skb->data+(iph->ihl<<2));
	const int type = icmp_hdr(skb)->type;
	const int code = icmp_hdr(skb)->code;
	struct sock *sk;
	int harderr;
	int err;
	struct net *net = dev_net(skb->dev);

	sk = __udp4_lib_lookup(net, iph->daddr, uh->dest,
			iph->saddr, uh->source, skb->dev->ifindex, udptable,
			NULL);
	if (!sk) {
		__ICMP_INC_STATS(net, ICMP_MIB_INERRORS);
		return;	/* No socket for error */
	}

	err = 0;
	harderr = 0;
	inet = inet_sk(sk);

	switch (type) {
	default:
	case ICMP_TIME_EXCEEDED:
		err = EHOSTUNREACH;
		break;
	case ICMP_SOURCE_QUENCH:
		goto out;
	case ICMP_PARAMETERPROB:
		err = EPROTO;
		harderr = 1;
		break;
	case ICMP_DEST_UNREACH:
		if (code == ICMP_FRAG_NEEDED) { /* Path MTU discovery */
			ipv4_sk_update_pmtu(skb, sk, info);
			if (inet->pmtudisc != IP_PMTUDISC_DONT) {
				err = EMSGSIZE;
				harderr = 1;
				break;
			}
			goto out;
		}
		err = EHOSTUNREACH;
		if (code <= NR_ICMP_UNREACH) {
			harderr = icmp_err_convert[code].fatal;
			err = icmp_err_convert[code].errno;
		}
		break;
	case ICMP_REDIRECT:
		ipv4_sk_redirect(skb, sk);
		goto out;
	}

	/*
	 *      RFC1122: OK.  Passes ICMP errors back to application, as per
	 *	4.1.3.3.
	 */
	if (!inet->recverr) {
		if (!harderr || sk->sk_state != TCP_ESTABLISHED)
			goto out;
	} else
		ip_icmp_error(sk, skb, err, uh->dest, info, (u8 *)(uh+1));

	sk->sk_err = err;
	sk->sk_error_report(sk);
out:
	return;
}

void udp_err(struct sk_buff *skb, u32 info)
{
	__udp4_lib_err(skb, info, &udp_table);
}

/*
 * Throw away all pending data and cancel the corking. Socket is locked.
 */
void udp_flush_pending_frames(struct sock *sk)
{
	struct udp_sock *up = udp_sk(sk);

	if (up->pending) {
		up->len = 0;
		up->pending = 0;
		ip_flush_pending_frames(sk);
	}
}
EXPORT_SYMBOL(udp_flush_pending_frames);

/**
 * 	udp4_hwcsum  -  handle outgoing HW checksumming
 * 	@skb: 	sk_buff containing the filled-in UDP header
 * 	        (checksum field must be zeroed out)
 *	@src:	source IP address
 *	@dst:	destination IP address
 */
void udp4_hwcsum(struct sk_buff *skb, __be32 src, __be32 dst)
{
	struct udphdr *uh = udp_hdr(skb);
	int offset = skb_transport_offset(skb);
	int len = skb->len - offset;
	int hlen = len;
	__wsum csum = 0;

	if (!skb_has_frag_list(skb)) {
		/*
		 * Only one fragment on the socket.
		 */
		skb->csum_start = skb_transport_header(skb) - skb->head;
		skb->csum_offset = offsetof(struct udphdr, check);
		uh->check = ~csum_tcpudp_magic(src, dst, len,
					       IPPROTO_UDP, 0);
	} else {
		struct sk_buff *frags;

		/*
		 * HW-checksum won't work as there are two or more
		 * fragments on the socket so that all csums of sk_buffs
		 * should be together
		 */
		skb_walk_frags(skb, frags) {
			csum = csum_add(csum, frags->csum);
			hlen -= frags->len;
		}

		csum = skb_checksum(skb, offset, hlen, csum);
		skb->ip_summed = CHECKSUM_NONE;

		uh->check = csum_tcpudp_magic(src, dst, len, IPPROTO_UDP, csum);
		if (uh->check == 0)
			uh->check = CSUM_MANGLED_0;
	}
}
EXPORT_SYMBOL_GPL(udp4_hwcsum);

/* Function to set UDP checksum for an IPv4 UDP packet. This is intended
 * for the simple case like when setting the checksum for a UDP tunnel.
 */
void udp_set_csum(bool nocheck, struct sk_buff *skb,
		  __be32 saddr, __be32 daddr, int len)
{
	struct udphdr *uh = udp_hdr(skb);

	if (nocheck) {
		uh->check = 0;
	} else if (skb_is_gso(skb)) {
		uh->check = ~udp_v4_check(len, saddr, daddr, 0);
	} else if (skb->ip_summed == CHECKSUM_PARTIAL) {
		uh->check = 0;
		uh->check = udp_v4_check(len, saddr, daddr, lco_csum(skb));
		if (uh->check == 0)
			uh->check = CSUM_MANGLED_0;
	} else {
		skb->ip_summed = CHECKSUM_PARTIAL;
		skb->csum_start = skb_transport_header(skb) - skb->head;
		skb->csum_offset = offsetof(struct udphdr, check);
		uh->check = ~udp_v4_check(len, saddr, daddr, 0);
	}
}
EXPORT_SYMBOL(udp_set_csum);

static int udp_send_skb(struct sk_buff *skb, struct flowi4 *fl4)
{
	struct sock *sk = skb->sk;
	struct inet_sock *inet = inet_sk(sk);
	struct udphdr *uh;
	int err = 0;
	int is_udplite = IS_UDPLITE(sk);
	int offset = skb_transport_offset(skb);
	int len = skb->len - offset;
	__wsum csum = 0;

	/*
	 * Create a UDP header
	 */
	uh = udp_hdr(skb);
	uh->source = inet->inet_sport;
	uh->dest = fl4->fl4_dport;
	uh->len = htons(len);
	uh->check = 0;

	if (is_udplite)  				 /*     UDP-Lite      */
		csum = udplite_csum(skb);

	else if (sk->sk_no_check_tx && !skb_is_gso(skb)) {   /* UDP csum off */

		skb->ip_summed = CHECKSUM_NONE;
		goto send;

	} else if (skb->ip_summed == CHECKSUM_PARTIAL) { /* UDP hardware csum */

		udp4_hwcsum(skb, fl4->saddr, fl4->daddr);
		goto send;

	} else
		csum = udp_csum(skb);

	/* add protocol-dependent pseudo-header */
	uh->check = csum_tcpudp_magic(fl4->saddr, fl4->daddr, len,
				      sk->sk_protocol, csum);
	if (uh->check == 0)
		uh->check = CSUM_MANGLED_0;

send:
	err = ip_send_skb(sock_net(sk), skb);
	if (err) {
		if (err == -ENOBUFS && !inet->recverr) {
			UDP_INC_STATS(sock_net(sk),
				      UDP_MIB_SNDBUFERRORS, is_udplite);
			err = 0;
		}
	} else
		UDP_INC_STATS(sock_net(sk),
			      UDP_MIB_OUTDATAGRAMS, is_udplite);
	return err;
}

/*
 * Push out all pending data as one UDP datagram. Socket is locked.
 */
int udp_push_pending_frames(struct sock *sk)
{
	struct udp_sock  *up = udp_sk(sk);
	struct inet_sock *inet = inet_sk(sk);
	struct flowi4 *fl4 = &inet->cork.fl.u.ip4;
	struct sk_buff *skb;
	int err = 0;

	skb = ip_finish_skb(sk, fl4);
	if (!skb)
		goto out;

	err = udp_send_skb(skb, fl4);

out:
	up->len = 0;
	up->pending = 0;
	return err;
}
EXPORT_SYMBOL(udp_push_pending_frames);

int udp_sendmsg(struct sock *sk, struct msghdr *msg, size_t len)
{
	struct inet_sock *inet = inet_sk(sk);
	struct udp_sock *up = udp_sk(sk);
	struct flowi4 fl4_stack;
	struct flowi4 *fl4;
	int ulen = len;
	struct ipcm_cookie ipc;
	struct rtable *rt = NULL;
	int free = 0;
	int connected = 0;
	__be32 daddr, faddr, saddr;
	__be16 dport;
	u8  tos;
	int err, is_udplite = IS_UDPLITE(sk);
	int corkreq = READ_ONCE(up->corkflag) || msg->msg_flags&MSG_MORE;
	int (*getfrag)(void *, char *, int, int, int, struct sk_buff *);
	struct sk_buff *skb;
	struct ip_options_data opt_copy;

	if (len > 0xFFFF)
		return -EMSGSIZE;

	/*
	 *	Check the flags.
	 */

	if (msg->msg_flags & MSG_OOB) /* Mirror BSD error message compatibility */
		return -EOPNOTSUPP;

	ipc.opt = NULL;
	ipc.tx_flags = 0;
	ipc.ttl = 0;
	ipc.tos = -1;

	getfrag = is_udplite ? udplite_getfrag : ip_generic_getfrag;

	fl4 = &inet->cork.fl.u.ip4;
	if (up->pending) {
		/*
		 * There are pending frames.
		 * The socket lock must be held while it's corked.
		 */
		lock_sock(sk);
		if (likely(up->pending)) {
			if (unlikely(up->pending != AF_INET)) {
				release_sock(sk);
				return -EINVAL;
			}
			goto do_append_data;
		}
		release_sock(sk);
	}
	ulen += sizeof(struct udphdr);

	/*
	 *	Get and verify the address.
	 */
	if (msg->msg_name) {
		DECLARE_SOCKADDR(struct sockaddr_in *, usin, msg->msg_name);
		if (msg->msg_namelen < sizeof(*usin))
			return -EINVAL;
		if (usin->sin_family != AF_INET) {
			if (usin->sin_family != AF_UNSPEC)
				return -EAFNOSUPPORT;
		}

		daddr = usin->sin_addr.s_addr;
		dport = usin->sin_port;
		if (dport == 0)
			return -EINVAL;
	} else {
		if (sk->sk_state != TCP_ESTABLISHED)
			return -EDESTADDRREQ;
		daddr = inet->inet_daddr;
		dport = inet->inet_dport;
		/* Open fast path for connected socket.
		   Route will not be used, if at least one option is set.
		 */
		connected = 1;
	}

	ipc.sockc.tsflags = sk->sk_tsflags;
	ipc.addr = inet->inet_saddr;
	ipc.oif = sk->sk_bound_dev_if;

	if (msg->msg_controllen) {
		err = ip_cmsg_send(sk, msg, &ipc, sk->sk_family == AF_INET6);
		if (unlikely(err)) {
			kfree(ipc.opt);
			return err;
		}
		if (ipc.opt)
			free = 1;
		connected = 0;
	}
	if (!ipc.opt) {
		struct ip_options_rcu *inet_opt;

		rcu_read_lock();
		inet_opt = rcu_dereference(inet->inet_opt);
		if (inet_opt) {
			memcpy(&opt_copy, inet_opt,
			       sizeof(*inet_opt) + inet_opt->opt.optlen);
			ipc.opt = &opt_copy.opt;
		}
		rcu_read_unlock();
	}

	saddr = ipc.addr;
	ipc.addr = faddr = daddr;

	sock_tx_timestamp(sk, ipc.sockc.tsflags, &ipc.tx_flags);

	if (ipc.opt && ipc.opt->opt.srr) {
		if (!daddr) {
			err = -EINVAL;
			goto out_free;
		}
		faddr = ipc.opt->opt.faddr;
		connected = 0;
	}
	tos = get_rttos(&ipc, inet);
	if (sock_flag(sk, SOCK_LOCALROUTE) ||
	    (msg->msg_flags & MSG_DONTROUTE) ||
	    (ipc.opt && ipc.opt->opt.is_strictroute)) {
		tos |= RTO_ONLINK;
		connected = 0;
	}

	if (ipv4_is_multicast(daddr)) {
		if (!ipc.oif)
			ipc.oif = inet->mc_index;
		if (!saddr)
			saddr = inet->mc_addr;
		connected = 0;
	} else if (!ipc.oif)
		ipc.oif = inet->uc_index;

	if (connected)
		rt = (struct rtable *)sk_dst_check(sk, 0);

	if (!rt) {
		struct net *net = sock_net(sk);
		__u8 flow_flags = inet_sk_flowi_flags(sk);

		fl4 = &fl4_stack;

		flowi4_init_output(fl4, ipc.oif, sk->sk_mark, tos,
				   RT_SCOPE_UNIVERSE, sk->sk_protocol,
				   flow_flags,
				   faddr, saddr, dport, inet->inet_sport,
				   sk->sk_uid);

		security_sk_classify_flow(sk, flowi4_to_flowi(fl4));
		rt = ip_route_output_flow(net, fl4, sk);
		if (IS_ERR(rt)) {
			err = PTR_ERR(rt);
			rt = NULL;
			if (err == -ENETUNREACH)
				IP_INC_STATS(net, IPSTATS_MIB_OUTNOROUTES);
			goto out;
		}

		err = -EACCES;
		if ((rt->rt_flags & RTCF_BROADCAST) &&
		    !sock_flag(sk, SOCK_BROADCAST))
			goto out;
		if (connected)
			sk_dst_set(sk, dst_clone(&rt->dst));
	}

	if (msg->msg_flags&MSG_CONFIRM)
		goto do_confirm;
back_from_confirm:

	saddr = fl4->saddr;
	if (!ipc.addr)
		daddr = ipc.addr = fl4->daddr;

	/* Lockless fast path for the non-corking case. */
	if (!corkreq) {
		skb = ip_make_skb(sk, fl4, getfrag, msg, ulen,
				  sizeof(struct udphdr), &ipc, &rt,
				  msg->msg_flags);
		err = PTR_ERR(skb);
		if (!IS_ERR_OR_NULL(skb))
			err = udp_send_skb(skb, fl4);
		goto out;
	}

	lock_sock(sk);
	if (unlikely(up->pending)) {
		/* The socket is already corked while preparing it. */
		/* ... which is an evident application bug. --ANK */
		release_sock(sk);

		net_dbg_ratelimited("cork app bug 2\n");
		err = -EINVAL;
		goto out;
	}
	/*
	 *	Now cork the socket to pend data.
	 */
	fl4 = &inet->cork.fl.u.ip4;
	fl4->daddr = daddr;
	fl4->saddr = saddr;
	fl4->fl4_dport = dport;
	fl4->fl4_sport = inet->inet_sport;
	up->pending = AF_INET;

do_append_data:
	up->len += ulen;
	err = ip_append_data(sk, fl4, getfrag, msg, ulen,
			     sizeof(struct udphdr), &ipc, &rt,
			     corkreq ? msg->msg_flags|MSG_MORE : msg->msg_flags);
	if (err)
		udp_flush_pending_frames(sk);
	else if (!corkreq)
		err = udp_push_pending_frames(sk);
	else if (unlikely(skb_queue_empty(&sk->sk_write_queue)))
		up->pending = 0;
	release_sock(sk);

out:
	ip_rt_put(rt);
out_free:
	if (free)
		kfree(ipc.opt);
	if (!err)
		return len;
	/*
	 * ENOBUFS = no kernel mem, SOCK_NOSPACE = no sndbuf space.  Reporting
	 * ENOBUFS might not be good (it's not tunable per se), but otherwise
	 * we don't have a good statistic (IpOutDiscards but it can be too many
	 * things).  We could add another new stat but at least for now that
	 * seems like overkill.
	 */
	if (err == -ENOBUFS || test_bit(SOCK_NOSPACE, &sk->sk_socket->flags)) {
		UDP_INC_STATS(sock_net(sk),
			      UDP_MIB_SNDBUFERRORS, is_udplite);
	}
	return err;

do_confirm:
	dst_confirm(&rt->dst);
	if (!(msg->msg_flags&MSG_PROBE) || len)
		goto back_from_confirm;
	err = 0;
	goto out;
}
EXPORT_SYMBOL(udp_sendmsg);

int udp_sendpage(struct sock *sk, struct page *page, int offset,
		 size_t size, int flags)
{
	struct inet_sock *inet = inet_sk(sk);
	struct udp_sock *up = udp_sk(sk);
	int ret;

	if (flags & MSG_SENDPAGE_NOTLAST)
		flags |= MSG_MORE;

	if (!up->pending) {
		struct msghdr msg = {	.msg_flags = flags|MSG_MORE };

		/* Call udp_sendmsg to specify destination address which
		 * sendpage interface can't pass.
		 * This will succeed only when the socket is connected.
		 */
		ret = udp_sendmsg(sk, &msg, 0);
		if (ret < 0)
			return ret;
	}

	lock_sock(sk);

	if (unlikely(!up->pending)) {
		release_sock(sk);

		net_dbg_ratelimited("udp cork app bug 3\n");
		return -EINVAL;
	}

	ret = ip_append_page(sk, &inet->cork.fl.u.ip4,
			     page, offset, size, flags);
	if (ret == -EOPNOTSUPP) {
		release_sock(sk);
		return sock_no_sendpage(sk->sk_socket, page, offset,
					size, flags);
	}
	if (ret < 0) {
		udp_flush_pending_frames(sk);
		goto out;
	}

	up->len += size;
	if (!(READ_ONCE(up->corkflag) || (flags&MSG_MORE)))
		ret = udp_push_pending_frames(sk);
	if (!ret)
		ret = size;
out:
	release_sock(sk);
	return ret;
}

/**
 *	first_packet_length	- return length of first packet in receive queue
 *	@sk: socket
 *
 *	Drops all bad checksum frames, until a valid one is found.
 *	Returns the length of found skb, or -1 if none is found.
 */
static int first_packet_length(struct sock *sk)
{
	struct sk_buff_head list_kill, *rcvq = &sk->sk_receive_queue;
	struct sk_buff *skb;
	int res;

	__skb_queue_head_init(&list_kill);

	spin_lock_bh(&rcvq->lock);
	while ((skb = skb_peek(rcvq)) != NULL &&
		udp_lib_checksum_complete(skb)) {
		__UDP_INC_STATS(sock_net(sk), UDP_MIB_CSUMERRORS,
				IS_UDPLITE(sk));
		__UDP_INC_STATS(sock_net(sk), UDP_MIB_INERRORS,
				IS_UDPLITE(sk));
		atomic_inc(&sk->sk_drops);
		__skb_unlink(skb, rcvq);
		__skb_queue_tail(&list_kill, skb);
	}
	res = skb ? skb->len : -1;
	spin_unlock_bh(&rcvq->lock);

	if (!skb_queue_empty(&list_kill)) {
		bool slow = lock_sock_fast(sk);

		__skb_queue_purge(&list_kill);
		sk_mem_reclaim_partial(sk);
		unlock_sock_fast(sk, slow);
	}
	return res;
}

/*
 *	IOCTL requests applicable to the UDP protocol
 */

int udp_ioctl(struct sock *sk, int cmd, unsigned long arg)
{
	switch (cmd) {
	case SIOCOUTQ:
	{
		int amount = sk_wmem_alloc_get(sk);

		return put_user(amount, (int __user *)arg);
	}

	case SIOCINQ:
	{
		int amount = max_t(int, 0, first_packet_length(sk));

		return put_user(amount, (int __user *)arg);
	}

	default:
		return -ENOIOCTLCMD;
	}

	return 0;
}
EXPORT_SYMBOL(udp_ioctl);

/*
 * 	This should be easy, if there is something there we
 * 	return it, otherwise we block.
 */

int udp_recvmsg(struct sock *sk, struct msghdr *msg, size_t len, int noblock,
		int flags, int *addr_len)
{
	struct inet_sock *inet = inet_sk(sk);
	DECLARE_SOCKADDR(struct sockaddr_in *, sin, msg->msg_name);
	struct sk_buff *skb;
	unsigned int ulen, copied;
	int peeked, peeking, off;
	int err;
	int is_udplite = IS_UDPLITE(sk);
	bool checksum_valid = false;
	bool slow;

	if (flags & MSG_ERRQUEUE)
		return ip_recv_error(sk, msg, len, addr_len);

try_again:
	peeking = off = sk_peek_offset(sk, flags);
	skb = __skb_recv_datagram(sk, flags | (noblock ? MSG_DONTWAIT : 0),
				  &peeked, &off, &err);
	if (!skb)
		return err;

	ulen = skb->len;
	copied = len;
	if (copied > ulen - off)
		copied = ulen - off;
	else if (copied < ulen)
		msg->msg_flags |= MSG_TRUNC;

	/*
	 * If checksum is needed at all, try to do it while copying the
	 * data.  If the data is truncated, or if we only want a partial
	 * coverage checksum (UDP-Lite), do it before the copy.
	 */

	if (copied < ulen || UDP_SKB_CB(skb)->partial_cov || peeking) {
		checksum_valid = !udp_lib_checksum_complete(skb);
		if (!checksum_valid)
			goto csum_copy_err;
	}

	if (checksum_valid || skb_csum_unnecessary(skb))
		err = skb_copy_datagram_msg(skb, off, msg, copied);
	else {
		err = skb_copy_and_csum_datagram_msg(skb, off, msg);

		if (err == -EINVAL)
			goto csum_copy_err;
	}

	if (unlikely(err)) {
		trace_kfree_skb(skb, udp_recvmsg);
		if (!peeked) {
			atomic_inc(&sk->sk_drops);
			UDP_INC_STATS(sock_net(sk),
				      UDP_MIB_INERRORS, is_udplite);
		}
		skb_free_datagram_locked(sk, skb);
		return err;
	}

	if (!peeked)
		UDP_INC_STATS(sock_net(sk),
			      UDP_MIB_INDATAGRAMS, is_udplite);

	sock_recv_ts_and_drops(msg, sk, skb);

	/* Copy the address. */
	if (sin) {
		sin->sin_family = AF_INET;
		sin->sin_port = udp_hdr(skb)->source;
		sin->sin_addr.s_addr = ip_hdr(skb)->saddr;
		memset(sin->sin_zero, 0, sizeof(sin->sin_zero));
		*addr_len = sizeof(*sin);
	}
	if (inet->cmsg_flags)
		ip_cmsg_recv_offset(msg, skb, sizeof(struct udphdr), off);

	err = copied;
	if (flags & MSG_TRUNC)
		err = ulen;

	__skb_free_datagram_locked(sk, skb, peeking ? -err : err);
	return err;

csum_copy_err:
	slow = lock_sock_fast(sk);
	if (!skb_kill_datagram(sk, skb, flags)) {
		UDP_INC_STATS(sock_net(sk), UDP_MIB_CSUMERRORS, is_udplite);
		UDP_INC_STATS(sock_net(sk), UDP_MIB_INERRORS, is_udplite);
	}
	unlock_sock_fast(sk, slow);

	/* starting over for a new packet, but check if we need to yield */
	cond_resched();
	msg->msg_flags &= ~MSG_TRUNC;
	goto try_again;
}

int __udp_disconnect(struct sock *sk, int flags)
{
	struct inet_sock *inet = inet_sk(sk);
	/*
	 *	1003.1g - break association.
	 */

	sk->sk_state = TCP_CLOSE;
	inet->inet_daddr = 0;
	inet->inet_dport = 0;
	sock_rps_reset_rxhash(sk);
	sk->sk_bound_dev_if = 0;
	if (!(sk->sk_userlocks & SOCK_BINDADDR_LOCK))
		inet_reset_saddr(sk);

	if (!(sk->sk_userlocks & SOCK_BINDPORT_LOCK)) {
		sk->sk_prot->unhash(sk);
		inet->inet_sport = 0;
	}
	sk_dst_reset(sk);
	return 0;
}
EXPORT_SYMBOL(__udp_disconnect);

int udp_disconnect(struct sock *sk, int flags)
{
	lock_sock(sk);
	__udp_disconnect(sk, flags);
	release_sock(sk);
	return 0;
}
EXPORT_SYMBOL(udp_disconnect);

void udp_lib_unhash(struct sock *sk)
{
	if (sk_hashed(sk)) {
		struct udp_table *udptable = sk->sk_prot->h.udp_table;
		struct udp_hslot *hslot, *hslot2;

		hslot  = udp_hashslot(udptable, sock_net(sk),
				      udp_sk(sk)->udp_port_hash);
		hslot2 = udp_hashslot2(udptable, udp_sk(sk)->udp_portaddr_hash);

		spin_lock_bh(&hslot->lock);
		if (rcu_access_pointer(sk->sk_reuseport_cb))
			reuseport_detach_sock(sk);
		if (sk_del_node_init_rcu(sk)) {
			hslot->count--;
			inet_sk(sk)->inet_num = 0;
			sock_prot_inuse_add(sock_net(sk), sk->sk_prot, -1);

			spin_lock(&hslot2->lock);
			hlist_del_init_rcu(&udp_sk(sk)->udp_portaddr_node);
			hslot2->count--;
			spin_unlock(&hslot2->lock);
		}
		spin_unlock_bh(&hslot->lock);
	}
}
EXPORT_SYMBOL(udp_lib_unhash);

/*
 * inet_rcv_saddr was changed, we must rehash secondary hash
 */
void udp_lib_rehash(struct sock *sk, u16 newhash)
{
	if (sk_hashed(sk)) {
		struct udp_table *udptable = sk->sk_prot->h.udp_table;
		struct udp_hslot *hslot, *hslot2, *nhslot2;

		hslot2 = udp_hashslot2(udptable, udp_sk(sk)->udp_portaddr_hash);
		nhslot2 = udp_hashslot2(udptable, newhash);
		udp_sk(sk)->udp_portaddr_hash = newhash;

		if (hslot2 != nhslot2 ||
		    rcu_access_pointer(sk->sk_reuseport_cb)) {
			hslot = udp_hashslot(udptable, sock_net(sk),
					     udp_sk(sk)->udp_port_hash);
			/* we must lock primary chain too */
			spin_lock_bh(&hslot->lock);
			if (rcu_access_pointer(sk->sk_reuseport_cb))
				reuseport_detach_sock(sk);

			if (hslot2 != nhslot2) {
				spin_lock(&hslot2->lock);
				hlist_del_init_rcu(&udp_sk(sk)->udp_portaddr_node);
				hslot2->count--;
				spin_unlock(&hslot2->lock);

				spin_lock(&nhslot2->lock);
				hlist_add_head_rcu(&udp_sk(sk)->udp_portaddr_node,
							 &nhslot2->head);
				nhslot2->count++;
				spin_unlock(&nhslot2->lock);
			}

			spin_unlock_bh(&hslot->lock);
		}
	}
}
EXPORT_SYMBOL(udp_lib_rehash);

static void udp_v4_rehash(struct sock *sk)
{
	u16 new_hash = udp4_portaddr_hash(sock_net(sk),
					  inet_sk(sk)->inet_rcv_saddr,
					  inet_sk(sk)->inet_num);
	udp_lib_rehash(sk, new_hash);
}

int __udp_queue_rcv_skb(struct sock *sk, struct sk_buff *skb)
{
	int rc;

	if (inet_sk(sk)->inet_daddr) {
		sock_rps_save_rxhash(sk, skb);
		sk_mark_napi_id(sk, skb);
		sk_incoming_cpu_update(sk);
	}

	rc = __sock_queue_rcv_skb(sk, skb);
	if (rc < 0) {
		int is_udplite = IS_UDPLITE(sk);

		/* Note that an ENOMEM error is charged twice */
		if (rc == -ENOMEM)
			UDP_INC_STATS(sock_net(sk), UDP_MIB_RCVBUFERRORS,
					is_udplite);
		UDP_INC_STATS(sock_net(sk), UDP_MIB_INERRORS, is_udplite);
		kfree_skb(skb);
		trace_udp_fail_queue_rcv_skb(rc, sk);
		return -1;
	}

	return 0;

}

static struct static_key udp_encap_needed __read_mostly;
void udp_encap_enable(void)
{
	if (!static_key_enabled(&udp_encap_needed))
		static_key_slow_inc(&udp_encap_needed);
}
EXPORT_SYMBOL(udp_encap_enable);

/* returns:
 *  -1: error
 *   0: success
 *  >0: "udp encap" protocol resubmission
 *
 * Note that in the success and error cases, the skb is assumed to
 * have either been requeued or freed.
 */
int udp_queue_rcv_skb(struct sock *sk, struct sk_buff *skb)
{
	struct udp_sock *up = udp_sk(sk);
	int rc;
	int is_udplite = IS_UDPLITE(sk);

	/*
	 *	Charge it to the socket, dropping if the queue is full.
	 */
	if (!xfrm4_policy_check(sk, XFRM_POLICY_IN, skb))
		goto drop;
	nf_reset(skb);

	if (static_key_false(&udp_encap_needed) && up->encap_type) {
		int (*encap_rcv)(struct sock *sk, struct sk_buff *skb);

		/*
		 * This is an encapsulation socket so pass the skb to
		 * the socket's udp_encap_rcv() hook. Otherwise, just
		 * fall through and pass this up the UDP socket.
		 * up->encap_rcv() returns the following value:
		 * =0 if skb was successfully passed to the encap
		 *    handler or was discarded by it.
		 * >0 if skb should be passed on to UDP.
		 * <0 if skb should be resubmitted as proto -N
		 */

		/* if we're overly short, let UDP handle it */
		encap_rcv = ACCESS_ONCE(up->encap_rcv);
		if (encap_rcv) {
			int ret;

			/* Verify checksum before giving to encap */
			if (udp_lib_checksum_complete(skb))
				goto csum_error;

			ret = encap_rcv(sk, skb);
			if (ret <= 0) {
				__UDP_INC_STATS(sock_net(sk),
						UDP_MIB_INDATAGRAMS,
						is_udplite);
				return -ret;
			}
		}

		/* FALLTHROUGH -- it's a UDP Packet */
	}

	/*
	 * 	UDP-Lite specific tests, ignored on UDP sockets
	 */
	if ((up->pcflag & UDPLITE_RECV_CC)  &&  UDP_SKB_CB(skb)->partial_cov) {

		/*
		 * MIB statistics other than incrementing the error count are
		 * disabled for the following two types of errors: these depend
		 * on the application settings, not on the functioning of the
		 * protocol stack as such.
		 *
		 * RFC 3828 here recommends (sec 3.3): "There should also be a
		 * way ... to ... at least let the receiving application block
		 * delivery of packets with coverage values less than a value
		 * provided by the application."
		 */
		if (up->pcrlen == 0) {          /* full coverage was set  */
			net_dbg_ratelimited("UDPLite: partial coverage %d while full coverage %d requested\n",
					    UDP_SKB_CB(skb)->cscov, skb->len);
			goto drop;
		}
		/* The next case involves violating the min. coverage requested
		 * by the receiver. This is subtle: if receiver wants x and x is
		 * greater than the buffersize/MTU then receiver will complain
		 * that it wants x while sender emits packets of smaller size y.
		 * Therefore the above ...()->partial_cov statement is essential.
		 */
		if (UDP_SKB_CB(skb)->cscov  <  up->pcrlen) {
			net_dbg_ratelimited("UDPLite: coverage %d too small, need min %d\n",
					    UDP_SKB_CB(skb)->cscov, up->pcrlen);
			goto drop;
		}
	}

	if (rcu_access_pointer(sk->sk_filter) &&
	    udp_lib_checksum_complete(skb))
			goto csum_error;

	if (sk_filter_trim_cap(sk, skb, sizeof(struct udphdr)))
		goto drop;

	udp_csum_pull_header(skb);
	if (sk_rcvqueues_full(sk, sk->sk_rcvbuf)) {
		__UDP_INC_STATS(sock_net(sk), UDP_MIB_RCVBUFERRORS,
				is_udplite);
		goto drop;
	}

	rc = 0;

	ipv4_pktinfo_prepare(sk, skb);
	bh_lock_sock(sk);
	if (!sock_owned_by_user(sk))
		rc = __udp_queue_rcv_skb(sk, skb);
	else if (sk_add_backlog(sk, skb, sk->sk_rcvbuf)) {
		bh_unlock_sock(sk);
		goto drop;
	}
	bh_unlock_sock(sk);

	return rc;

csum_error:
	__UDP_INC_STATS(sock_net(sk), UDP_MIB_CSUMERRORS, is_udplite);
drop:
	__UDP_INC_STATS(sock_net(sk), UDP_MIB_INERRORS, is_udplite);
	atomic_inc(&sk->sk_drops);
	kfree_skb(skb);
	return -1;
}

/* For TCP sockets, sk_rx_dst is protected by socket lock
 * For UDP, we use xchg() to guard against concurrent changes.
 */
bool udp_sk_rx_dst_set(struct sock *sk, struct dst_entry *dst)
{
	struct dst_entry *old;

<<<<<<< HEAD
	if (dst_hold_safe(dst)) {
		old = xchg(&sk->sk_rx_dst, dst);
		dst_release(old);
		return old != dst;
	}
	return false;
=======
	dst_hold(dst);
	old = xchg((__force struct dst_entry **)&sk->sk_rx_dst, dst);
	dst_release(old);
>>>>>>> 516f2931
}
EXPORT_SYMBOL(udp_sk_rx_dst_set);

/*
 *	Multicasts and broadcasts go to each listener.
 *
 *	Note: called only from the BH handler context.
 */
static int __udp4_lib_mcast_deliver(struct net *net, struct sk_buff *skb,
				    struct udphdr  *uh,
				    __be32 saddr, __be32 daddr,
				    struct udp_table *udptable,
				    int proto)
{
	struct sock *sk, *first = NULL;
	unsigned short hnum = ntohs(uh->dest);
	struct udp_hslot *hslot = udp_hashslot(udptable, net, hnum);
	unsigned int hash2 = 0, hash2_any = 0, use_hash2 = (hslot->count > 10);
	unsigned int offset = offsetof(typeof(*sk), sk_node);
	int dif = skb->dev->ifindex;
	struct hlist_node *node;
	struct sk_buff *nskb;

	if (use_hash2) {
		hash2_any = udp4_portaddr_hash(net, htonl(INADDR_ANY), hnum) &
			    udptable->mask;
		hash2 = udp4_portaddr_hash(net, daddr, hnum) & udptable->mask;
start_lookup:
		hslot = &udptable->hash2[hash2];
		offset = offsetof(typeof(*sk), __sk_common.skc_portaddr_node);
	}

	sk_for_each_entry_offset_rcu(sk, node, &hslot->head, offset) {
		if (!__udp_is_mcast_sock(net, sk, uh->dest, daddr,
					 uh->source, saddr, dif, hnum))
			continue;

		if (!first) {
			first = sk;
			continue;
		}
		nskb = skb_clone(skb, GFP_ATOMIC);

		if (unlikely(!nskb)) {
			atomic_inc(&sk->sk_drops);
			__UDP_INC_STATS(net, UDP_MIB_RCVBUFERRORS,
					IS_UDPLITE(sk));
			__UDP_INC_STATS(net, UDP_MIB_INERRORS,
					IS_UDPLITE(sk));
			continue;
		}
		if (udp_queue_rcv_skb(sk, nskb) > 0)
			consume_skb(nskb);
	}

	/* Also lookup *:port if we are using hash2 and haven't done so yet. */
	if (use_hash2 && hash2 != hash2_any) {
		hash2 = hash2_any;
		goto start_lookup;
	}

	if (first) {
		if (udp_queue_rcv_skb(first, skb) > 0)
			consume_skb(skb);
	} else {
		kfree_skb(skb);
		__UDP_INC_STATS(net, UDP_MIB_IGNOREDMULTI,
				proto == IPPROTO_UDPLITE);
	}
	return 0;
}

/* Initialize UDP checksum. If exited with zero value (success),
 * CHECKSUM_UNNECESSARY means, that no more checks are required.
 * Otherwise, csum completion requires chacksumming packet body,
 * including udp header and folding it to skb->csum.
 */
static inline int udp4_csum_init(struct sk_buff *skb, struct udphdr *uh,
				 int proto)
{
	int err;

	UDP_SKB_CB(skb)->partial_cov = 0;
	UDP_SKB_CB(skb)->cscov = skb->len;

	if (proto == IPPROTO_UDPLITE) {
		err = udplite_checksum_init(skb, uh);
		if (err)
			return err;

		if (UDP_SKB_CB(skb)->partial_cov) {
			skb->csum = inet_compute_pseudo(skb, proto);
			return 0;
		}
	}

	/* Note, we are only interested in != 0 or == 0, thus the
	 * force to int.
	 */
	err = (__force int)skb_checksum_init_zero_check(skb, proto, uh->check,
							inet_compute_pseudo);
	if (err)
		return err;

	if (skb->ip_summed == CHECKSUM_COMPLETE && !skb->csum_valid) {
		/* If SW calculated the value, we know it's bad */
		if (skb->csum_complete_sw)
			return 1;

		/* HW says the value is bad. Let's validate that.
		 * skb->csum is no longer the full packet checksum,
		 * so don't treat it as such.
		 */
		skb_checksum_complete_unset(skb);
	}

	return 0;
}

/* wrapper for udp_queue_rcv_skb tacking care of csum conversion and
 * return code conversion for ip layer consumption
 */
static int udp_unicast_rcv_skb(struct sock *sk, struct sk_buff *skb,
			       struct udphdr *uh)
{
	int ret;

	if (inet_get_convert_csum(sk) && uh->check && !IS_UDPLITE(sk))
		skb_checksum_try_convert(skb, IPPROTO_UDP, uh->check,
					 inet_compute_pseudo);

	ret = udp_queue_rcv_skb(sk, skb);

	/* a return value > 0 means to resubmit the input, but
	 * it wants the return to be -protocol, or 0
	 */
	if (ret > 0)
		return -ret;
	return 0;
}

/*
 *	All we need to do is get the socket, and then do a checksum.
 */

int __udp4_lib_rcv(struct sk_buff *skb, struct udp_table *udptable,
		   int proto)
{
	struct sock *sk;
	struct udphdr *uh;
	unsigned short ulen;
	struct rtable *rt = skb_rtable(skb);
	__be32 saddr, daddr;
	struct net *net = dev_net(skb->dev);

	/*
	 *  Validate the packet.
	 */
	if (!pskb_may_pull(skb, sizeof(struct udphdr)))
		goto drop;		/* No space for header. */

	uh   = udp_hdr(skb);
	ulen = ntohs(uh->len);
	saddr = ip_hdr(skb)->saddr;
	daddr = ip_hdr(skb)->daddr;

	if (ulen > skb->len)
		goto short_packet;

	if (proto == IPPROTO_UDP) {
		/* UDP validates ulen. */
		if (ulen < sizeof(*uh) || pskb_trim_rcsum(skb, ulen))
			goto short_packet;
		uh = udp_hdr(skb);
	}

	if (udp4_csum_init(skb, uh, proto))
		goto csum_error;

	sk = skb_steal_sock(skb);
	if (sk) {
		struct dst_entry *dst = skb_dst(skb);
		int ret;

		if (unlikely(rcu_dereference(sk->sk_rx_dst) != dst))
			udp_sk_rx_dst_set(sk, dst);

		ret = udp_unicast_rcv_skb(sk, skb, uh);
		sock_put(sk);
		return ret;
	}

	if (rt->rt_flags & (RTCF_BROADCAST|RTCF_MULTICAST))
		return __udp4_lib_mcast_deliver(net, skb, uh,
						saddr, daddr, udptable, proto);

	sk = __udp4_lib_lookup_skb(skb, uh->source, uh->dest, udptable);
	if (sk)
		return udp_unicast_rcv_skb(sk, skb, uh);

	if (!xfrm4_policy_check(NULL, XFRM_POLICY_IN, skb))
		goto drop;
	nf_reset(skb);

	/* No socket. Drop packet silently, if checksum is wrong */
	if (udp_lib_checksum_complete(skb))
		goto csum_error;

	__UDP_INC_STATS(net, UDP_MIB_NOPORTS, proto == IPPROTO_UDPLITE);
	icmp_send(skb, ICMP_DEST_UNREACH, ICMP_PORT_UNREACH, 0);

	/*
	 * Hmm.  We got an UDP packet to a port to which we
	 * don't wanna listen.  Ignore it.
	 */
	kfree_skb(skb);
	return 0;

short_packet:
	net_dbg_ratelimited("UDP%s: short packet: From %pI4:%u %d/%d to %pI4:%u\n",
			    proto == IPPROTO_UDPLITE ? "Lite" : "",
			    &saddr, ntohs(uh->source),
			    ulen, skb->len,
			    &daddr, ntohs(uh->dest));
	goto drop;

csum_error:
	/*
	 * RFC1122: OK.  Discards the bad packet silently (as far as
	 * the network is concerned, anyway) as per 4.1.3.4 (MUST).
	 */
	net_dbg_ratelimited("UDP%s: bad checksum. From %pI4:%u to %pI4:%u ulen %d\n",
			    proto == IPPROTO_UDPLITE ? "Lite" : "",
			    &saddr, ntohs(uh->source), &daddr, ntohs(uh->dest),
			    ulen);
	__UDP_INC_STATS(net, UDP_MIB_CSUMERRORS, proto == IPPROTO_UDPLITE);
drop:
	__UDP_INC_STATS(net, UDP_MIB_INERRORS, proto == IPPROTO_UDPLITE);
	kfree_skb(skb);
	return 0;
}

/* We can only early demux multicast if there is a single matching socket.
 * If more than one socket found returns NULL
 */
static struct sock *__udp4_lib_mcast_demux_lookup(struct net *net,
						  __be16 loc_port, __be32 loc_addr,
						  __be16 rmt_port, __be32 rmt_addr,
						  int dif)
{
	struct sock *sk, *result;
	unsigned short hnum = ntohs(loc_port);
	unsigned int slot = udp_hashfn(net, hnum, udp_table.mask);
	struct udp_hslot *hslot = &udp_table.hash[slot];

	/* Do not bother scanning a too big list */
	if (hslot->count > 10)
		return NULL;

	result = NULL;
	sk_for_each_rcu(sk, &hslot->head) {
		if (__udp_is_mcast_sock(net, sk, loc_port, loc_addr,
					rmt_port, rmt_addr, dif, hnum)) {
			if (result)
				return NULL;
			result = sk;
		}
	}

	return result;
}

/* For unicast we should only early demux connected sockets or we can
 * break forwarding setups.  The chains here can be long so only check
 * if the first socket is an exact match and if not move on.
 */
static struct sock *__udp4_lib_demux_lookup(struct net *net,
					    __be16 loc_port, __be32 loc_addr,
					    __be16 rmt_port, __be32 rmt_addr,
					    int dif)
{
	unsigned short hnum = ntohs(loc_port);
	unsigned int hash2 = udp4_portaddr_hash(net, loc_addr, hnum);
	unsigned int slot2 = hash2 & udp_table.mask;
	struct udp_hslot *hslot2 = &udp_table.hash2[slot2];
	INET_ADDR_COOKIE(acookie, rmt_addr, loc_addr);
	const __portpair ports = INET_COMBINED_PORTS(rmt_port, hnum);
	struct sock *sk;

	udp_portaddr_for_each_entry_rcu(sk, &hslot2->head) {
		if (INET_MATCH(sk, net, acookie, rmt_addr,
			       loc_addr, ports, dif))
			return sk;
		/* Only check first socket in chain */
		break;
	}
	return NULL;
}

void udp_v4_early_demux(struct sk_buff *skb)
{
	struct net *net = dev_net(skb->dev);
	const struct iphdr *iph;
	const struct udphdr *uh;
	struct sock *sk = NULL;
	struct dst_entry *dst;
	int dif = skb->dev->ifindex;
	int ours;

	/* validate the packet */
	if (!pskb_may_pull(skb, skb_transport_offset(skb) + sizeof(struct udphdr)))
		return;

	iph = ip_hdr(skb);
	uh = udp_hdr(skb);

	if (skb->pkt_type == PACKET_BROADCAST ||
	    skb->pkt_type == PACKET_MULTICAST) {
		struct in_device *in_dev = __in_dev_get_rcu(skb->dev);

		if (!in_dev)
			return;

		/* we are supposed to accept bcast packets */
		if (skb->pkt_type == PACKET_MULTICAST) {
			ours = ip_check_mc_rcu(in_dev, iph->daddr, iph->saddr,
					       iph->protocol);
			if (!ours)
				return;
		}

		sk = __udp4_lib_mcast_demux_lookup(net, uh->dest, iph->daddr,
						   uh->source, iph->saddr, dif);
	} else if (skb->pkt_type == PACKET_HOST) {
		sk = __udp4_lib_demux_lookup(net, uh->dest, iph->daddr,
					     uh->source, iph->saddr, dif);
	}

	if (!sk || !atomic_inc_not_zero_hint(&sk->sk_refcnt, 2))
		return;

	skb->sk = sk;
	skb->destructor = sock_efree;
	dst = rcu_dereference(sk->sk_rx_dst);

	if (dst)
		dst = dst_check(dst, 0);
	if (dst) {
		/* set noref for now.
		 * any place which wants to hold dst has to call
		 * dst_hold_safe()
		 */
		skb_dst_set_noref(skb, dst);
	}
}

int udp_rcv(struct sk_buff *skb)
{
	return __udp4_lib_rcv(skb, &udp_table, IPPROTO_UDP);
}

void udp_destroy_sock(struct sock *sk)
{
	struct udp_sock *up = udp_sk(sk);
	bool slow = lock_sock_fast(sk);

	/* protects from races with udp_abort() */
	sock_set_flag(sk, SOCK_DEAD);
	udp_flush_pending_frames(sk);
	unlock_sock_fast(sk, slow);
	if (static_key_false(&udp_encap_needed) && up->encap_type) {
		void (*encap_destroy)(struct sock *sk);
		encap_destroy = ACCESS_ONCE(up->encap_destroy);
		if (encap_destroy)
			encap_destroy(sk);
	}
}

/*
 *	Socket option code for UDP
 */
int udp_lib_setsockopt(struct sock *sk, int level, int optname,
		       char __user *optval, unsigned int optlen,
		       int (*push_pending_frames)(struct sock *))
{
	struct udp_sock *up = udp_sk(sk);
	int val, valbool;
	int err = 0;
	int is_udplite = IS_UDPLITE(sk);

	if (optlen < sizeof(int))
		return -EINVAL;

	if (get_user(val, (int __user *)optval))
		return -EFAULT;

	valbool = val ? 1 : 0;

	switch (optname) {
	case UDP_CORK:
		if (val != 0) {
			WRITE_ONCE(up->corkflag, 1);
		} else {
			WRITE_ONCE(up->corkflag, 0);
			lock_sock(sk);
			push_pending_frames(sk);
			release_sock(sk);
		}
		break;

	case UDP_ENCAP:
		switch (val) {
		case 0:
		case UDP_ENCAP_ESPINUDP:
		case UDP_ENCAP_ESPINUDP_NON_IKE:
			up->encap_rcv = xfrm4_udp_encap_rcv;
			/* FALLTHROUGH */
		case UDP_ENCAP_L2TPINUDP:
			up->encap_type = val;
			udp_encap_enable();
			break;
		default:
			err = -ENOPROTOOPT;
			break;
		}
		break;

	case UDP_NO_CHECK6_TX:
		up->no_check6_tx = valbool;
		break;

	case UDP_NO_CHECK6_RX:
		up->no_check6_rx = valbool;
		break;

	/*
	 * 	UDP-Lite's partial checksum coverage (RFC 3828).
	 */
	/* The sender sets actual checksum coverage length via this option.
	 * The case coverage > packet length is handled by send module. */
	case UDPLITE_SEND_CSCOV:
		if (!is_udplite)         /* Disable the option on UDP sockets */
			return -ENOPROTOOPT;
		if (val != 0 && val < 8) /* Illegal coverage: use default (8) */
			val = 8;
		else if (val > USHRT_MAX)
			val = USHRT_MAX;
		up->pcslen = val;
		up->pcflag |= UDPLITE_SEND_CC;
		break;

	/* The receiver specifies a minimum checksum coverage value. To make
	 * sense, this should be set to at least 8 (as done below). If zero is
	 * used, this again means full checksum coverage.                     */
	case UDPLITE_RECV_CSCOV:
		if (!is_udplite)         /* Disable the option on UDP sockets */
			return -ENOPROTOOPT;
		if (val != 0 && val < 8) /* Avoid silly minimal values.       */
			val = 8;
		else if (val > USHRT_MAX)
			val = USHRT_MAX;
		up->pcrlen = val;
		up->pcflag |= UDPLITE_RECV_CC;
		break;

	default:
		err = -ENOPROTOOPT;
		break;
	}

	return err;
}
EXPORT_SYMBOL(udp_lib_setsockopt);

int udp_setsockopt(struct sock *sk, int level, int optname,
		   char __user *optval, unsigned int optlen)
{
	if (level == SOL_UDP  ||  level == SOL_UDPLITE)
		return udp_lib_setsockopt(sk, level, optname, optval, optlen,
					  udp_push_pending_frames);
	return ip_setsockopt(sk, level, optname, optval, optlen);
}

#ifdef CONFIG_COMPAT
int compat_udp_setsockopt(struct sock *sk, int level, int optname,
			  char __user *optval, unsigned int optlen)
{
	if (level == SOL_UDP  ||  level == SOL_UDPLITE)
		return udp_lib_setsockopt(sk, level, optname, optval, optlen,
					  udp_push_pending_frames);
	return compat_ip_setsockopt(sk, level, optname, optval, optlen);
}
#endif

int udp_lib_getsockopt(struct sock *sk, int level, int optname,
		       char __user *optval, int __user *optlen)
{
	struct udp_sock *up = udp_sk(sk);
	int val, len;

	if (get_user(len, optlen))
		return -EFAULT;

	len = min_t(unsigned int, len, sizeof(int));

	if (len < 0)
		return -EINVAL;

	switch (optname) {
	case UDP_CORK:
		val = READ_ONCE(up->corkflag);
		break;

	case UDP_ENCAP:
		val = up->encap_type;
		break;

	case UDP_NO_CHECK6_TX:
		val = up->no_check6_tx;
		break;

	case UDP_NO_CHECK6_RX:
		val = up->no_check6_rx;
		break;

	/* The following two cannot be changed on UDP sockets, the return is
	 * always 0 (which corresponds to the full checksum coverage of UDP). */
	case UDPLITE_SEND_CSCOV:
		val = up->pcslen;
		break;

	case UDPLITE_RECV_CSCOV:
		val = up->pcrlen;
		break;

	default:
		return -ENOPROTOOPT;
	}

	if (put_user(len, optlen))
		return -EFAULT;
	if (copy_to_user(optval, &val, len))
		return -EFAULT;
	return 0;
}
EXPORT_SYMBOL(udp_lib_getsockopt);

int udp_getsockopt(struct sock *sk, int level, int optname,
		   char __user *optval, int __user *optlen)
{
	if (level == SOL_UDP  ||  level == SOL_UDPLITE)
		return udp_lib_getsockopt(sk, level, optname, optval, optlen);
	return ip_getsockopt(sk, level, optname, optval, optlen);
}

#ifdef CONFIG_COMPAT
int compat_udp_getsockopt(struct sock *sk, int level, int optname,
				 char __user *optval, int __user *optlen)
{
	if (level == SOL_UDP  ||  level == SOL_UDPLITE)
		return udp_lib_getsockopt(sk, level, optname, optval, optlen);
	return compat_ip_getsockopt(sk, level, optname, optval, optlen);
}
#endif
/**
 * 	udp_poll - wait for a UDP event.
 *	@file - file struct
 *	@sock - socket
 *	@wait - poll table
 *
 *	This is same as datagram poll, except for the special case of
 *	blocking sockets. If application is using a blocking fd
 *	and a packet with checksum error is in the queue;
 *	then it could get return from select indicating data available
 *	but then block when reading it. Add special case code
 *	to work around these arguably broken applications.
 */
unsigned int udp_poll(struct file *file, struct socket *sock, poll_table *wait)
{
	unsigned int mask = datagram_poll(file, sock, wait);
	struct sock *sk = sock->sk;

	sock_rps_record_flow(sk);

	/* Check for false positives due to checksum errors */
	if ((mask & POLLRDNORM) && !(file->f_flags & O_NONBLOCK) &&
	    !(sk->sk_shutdown & RCV_SHUTDOWN) && first_packet_length(sk) == -1)
		mask &= ~(POLLIN | POLLRDNORM);

	return mask;

}
EXPORT_SYMBOL(udp_poll);

int udp_abort(struct sock *sk, int err)
{
	lock_sock(sk);

	/* udp{v6}_destroy_sock() sets it under the sk lock, avoid racing
	 * with close()
	 */
	if (sock_flag(sk, SOCK_DEAD))
		goto out;

	sk->sk_err = err;
	sk->sk_error_report(sk);
	__udp_disconnect(sk, 0);

out:
	release_sock(sk);

	return 0;
}
EXPORT_SYMBOL_GPL(udp_abort);

struct proto udp_prot = {
	.name		   = "UDP",
	.owner		   = THIS_MODULE,
	.close		   = udp_lib_close,
	.connect	   = ip4_datagram_connect,
	.disconnect	   = udp_disconnect,
	.ioctl		   = udp_ioctl,
	.destroy	   = udp_destroy_sock,
	.setsockopt	   = udp_setsockopt,
	.getsockopt	   = udp_getsockopt,
	.sendmsg	   = udp_sendmsg,
	.recvmsg	   = udp_recvmsg,
	.sendpage	   = udp_sendpage,
	.backlog_rcv	   = __udp_queue_rcv_skb,
	.release_cb	   = ip4_datagram_release_cb,
	.hash		   = udp_lib_hash,
	.unhash		   = udp_lib_unhash,
	.rehash		   = udp_v4_rehash,
	.get_port	   = udp_v4_get_port,
	.memory_allocated  = &udp_memory_allocated,
	.sysctl_mem	   = sysctl_udp_mem,
	.sysctl_wmem	   = &sysctl_udp_wmem_min,
	.sysctl_rmem	   = &sysctl_udp_rmem_min,
	.obj_size	   = sizeof(struct udp_sock),
	.h.udp_table	   = &udp_table,
#ifdef CONFIG_COMPAT
	.compat_setsockopt = compat_udp_setsockopt,
	.compat_getsockopt = compat_udp_getsockopt,
#endif
	.diag_destroy	   = udp_abort,
};
EXPORT_SYMBOL(udp_prot);

/* ------------------------------------------------------------------------ */
#ifdef CONFIG_PROC_FS

static struct sock *udp_get_first(struct seq_file *seq, int start)
{
	struct sock *sk;
	struct udp_iter_state *state = seq->private;
	struct net *net = seq_file_net(seq);

	for (state->bucket = start; state->bucket <= state->udp_table->mask;
	     ++state->bucket) {
		struct udp_hslot *hslot = &state->udp_table->hash[state->bucket];

		if (hlist_empty(&hslot->head))
			continue;

		spin_lock_bh(&hslot->lock);
		sk_for_each(sk, &hslot->head) {
			if (!net_eq(sock_net(sk), net))
				continue;
			if (sk->sk_family == state->family)
				goto found;
		}
		spin_unlock_bh(&hslot->lock);
	}
	sk = NULL;
found:
	return sk;
}

static struct sock *udp_get_next(struct seq_file *seq, struct sock *sk)
{
	struct udp_iter_state *state = seq->private;
	struct net *net = seq_file_net(seq);

	do {
		sk = sk_next(sk);
	} while (sk && (!net_eq(sock_net(sk), net) || sk->sk_family != state->family));

	if (!sk) {
		if (state->bucket <= state->udp_table->mask)
			spin_unlock_bh(&state->udp_table->hash[state->bucket].lock);
		return udp_get_first(seq, state->bucket + 1);
	}
	return sk;
}

static struct sock *udp_get_idx(struct seq_file *seq, loff_t pos)
{
	struct sock *sk = udp_get_first(seq, 0);

	if (sk)
		while (pos && (sk = udp_get_next(seq, sk)) != NULL)
			--pos;
	return pos ? NULL : sk;
}

static void *udp_seq_start(struct seq_file *seq, loff_t *pos)
{
	struct udp_iter_state *state = seq->private;
	state->bucket = MAX_UDP_PORTS;

	return *pos ? udp_get_idx(seq, *pos-1) : SEQ_START_TOKEN;
}

static void *udp_seq_next(struct seq_file *seq, void *v, loff_t *pos)
{
	struct sock *sk;

	if (v == SEQ_START_TOKEN)
		sk = udp_get_idx(seq, 0);
	else
		sk = udp_get_next(seq, v);

	++*pos;
	return sk;
}

static void udp_seq_stop(struct seq_file *seq, void *v)
{
	struct udp_iter_state *state = seq->private;

	if (state->bucket <= state->udp_table->mask)
		spin_unlock_bh(&state->udp_table->hash[state->bucket].lock);
}

int udp_seq_open(struct inode *inode, struct file *file)
{
	struct udp_seq_afinfo *afinfo = PDE_DATA(inode);
	struct udp_iter_state *s;
	int err;

	err = seq_open_net(inode, file, &afinfo->seq_ops,
			   sizeof(struct udp_iter_state));
	if (err < 0)
		return err;

	s = ((struct seq_file *)file->private_data)->private;
	s->family		= afinfo->family;
	s->udp_table		= afinfo->udp_table;
	return err;
}
EXPORT_SYMBOL(udp_seq_open);

/* ------------------------------------------------------------------------ */
int udp_proc_register(struct net *net, struct udp_seq_afinfo *afinfo)
{
	struct proc_dir_entry *p;
	int rc = 0;

	afinfo->seq_ops.start		= udp_seq_start;
	afinfo->seq_ops.next		= udp_seq_next;
	afinfo->seq_ops.stop		= udp_seq_stop;

	p = proc_create_data(afinfo->name, S_IRUGO, net->proc_net,
			     afinfo->seq_fops, afinfo);
	if (!p)
		rc = -ENOMEM;
	return rc;
}
EXPORT_SYMBOL(udp_proc_register);

void udp_proc_unregister(struct net *net, struct udp_seq_afinfo *afinfo)
{
	remove_proc_entry(afinfo->name, net->proc_net);
}
EXPORT_SYMBOL(udp_proc_unregister);

/* ------------------------------------------------------------------------ */
static void udp4_format_sock(struct sock *sp, struct seq_file *f,
		int bucket)
{
	struct inet_sock *inet = inet_sk(sp);
	struct udp_sock *up = udp_sk(sp);
	__be32 dest = inet->inet_daddr;
	__be32 src  = inet->inet_rcv_saddr;
	__u16 destp	  = ntohs(inet->inet_dport);
	__u16 srcp	  = ntohs(inet->inet_sport);
	__u8 state = sp->sk_state;

	if (up->encap_rcv)
		state |= 0xF0;
	else if (inet->transparent)
		state |= 0x80;

	seq_printf(f, "%5d: %08X:%04X %08X:%04X"
		" %02X %08X:%08X %02X:%08lX %08X %5u %8d %lu %d %pK %d",
		bucket, src, srcp, dest, destp, state,
		sk_wmem_alloc_get(sp),
		sk_rmem_alloc_get(sp),
		0, 0L, 0,
		from_kuid_munged(seq_user_ns(f), sock_i_uid(sp)),
		0, sock_i_ino(sp),
		atomic_read(&sp->sk_refcnt), sp,
		atomic_read(&sp->sk_drops));
}

int udp4_seq_show(struct seq_file *seq, void *v)
{
	seq_setwidth(seq, 127);
	if (v == SEQ_START_TOKEN)
		seq_puts(seq, "   sl  local_address rem_address   st tx_queue "
			   "rx_queue tr tm->when retrnsmt   uid  timeout "
			   "inode ref pointer drops");
	else {
		struct udp_iter_state *state = seq->private;

		udp4_format_sock(v, seq, state->bucket);
	}
	seq_pad(seq, '\n');
	return 0;
}

static const struct file_operations udp_afinfo_seq_fops = {
	.owner    = THIS_MODULE,
	.open     = udp_seq_open,
	.read     = seq_read,
	.llseek   = seq_lseek,
	.release  = seq_release_net
};

/* ------------------------------------------------------------------------ */
static struct udp_seq_afinfo udp4_seq_afinfo = {
	.name		= "udp",
	.family		= AF_INET,
	.udp_table	= &udp_table,
	.seq_fops	= &udp_afinfo_seq_fops,
	.seq_ops	= {
		.show		= udp4_seq_show,
	},
};

static int __net_init udp4_proc_init_net(struct net *net)
{
	return udp_proc_register(net, &udp4_seq_afinfo);
}

static void __net_exit udp4_proc_exit_net(struct net *net)
{
	udp_proc_unregister(net, &udp4_seq_afinfo);
}

static struct pernet_operations udp4_net_ops = {
	.init = udp4_proc_init_net,
	.exit = udp4_proc_exit_net,
};

int __init udp4_proc_init(void)
{
	return register_pernet_subsys(&udp4_net_ops);
}

void udp4_proc_exit(void)
{
	unregister_pernet_subsys(&udp4_net_ops);
}
#endif /* CONFIG_PROC_FS */

static __initdata unsigned long uhash_entries;
static int __init set_uhash_entries(char *str)
{
	ssize_t ret;

	if (!str)
		return 0;

	ret = kstrtoul(str, 0, &uhash_entries);
	if (ret)
		return 0;

	if (uhash_entries && uhash_entries < UDP_HTABLE_SIZE_MIN)
		uhash_entries = UDP_HTABLE_SIZE_MIN;
	return 1;
}
__setup("uhash_entries=", set_uhash_entries);

void __init udp_table_init(struct udp_table *table, const char *name)
{
	unsigned int i;

	table->hash = alloc_large_system_hash(name,
					      2 * sizeof(struct udp_hslot),
					      uhash_entries,
					      21, /* one slot per 2 MB */
					      0,
					      &table->log,
					      &table->mask,
					      UDP_HTABLE_SIZE_MIN,
					      64 * 1024);

	table->hash2 = table->hash + (table->mask + 1);
	for (i = 0; i <= table->mask; i++) {
		INIT_HLIST_HEAD(&table->hash[i].head);
		table->hash[i].count = 0;
		spin_lock_init(&table->hash[i].lock);
	}
	for (i = 0; i <= table->mask; i++) {
		INIT_HLIST_HEAD(&table->hash2[i].head);
		table->hash2[i].count = 0;
		spin_lock_init(&table->hash2[i].lock);
	}
}

u32 udp_flow_hashrnd(void)
{
	static u32 hashrnd __read_mostly;

	net_get_random_once(&hashrnd, sizeof(hashrnd));

	return hashrnd;
}
EXPORT_SYMBOL(udp_flow_hashrnd);

void __init udp_init(void)
{
	unsigned long limit;

	udp_table_init(&udp_table, "UDP");
	limit = nr_free_buffer_pages() / 8;
	limit = max(limit, 128UL);
	sysctl_udp_mem[0] = limit / 4 * 3;
	sysctl_udp_mem[1] = limit;
	sysctl_udp_mem[2] = sysctl_udp_mem[0] * 2;

	sysctl_udp_rmem_min = SK_MEM_QUANTUM;
	sysctl_udp_wmem_min = SK_MEM_QUANTUM;
}<|MERGE_RESOLUTION|>--- conflicted
+++ resolved
@@ -1635,18 +1635,12 @@
 {
 	struct dst_entry *old;
 
-<<<<<<< HEAD
 	if (dst_hold_safe(dst)) {
-		old = xchg(&sk->sk_rx_dst, dst);
+		old = xchg((__force struct dst_entry **)&sk->sk_rx_dst, dst);
 		dst_release(old);
 		return old != dst;
 	}
 	return false;
-=======
-	dst_hold(dst);
-	old = xchg((__force struct dst_entry **)&sk->sk_rx_dst, dst);
-	dst_release(old);
->>>>>>> 516f2931
 }
 EXPORT_SYMBOL(udp_sk_rx_dst_set);
 
