--- conflicted
+++ resolved
@@ -3374,7 +3374,6 @@
 }
 EXPORT_SYMBOL(kernel_sock_shutdown);
 
-<<<<<<< HEAD
 int sockev_register_notify(struct notifier_block *nb)
 {
 	return blocking_notifier_chain_register(&sockev_notifier_list, nb);
@@ -3386,7 +3385,7 @@
 	return blocking_notifier_chain_unregister(&sockev_notifier_list, nb);
 }
 EXPORT_SYMBOL(sockev_unregister_notify);
-=======
+
 /* This routine returns the IP overhead imposed by a socket i.e.
  * the length of the underlying IP header, depending on whether
  * this is an IPv4 or IPv6 socket and the length from IP options turned
@@ -3431,5 +3430,4 @@
 		return overhead;
 	}
 }
-EXPORT_SYMBOL(kernel_sock_ip_overhead);
->>>>>>> ca8aaf9e
+EXPORT_SYMBOL(kernel_sock_ip_overhead);