--- conflicted
+++ resolved
@@ -1137,11 +1137,7 @@
 	if (unlikely(!af))
 		return NULL;
 
-<<<<<<< HEAD
-	if (af->from_addr_param(&paddr, param, peer_port, 0))
-=======
 	if (!af->from_addr_param(&paddr, param, peer_port, 0))
->>>>>>> 5d2c9fe6
 		return NULL;
 
 	return __sctp_lookup_association(net, laddr, &paddr, transportp);
