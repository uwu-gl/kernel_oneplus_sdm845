--- conflicted
+++ resolved
@@ -1282,11 +1282,6 @@
 		if (np->frag_size)
 			mtu = np->frag_size;
 	}
-<<<<<<< HEAD
-	if (!(rt->dst.flags & DST_XFRM_TUNNEL) && mtu < IPV6_MIN_MTU)
-		return -EINVAL;
-=======
->>>>>>> 3171b93c
 	cork->base.fragsize = mtu;
 	if (dst_allfrag(rt->dst.path))
 		cork->base.flags |= IPCORK_ALLFRAG;
