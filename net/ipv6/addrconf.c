--- conflicted
+++ resolved
@@ -2312,22 +2312,6 @@
 		ipv6_regen_rndid(idev);
 }
 
-<<<<<<< HEAD
-u32 addrconf_rt_table(const struct net_device *dev, u32 default_table) {
-	/* Determines into what table to put autoconf PIO/RIO/default routes
-	 * learned on this device.
-	 *
-	 * - If 0, use the same table for every device. This puts routes into
-	 *   one of RT_TABLE_{PREFIX,INFO,DFLT} depending on the type of route
-	 *   (but note that these three are currently all equal to
-	 *   RT6_TABLE_MAIN).
-	 * - If > 0, use the specified table.
-	 * - If < 0, put routes into table dev->ifindex + (-rt_table).
-	 */
-	struct inet6_dev *idev = in6_dev_get(dev);
-	u32 table;
-	int sysctl = idev->cnf.accept_ra_rt_table;
-=======
 u32 addrconf_rt_table(const struct net_device *dev, u32 default_table)
 {
 	struct inet6_dev *idev = in6_dev_get(dev);
@@ -2337,7 +2321,6 @@
 	if (!idev)
 		return default_table;
 	sysctl = idev->cnf.accept_ra_rt_table;
->>>>>>> 0567d2f4
 	if (sysctl == 0) {
 		table = default_table;
 	} else if (sysctl > 0) {
