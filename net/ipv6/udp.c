--- conflicted
+++ resolved
@@ -1156,11 +1156,7 @@
 		fl6.flowi6_oif = np->sticky_pktinfo.ipi6_ifindex;
 
 	fl6.flowi6_mark = sk->sk_mark;
-<<<<<<< HEAD
-	fl6.flowi6_uid = sock_i_uid(sk);
-=======
 	fl6.flowi6_uid = sk->sk_uid;
->>>>>>> dcb61100
 	sockc.tsflags = sk->sk_tsflags;
 
 	if (msg->msg_controllen) {
