--- conflicted
+++ resolved
@@ -278,7 +278,6 @@
 	data = ib_ptr;
 	data_limit = ib_ptr + skb->len - dataoff;
 
-<<<<<<< HEAD
 	/* If packet is coming from IRC server
 	 * parse the packet for different type of
 	 * messages (MOTD,NICK etc) and process
@@ -304,7 +303,6 @@
 			ret = NF_ACCEPT;
 			goto out;
 		}
-=======
 	/* Skip any whitespace */
 	while (data < data_limit - 10) {
 		if (*data == ' ' || *data == '\r' || *data == '\n')
@@ -336,12 +334,6 @@
 			goto out;
 		data += 5;
 		/* we have at least (21+MINMATCHLEN)-(2+5) bytes valid data left */
-
-		iph = ip_hdr(skb);
-		pr_debug("DCC found in master %pI4:%u %pI4:%u\n",
-			 &iph->saddr, ntohs(th->source),
-			 &iph->daddr, ntohs(th->dest));
->>>>>>> 66fd5eaa
 
 		/* strlen("NICK :xxxxxx")
 		 * 6+strlen("xxxxxx")=1 (minimum length of nickname)
