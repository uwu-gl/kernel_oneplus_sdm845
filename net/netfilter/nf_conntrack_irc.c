--- conflicted
+++ resolved
@@ -278,7 +278,6 @@
 	data = ib_ptr;
 	data_limit = ib_ptr + skb->len - dataoff;
 
-<<<<<<< HEAD
 	/* If packet is coming from IRC server
 	 * parse the packet for different type of
 	 * messages (MOTD,NICK etc) and process
@@ -304,39 +303,6 @@
 			ret = NF_ACCEPT;
 			goto out;
 		}
-=======
-	/* Skip any whitespace */
-	while (data < data_limit - 10) {
-		if (*data == ' ' || *data == '\r' || *data == '\n')
-			data++;
-		else
-			break;
-	}
-
-	/* strlen("PRIVMSG x ")=10 */
-	if (data < data_limit - 10) {
-		if (strncasecmp("PRIVMSG ", data, 8))
-			goto out;
-		data += 8;
-	}
-
-	/* strlen(" :\1DCC SENT t AAAAAAAA P\1\n")=26
-	 * 7+MINMATCHLEN+strlen("t AAAAAAAA P\1\n")=26
-	 */
-	while (data < data_limit - (21 + MINMATCHLEN)) {
-		/* Find first " :", the start of message */
-		if (memcmp(data, " :", 2)) {
-			data++;
-			continue;
-		}
-		data += 2;
-
-		/* then check that place only for the DCC command */
-		if (memcmp(data, "\1DCC ", 5))
-			goto out;
-		data += 5;
-		/* we have at least (21+MINMATCHLEN)-(2+5) bytes valid data left */
->>>>>>> e9098858
 
 		/* strlen("NICK :xxxxxx")
 		 * 6+strlen("xxxxxx")=1 (minimum length of nickname)
@@ -350,7 +316,6 @@
 				data++;
 				continue;
 			}
-<<<<<<< HEAD
 			data += 6;
 			nick_end = data;
 			i = 0;
@@ -358,18 +323,6 @@
 			       (*(nick_end + 1) != '\n')) {
 				nick_end++;
 				i++;
-=======
-			data += strlen(dccprotos[i]);
-			pr_debug("DCC %s detected\n", dccprotos[i]);
-
-			/* we have at least
-			 * (21+MINMATCHLEN)-7-dccprotos[i].matchlen bytes valid
-			 * data left (== 14/13 bytes) */
-			if (parse_dcc(data, data_limit, &dcc_ip,
-				       &dcc_port, &addr_beg_p, &addr_end_p)) {
-				pr_debug("unable to parse dcc command\n");
-				continue;
->>>>>>> e9098858
 			}
 			tuple = &ct->tuplehash[!dir].tuple;
 			temp = search_client_by_ip(tuple);
@@ -394,7 +347,6 @@
 		}
 	}
 
-<<<<<<< HEAD
 	else{
 		/*Parsing NICK command from client to create an entry
 		 * strlen("NICK xxxxxx")
@@ -405,19 +357,6 @@
 		while (data < data_limit - (5 + MINLENNICK)) {
 			if (memcmp(data, "NICK ", 5)) {
 				data++;
-=======
-			pr_debug("DCC bound ip/port: %pI4:%u\n",
-				 &dcc_ip, dcc_port);
-
-			/* dcc_ip can be the internal OR external (NAT'ed) IP */
-			tuple = &ct->tuplehash[dir].tuple;
-			if ((tuple->src.u3.ip != dcc_ip &&
-			     ct->tuplehash[!dir].tuple.dst.u3.ip != dcc_ip) ||
-			    dcc_port == 0) {
-				net_warn_ratelimited("Forged DCC command from %pI4: %pI4:%u\n",
-						     &tuple->src.u3.ip,
-						     &dcc_ip, dcc_port);
->>>>>>> e9098858
 				continue;
 			}
 			data += 5;
@@ -444,19 +383,43 @@
 			ret = NF_ACCEPT;
 			goto out;
 		}
-		/* strlen("\1DCC SENT t AAAAAAAA P\1\n")=24
-		 * 5+MINMATCHLEN+strlen("t AAAAAAAA P\1\n")=14
+
+		data = ib_ptr;
+
+		/* Skip any whitespace */
+		while (data < data_limit - 10) {
+			if (*data == ' ' || *data == '\r' || *data == '\n')
+				data++;
+			else
+				break;
+		}
+
+		/* strlen("PRIVMSG x ")=10 */
+		if (data < data_limit - 10) {
+			if (strncasecmp("PRIVMSG ", data, 8))
+				goto out;
+			data += 8;
+		}
+
+		/* strlen(" :\1DCC SENT t AAAAAAAA P\1\n")=26
+		 * 7+MINMATCHLEN+strlen("t AAAAAAAA P\1\n")=26
 		 */
-		data = ib_ptr;
-		while (data < data_limit - (19 + MINMATCHLEN)) {
-			if (memcmp(data, "\1DCC ", 5)) {
+		while (data < data_limit - (21 + MINMATCHLEN)) {
+			/* Find first " :", the start of message */
+			if (memcmp(data, " :", 2)) {
 				data++;
 				continue;
 			}
+			data += 2;
+
+			/* then check that place only for the DCC command */
+			if (memcmp(data, "\1DCC ", 5))
+				goto out;
 			data += 5;
-			/* we have at least (19+MINMATCHLEN)-5
-			 *bytes valid data left
+			/* we have at least (21+MINMATCHLEN)-(2+5)
+			 * bytes valid data left
 			 */
+
 			iph = ip_hdr(skb);
 			pr_debug("DCC found in master %pI4:%u %pI4:%u\n",
 				 &iph->saddr, ntohs(th->source),
@@ -472,7 +435,7 @@
 				pr_debug("DCC %s detected\n", dccprotos[i]);
 
 				/* we have at least
-				 * (19+MINMATCHLEN)-5-dccprotos[i].matchlen
+				 * (21+MINMATCHLEN)-7-dccprotos[i].matchlen
 				 *bytes valid data left (== 14/13 bytes)
 				 */
 				if (parse_dcc(data, data_limit, &dcc_ip,
@@ -489,8 +452,9 @@
 				 *external (NAT'ed) IP
 				 */
 				tuple = &ct->tuplehash[dir].tuple;
-				if (tuple->src.u3.ip != dcc_ip &&
-				    tuple->dst.u3.ip != dcc_ip) {
+				if ((tuple->src.u3.ip != dcc_ip &&
+				     ct->tuplehash[!dir].tuple.dst.u3.ip != dcc_ip) ||
+				    dcc_port == 0) {
 					net_warn_ratelimited("Forged DCC command from %pI4: %pI4:%u\n",
 							     &tuple->src.u3.ip,
 							     &dcc_ip, dcc_port);
