/*
 * Kernel module to match various things tied to sockets associated with
 * locally generated outgoing packets.
 *
 * (C) 2000 Marc Boucher <marc@mbsi.ca>
 *
 * Copyright © CC Computer Consultants GmbH, 2007 - 2008
 *
 * This program is free software; you can redistribute it and/or modify
 * it under the terms of the GNU General Public License version 2 as
 * published by the Free Software Foundation.
 */
#include <linux/module.h>
#include <linux/skbuff.h>
#include <linux/file.h>
#include <linux/cred.h>

#include <net/sock.h>
#include <net/inet_sock.h>
#include <linux/netfilter/x_tables.h>
#include <linux/netfilter/xt_owner.h>


#ifndef OPLUS_FEATURE_XTOWNER_INPUT
#define OPLUS_FEATURE_XTOWNER_INPUT
#endif

#ifdef OPLUS_FEATURE_XTOWNER_INPUT
//add for BUG 2212301
#include <net/netfilter/ipv4/nf_defrag_ipv4.h>
#if IS_ENABLED(CONFIG_IP6_NF_IPTABLES)
#include <linux/netfilter_ipv6/ip6_tables.h>
#include <net/inet6_hashtables.h>
#include <net/netfilter/ipv6/nf_defrag_ipv6.h>
#endif
#include <net/netfilter/nf_socket.h>
#include <linux/netfilter/xt_socket.h>
#define XT_SOCKET_SUPPORTED_HOOKS \
    ((1 << NF_INET_PRE_ROUTING) | (1 << NF_INET_LOCAL_IN))
#endif  /*OPLUS_FEATURE_XTOWNER_INPUT*/

static int owner_check(const struct xt_mtchk_param *par)
{
	struct xt_owner_match_info *info = par->matchinfo;
	struct net *net = par->net;

	/* Only allow the common case where the userns of the writer
	 * matches the userns of the network namespace.
	 */
	if ((info->match & (XT_OWNER_UID|XT_OWNER_GID)) &&
	    (current_user_ns() != net->user_ns))
		return -EINVAL;

	/* Ensure the uids are valid */
	if (info->match & XT_OWNER_UID) {
		kuid_t uid_min = make_kuid(net->user_ns, info->uid_min);
		kuid_t uid_max = make_kuid(net->user_ns, info->uid_max);

		if (!uid_valid(uid_min) || !uid_valid(uid_max) ||
		    (info->uid_max < info->uid_min) ||
		    uid_lt(uid_max, uid_min)) {
			return -EINVAL;
		}
	}

	/* Ensure the gids are valid */
	if (info->match & XT_OWNER_GID) {
		kgid_t gid_min = make_kgid(net->user_ns, info->gid_min);
		kgid_t gid_max = make_kgid(net->user_ns, info->gid_max);

		if (!gid_valid(gid_min) || !gid_valid(gid_max) ||
		    (info->gid_max < info->gid_min) ||
		    gid_lt(gid_max, gid_min)) {
			return -EINVAL;
		}
	}

	return 0;
}

#ifdef OPLUS_FEATURE_XTOWNER_INPUT
//add for BUG 2212301
static struct sock *oem_qtaguid_find_sk(const struct sk_buff *skb,
				struct xt_action_param *par)
{
	const struct nf_hook_state *parst = par->state;
	struct sock *sk;
	unsigned int hook_mask = (1 << parst->hook);


	pr_debug("qtaguid[%d]: find_sk(skb=%pK) family=%d\n",
		parst->hook, skb, parst->pf);

	/*
	* Let's not abuse the the xt_socket_get*_sk(), or else it will
	* return garbage SKs.
	*/
	if (!(hook_mask & XT_SOCKET_SUPPORTED_HOOKS))
		return NULL;

	switch (parst->pf) {
		case NFPROTO_IPV6:
			sk = nf_sk_lookup_slow_v6(dev_net(skb->dev), skb, parst->in);
			break;
		case NFPROTO_IPV4:
			sk = nf_sk_lookup_slow_v4(dev_net(skb->dev), skb, parst->in);
			break;
		default:
			return NULL;
	}

	if (sk) {
		pr_debug("qtaguid[%d]: %p->sk_proto=%u->sk_state=%d\n", parst->hook, sk, sk->sk_protocol, sk->sk_state);
	}

	return sk;
}
#endif  /*OPLUS_FEATURE_XTOWNER_INPUT*/

static bool
owner_mt(const struct sk_buff *skb, struct xt_action_param *par)
{
	const struct xt_owner_match_info *info = par->matchinfo;
	const struct file *filp;
	struct sock *sk = skb_to_full_sk(skb);
	struct net *net = xt_net(par);

	#ifdef OPLUS_FEATURE_XTOWNER_INPUT
	//add for BUG 2212301
	/*
	* When in TCP_TIME_WAIT the sk is not a "struct sock" but
	* "struct inet_timewait_sock" which is missing fields
	* So we ignore it
	*/
	if (sk && sk->sk_state == TCP_TIME_WAIT){
		pr_debug("owner_mt 1 : sk: %p, sk->sk_state: %d \n", sk, sk->sk_state);
		sk = NULL;
	}
	if (sk == NULL) {
		/*
		* A missing sk->sk_socket happens when packets are in-flight
		* and the matching socket is already closed and gone.
		*/
		sk = oem_qtaguid_find_sk(skb, par);
		/*
		* TCP_NEW_SYN_RECV are not "struct sock" but "struct request_sock"
		* where we can get a pointer to a full socket to retrieve uid/gid.
		* When in TCP_TIME_WAIT, sk is a struct inet_timewait_sock
		* which is missing fields and does not contain any reference
		* to a full socket, so just ignore the socket
		*/
		if (sk && sk->sk_state == TCP_NEW_SYN_RECV) {
			pr_debug("owner_mt 2 : sk: %p, sk->sk_state: %d \n", sk, sk->sk_state);
			sock_gen_put(sk);
			sk = sk_to_full_sk(sk);
		} else if (sk && (!sk_fullsock(sk) || sk->sk_state == TCP_TIME_WAIT)) {
			pr_debug("owner_mt 3 : sk: %p, sk->sk_state: %d \n", sk, sk->sk_state);
			sock_gen_put(sk);
			sk = NULL;
		}
		//#ifdef OPLUS_FEATURE_XTOWNER_INPUT
		else if (sk && sk->sk_state == TCP_CLOSE) {
			sock_gen_put(sk);
		} else if (sk) {
			pr_debug("owner_mt: sk: %px, sk->sk_state: %d \n", sk, sk->sk_state);
			//WARN_ON(1);
			sock_gen_put(sk);
		}
		//#endif
	}

	if(sk) {
		pr_debug("owner_mt: sk: %p, sk->sk_state: %d, sk->sk_socket: %p\n", sk, sk->sk_state, sk->sk_socket);
	}
	#endif  /*OPLUS_FEATURE_XTOWNER_INPUT*/

	if (!sk || !sk->sk_socket || !net_eq(net, sock_net(sk)))
		return (info->match ^ info->invert) == 0;
	else if (info->match & info->invert & XT_OWNER_SOCKET)
		/*
		 * Socket exists but user wanted ! --socket-exists.
		 * (Single ampersands intended.)
		 */
		return false;

	read_lock_bh(&sk->sk_callback_lock);
	filp = sk->sk_socket ? sk->sk_socket->file : NULL;
	if (filp == NULL) {
		read_unlock_bh(&sk->sk_callback_lock);
		return ((info->match ^ info->invert) &
<<<<<<< HEAD
				(XT_OWNER_UID | XT_OWNER_GID)) == 0;
=======
		       (XT_OWNER_UID | XT_OWNER_GID)) == 0;
	}
>>>>>>> bfc560ed

	if (info->match & XT_OWNER_UID) {
		kuid_t uid_min = make_kuid(net->user_ns, info->uid_min);
		kuid_t uid_max = make_kuid(net->user_ns, info->uid_max);
		if ((uid_gte(filp->f_cred->fsuid, uid_min) &&
<<<<<<< HEAD
			uid_lte(filp->f_cred->fsuid, uid_max)) ^
			!(info->invert & XT_OWNER_UID))
=======
		     uid_lte(filp->f_cred->fsuid, uid_max)) ^
		    !(info->invert & XT_OWNER_UID)) {
			read_unlock_bh(&sk->sk_callback_lock);
>>>>>>> bfc560ed
			return false;
		}
	}

	if (info->match & XT_OWNER_GID) {
		unsigned int i, match = false;
		kgid_t gid_min = make_kgid(net->user_ns, info->gid_min);
		kgid_t gid_max = make_kgid(net->user_ns, info->gid_max);
<<<<<<< HEAD
		if ((gid_gte(filp->f_cred->fsgid, gid_min) &&
			gid_lte(filp->f_cred->fsgid, gid_max)) ^
		 	!(info->invert & XT_OWNER_GID))
=======
		struct group_info *gi = filp->f_cred->group_info;

		if (gid_gte(filp->f_cred->fsgid, gid_min) &&
		    gid_lte(filp->f_cred->fsgid, gid_max))
			match = true;

		if (!match && (info->match & XT_OWNER_SUPPL_GROUPS) && gi) {
			for (i = 0; i < gi->ngroups; ++i) {
				kgid_t group = gi->gid[i];

				if (gid_gte(group, gid_min) &&
				    gid_lte(group, gid_max)) {
					match = true;
					break;
				}
			}
		}

		if (match ^ !(info->invert & XT_OWNER_GID)) {
			read_unlock_bh(&sk->sk_callback_lock);
>>>>>>> bfc560ed
			return false;
		}
	}

	read_unlock_bh(&sk->sk_callback_lock);
	return true;
}

static struct xt_match owner_mt_reg __read_mostly = {
	.name       = "owner",
	.revision   = 1,
	.family     = NFPROTO_UNSPEC,
	.checkentry = owner_check,
	.match      = owner_mt,
	.matchsize  = sizeof(struct xt_owner_match_info),
#ifndef OPLUS_FEATURE_XTOWNER_INPUT
	.hooks      = (1 << NF_INET_LOCAL_OUT) |
	              (1 << NF_INET_POST_ROUTING),
#else
	.hooks      = (1 << NF_INET_LOCAL_OUT) |
	              (1 << NF_INET_POST_ROUTING) |
	              (1 << NF_INET_LOCAL_IN),
#endif
	.me         = THIS_MODULE,
};

static int __init owner_mt_init(void)
{
	return xt_register_match(&owner_mt_reg);
}

static void __exit owner_mt_exit(void)
{
	xt_unregister_match(&owner_mt_reg);
}

module_init(owner_mt_init);
module_exit(owner_mt_exit);
MODULE_AUTHOR("Jan Engelhardt <jengelh@medozas.de>");
MODULE_DESCRIPTION("Xtables: socket owner matching");
MODULE_LICENSE("GPL");
MODULE_ALIAS("ipt_owner");
MODULE_ALIAS("ip6t_owner");<|MERGE_RESOLUTION|>--- conflicted
+++ resolved
@@ -188,25 +188,16 @@
 	if (filp == NULL) {
 		read_unlock_bh(&sk->sk_callback_lock);
 		return ((info->match ^ info->invert) &
-<<<<<<< HEAD
-				(XT_OWNER_UID | XT_OWNER_GID)) == 0;
-=======
 		       (XT_OWNER_UID | XT_OWNER_GID)) == 0;
 	}
->>>>>>> bfc560ed
 
 	if (info->match & XT_OWNER_UID) {
 		kuid_t uid_min = make_kuid(net->user_ns, info->uid_min);
 		kuid_t uid_max = make_kuid(net->user_ns, info->uid_max);
 		if ((uid_gte(filp->f_cred->fsuid, uid_min) &&
-<<<<<<< HEAD
-			uid_lte(filp->f_cred->fsuid, uid_max)) ^
-			!(info->invert & XT_OWNER_UID))
-=======
 		     uid_lte(filp->f_cred->fsuid, uid_max)) ^
 		    !(info->invert & XT_OWNER_UID)) {
 			read_unlock_bh(&sk->sk_callback_lock);
->>>>>>> bfc560ed
 			return false;
 		}
 	}
@@ -215,11 +206,6 @@
 		unsigned int i, match = false;
 		kgid_t gid_min = make_kgid(net->user_ns, info->gid_min);
 		kgid_t gid_max = make_kgid(net->user_ns, info->gid_max);
-<<<<<<< HEAD
-		if ((gid_gte(filp->f_cred->fsgid, gid_min) &&
-			gid_lte(filp->f_cred->fsgid, gid_max)) ^
-		 	!(info->invert & XT_OWNER_GID))
-=======
 		struct group_info *gi = filp->f_cred->group_info;
 
 		if (gid_gte(filp->f_cred->fsgid, gid_min) &&
@@ -240,7 +226,6 @@
 
 		if (match ^ !(info->invert & XT_OWNER_GID)) {
 			read_unlock_bh(&sk->sk_callback_lock);
->>>>>>> bfc560ed
 			return false;
 		}
 	}
