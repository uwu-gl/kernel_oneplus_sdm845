/*
 * LZ4 - Fast LZ compression algorithm
 * Copyright (C) 2011 - 2016, Yann Collet.
 * BSD 2 - Clause License (http://www.opensource.org/licenses/bsd - license.php)
 * Redistribution and use in source and binary forms, with or without
 * modification, are permitted provided that the following conditions are
 * met:
 *	* Redistributions of source code must retain the above copyright
 *	  notice, this list of conditions and the following disclaimer.
 *	* Redistributions in binary form must reproduce the above
 * copyright notice, this list of conditions and the following disclaimer
 * in the documentation and/or other materials provided with the
 * distribution.
 * THIS SOFTWARE IS PROVIDED BY THE COPYRIGHT HOLDERS AND CONTRIBUTORS
 * "AS IS" AND ANY EXPRESS OR IMPLIED WARRANTIES, INCLUDING, BUT NOT
 * LIMITED TO, THE IMPLIED WARRANTIES OF MERCHANTABILITY AND FITNESS FOR
 * A PARTICULAR PURPOSE ARE DISCLAIMED. IN NO EVENT SHALL THE COPYRIGHT
 * OWNER OR CONTRIBUTORS BE LIABLE FOR ANY DIRECT, INDIRECT, INCIDENTAL,
 * SPECIAL, EXEMPLARY, OR CONSEQUENTIAL DAMAGES (INCLUDING, BUT NOT
 * LIMITED TO, PROCUREMENT OF SUBSTITUTE GOODS OR SERVICES; LOSS OF USE,
 * DATA, OR PROFITS; OR BUSINESS INTERRUPTION) HOWEVER CAUSED AND ON ANY
 * THEORY OF LIABILITY, WHETHER IN CONTRACT, STRICT LIABILITY, OR TORT
 * (INCLUDING NEGLIGENCE OR OTHERWISE) ARISING IN ANY WAY OUT OF THE USE
 * OF THIS SOFTWARE, EVEN IF ADVISED OF THE POSSIBILITY OF SUCH DAMAGE.
 * You can contact the author at :
 *	- LZ4 homepage : http://www.lz4.org
 *	- LZ4 source repository : https://github.com/lz4/lz4
 *
 *	Changed for kernel usage by:
 *	Sven Schmidt <4sschmid@informatik.uni-hamburg.de>
 */

/*-************************************
 *	Dependencies
 **************************************/
#include <linux/lz4.h>
#include "lz4defs.h"
#include <linux/init.h>
#include <linux/module.h>
#include <linux/kernel.h>
#include <asm/unaligned.h>

/*-*****************************
 *	Decompression functions
 *******************************/

#define DEBUGLOG(l, ...) {}	/* disabled */

#ifndef assert
#define assert(condition) ((void)0)
#endif

/*
 * LZ4_decompress_generic() :
 * This generic decompression function covers all use cases.
 * It shall be instantiated several times, using different sets of directives.
 * Note that it is important for performance that this function really get inlined,
 * in order to remove useless branches during compilation optimization.
 */
static FORCE_INLINE int LZ4_decompress_generic(
	 const char * const src,
	 char * const dst,
	 int srcSize,
		/*
		 * If endOnInput == endOnInputSize,
		 * this value is `dstCapacity`
		 */
	 int outputSize,
	 /* endOnOutputSize, endOnInputSize */
	 endCondition_directive endOnInput,
	 /* full, partial */
	 earlyEnd_directive partialDecoding,
	 /* noDict, withPrefix64k, usingExtDict */
	 dict_directive dict,
	 /* always <= dst, == dst when no prefix */
	 const BYTE * const lowPrefix,
	 /* only if dict == usingExtDict */
	 const BYTE * const dictStart,
	 /* note : = 0 if noDict */
	 const size_t dictSize
	 )
{
	const BYTE *ip = (const BYTE *) src;
	const BYTE * const iend = ip + srcSize;

	BYTE *op = (BYTE *) dst;
	BYTE * const oend = op + outputSize;
	BYTE *cpy;

	const BYTE * const dictEnd = (const BYTE *)dictStart + dictSize;
	static const unsigned int inc32table[8] = {0, 1, 2, 1, 0, 4, 4, 4};
	static const int dec64table[8] = {0, 0, 0, -1, -4, 1, 2, 3};

	const int safeDecode = (endOnInput == endOnInputSize);
	const int checkOffset = ((safeDecode) && (dictSize < (int)(64 * KB)));

	/* Set up the "end" pointers for the shortcut. */
	const BYTE *const shortiend = iend -
		(endOnInput ? 14 : 8) /*maxLL*/ - 2 /*offset*/;
	const BYTE *const shortoend = oend -
		(endOnInput ? 14 : 8) /*maxLL*/ - 18 /*maxML*/;

	DEBUGLOG(5, "%s (srcSize:%i, dstSize:%i)", __func__,
		 srcSize, outputSize);

	/* Special cases */
	assert(lowPrefix <= op);
	assert(src != NULL);

	/* Empty output buffer */
	if ((endOnInput) && (unlikely(outputSize == 0)))
		return ((srcSize == 1) && (*ip == 0)) ? 0 : -1;

	if ((!endOnInput) && (unlikely(outputSize == 0)))
		return (*ip == 0 ? 1 : -1);

	if ((endOnInput) && unlikely(srcSize == 0))
		return -1;

	/* Main Loop : decode sequences */
	while (1) {
		size_t length;
		const BYTE *match;
		size_t offset;

		/* get literal length */
		unsigned int const token = *ip++;
		length = token>>ML_BITS;

		/* ip < iend before the increment */
		assert(!endOnInput || ip <= iend);

		/*
		 * A two-stage shortcut for the most common case:
		 * 1) If the literal length is 0..14, and there is enough
		 * space, enter the shortcut and copy 16 bytes on behalf
		 * of the literals (in the fast mode, only 8 bytes can be
		 * safely copied this way).
		 * 2) Further if the match length is 4..18, copy 18 bytes
		 * in a similar manner; but we ensure that there's enough
		 * space in the output for those 18 bytes earlier, upon
		 * entering the shortcut (in other words, there is a
		 * combined check for both stages).
		 */
		if ((endOnInput ? length != RUN_MASK : length <= 8)
		   /*
		    * strictly "less than" on input, to re-enter
		    * the loop with at least one byte
		    */
		   && likely((endOnInput ? ip < shortiend : 1) &
			     (op <= shortoend))) {
			/* Copy the literals */
<<<<<<< HEAD
			memcpy(op, ip, endOnInput ? 16 : 8);
=======
			LZ4_memcpy(op, ip, endOnInput ? 16 : 8);
>>>>>>> 30cc8bc2
			op += length; ip += length;

			/*
			 * The second stage:
			 * prepare for match copying, decode full info.
			 * If it doesn't work out, the info won't be wasted.
			 */
			length = token & ML_MASK; /* match length */
			offset = LZ4_readLE16(ip);
			ip += 2;
			match = op - offset;
			assert(match <= op); /* check overflow */

			/* Do not deal with overlapping matches. */
			if ((length != ML_MASK) &&
			    (offset >= 8) &&
			    (dict == withPrefix64k || match >= lowPrefix)) {
				/* Copy the match. */
<<<<<<< HEAD
				memcpy(op + 0, match + 0, 8);
				memcpy(op + 8, match + 8, 8);
				memcpy(op + 16, match + 16, 2);
=======
				LZ4_memcpy(op + 0, match + 0, 8);
				LZ4_memcpy(op + 8, match + 8, 8);
				LZ4_memcpy(op + 16, match + 16, 2);
>>>>>>> 30cc8bc2
				op += length + MINMATCH;
				/* Both stages worked, load the next token. */
				continue;
			}

			/*
			 * The second stage didn't work out, but the info
			 * is ready. Propel it right to the point of match
			 * copying.
			 */
			goto _copy_match;
		}

		/* decode literal length */
		if (length == RUN_MASK) {
			unsigned int s;

			if (unlikely(endOnInput ? ip >= iend - RUN_MASK : 0)) {
				/* overflow detection */
				goto _output_error;
			}
			do {
				s = *ip++;
				length += s;
			} while (likely(endOnInput
				? ip < iend - RUN_MASK
				: 1) & (s == 255));

			if ((safeDecode)
			    && unlikely((uptrval)(op) +
					length < (uptrval)(op))) {
				/* overflow detection */
				goto _output_error;
			}
			if ((safeDecode)
			    && unlikely((uptrval)(ip) +
					length < (uptrval)(ip))) {
				/* overflow detection */
				goto _output_error;
			}
		}

		/* copy literals */
		cpy = op + length;
		LZ4_STATIC_ASSERT(MFLIMIT >= WILDCOPYLENGTH);

		if (((endOnInput) && ((cpy > oend - MFLIMIT)
			|| (ip + length > iend - (2 + 1 + LASTLITERALS))))
			|| ((!endOnInput) && (cpy > oend - WILDCOPYLENGTH))) {
			if (partialDecoding) {
				if (cpy > oend) {
					/*
					 * Partial decoding :
					 * stop in the middle of literal segment
					 */
					cpy = oend;
					length = oend - op;
				}
				if ((endOnInput)
					&& (ip + length > iend)) {
					/*
					 * Error :
					 * read attempt beyond
					 * end of input buffer
					 */
					goto _output_error;
				}
			} else {
				if ((!endOnInput)
					&& (cpy != oend)) {
					/*
					 * Error :
					 * block decoding must
					 * stop exactly there
					 */
					goto _output_error;
				}
				if ((endOnInput)
					&& ((ip + length != iend)
					|| (cpy > oend))) {
					/*
					 * Error :
					 * input must be consumed
					 */
					goto _output_error;
				}
			}

			/*
			 * supports overlapping memory regions; only matters
			 * for in-place decompression scenarios
			 */
			LZ4_memmove(op, ip, length);
			ip += length;
			op += length;

			/* Necessarily EOF, due to parsing restrictions */
			if (!partialDecoding || (cpy == oend))
				break;
		} else {
			/* may overwrite up to WILDCOPYLENGTH beyond cpy */
			LZ4_wildCopy(op, ip, cpy);
			ip += length;
			op = cpy;
		}

		/* get offset */
		offset = LZ4_readLE16(ip);
		ip += 2;
		match = op - offset;

		/* get matchlength */
		length = token & ML_MASK;

_copy_match:
		if ((checkOffset) && (unlikely(match + dictSize < lowPrefix))) {
			/* Error : offset outside buffers */
			goto _output_error;
		}

		/* costs ~1%; silence an msan warning when offset == 0 */
		/*
		 * note : when partialDecoding, there is no guarantee that
		 * at least 4 bytes remain available in output buffer
		 */
		if (!partialDecoding) {
			assert(oend > op);
			assert(oend - op >= 4);

			LZ4_write32(op, (U32)offset);
		}

		if (length == ML_MASK) {
			unsigned int s;

			do {
				s = *ip++;

				if ((endOnInput) && (ip > iend - LASTLITERALS))
					goto _output_error;

				length += s;
			} while (s == 255);

			if ((safeDecode)
				&& unlikely(
					(uptrval)(op) + length < (uptrval)op)) {
				/* overflow detection */
				goto _output_error;
			}
		}

		length += MINMATCH;

		/* match starting within external dictionary */
		if ((dict == usingExtDict) && (match < lowPrefix)) {
			if (unlikely(op + length > oend - LASTLITERALS)) {
				/* doesn't respect parsing restriction */
				if (!partialDecoding)
					goto _output_error;
				length = min(length, (size_t)(oend - op));
			}

			if (length <= (size_t)(lowPrefix - match)) {
				/*
				 * match fits entirely within external
				 * dictionary : just copy
				 */
				memmove(op, dictEnd - (lowPrefix - match),
					length);
				op += length;
			} else {
				/*
				 * match stretches into both external
				 * dictionary and current block
				 */
				size_t const copySize = (size_t)(lowPrefix - match);
				size_t const restSize = length - copySize;

				LZ4_memcpy(op, dictEnd - copySize, copySize);
				op += copySize;
				if (restSize > (size_t)(op - lowPrefix)) {
					/* overlap copy */
					BYTE * const endOfMatch = op + restSize;
					const BYTE *copyFrom = lowPrefix;

					while (op < endOfMatch)
						*op++ = *copyFrom++;
				} else {
					LZ4_memcpy(op, lowPrefix, restSize);
					op += restSize;
				}
			}
			continue;
		}

		/* copy match within block */
		cpy = op + length;

		/*
		 * partialDecoding :
		 * may not respect endBlock parsing restrictions
		 */
		assert(op <= oend);
		if (partialDecoding &&
		    (cpy > oend - MATCH_SAFEGUARD_DISTANCE)) {
			size_t const mlen = min(length, (size_t)(oend - op));
			const BYTE * const matchEnd = match + mlen;
			BYTE * const copyEnd = op + mlen;

			if (matchEnd > op) {
				/* overlap copy */
				while (op < copyEnd)
					*op++ = *match++;
			} else {
<<<<<<< HEAD
				memcpy(op, match, mlen);
=======
				LZ4_memcpy(op, match, mlen);
>>>>>>> 30cc8bc2
			}
			op = copyEnd;
			if (op == oend)
				break;
			continue;
		}

		if (unlikely(offset < 8)) {
			op[0] = match[0];
			op[1] = match[1];
			op[2] = match[2];
			op[3] = match[3];
			match += inc32table[offset];
<<<<<<< HEAD
			memcpy(op + 4, match, 4);
=======
			LZ4_memcpy(op + 4, match, 4);
>>>>>>> 30cc8bc2
			match -= dec64table[offset];
		} else {
			LZ4_copy8(op, match);
			match += 8;
		}

		op += 8;

		if (unlikely(cpy > oend - MATCH_SAFEGUARD_DISTANCE)) {
			BYTE * const oCopyLimit = oend - (WILDCOPYLENGTH - 1);

			if (cpy > oend - LASTLITERALS) {
				/*
				 * Error : last LASTLITERALS bytes
				 * must be literals (uncompressed)
				 */
				goto _output_error;
			}

			if (op < oCopyLimit) {
				LZ4_wildCopy(op, match, oCopyLimit);
				match += oCopyLimit - op;
				op = oCopyLimit;
			}
			while (op < cpy)
				*op++ = *match++;
		} else {
			LZ4_copy8(op, match);
			if (length > 16)
				LZ4_wildCopy(op + 8, match + 8, cpy);
		}
		op = cpy; /* wildcopy correction */
	}

	/* end of decoding */
	if (endOnInput) {
		/* Nb of output bytes decoded */
		return (int) (((char *)op) - dst);
	} else {
		/* Nb of input bytes read */
		return (int) (((const char *)ip) - src);
	}

	/* Overflow error detected */
_output_error:
	return (int) (-(((const char *)ip) - src)) - 1;
}

int LZ4_decompress_safe(const char *source, char *dest,
	int compressedSize, int maxDecompressedSize)
{
	return LZ4_decompress_generic(source, dest,
				      compressedSize, maxDecompressedSize,
				      endOnInputSize, decode_full_block,
				      noDict, (BYTE *)dest, NULL, 0);
}

int LZ4_decompress_safe_partial(const char *src, char *dst,
	int compressedSize, int targetOutputSize, int dstCapacity)
{
	dstCapacity = min(targetOutputSize, dstCapacity);
	return LZ4_decompress_generic(src, dst, compressedSize, dstCapacity,
				      endOnInputSize, partial_decode,
				      noDict, (BYTE *)dst, NULL, 0);
}

int LZ4_decompress_fast(const char *source, char *dest, int originalSize)
{
	return LZ4_decompress_generic(source, dest, 0, originalSize,
				      endOnOutputSize, decode_full_block,
				      withPrefix64k,
				      (BYTE *)dest - 64 * KB, NULL, 0);
}

/* ===== Instantiate a few more decoding cases, used more than once. ===== */

int LZ4_decompress_safe_withPrefix64k(const char *source, char *dest,
				      int compressedSize, int maxOutputSize)
{
	return LZ4_decompress_generic(source, dest,
				      compressedSize, maxOutputSize,
				      endOnInputSize, decode_full_block,
				      withPrefix64k,
				      (BYTE *)dest - 64 * KB, NULL, 0);
}

static int LZ4_decompress_safe_withSmallPrefix(const char *source, char *dest,
					       int compressedSize,
					       int maxOutputSize,
					       size_t prefixSize)
{
	return LZ4_decompress_generic(source, dest,
				      compressedSize, maxOutputSize,
				      endOnInputSize, decode_full_block,
				      noDict,
				      (BYTE *)dest - prefixSize, NULL, 0);
}

int LZ4_decompress_safe_forceExtDict(const char *source, char *dest,
				     int compressedSize, int maxOutputSize,
				     const void *dictStart, size_t dictSize)
{
	return LZ4_decompress_generic(source, dest,
				      compressedSize, maxOutputSize,
				      endOnInputSize, decode_full_block,
				      usingExtDict, (BYTE *)dest,
				      (const BYTE *)dictStart, dictSize);
}

static int LZ4_decompress_fast_extDict(const char *source, char *dest,
				       int originalSize,
				       const void *dictStart, size_t dictSize)
{
	return LZ4_decompress_generic(source, dest,
				      0, originalSize,
				      endOnOutputSize, decode_full_block,
				      usingExtDict, (BYTE *)dest,
				      (const BYTE *)dictStart, dictSize);
}

/*
 * The "double dictionary" mode, for use with e.g. ring buffers: the first part
 * of the dictionary is passed as prefix, and the second via dictStart + dictSize.
 * These routines are used only once, in LZ4_decompress_*_continue().
 */
static FORCE_INLINE
int LZ4_decompress_safe_doubleDict(const char *source, char *dest,
				   int compressedSize, int maxOutputSize,
				   size_t prefixSize,
				   const void *dictStart, size_t dictSize)
{
	return LZ4_decompress_generic(source, dest,
				      compressedSize, maxOutputSize,
				      endOnInputSize, decode_full_block,
				      usingExtDict, (BYTE *)dest - prefixSize,
				      (const BYTE *)dictStart, dictSize);
}

static FORCE_INLINE
int LZ4_decompress_fast_doubleDict(const char *source, char *dest,
				   int originalSize, size_t prefixSize,
				   const void *dictStart, size_t dictSize)
{
	return LZ4_decompress_generic(source, dest,
				      0, originalSize,
				      endOnOutputSize, decode_full_block,
				      usingExtDict, (BYTE *)dest - prefixSize,
				      (const BYTE *)dictStart, dictSize);
}

/* ===== streaming decompression functions ===== */

int LZ4_setStreamDecode(LZ4_streamDecode_t *LZ4_streamDecode,
	const char *dictionary, int dictSize)
{
	LZ4_streamDecode_t_internal *lz4sd =
		&LZ4_streamDecode->internal_donotuse;

	lz4sd->prefixSize = (size_t) dictSize;
	lz4sd->prefixEnd = (const BYTE *) dictionary + dictSize;
	lz4sd->externalDict = NULL;
	lz4sd->extDictSize	= 0;
	return 1;
}

/*
 * *_continue() :
 * These decoding functions allow decompression of multiple blocks
 * in "streaming" mode.
 * Previously decoded blocks must still be available at the memory
 * position where they were decoded.
 * If it's not possible, save the relevant part of
 * decoded data into a safe buffer,
 * and indicate where it stands using LZ4_setStreamDecode()
 */
int LZ4_decompress_safe_continue(LZ4_streamDecode_t *LZ4_streamDecode,
	const char *source, char *dest, int compressedSize, int maxOutputSize)
{
	LZ4_streamDecode_t_internal *lz4sd =
		&LZ4_streamDecode->internal_donotuse;
	int result;

	if (lz4sd->prefixSize == 0) {
		/* The first call, no dictionary yet. */
		assert(lz4sd->extDictSize == 0);
		result = LZ4_decompress_safe(source, dest,
			compressedSize, maxOutputSize);
		if (result <= 0)
			return result;
		lz4sd->prefixSize = result;
		lz4sd->prefixEnd = (BYTE *)dest + result;
	} else if (lz4sd->prefixEnd == (BYTE *)dest) {
		/* They're rolling the current segment. */
		if (lz4sd->prefixSize >= 64 * KB - 1)
			result = LZ4_decompress_safe_withPrefix64k(source, dest,
				compressedSize, maxOutputSize);
		else if (lz4sd->extDictSize == 0)
			result = LZ4_decompress_safe_withSmallPrefix(source,
				dest, compressedSize, maxOutputSize,
				lz4sd->prefixSize);
		else
			result = LZ4_decompress_safe_doubleDict(source, dest,
				compressedSize, maxOutputSize,
				lz4sd->prefixSize,
				lz4sd->externalDict, lz4sd->extDictSize);
		if (result <= 0)
			return result;
		lz4sd->prefixSize += result;
		lz4sd->prefixEnd  += result;
	} else {
		/*
		 * The buffer wraps around, or they're
		 * switching to another buffer.
		 */
		lz4sd->extDictSize = lz4sd->prefixSize;
		lz4sd->externalDict = lz4sd->prefixEnd - lz4sd->extDictSize;
		result = LZ4_decompress_safe_forceExtDict(source, dest,
			compressedSize, maxOutputSize,
			lz4sd->externalDict, lz4sd->extDictSize);
		if (result <= 0)
			return result;
		lz4sd->prefixSize = result;
		lz4sd->prefixEnd  = (BYTE *)dest + result;
	}

	return result;
}

int LZ4_decompress_fast_continue(LZ4_streamDecode_t *LZ4_streamDecode,
	const char *source, char *dest, int originalSize)
{
	LZ4_streamDecode_t_internal *lz4sd = &LZ4_streamDecode->internal_donotuse;
	int result;

	if (lz4sd->prefixSize == 0) {
		assert(lz4sd->extDictSize == 0);
		result = LZ4_decompress_fast(source, dest, originalSize);
		if (result <= 0)
			return result;
		lz4sd->prefixSize = originalSize;
		lz4sd->prefixEnd = (BYTE *)dest + originalSize;
	} else if (lz4sd->prefixEnd == (BYTE *)dest) {
		if (lz4sd->prefixSize >= 64 * KB - 1 ||
		    lz4sd->extDictSize == 0)
			result = LZ4_decompress_fast(source, dest,
						     originalSize);
		else
			result = LZ4_decompress_fast_doubleDict(source, dest,
				originalSize, lz4sd->prefixSize,
				lz4sd->externalDict, lz4sd->extDictSize);
		if (result <= 0)
			return result;
		lz4sd->prefixSize += originalSize;
		lz4sd->prefixEnd  += originalSize;
	} else {
		lz4sd->extDictSize = lz4sd->prefixSize;
		lz4sd->externalDict = lz4sd->prefixEnd - lz4sd->extDictSize;
		result = LZ4_decompress_fast_extDict(source, dest,
			originalSize, lz4sd->externalDict, lz4sd->extDictSize);
		if (result <= 0)
			return result;
		lz4sd->prefixSize = originalSize;
		lz4sd->prefixEnd = (BYTE *)dest + originalSize;
	}
	return result;
}

int LZ4_decompress_safe_usingDict(const char *source, char *dest,
				  int compressedSize, int maxOutputSize,
				  const char *dictStart, int dictSize)
{
	if (dictSize == 0)
		return LZ4_decompress_safe(source, dest,
					   compressedSize, maxOutputSize);
	if (dictStart+dictSize == dest) {
		if (dictSize >= 64 * KB - 1)
			return LZ4_decompress_safe_withPrefix64k(source, dest,
				compressedSize, maxOutputSize);
		return LZ4_decompress_safe_withSmallPrefix(source, dest,
			compressedSize, maxOutputSize, dictSize);
	}
	return LZ4_decompress_safe_forceExtDict(source, dest,
		compressedSize, maxOutputSize, dictStart, dictSize);
}

int LZ4_decompress_fast_usingDict(const char *source, char *dest,
				  int originalSize,
				  const char *dictStart, int dictSize)
{
	if (dictSize == 0 || dictStart + dictSize == dest)
		return LZ4_decompress_fast(source, dest, originalSize);

	return LZ4_decompress_fast_extDict(source, dest, originalSize,
		dictStart, dictSize);
}

#ifndef STATIC
EXPORT_SYMBOL(LZ4_decompress_safe);
EXPORT_SYMBOL(LZ4_decompress_safe_partial);
EXPORT_SYMBOL(LZ4_decompress_fast);
EXPORT_SYMBOL(LZ4_setStreamDecode);
EXPORT_SYMBOL(LZ4_decompress_safe_continue);
EXPORT_SYMBOL(LZ4_decompress_fast_continue);
EXPORT_SYMBOL(LZ4_decompress_safe_usingDict);
EXPORT_SYMBOL(LZ4_decompress_fast_usingDict);

MODULE_LICENSE("Dual BSD/GPL");
MODULE_DESCRIPTION("LZ4 decompressor");
#endif<|MERGE_RESOLUTION|>--- conflicted
+++ resolved
@@ -150,11 +150,7 @@
 		   && likely((endOnInput ? ip < shortiend : 1) &
 			     (op <= shortoend))) {
 			/* Copy the literals */
-<<<<<<< HEAD
-			memcpy(op, ip, endOnInput ? 16 : 8);
-=======
 			LZ4_memcpy(op, ip, endOnInput ? 16 : 8);
->>>>>>> 30cc8bc2
 			op += length; ip += length;
 
 			/*
@@ -173,15 +169,9 @@
 			    (offset >= 8) &&
 			    (dict == withPrefix64k || match >= lowPrefix)) {
 				/* Copy the match. */
-<<<<<<< HEAD
-				memcpy(op + 0, match + 0, 8);
-				memcpy(op + 8, match + 8, 8);
-				memcpy(op + 16, match + 16, 2);
-=======
 				LZ4_memcpy(op + 0, match + 0, 8);
 				LZ4_memcpy(op + 8, match + 8, 8);
 				LZ4_memcpy(op + 16, match + 16, 2);
->>>>>>> 30cc8bc2
 				op += length + MINMATCH;
 				/* Both stages worked, load the next token. */
 				continue;
@@ -397,11 +387,7 @@
 				while (op < copyEnd)
 					*op++ = *match++;
 			} else {
-<<<<<<< HEAD
-				memcpy(op, match, mlen);
-=======
 				LZ4_memcpy(op, match, mlen);
->>>>>>> 30cc8bc2
 			}
 			op = copyEnd;
 			if (op == oend)
@@ -415,11 +401,7 @@
 			op[2] = match[2];
 			op[3] = match[3];
 			match += inc32table[offset];
-<<<<<<< HEAD
-			memcpy(op + 4, match, 4);
-=======
 			LZ4_memcpy(op + 4, match, 4);
->>>>>>> 30cc8bc2
 			match -= dec64table[offset];
 		} else {
 			LZ4_copy8(op, match);
