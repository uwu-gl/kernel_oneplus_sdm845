--- conflicted
+++ resolved
@@ -239,9 +239,6 @@
 CFLAGS_ubsan.o := $(call cc-option, -fno-stack-protector) $(DISABLE_STACKLEAK_PLUGIN)
 
 obj-$(CONFIG_SBITMAP) += sbitmap.o
-<<<<<<< HEAD
 obj-$(CONFIG_QMI_ENCDEC) += qmi_encdec.o
-=======
-
-obj-y += crypto/
->>>>>>> 4ffa4be5
+
+obj-y += crypto/