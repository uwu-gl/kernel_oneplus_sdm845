/*
 * SWIOTLB-based DMA API implementation
 *
 * Copyright (C) 2012 ARM Ltd.
 * Author: Catalin Marinas <catalin.marinas@arm.com>
 *
 * This program is free software; you can redistribute it and/or modify
 * it under the terms of the GNU General Public License version 2 as
 * published by the Free Software Foundation.
 *
 * This program is distributed in the hope that it will be useful,
 * but WITHOUT ANY WARRANTY; without even the implied warranty of
 * MERCHANTABILITY or FITNESS FOR A PARTICULAR PURPOSE.  See the
 * GNU General Public License for more details.
 *
 * You should have received a copy of the GNU General Public License
 * along with this program.  If not, see <http://www.gnu.org/licenses/>.
 */

#include <linux/gfp.h>
#include <linux/acpi.h>
#include <linux/bootmem.h>
#include <linux/cache.h>
#include <linux/export.h>
#include <linux/slab.h>
#include <linux/genalloc.h>
#include <linux/dma-direct.h>
#include <linux/dma-contiguous.h>
#include <linux/mm.h>
#include <linux/iommu.h>
#include <linux/vmalloc.h>
#include <linux/swiotlb.h>
#include <linux/dma-removed.h>
#include <linux/pci.h>
#include <linux/io.h>

#include <asm/cacheflush.h>
#include <asm/tlbflush.h>
#include <asm/dma-iommu.h>
#include <linux/of_address.h>
#include <linux/dma-mapping-fast.h>
<<<<<<< HEAD
#include <linux/msm_dma_iommu_mapping.h>

=======
>>>>>>> 5e52a76e

static int swiotlb __ro_after_init;

static pgprot_t __get_dma_pgprot(unsigned long attrs, pgprot_t prot,
				 bool coherent)
{
	if (attrs & DMA_ATTR_STRONGLY_ORDERED)
		return pgprot_noncached(prot);
	else if (!coherent || (attrs & DMA_ATTR_WRITE_COMBINE))
		return pgprot_writecombine(prot);
	return prot;
}

static bool is_dma_coherent(struct device *dev, unsigned long attrs)
{

	if (attrs & DMA_ATTR_FORCE_COHERENT)
		return true;
	else if (attrs & DMA_ATTR_FORCE_NON_COHERENT)
		return false;
	else if (is_device_dma_coherent(dev))
		return true;
	else
		return false;
}
static struct gen_pool *atomic_pool __ro_after_init;

#define NO_KERNEL_MAPPING_DUMMY 0x2222
#define DEFAULT_DMA_COHERENT_POOL_SIZE  SZ_256K
static size_t atomic_pool_size __initdata = DEFAULT_DMA_COHERENT_POOL_SIZE;

static int __init early_coherent_pool(char *p)
{
	atomic_pool_size = memparse(p, &p);
	return 0;
}
early_param("coherent_pool", early_coherent_pool);

static void *__alloc_from_pool(size_t size, struct page **ret_page, gfp_t flags)
{
	unsigned long val;
	void *ptr = NULL;

	if (!atomic_pool) {
		WARN(1, "coherent pool not initialised!\n");
		return NULL;
	}

	val = gen_pool_alloc(atomic_pool, size);
	if (val) {
		phys_addr_t phys = gen_pool_virt_to_phys(atomic_pool, val);

		*ret_page = phys_to_page(phys);
		ptr = (void *)val;
		memset(ptr, 0, size);
	}

	return ptr;
}

static bool __in_atomic_pool(void *start, size_t size)
{
	return addr_in_gen_pool(atomic_pool, (unsigned long)start, size);
}

static int __free_from_pool(void *start, size_t size)
{
	if (!__in_atomic_pool(start, size))
		return 0;

	gen_pool_free(atomic_pool, (unsigned long)start, size);

	return 1;
}

static int __dma_update_pte(pte_t *pte, pgtable_t token, unsigned long addr,
			    void *data)
{
	struct page *page = virt_to_page(addr);
	pgprot_t prot = *(pgprot_t *)data;

	set_pte(pte, mk_pte(page, prot));
	return 0;
}

static int __dma_clear_pte(pte_t *pte, pgtable_t token, unsigned long addr,
			    void *data)
{
	pte_clear(&init_mm, addr, pte);
	return 0;
}

static void __dma_remap(struct page *page, size_t size, pgprot_t prot,
			bool no_kernel_map)
{
	unsigned long start = (unsigned long) page_address(page);
	unsigned long end = start + size;
	int (*func)(pte_t *pte, pgtable_t token, unsigned long addr,
			    void *data);

	if (no_kernel_map)
		func = __dma_clear_pte;
	else
		func = __dma_update_pte;

	apply_to_page_range(&init_mm, start, size, func, &prot);
	/* ensure prot is applied before returning */
	mb();
	flush_tlb_kernel_range(start, end);
}


static void *__dma_alloc(struct device *dev, size_t size,
			 dma_addr_t *dma_handle, gfp_t flags,
			 unsigned long attrs)
{
	struct page *page;
	void *ptr, *coherent_ptr;
	bool coherent = is_dma_coherent(dev, attrs);
	pgprot_t prot = __get_dma_pgprot(attrs, PAGE_KERNEL, false);

	size = PAGE_ALIGN(size);

	if (!coherent && !gfpflags_allow_blocking(flags)) {
		struct page *page = NULL;
		void *addr = __alloc_from_pool(size, &page, flags);

		if (addr)
			*dma_handle = phys_to_dma(dev, page_to_phys(page));

		return addr;
	}

	ptr = swiotlb_alloc(dev, size, dma_handle, flags, attrs);

	if (!ptr)
		goto no_mem;

	/* no need for non-cacheable mapping if coherent */
	if (coherent)
		return ptr;

	__dma_flush_area(ptr, size);

	if (attrs & DMA_ATTR_NO_KERNEL_MAPPING) {
		coherent_ptr = (void *)NO_KERNEL_MAPPING_DUMMY;
		__dma_remap(virt_to_page(ptr), size, __pgprot(0), true);
	} else {
		if ((attrs & DMA_ATTR_STRONGLY_ORDERED))
			__dma_remap(virt_to_page(ptr), size, __pgprot(0), true);

		/* create a coherent mapping */
		page = virt_to_page(ptr);
		coherent_ptr = dma_common_contiguous_remap(
					page, size, VM_USERMAP, prot,
					__builtin_return_address(0));
		if (!coherent_ptr)
			goto no_map;
	}
	return coherent_ptr;

no_map:
	if ((attrs & DMA_ATTR_NO_KERNEL_MAPPING) ||
	    (attrs & DMA_ATTR_STRONGLY_ORDERED))
		__dma_remap(phys_to_page(dma_to_phys(dev, *dma_handle)),
				size, PAGE_KERNEL, false);

	swiotlb_free(dev, size, ptr, *dma_handle, attrs);
no_mem:
	return NULL;
}

static void __dma_free(struct device *dev, size_t size,
		       void *vaddr, dma_addr_t dma_handle,
		       unsigned long attrs)
{
	void *swiotlb_addr = phys_to_virt(dma_to_phys(dev, dma_handle));

	size = PAGE_ALIGN(size);

	if (!is_dma_coherent(dev, attrs)) {
		if (__free_from_pool(vaddr, size))
			return;
		if (!(attrs & DMA_ATTR_NO_KERNEL_MAPPING))
			vunmap(vaddr);
	}
	if ((attrs & DMA_ATTR_NO_KERNEL_MAPPING) ||
	    (attrs & DMA_ATTR_STRONGLY_ORDERED))
		__dma_remap(phys_to_page(dma_to_phys(dev, dma_handle)),
				size, PAGE_KERNEL, false);

	swiotlb_free(dev, size, swiotlb_addr, dma_handle, attrs);
}

static dma_addr_t __swiotlb_map_page(struct device *dev, struct page *page,
				     unsigned long offset, size_t size,
				     enum dma_data_direction dir,
				     unsigned long attrs)
{
	dma_addr_t dev_addr;

	dev_addr = swiotlb_map_page(dev, page, offset, size, dir, attrs);
	if (!is_dma_coherent(dev, attrs) &&
	    (attrs & DMA_ATTR_SKIP_CPU_SYNC) == 0)
		__dma_map_area(phys_to_virt(dma_to_phys(dev, dev_addr)), size, dir);

	return dev_addr;
}


static void __swiotlb_unmap_page(struct device *dev, dma_addr_t dev_addr,
				 size_t size, enum dma_data_direction dir,
				 unsigned long attrs)
{
	if (!is_dma_coherent(dev, attrs) &&
	    (attrs & DMA_ATTR_SKIP_CPU_SYNC) == 0)
		__dma_unmap_area(phys_to_virt(dma_to_phys(dev, dev_addr)), size, dir);
	swiotlb_unmap_page(dev, dev_addr, size, dir, attrs);
}

static int __swiotlb_map_sg_attrs(struct device *dev, struct scatterlist *sgl,
				  int nelems, enum dma_data_direction dir,
				  unsigned long attrs)
{
	struct scatterlist *sg;
	int i, ret;

	ret = swiotlb_map_sg_attrs(dev, sgl, nelems, dir, attrs);
	if (!is_dma_coherent(dev, attrs) &&
	    (attrs & DMA_ATTR_SKIP_CPU_SYNC) == 0)
		for_each_sg(sgl, sg, ret, i)
			__dma_map_area(phys_to_virt(dma_to_phys(dev, sg->dma_address)),
				       sg->length, dir);

	return ret;
}

static void __swiotlb_unmap_sg_attrs(struct device *dev,
				     struct scatterlist *sgl, int nelems,
				     enum dma_data_direction dir,
				     unsigned long attrs)
{
	struct scatterlist *sg;
	int i;

	if (!is_dma_coherent(dev, attrs) &&
	    (attrs & DMA_ATTR_SKIP_CPU_SYNC) == 0)
		for_each_sg(sgl, sg, nelems, i)
			__dma_unmap_area(phys_to_virt(dma_to_phys(dev, sg->dma_address)),
					 sg->length, dir);
	swiotlb_unmap_sg_attrs(dev, sgl, nelems, dir, attrs);
}

static void __swiotlb_sync_single_for_cpu(struct device *dev,
					  dma_addr_t dev_addr, size_t size,
					  enum dma_data_direction dir)
{
	if (!is_device_dma_coherent(dev))
		__dma_unmap_area(phys_to_virt(dma_to_phys(dev, dev_addr)), size, dir);
	swiotlb_sync_single_for_cpu(dev, dev_addr, size, dir);
}

static void __swiotlb_sync_single_for_device(struct device *dev,
					     dma_addr_t dev_addr, size_t size,
					     enum dma_data_direction dir)
{
	swiotlb_sync_single_for_device(dev, dev_addr, size, dir);
	if (!is_device_dma_coherent(dev))
		__dma_map_area(phys_to_virt(dma_to_phys(dev, dev_addr)), size, dir);
}

static void __swiotlb_sync_sg_for_cpu(struct device *dev,
				      struct scatterlist *sgl, int nelems,
				      enum dma_data_direction dir)
{
	struct scatterlist *sg;
	int i;

	if (!is_device_dma_coherent(dev))
		for_each_sg(sgl, sg, nelems, i)
			__dma_unmap_area(phys_to_virt(dma_to_phys(dev, sg->dma_address)),
					 sg->length, dir);
	swiotlb_sync_sg_for_cpu(dev, sgl, nelems, dir);
}

static void __swiotlb_sync_sg_for_device(struct device *dev,
					 struct scatterlist *sgl, int nelems,
					 enum dma_data_direction dir)
{
	struct scatterlist *sg;
	int i;

	swiotlb_sync_sg_for_device(dev, sgl, nelems, dir);
	if (!is_device_dma_coherent(dev))
		for_each_sg(sgl, sg, nelems, i)
			__dma_map_area(phys_to_virt(dma_to_phys(dev, sg->dma_address)),
				       sg->length, dir);
}

static int __swiotlb_mmap_pfn(struct vm_area_struct *vma,
			      unsigned long pfn, size_t size)
{
	int ret = -ENXIO;
	unsigned long nr_vma_pages = vma_pages(vma);
	unsigned long nr_pages = PAGE_ALIGN(size) >> PAGE_SHIFT;
	unsigned long off = vma->vm_pgoff;

	if (off < nr_pages && nr_vma_pages <= (nr_pages - off)) {
		ret = remap_pfn_range(vma, vma->vm_start,
				pfn + off,
				vma->vm_end - vma->vm_start,
				vma->vm_page_prot);
	}

	return ret;
}

static int __swiotlb_mmap(struct device *dev,
			  struct vm_area_struct *vma,
			  void *cpu_addr, dma_addr_t dma_addr, size_t size,
			  unsigned long attrs)
{
	int ret = -ENXIO;
	unsigned long pfn = dma_to_phys(dev, dma_addr) >> PAGE_SHIFT;

	vma->vm_page_prot = __get_dma_pgprot(attrs, vma->vm_page_prot,
			is_dma_coherent(dev, attrs));

	if (dma_mmap_from_dev_coherent(dev, vma, cpu_addr, size, &ret))
		return ret;

	return __swiotlb_mmap_pfn(vma, pfn, size);
}

static int __swiotlb_get_sgtable_page(struct sg_table *sgt,
				      struct page *page, size_t size)
{
	int ret = sg_alloc_table(sgt, 1, GFP_KERNEL);

	if (!ret)
		sg_set_page(sgt->sgl, page, PAGE_ALIGN(size), 0);

	return ret;
}

static int __swiotlb_get_sgtable(struct device *dev, struct sg_table *sgt,
				 void *cpu_addr, dma_addr_t handle, size_t size,
				 unsigned long attrs)
{
	struct page *page = phys_to_page(dma_to_phys(dev, handle));

	return __swiotlb_get_sgtable_page(sgt, page, size);
}

static int __swiotlb_dma_supported(struct device *hwdev, u64 mask)
{
	if (swiotlb)
		return swiotlb_dma_supported(hwdev, mask);
	return 1;
}

static void *arm64_dma_remap(struct device *dev, void *cpu_addr,
			dma_addr_t handle, size_t size,
			unsigned long attrs)
{
	struct page *page = phys_to_page(dma_to_phys(dev, handle));
	bool coherent = is_device_dma_coherent(dev);
	pgprot_t prot = __get_dma_pgprot(attrs, PAGE_KERNEL, coherent);
	unsigned long offset = handle & ~PAGE_MASK;
	struct vm_struct *area;
	unsigned long addr;

	size = PAGE_ALIGN(size + offset);

	/*
	 * DMA allocation can be mapped to user space, so lets
	 * set VM_USERMAP flags too.
	 */
	area = get_vm_area(size, VM_USERMAP);
	if (!area)
		return NULL;

	addr = (unsigned long)area->addr;
	area->phys_addr = __pfn_to_phys(page_to_pfn(page));

	if (ioremap_page_range(addr, addr + size, area->phys_addr, prot)) {
		vunmap((void *)addr);
		return NULL;
	}
	return (void *)addr + offset;
}

static void arm64_dma_unremap(struct device *dev, void *remapped_addr,
				size_t size)
{
	struct vm_struct *area;

	size = PAGE_ALIGN(size);
	remapped_addr = (void *)((unsigned long)remapped_addr & PAGE_MASK);

	area = find_vm_area(remapped_addr);
	if (!area) {
		WARN(1, "trying to free invalid coherent area: %pK\n",
			remapped_addr);
		return;
	}
	vunmap(remapped_addr);
	flush_tlb_kernel_range((unsigned long)remapped_addr,
			(unsigned long)(remapped_addr + size));
}

static int __swiotlb_dma_mapping_error(struct device *hwdev, dma_addr_t addr)
{
	if (swiotlb)
		return swiotlb_dma_mapping_error(hwdev, addr);
	return 0;
}

static const struct dma_map_ops arm64_swiotlb_dma_ops = {
	.alloc = __dma_alloc,
	.free = __dma_free,
	.mmap = __swiotlb_mmap,
	.get_sgtable = __swiotlb_get_sgtable,
	.map_page = __swiotlb_map_page,
	.unmap_page = __swiotlb_unmap_page,
	.map_sg = __swiotlb_map_sg_attrs,
	.unmap_sg = __swiotlb_unmap_sg_attrs,
	.sync_single_for_cpu = __swiotlb_sync_single_for_cpu,
	.sync_single_for_device = __swiotlb_sync_single_for_device,
	.sync_sg_for_cpu = __swiotlb_sync_sg_for_cpu,
	.sync_sg_for_device = __swiotlb_sync_sg_for_device,
	.dma_supported = __swiotlb_dma_supported,
	.mapping_error = __swiotlb_dma_mapping_error,
	.remap = arm64_dma_remap,
	.unremap = arm64_dma_unremap,
};

static int __init atomic_pool_init(void)
{
	pgprot_t prot = __pgprot(PROT_NORMAL_NC);
	unsigned long nr_pages = atomic_pool_size >> PAGE_SHIFT;
	struct page *page;
	void *addr;
	unsigned int pool_size_order = get_order(atomic_pool_size);

	if (dev_get_cma_area(NULL))
		page = dma_alloc_from_contiguous(NULL, nr_pages,
						 pool_size_order, false);
	else
		page = alloc_pages(GFP_DMA32, pool_size_order);

	if (page) {
		int ret;
		void *page_addr = page_address(page);

		memset(page_addr, 0, atomic_pool_size);
		__dma_flush_area(page_addr, atomic_pool_size);

		atomic_pool = gen_pool_create(PAGE_SHIFT, -1);
		if (!atomic_pool)
			goto free_page;

		addr = dma_common_contiguous_remap(page, atomic_pool_size,
					VM_USERMAP, prot, atomic_pool_init);

		if (!addr)
			goto destroy_genpool;

		ret = gen_pool_add_virt(atomic_pool, (unsigned long)addr,
					page_to_phys(page),
					atomic_pool_size, -1);
		if (ret)
			goto remove_mapping;

		gen_pool_set_algo(atomic_pool,
				  gen_pool_first_fit_order_align,
				  NULL);

		pr_info("DMA: preallocated %zu KiB pool for atomic allocations\n",
			atomic_pool_size / 1024);
		return 0;
	}
	goto out;

remove_mapping:
	dma_common_free_remap(addr, atomic_pool_size, VM_USERMAP, false);
destroy_genpool:
	gen_pool_destroy(atomic_pool);
	atomic_pool = NULL;
free_page:
	if (!dma_release_from_contiguous(NULL, page, nr_pages))
		__free_pages(page, pool_size_order);
out:
	pr_err("DMA: failed to allocate %zu KiB pool for atomic coherent allocation\n",
		atomic_pool_size / 1024);
	return -ENOMEM;
}

/********************************************
 * The following APIs are for dummy DMA ops *
 ********************************************/

static void *__dummy_alloc(struct device *dev, size_t size,
			   dma_addr_t *dma_handle, gfp_t flags,
			   unsigned long attrs)
{
	WARN(1, "dma alloc failure, device may be missing a call to arch_setup_dma_ops");
	return NULL;
}

static void __dummy_free(struct device *dev, size_t size,
			 void *vaddr, dma_addr_t dma_handle,
			 unsigned long attrs)
{
}

static int __dummy_mmap(struct device *dev,
			struct vm_area_struct *vma,
			void *cpu_addr, dma_addr_t dma_addr, size_t size,
			unsigned long attrs)
{
	return -ENXIO;
}

static dma_addr_t __dummy_map_page(struct device *dev, struct page *page,
				   unsigned long offset, size_t size,
				   enum dma_data_direction dir,
				   unsigned long attrs)
{
	return 0;
}

static void __dummy_unmap_page(struct device *dev, dma_addr_t dev_addr,
			       size_t size, enum dma_data_direction dir,
			       unsigned long attrs)
{
}

static int __dummy_map_sg(struct device *dev, struct scatterlist *sgl,
			  int nelems, enum dma_data_direction dir,
			  unsigned long attrs)
{
	return 0;
}

static void __dummy_unmap_sg(struct device *dev,
			     struct scatterlist *sgl, int nelems,
			     enum dma_data_direction dir,
			     unsigned long attrs)
{
}

static void __dummy_sync_single(struct device *dev,
				dma_addr_t dev_addr, size_t size,
				enum dma_data_direction dir)
{
}

static void __dummy_sync_sg(struct device *dev,
			    struct scatterlist *sgl, int nelems,
			    enum dma_data_direction dir)
{
}

static int __dummy_mapping_error(struct device *hwdev, dma_addr_t dma_addr)
{
	return 1;
}

static int __dummy_dma_supported(struct device *hwdev, u64 mask)
{
	return 0;
}

const struct dma_map_ops dummy_dma_ops = {
	.alloc                  = __dummy_alloc,
	.free                   = __dummy_free,
	.mmap                   = __dummy_mmap,
	.map_page               = __dummy_map_page,
	.unmap_page             = __dummy_unmap_page,
	.map_sg                 = __dummy_map_sg,
	.unmap_sg               = __dummy_unmap_sg,
	.sync_single_for_cpu    = __dummy_sync_single,
	.sync_single_for_device = __dummy_sync_single,
	.sync_sg_for_cpu        = __dummy_sync_sg,
	.sync_sg_for_device     = __dummy_sync_sg,
	.mapping_error          = __dummy_mapping_error,
	.dma_supported          = __dummy_dma_supported,
};
EXPORT_SYMBOL(dummy_dma_ops);

static int __init arm64_dma_init(void)
{
	if (swiotlb_force == SWIOTLB_FORCE ||
	    max_pfn > (arm64_dma_phys_limit >> PAGE_SHIFT))
		swiotlb = 1;

	WARN_TAINT(ARCH_DMA_MINALIGN < cache_line_size(),
		   TAINT_CPU_OUT_OF_SPEC,
		   "ARCH_DMA_MINALIGN smaller than CTR_EL0.CWG (%d < %d)",
		   ARCH_DMA_MINALIGN, cache_line_size());

	return atomic_pool_init();
}
arch_initcall(arm64_dma_init);

#ifdef CONFIG_IOMMU_DMA
#include <linux/dma-iommu.h>
#include <linux/platform_device.h>
#include <linux/amba/bus.h>

/* Thankfully, all cache ops are by VA so we can ignore phys here */
static void flush_page(struct device *dev, const void *virt, phys_addr_t phys)
{
	__dma_flush_area(virt, PAGE_SIZE);
}

static void *__iommu_alloc_attrs(struct device *dev, size_t size,
				 dma_addr_t *handle, gfp_t gfp,
				 unsigned long attrs)
{
	bool coherent = is_dma_coherent(dev, attrs);
	int ioprot = dma_info_to_prot(DMA_BIDIRECTIONAL, coherent, attrs);
	size_t iosize = size;
	void *addr;

	if (WARN(!dev, "cannot create IOMMU mapping for unknown device\n"))
		return NULL;

	size = PAGE_ALIGN(size);

	/*
	 * Some drivers rely on this, and we probably don't want the
	 * possibility of stale kernel data being read by devices anyway.
	 */
	if (!(attrs & DMA_ATTR_SKIP_ZEROING))
		gfp |= __GFP_ZERO;

	if (!gfpflags_allow_blocking(gfp)) {
		struct page *page;
		/*
		 * In atomic context we can't remap anything, so we'll only
		 * get the virtually contiguous buffer we need by way of a
		 * physically contiguous allocation.
		 */
		if (coherent) {
			page = alloc_pages(gfp, get_order(size));
			addr = page ? page_address(page) : NULL;
		} else {
			addr = __alloc_from_pool(size, &page, gfp);
		}
		if (!addr)
			return NULL;

		*handle = iommu_dma_map_page(dev, page, 0, iosize, ioprot);
		if (iommu_dma_mapping_error(dev, *handle)) {
			if (coherent)
				__free_pages(page, get_order(size));
			else
				__free_from_pool(addr, size);
			addr = NULL;
		}
	} else if (attrs & DMA_ATTR_FORCE_CONTIGUOUS) {
		pgprot_t prot = __get_dma_pgprot(attrs, PAGE_KERNEL, coherent);
		struct page *page;

		page = dma_alloc_from_contiguous(dev, size >> PAGE_SHIFT,
					get_order(size), gfp & __GFP_NOWARN);
		if (!page)
			return NULL;

		*handle = iommu_dma_map_page(dev, page, 0, iosize, ioprot);
		if (iommu_dma_mapping_error(dev, *handle)) {
			dma_release_from_contiguous(dev, page,
						    size >> PAGE_SHIFT);
			return NULL;
		}
		addr = dma_common_contiguous_remap(page, size, VM_USERMAP,
						   prot,
						   __builtin_return_address(0));
		if (addr) {
			if (!coherent)
				__dma_flush_area(page_to_virt(page), iosize);
			memset(addr, 0, size);
		} else {
			iommu_dma_unmap_page(dev, *handle, iosize, 0, attrs);
			dma_release_from_contiguous(dev, page,
						    size >> PAGE_SHIFT);
		}
	} else {
		pgprot_t prot = __get_dma_pgprot(attrs, PAGE_KERNEL, coherent);
		struct page **pages;

		pages = iommu_dma_alloc(dev, iosize, gfp, attrs, ioprot,
					handle, flush_page);
		if (!pages)
			return NULL;

		addr = dma_common_pages_remap(pages, size, VM_USERMAP, prot,
					      __builtin_return_address(0));
		if (!addr)
			iommu_dma_free(dev, pages, iosize, handle);
	}
	return addr;
}

static void __iommu_free_attrs(struct device *dev, size_t size, void *cpu_addr,
			       dma_addr_t handle, unsigned long attrs)
{
	size_t iosize = size;

	size = PAGE_ALIGN(size);
	/*
	 * @cpu_addr will be one of 4 things depending on how it was allocated:
	 * - A remapped array of pages for contiguous allocations.
	 * - A remapped array of pages from iommu_dma_alloc(), for all
	 *   non-atomic allocations.
	 * - A non-cacheable alias from the atomic pool, for atomic
	 *   allocations by non-coherent devices.
	 * - A normal lowmem address, for atomic allocations by
	 *   coherent devices.
	 * Hence how dodgy the below logic looks...
	 */
	if (__in_atomic_pool(cpu_addr, size)) {
		iommu_dma_unmap_page(dev, handle, iosize, 0, 0);
		__free_from_pool(cpu_addr, size);
	} else if (attrs & DMA_ATTR_FORCE_CONTIGUOUS) {
		struct page *page = vmalloc_to_page(cpu_addr);
		iommu_dma_unmap_page(dev, handle, iosize, 0, attrs);
		dma_release_from_contiguous(dev, page, size >> PAGE_SHIFT);
		dma_common_free_remap(cpu_addr, size, VM_USERMAP, false);
	} else if (is_vmalloc_addr(cpu_addr)) {
		struct vm_struct *area = find_vm_area(cpu_addr);

		if (WARN_ON(!area || !area->pages))
			return;
		iommu_dma_free(dev, area->pages, iosize, &handle);
		dma_common_free_remap(cpu_addr, size, VM_USERMAP, false);
	} else {
		iommu_dma_unmap_page(dev, handle, iosize, 0, 0);
		__free_pages(virt_to_page(cpu_addr), get_order(size));
	}
}

static int __iommu_mmap_attrs(struct device *dev, struct vm_area_struct *vma,
			      void *cpu_addr, dma_addr_t dma_addr, size_t size,
			      unsigned long attrs)
{
	struct vm_struct *area;
	int ret;
	unsigned long pfn = 0;

	vma->vm_page_prot = __get_dma_pgprot(attrs, vma->vm_page_prot,
					     is_dma_coherent(dev, attrs));

	if (dma_mmap_from_dev_coherent(dev, vma, cpu_addr, size, &ret))
		return ret;

	area = find_vm_area(cpu_addr);

	if (area && area->pages)
		return iommu_dma_mmap(area->pages, size, vma);
	else if (!is_vmalloc_addr(cpu_addr))
		pfn = page_to_pfn(virt_to_page(cpu_addr));
	else if (is_vmalloc_addr(cpu_addr))
		/*
		 * DMA_ATTR_FORCE_CONTIGUOUS and atomic pool allocations are
		 * always remapped, hence in the vmalloc space.
		 */
		pfn = vmalloc_to_pfn(cpu_addr);

	if (pfn)
		return __swiotlb_mmap_pfn(vma, pfn, size);

	return -ENXIO;
}

static int __iommu_get_sgtable(struct device *dev, struct sg_table *sgt,
			       void *cpu_addr, dma_addr_t dma_addr,
			       size_t size, unsigned long attrs)
{
	unsigned int count = PAGE_ALIGN(size) >> PAGE_SHIFT;
	struct page *page = NULL;
	struct vm_struct *area = find_vm_area(cpu_addr);

	if (area && area->pages)
		return sg_alloc_table_from_pages(sgt, area->pages, count, 0,
					size, GFP_KERNEL);
	else if (!is_vmalloc_addr(cpu_addr))
		page = virt_to_page(cpu_addr);
	else if (is_vmalloc_addr(cpu_addr))
		/*
		 * DMA_ATTR_FORCE_CONTIGUOUS and atomic pool allocations
		 * are always remapped, hence in the vmalloc space.
		 */
		page = vmalloc_to_page(cpu_addr);

	if (page)
		return __swiotlb_get_sgtable_page(sgt, page, size);
	return -ENXIO;
}

static void __iommu_sync_single_for_cpu(struct device *dev,
					dma_addr_t dev_addr, size_t size,
					enum dma_data_direction dir)
{
	phys_addr_t phys;
	struct iommu_domain *domain = iommu_get_domain_for_dev(dev);

	if (!domain || iommu_is_iova_coherent(domain, dev_addr))
		return;

	phys = iommu_iova_to_phys(domain, dev_addr);
	__dma_unmap_area(phys_to_virt(phys), size, dir);
}

static void __iommu_sync_single_for_device(struct device *dev,
					   dma_addr_t dev_addr, size_t size,
					   enum dma_data_direction dir)
{
	phys_addr_t phys;
	struct iommu_domain *domain = iommu_get_domain_for_dev(dev);

	if (!domain || iommu_is_iova_coherent(domain, dev_addr))
		return;

	phys = iommu_iova_to_phys(domain, dev_addr);
	__dma_map_area(phys_to_virt(phys), size, dir);
}

static dma_addr_t __iommu_map_page(struct device *dev, struct page *page,
				   unsigned long offset, size_t size,
				   enum dma_data_direction dir,
				   unsigned long attrs)
{
	bool coherent = is_dma_coherent(dev, attrs);
	int prot = dma_info_to_prot(dir, coherent, attrs);
	dma_addr_t dev_addr = iommu_dma_map_page(dev, page, offset, size, prot);

	if (!iommu_dma_mapping_error(dev, dev_addr) &&
	    (attrs & DMA_ATTR_SKIP_CPU_SYNC) == 0)
		__iommu_sync_single_for_device(dev, dev_addr, size, dir);

	return dev_addr;
}

static void __iommu_unmap_page(struct device *dev, dma_addr_t dev_addr,
			       size_t size, enum dma_data_direction dir,
			       unsigned long attrs)
{
	if ((attrs & DMA_ATTR_SKIP_CPU_SYNC) == 0)
		__iommu_sync_single_for_cpu(dev, dev_addr, size, dir);

	iommu_dma_unmap_page(dev, dev_addr, size, dir, attrs);
}

static void __iommu_sync_sg_for_cpu(struct device *dev,
				    struct scatterlist *sgl, int nelems,
				    enum dma_data_direction dir)
{
	struct scatterlist *sg;
	dma_addr_t iova = sg_dma_address(sgl);
	struct iommu_domain *domain = iommu_get_domain_for_dev(dev);
	int i;

	if (!domain || iommu_is_iova_coherent(domain, iova))
		return;

	for_each_sg(sgl, sg, nelems, i)
		__dma_unmap_area(sg_virt(sg), sg->length, dir);
}

static void __iommu_sync_sg_for_device(struct device *dev,
				       struct scatterlist *sgl, int nelems,
				       enum dma_data_direction dir)
{
	struct scatterlist *sg;
	dma_addr_t iova = sg_dma_address(sgl);
	struct iommu_domain *domain = iommu_get_domain_for_dev(dev);
	int i;

	if (!domain || iommu_is_iova_coherent(domain, iova))
		return;

	for_each_sg(sgl, sg, nelems, i)
		__dma_map_area(sg_virt(sg), sg->length, dir);
}

static int __iommu_map_sg_attrs(struct device *dev, struct scatterlist *sgl,
				int nelems, enum dma_data_direction dir,
				unsigned long attrs)
{
	bool coherent = is_dma_coherent(dev, attrs);
	int ret;

	ret =  iommu_dma_map_sg(dev, sgl, nelems,
				dma_info_to_prot(dir, coherent, attrs));
	if (!ret)
		return ret;

	if ((attrs & DMA_ATTR_SKIP_CPU_SYNC) == 0)
		__iommu_sync_sg_for_device(dev, sgl, nelems, dir);

	return ret;
}

static void __iommu_unmap_sg_attrs(struct device *dev,
				   struct scatterlist *sgl, int nelems,
				   enum dma_data_direction dir,
				   unsigned long attrs)
{
	if ((attrs & DMA_ATTR_SKIP_CPU_SYNC) == 0)
		__iommu_sync_sg_for_cpu(dev, sgl, nelems, dir);

	iommu_dma_unmap_sg(dev, sgl, nelems, dir, attrs);
}

static const struct dma_map_ops iommu_dma_ops = {
	.alloc = __iommu_alloc_attrs,
	.free = __iommu_free_attrs,
	.mmap = __iommu_mmap_attrs,
	.get_sgtable = __iommu_get_sgtable,
	.map_page = __iommu_map_page,
	.unmap_page = __iommu_unmap_page,
	.map_sg = __iommu_map_sg_attrs,
	.unmap_sg = __iommu_unmap_sg_attrs,
	.sync_single_for_cpu = __iommu_sync_single_for_cpu,
	.sync_single_for_device = __iommu_sync_single_for_device,
	.sync_sg_for_cpu = __iommu_sync_sg_for_cpu,
	.sync_sg_for_device = __iommu_sync_sg_for_device,
	.map_resource = iommu_dma_map_resource,
	.unmap_resource = iommu_dma_unmap_resource,
	.mapping_error = iommu_dma_mapping_error,
};

static int __init __iommu_dma_init(void)
{
	return iommu_dma_init();
}
arch_initcall(__iommu_dma_init);

void arch_teardown_dma_ops(struct device *dev)
{
	dev->dma_ops = NULL;
}
#endif  /* CONFIG_IOMMU_DMA */

static void arm_iommu_setup_dma_ops(struct device *dev, u64 dma_base, u64 size);

void arch_setup_dma_ops(struct device *dev, u64 dma_base, u64 size,
			const struct iommu_ops *iommu, bool coherent)
{
	if (!dev->dma_ops) {
		if (dev->removed_mem)
			set_dma_ops(dev, &removed_dma_ops);
		else
			dev->dma_ops = &arm64_swiotlb_dma_ops;
	}

	dev->archdata.dma_coherent = coherent;
	arm_iommu_setup_dma_ops(dev, dma_base, size);

#ifdef CONFIG_XEN
	if (xen_initial_domain()) {
		dev->archdata.dev_dma_ops = dev->dma_ops;
		dev->dma_ops = xen_dma_ops;
	}
#endif
}
<<<<<<< HEAD
EXPORT_SYMBOL(arch_setup_dma_ops);
=======
EXPORT_SYMBOL_GPL(arch_setup_dma_ops);
>>>>>>> 5e52a76e

#ifdef CONFIG_ARM64_DMA_USE_IOMMU

/* guards initialization of default_domain->iova_cookie */
static DEFINE_MUTEX(iommu_dma_init_mutex);

static int
iommu_init_mapping(struct device *dev, struct dma_iommu_mapping *mapping)
{
	struct iommu_domain *domain = mapping->domain;
	dma_addr_t dma_base = mapping->base;
	u64 size = mapping->bits << PAGE_SHIFT;
	int ret;
	bool own_cookie;

	/*
	 * if own_cookie is false, then we are sharing the iova_cookie with
	 * another driver, and should not free it on error. Cleanup will be
	 * done when the iommu_domain is freed.
	 */
	own_cookie = !domain->iova_cookie;

	if (own_cookie) {
		ret = iommu_get_dma_cookie(domain);
		if (ret) {
			dev_err(dev, "iommu_get_dma_cookie failed: %d\n", ret);
			return ret;
		}
	}

	ret = iommu_dma_init_domain(domain, dma_base, size, dev);
	if (ret) {
		dev_err(dev, "iommu_dma_init_domain failed: %d\n", ret);
		if (own_cookie)
			iommu_put_dma_cookie(domain);
		return ret;
	}

	mapping->ops = &iommu_dma_ops;
	return 0;
}

static int arm_iommu_get_dma_cookie(struct device *dev,
				    struct dma_iommu_mapping *mapping)
{
	int s1_bypass = 0, is_fast = 0;
	int err = 0;

	mutex_lock(&iommu_dma_init_mutex);

	iommu_domain_get_attr(mapping->domain, DOMAIN_ATTR_S1_BYPASS,
					&s1_bypass);
	iommu_domain_get_attr(mapping->domain, DOMAIN_ATTR_FAST, &is_fast);

	if (s1_bypass)
		mapping->ops = &arm64_swiotlb_dma_ops;
	else if (is_fast)
		err = fast_smmu_init_mapping(dev, mapping);
	else
		err = iommu_init_mapping(dev, mapping);

	mutex_unlock(&iommu_dma_init_mutex);
	return err;
}

/*
 * Checks for "qcom,iommu-dma-addr-pool" property.
 * If not present, leaves dma_addr and dma_size unmodified.
 */
static void arm_iommu_get_dma_window(struct device *dev, u64 *dma_addr,
					u64 *dma_size)
{
	struct device_node *np;
	int naddr, nsize, len;
	const __be32 *ranges;

	if (!dev->of_node)
		return;

	np = of_parse_phandle(dev->of_node, "qcom,iommu-group", 0);
	if (!np)
		np = dev->of_node;

	ranges = of_get_property(np, "qcom,iommu-dma-addr-pool", &len);
	if (!ranges)
		return;

	len /= sizeof(u32);
	naddr = of_n_addr_cells(np);
	nsize = of_n_size_cells(np);
	if (len < naddr + nsize) {
		dev_err(dev, "Invalid length for qcom,iommu-dma-addr-pool, expected %d cells\n",
			naddr + nsize);
		return;
	}
	if (naddr == 0 || nsize == 0) {
		dev_err(dev, "Invalid #address-cells %d or #size-cells %d\n",
			naddr, nsize);
		return;
	}

	*dma_addr = of_read_number(ranges, naddr);
	*dma_size = of_read_number(ranges + naddr, nsize);
}

static void arm_iommu_setup_dma_ops(struct device *dev, u64 dma_base, u64 size)
{
	struct iommu_domain *domain;
	struct iommu_group *group;
	struct dma_iommu_mapping mapping = {0};

	group = dev->iommu_group;
	if (!group)
		return;

	arm_iommu_get_dma_window(dev, &dma_base, &size);

	domain = iommu_get_domain_for_dev(dev);
	if (!domain)
		return;

	/* Allow iommu-debug to call arch_setup_dma_ops to reconfigure itself */
	if (domain->type != IOMMU_DOMAIN_DMA &&
	    !of_device_is_compatible(dev->of_node, "iommu-debug-test")) {
		dev_err(dev, "Invalid iommu domain type!\n");
		return;
	}

	mapping.base = dma_base;
	mapping.bits = size >> PAGE_SHIFT;
	mapping.domain = domain;

	if (arm_iommu_get_dma_cookie(dev, &mapping)) {
		dev_err(dev, "Failed to get dma cookie\n");
		return;
	}

	set_dma_ops(dev, mapping.ops);
}

#else /*!CONFIG_ARM64_DMA_USE_IOMMU */

static void arm_iommu_setup_dma_ops(struct device *dev, u64 dma_base, u64 size)
{
}
<<<<<<< HEAD
#endif
=======
#endif
>>>>>>> 5e52a76e
<|MERGE_RESOLUTION|>--- conflicted
+++ resolved
@@ -39,11 +39,7 @@
 #include <asm/dma-iommu.h>
 #include <linux/of_address.h>
 #include <linux/dma-mapping-fast.h>
-<<<<<<< HEAD
 #include <linux/msm_dma_iommu_mapping.h>
-
-=======
->>>>>>> 5e52a76e
 
 static int swiotlb __ro_after_init;
 
@@ -1013,11 +1009,7 @@
 	}
 #endif
 }
-<<<<<<< HEAD
-EXPORT_SYMBOL(arch_setup_dma_ops);
-=======
 EXPORT_SYMBOL_GPL(arch_setup_dma_ops);
->>>>>>> 5e52a76e
 
 #ifdef CONFIG_ARM64_DMA_USE_IOMMU
 
@@ -1163,8 +1155,4 @@
 static void arm_iommu_setup_dma_ops(struct device *dev, u64 dma_base, u64 size)
 {
 }
-<<<<<<< HEAD
-#endif
-=======
-#endif
->>>>>>> 5e52a76e
+#endif