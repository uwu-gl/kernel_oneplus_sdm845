--- conflicted
+++ resolved
@@ -633,7 +633,6 @@
 	return 0;
 }
 
-<<<<<<< HEAD
 static int do_tlb_conf_fault(unsigned long addr,
 				unsigned int esr,
 				struct pt_regs *regs)
@@ -649,26 +648,6 @@
 		return 1;
 
 	return 0;
-=======
-int __weak do_tlb_conf_fault(unsigned long addr,
-			     unsigned int esr,
-			     struct pt_regs *regs)
-{
-	return 1; /* do_bad default */
-}
-
-int (*do_tlb_conf_fault_cb)(unsigned long addr,
-			    unsigned int esr,
-			    struct pt_regs *regs)
-	= do_tlb_conf_fault; /* initialization saves us a branch */
-EXPORT_SYMBOL_GPL(do_tlb_conf_fault_cb);
-
-static int _do_tlb_conf_fault(unsigned long addr,
-			      unsigned int esr,
-			      struct pt_regs *regs)
-{
-	return (*do_tlb_conf_fault_cb)(addr, esr, regs);
->>>>>>> 5e52a76e
 }
 
 static int __kprobes do_translation_fault(unsigned long addr,
@@ -778,11 +757,7 @@
 	{ do_bad,		SIGKILL, SI_KERNEL,	"unknown 45"			},
 	{ do_bad,		SIGKILL, SI_KERNEL,	"unknown 46"			},
 	{ do_bad,		SIGKILL, SI_KERNEL,	"unknown 47"			},
-<<<<<<< HEAD
-	{ do_tlb_conf_fault,	SIGKILL, SI_KERNEL,	"TLB conflict abort"},
-=======
-	{ _do_tlb_conf_fault,	SIGKILL, SI_KERNEL,	"TLB conflict abort"		},
->>>>>>> 5e52a76e
+	{ do_tlb_conf_fault,	SIGKILL, SI_KERNEL,	"TLB conflict abort"		},
 	{ do_bad,		SIGKILL, SI_KERNEL,	"Unsupported atomic hardware update fault"	},
 	{ do_bad,		SIGKILL, SI_KERNEL,	"unknown 50"			},
 	{ do_bad,		SIGKILL, SI_KERNEL,	"unknown 51"			},
