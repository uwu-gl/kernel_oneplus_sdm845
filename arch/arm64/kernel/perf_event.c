/*
 * PMU support
 *
 * Copyright (C) 2012 ARM Limited
 * Author: Will Deacon <will.deacon@arm.com>
 *
 * This code is based heavily on the ARMv7 perf event code.
 *
 * This program is free software; you can redistribute it and/or modify
 * it under the terms of the GNU General Public License version 2 as
 * published by the Free Software Foundation.
 *
 * This program is distributed in the hope that it will be useful,
 * but WITHOUT ANY WARRANTY; without even the implied warranty of
 * MERCHANTABILITY or FITNESS FOR A PARTICULAR PURPOSE.  See the
 * GNU General Public License for more details.
 *
 * You should have received a copy of the GNU General Public License
 * along with this program.  If not, see <http://www.gnu.org/licenses/>.
 */

#include <asm/irq_regs.h>
#include <asm/perf_event.h>
#include <asm/sysreg.h>
#include <asm/virt.h>

#include <linux/acpi.h>
#include <linux/of.h>
#include <linux/perf/arm_pmu.h>
#include <linux/platform_device.h>

static DEFINE_PER_CPU(bool, is_hotplugging);

/*
 * ARMv8 PMUv3 Performance Events handling code.
 * Common event types (some are defined in asm/perf_event.h).
 */

/* At least one of the following is required. */
#define ARMV8_PMUV3_PERFCTR_INST_RETIRED			0x08
#define ARMV8_PMUV3_PERFCTR_INST_SPEC				0x1B

/* Common architectural events. */
#define ARMV8_PMUV3_PERFCTR_LD_RETIRED				0x06
#define ARMV8_PMUV3_PERFCTR_ST_RETIRED				0x07
#define ARMV8_PMUV3_PERFCTR_EXC_TAKEN				0x09
#define ARMV8_PMUV3_PERFCTR_EXC_RETURN				0x0A
#define ARMV8_PMUV3_PERFCTR_CID_WRITE_RETIRED			0x0B
#define ARMV8_PMUV3_PERFCTR_PC_WRITE_RETIRED			0x0C
#define ARMV8_PMUV3_PERFCTR_BR_IMMED_RETIRED			0x0D
#define ARMV8_PMUV3_PERFCTR_BR_RETURN_RETIRED			0x0E
#define ARMV8_PMUV3_PERFCTR_UNALIGNED_LDST_RETIRED		0x0F
#define ARMV8_PMUV3_PERFCTR_TTBR_WRITE_RETIRED			0x1C
#define ARMV8_PMUV3_PERFCTR_CHAIN				0x1E
#define ARMV8_PMUV3_PERFCTR_BR_RETIRED				0x21

/* Common microarchitectural events. */
#define ARMV8_PMUV3_PERFCTR_L1I_CACHE_REFILL			0x01
#define ARMV8_PMUV3_PERFCTR_L1I_TLB_REFILL			0x02
#define ARMV8_PMUV3_PERFCTR_L1D_TLB_REFILL			0x05
#define ARMV8_PMUV3_PERFCTR_MEM_ACCESS				0x13
#define ARMV8_PMUV3_PERFCTR_L1I_CACHE				0x14
#define ARMV8_PMUV3_PERFCTR_L1D_CACHE_WB			0x15
#define ARMV8_PMUV3_PERFCTR_L2D_CACHE				0x16
#define ARMV8_PMUV3_PERFCTR_L2D_CACHE_REFILL			0x17
#define ARMV8_PMUV3_PERFCTR_L2D_CACHE_WB			0x18
#define ARMV8_PMUV3_PERFCTR_BUS_ACCESS				0x19
#define ARMV8_PMUV3_PERFCTR_MEMORY_ERROR			0x1A
#define ARMV8_PMUV3_PERFCTR_BUS_CYCLES				0x1D
#define ARMV8_PMUV3_PERFCTR_L1D_CACHE_ALLOCATE			0x1F
#define ARMV8_PMUV3_PERFCTR_L2D_CACHE_ALLOCATE			0x20
#define ARMV8_PMUV3_PERFCTR_BR_MIS_PRED_RETIRED			0x22
#define ARMV8_PMUV3_PERFCTR_STALL_FRONTEND			0x23
#define ARMV8_PMUV3_PERFCTR_STALL_BACKEND			0x24
#define ARMV8_PMUV3_PERFCTR_L1D_TLB				0x25
#define ARMV8_PMUV3_PERFCTR_L1I_TLB				0x26
#define ARMV8_PMUV3_PERFCTR_L2I_CACHE				0x27
#define ARMV8_PMUV3_PERFCTR_L2I_CACHE_REFILL			0x28
#define ARMV8_PMUV3_PERFCTR_L3D_CACHE_ALLOCATE			0x29
#define ARMV8_PMUV3_PERFCTR_L3D_CACHE_REFILL			0x2A
#define ARMV8_PMUV3_PERFCTR_L3D_CACHE				0x2B
#define ARMV8_PMUV3_PERFCTR_L3D_CACHE_WB			0x2C
#define ARMV8_PMUV3_PERFCTR_L2D_TLB_REFILL			0x2D
#define ARMV8_PMUV3_PERFCTR_L2I_TLB_REFILL			0x2E
#define ARMV8_PMUV3_PERFCTR_L2D_TLB				0x2F
#define ARMV8_PMUV3_PERFCTR_L2I_TLB				0x30

/* ARMv8 recommended implementation defined event types */
#define ARMV8_IMPDEF_PERFCTR_L1D_CACHE_RD			0x40
#define ARMV8_IMPDEF_PERFCTR_L1D_CACHE_WR			0x41
#define ARMV8_IMPDEF_PERFCTR_L1D_CACHE_REFILL_RD		0x42
#define ARMV8_IMPDEF_PERFCTR_L1D_CACHE_REFILL_WR		0x43
#define ARMV8_IMPDEF_PERFCTR_L1D_CACHE_REFILL_INNER		0x44
#define ARMV8_IMPDEF_PERFCTR_L1D_CACHE_REFILL_OUTER		0x45
#define ARMV8_IMPDEF_PERFCTR_L1D_CACHE_WB_VICTIM		0x46
#define ARMV8_IMPDEF_PERFCTR_L1D_CACHE_WB_CLEAN			0x47
#define ARMV8_IMPDEF_PERFCTR_L1D_CACHE_INVAL			0x48

#define ARMV8_IMPDEF_PERFCTR_L1D_TLB_REFILL_RD			0x4C
#define ARMV8_IMPDEF_PERFCTR_L1D_TLB_REFILL_WR			0x4D
#define ARMV8_IMPDEF_PERFCTR_L1D_TLB_RD				0x4E
#define ARMV8_IMPDEF_PERFCTR_L1D_TLB_WR				0x4F
#define ARMV8_IMPDEF_PERFCTR_L2D_CACHE_RD			0x50
#define ARMV8_IMPDEF_PERFCTR_L2D_CACHE_WR			0x51
#define ARMV8_IMPDEF_PERFCTR_L2D_CACHE_REFILL_RD		0x52
#define ARMV8_IMPDEF_PERFCTR_L2D_CACHE_REFILL_WR		0x53

#define ARMV8_IMPDEF_PERFCTR_L2D_CACHE_WB_VICTIM		0x56
#define ARMV8_IMPDEF_PERFCTR_L2D_CACHE_WB_CLEAN			0x57
#define ARMV8_IMPDEF_PERFCTR_L2D_CACHE_INVAL			0x58

#define ARMV8_IMPDEF_PERFCTR_L2D_TLB_REFILL_RD			0x5C
#define ARMV8_IMPDEF_PERFCTR_L2D_TLB_REFILL_WR			0x5D
#define ARMV8_IMPDEF_PERFCTR_L2D_TLB_RD				0x5E
#define ARMV8_IMPDEF_PERFCTR_L2D_TLB_WR				0x5F

#define ARMV8_IMPDEF_PERFCTR_BUS_ACCESS_RD			0x60
#define ARMV8_IMPDEF_PERFCTR_BUS_ACCESS_WR			0x61
#define ARMV8_IMPDEF_PERFCTR_BUS_ACCESS_SHARED			0x62
#define ARMV8_IMPDEF_PERFCTR_BUS_ACCESS_NOT_SHARED		0x63
#define ARMV8_IMPDEF_PERFCTR_BUS_ACCESS_NORMAL			0x64
#define ARMV8_IMPDEF_PERFCTR_BUS_ACCESS_PERIPH			0x65

#define ARMV8_IMPDEF_PERFCTR_MEM_ACCESS_RD			0x66
#define ARMV8_IMPDEF_PERFCTR_MEM_ACCESS_WR			0x67
#define ARMV8_IMPDEF_PERFCTR_UNALIGNED_LD_SPEC			0x68
#define ARMV8_IMPDEF_PERFCTR_UNALIGNED_ST_SPEC			0x69
#define ARMV8_IMPDEF_PERFCTR_UNALIGNED_LDST_SPEC		0x6A

#define ARMV8_IMPDEF_PERFCTR_LDREX_SPEC				0x6C
#define ARMV8_IMPDEF_PERFCTR_STREX_PASS_SPEC			0x6D
#define ARMV8_IMPDEF_PERFCTR_STREX_FAIL_SPEC			0x6E
#define ARMV8_IMPDEF_PERFCTR_STREX_SPEC				0x6F
#define ARMV8_IMPDEF_PERFCTR_LD_SPEC				0x70
#define ARMV8_IMPDEF_PERFCTR_ST_SPEC				0x71
#define ARMV8_IMPDEF_PERFCTR_LDST_SPEC				0x72
#define ARMV8_IMPDEF_PERFCTR_DP_SPEC				0x73
#define ARMV8_IMPDEF_PERFCTR_ASE_SPEC				0x74
#define ARMV8_IMPDEF_PERFCTR_VFP_SPEC				0x75
#define ARMV8_IMPDEF_PERFCTR_PC_WRITE_SPEC			0x76
#define ARMV8_IMPDEF_PERFCTR_CRYPTO_SPEC			0x77
#define ARMV8_IMPDEF_PERFCTR_BR_IMMED_SPEC			0x78
#define ARMV8_IMPDEF_PERFCTR_BR_RETURN_SPEC			0x79
#define ARMV8_IMPDEF_PERFCTR_BR_INDIRECT_SPEC			0x7A

#define ARMV8_IMPDEF_PERFCTR_ISB_SPEC				0x7C
#define ARMV8_IMPDEF_PERFCTR_DSB_SPEC				0x7D
#define ARMV8_IMPDEF_PERFCTR_DMB_SPEC				0x7E

#define ARMV8_IMPDEF_PERFCTR_EXC_UNDEF				0x81
#define ARMV8_IMPDEF_PERFCTR_EXC_SVC				0x82
#define ARMV8_IMPDEF_PERFCTR_EXC_PABORT				0x83
#define ARMV8_IMPDEF_PERFCTR_EXC_DABORT				0x84

#define ARMV8_IMPDEF_PERFCTR_EXC_IRQ				0x86
#define ARMV8_IMPDEF_PERFCTR_EXC_FIQ				0x87
#define ARMV8_IMPDEF_PERFCTR_EXC_SMC				0x88

#define ARMV8_IMPDEF_PERFCTR_EXC_HVC				0x8A
#define ARMV8_IMPDEF_PERFCTR_EXC_TRAP_PABORT			0x8B
#define ARMV8_IMPDEF_PERFCTR_EXC_TRAP_DABORT			0x8C
#define ARMV8_IMPDEF_PERFCTR_EXC_TRAP_OTHER			0x8D
#define ARMV8_IMPDEF_PERFCTR_EXC_TRAP_IRQ			0x8E
#define ARMV8_IMPDEF_PERFCTR_EXC_TRAP_FIQ			0x8F
#define ARMV8_IMPDEF_PERFCTR_RC_LD_SPEC				0x90
#define ARMV8_IMPDEF_PERFCTR_RC_ST_SPEC				0x91

#define ARMV8_IMPDEF_PERFCTR_L3D_CACHE_RD			0xA0
#define ARMV8_IMPDEF_PERFCTR_L3D_CACHE_WR			0xA1
#define ARMV8_IMPDEF_PERFCTR_L3D_CACHE_REFILL_RD		0xA2
#define ARMV8_IMPDEF_PERFCTR_L3D_CACHE_REFILL_WR		0xA3

#define ARMV8_IMPDEF_PERFCTR_L3D_CACHE_WB_VICTIM		0xA6
#define ARMV8_IMPDEF_PERFCTR_L3D_CACHE_WB_CLEAN			0xA7
#define ARMV8_IMPDEF_PERFCTR_L3D_CACHE_INVAL			0xA8

/* ARMv8 Cortex-A53 specific event types. */
#define ARMV8_A53_PERFCTR_PREF_LINEFILL				0xC2

/* ARMv8 Cavium ThunderX specific event types. */
#define ARMV8_THUNDER_PERFCTR_L1D_CACHE_MISS_ST			0xE9
#define ARMV8_THUNDER_PERFCTR_L1D_CACHE_PREF_ACCESS		0xEA
#define ARMV8_THUNDER_PERFCTR_L1D_CACHE_PREF_MISS		0xEB
#define ARMV8_THUNDER_PERFCTR_L1I_CACHE_PREF_ACCESS		0xEC
#define ARMV8_THUNDER_PERFCTR_L1I_CACHE_PREF_MISS		0xED

/* PMUv3 HW events mapping. */

/*
 * ARMv8 Architectural defined events, not all of these may
 * be supported on any given implementation. Undefined events will
 * be disabled at run-time.
 */
static const unsigned armv8_pmuv3_perf_map[PERF_COUNT_HW_MAX] = {
	PERF_MAP_ALL_UNSUPPORTED,
	[PERF_COUNT_HW_CPU_CYCLES]		= ARMV8_PMUV3_PERFCTR_CPU_CYCLES,
	[PERF_COUNT_HW_INSTRUCTIONS]		= ARMV8_PMUV3_PERFCTR_INST_RETIRED,
	[PERF_COUNT_HW_CACHE_REFERENCES]	= ARMV8_PMUV3_PERFCTR_L1D_CACHE,
	[PERF_COUNT_HW_CACHE_MISSES]		= ARMV8_PMUV3_PERFCTR_L1D_CACHE_REFILL,
	[PERF_COUNT_HW_BRANCH_INSTRUCTIONS]	= ARMV8_PMUV3_PERFCTR_PC_WRITE_RETIRED,
	[PERF_COUNT_HW_BRANCH_MISSES]		= ARMV8_PMUV3_PERFCTR_BR_MIS_PRED,
	[PERF_COUNT_HW_BUS_CYCLES]		= ARMV8_PMUV3_PERFCTR_BUS_CYCLES,
	[PERF_COUNT_HW_STALLED_CYCLES_FRONTEND]	= ARMV8_PMUV3_PERFCTR_STALL_FRONTEND,
	[PERF_COUNT_HW_STALLED_CYCLES_BACKEND]	= ARMV8_PMUV3_PERFCTR_STALL_BACKEND,
};

/* ARM Cortex-A53 HW events mapping. */
static const unsigned armv8_a53_perf_map[PERF_COUNT_HW_MAX] = {
	PERF_MAP_ALL_UNSUPPORTED,
	[PERF_COUNT_HW_CPU_CYCLES]		= ARMV8_PMUV3_PERFCTR_CPU_CYCLES,
	[PERF_COUNT_HW_INSTRUCTIONS]		= ARMV8_PMUV3_PERFCTR_INST_RETIRED,
	[PERF_COUNT_HW_CACHE_REFERENCES]	= ARMV8_PMUV3_PERFCTR_L1D_CACHE,
	[PERF_COUNT_HW_CACHE_MISSES]		= ARMV8_PMUV3_PERFCTR_L1D_CACHE_REFILL,
	[PERF_COUNT_HW_BRANCH_INSTRUCTIONS]	= ARMV8_PMUV3_PERFCTR_PC_WRITE_RETIRED,
	[PERF_COUNT_HW_BRANCH_MISSES]		= ARMV8_PMUV3_PERFCTR_BR_MIS_PRED,
	[PERF_COUNT_HW_BUS_CYCLES]		= ARMV8_PMUV3_PERFCTR_BUS_CYCLES,
};

/* ARM Cortex-A57 and Cortex-A72 events mapping. */
static const unsigned armv8_a57_perf_map[PERF_COUNT_HW_MAX] = {
	PERF_MAP_ALL_UNSUPPORTED,
	[PERF_COUNT_HW_CPU_CYCLES]		= ARMV8_PMUV3_PERFCTR_CPU_CYCLES,
	[PERF_COUNT_HW_INSTRUCTIONS]		= ARMV8_PMUV3_PERFCTR_INST_RETIRED,
	[PERF_COUNT_HW_CACHE_REFERENCES]	= ARMV8_PMUV3_PERFCTR_L1D_CACHE,
	[PERF_COUNT_HW_CACHE_MISSES]		= ARMV8_PMUV3_PERFCTR_L1D_CACHE_REFILL,
	[PERF_COUNT_HW_BRANCH_MISSES]		= ARMV8_PMUV3_PERFCTR_BR_MIS_PRED,
	[PERF_COUNT_HW_BUS_CYCLES]		= ARMV8_PMUV3_PERFCTR_BUS_CYCLES,
};

static const unsigned armv8_thunder_perf_map[PERF_COUNT_HW_MAX] = {
	PERF_MAP_ALL_UNSUPPORTED,
	[PERF_COUNT_HW_CPU_CYCLES]		= ARMV8_PMUV3_PERFCTR_CPU_CYCLES,
	[PERF_COUNT_HW_INSTRUCTIONS]		= ARMV8_PMUV3_PERFCTR_INST_RETIRED,
	[PERF_COUNT_HW_CACHE_REFERENCES]	= ARMV8_PMUV3_PERFCTR_L1D_CACHE,
	[PERF_COUNT_HW_CACHE_MISSES]		= ARMV8_PMUV3_PERFCTR_L1D_CACHE_REFILL,
	[PERF_COUNT_HW_BRANCH_INSTRUCTIONS]	= ARMV8_PMUV3_PERFCTR_PC_WRITE_RETIRED,
	[PERF_COUNT_HW_BRANCH_MISSES]		= ARMV8_PMUV3_PERFCTR_BR_MIS_PRED,
	[PERF_COUNT_HW_STALLED_CYCLES_FRONTEND] = ARMV8_PMUV3_PERFCTR_STALL_FRONTEND,
	[PERF_COUNT_HW_STALLED_CYCLES_BACKEND]	= ARMV8_PMUV3_PERFCTR_STALL_BACKEND,
};

/* Broadcom Vulcan events mapping */
static const unsigned armv8_vulcan_perf_map[PERF_COUNT_HW_MAX] = {
	PERF_MAP_ALL_UNSUPPORTED,
	[PERF_COUNT_HW_CPU_CYCLES]		= ARMV8_PMUV3_PERFCTR_CPU_CYCLES,
	[PERF_COUNT_HW_INSTRUCTIONS]		= ARMV8_PMUV3_PERFCTR_INST_RETIRED,
	[PERF_COUNT_HW_CACHE_REFERENCES]	= ARMV8_PMUV3_PERFCTR_L1D_CACHE,
	[PERF_COUNT_HW_CACHE_MISSES]		= ARMV8_PMUV3_PERFCTR_L1D_CACHE_REFILL,
	[PERF_COUNT_HW_BRANCH_INSTRUCTIONS]	= ARMV8_PMUV3_PERFCTR_BR_RETIRED,
	[PERF_COUNT_HW_BRANCH_MISSES]		= ARMV8_PMUV3_PERFCTR_BR_MIS_PRED,
	[PERF_COUNT_HW_BUS_CYCLES]		= ARMV8_PMUV3_PERFCTR_BUS_CYCLES,
	[PERF_COUNT_HW_STALLED_CYCLES_FRONTEND]	= ARMV8_PMUV3_PERFCTR_STALL_FRONTEND,
	[PERF_COUNT_HW_STALLED_CYCLES_BACKEND]	= ARMV8_PMUV3_PERFCTR_STALL_BACKEND,
};

static const unsigned armv8_pmuv3_perf_cache_map[PERF_COUNT_HW_CACHE_MAX]
						[PERF_COUNT_HW_CACHE_OP_MAX]
						[PERF_COUNT_HW_CACHE_RESULT_MAX] = {
	PERF_CACHE_MAP_ALL_UNSUPPORTED,

	[C(L1D)][C(OP_READ)][C(RESULT_ACCESS)]	= ARMV8_PMUV3_PERFCTR_L1D_CACHE,
	[C(L1D)][C(OP_READ)][C(RESULT_MISS)]	= ARMV8_PMUV3_PERFCTR_L1D_CACHE_REFILL,
	[C(L1D)][C(OP_WRITE)][C(RESULT_ACCESS)]	= ARMV8_PMUV3_PERFCTR_L1D_CACHE,
	[C(L1D)][C(OP_WRITE)][C(RESULT_MISS)]	= ARMV8_PMUV3_PERFCTR_L1D_CACHE_REFILL,

	[C(L1I)][C(OP_READ)][C(RESULT_ACCESS)]	= ARMV8_PMUV3_PERFCTR_L1I_CACHE,
	[C(L1I)][C(OP_READ)][C(RESULT_MISS)]	= ARMV8_PMUV3_PERFCTR_L1I_CACHE_REFILL,

	[C(DTLB)][C(OP_READ)][C(RESULT_MISS)]	= ARMV8_PMUV3_PERFCTR_L1D_TLB_REFILL,
	[C(DTLB)][C(OP_READ)][C(RESULT_ACCESS)]	= ARMV8_PMUV3_PERFCTR_L1D_TLB,

	[C(ITLB)][C(OP_READ)][C(RESULT_MISS)]	= ARMV8_PMUV3_PERFCTR_L1I_TLB_REFILL,
	[C(ITLB)][C(OP_READ)][C(RESULT_ACCESS)]	= ARMV8_PMUV3_PERFCTR_L1I_TLB,

	[C(BPU)][C(OP_READ)][C(RESULT_ACCESS)]	= ARMV8_PMUV3_PERFCTR_BR_PRED,
	[C(BPU)][C(OP_READ)][C(RESULT_MISS)]	= ARMV8_PMUV3_PERFCTR_BR_MIS_PRED,
	[C(BPU)][C(OP_WRITE)][C(RESULT_ACCESS)]	= ARMV8_PMUV3_PERFCTR_BR_PRED,
	[C(BPU)][C(OP_WRITE)][C(RESULT_MISS)]	= ARMV8_PMUV3_PERFCTR_BR_MIS_PRED,
};

static const unsigned armv8_a53_perf_cache_map[PERF_COUNT_HW_CACHE_MAX]
					      [PERF_COUNT_HW_CACHE_OP_MAX]
					      [PERF_COUNT_HW_CACHE_RESULT_MAX] = {
	PERF_CACHE_MAP_ALL_UNSUPPORTED,

	[C(L1D)][C(OP_READ)][C(RESULT_ACCESS)]	= ARMV8_PMUV3_PERFCTR_L1D_CACHE,
	[C(L1D)][C(OP_READ)][C(RESULT_MISS)]	= ARMV8_PMUV3_PERFCTR_L1D_CACHE_REFILL,
	[C(L1D)][C(OP_WRITE)][C(RESULT_ACCESS)]	= ARMV8_PMUV3_PERFCTR_L1D_CACHE,
	[C(L1D)][C(OP_WRITE)][C(RESULT_MISS)]	= ARMV8_PMUV3_PERFCTR_L1D_CACHE_REFILL,
	[C(L1D)][C(OP_PREFETCH)][C(RESULT_MISS)] = ARMV8_A53_PERFCTR_PREF_LINEFILL,

	[C(L1I)][C(OP_READ)][C(RESULT_ACCESS)]	= ARMV8_PMUV3_PERFCTR_L1I_CACHE,
	[C(L1I)][C(OP_READ)][C(RESULT_MISS)]	= ARMV8_PMUV3_PERFCTR_L1I_CACHE_REFILL,

	[C(ITLB)][C(OP_READ)][C(RESULT_MISS)]	= ARMV8_PMUV3_PERFCTR_L1I_TLB_REFILL,

	[C(BPU)][C(OP_READ)][C(RESULT_ACCESS)]	= ARMV8_PMUV3_PERFCTR_BR_PRED,
	[C(BPU)][C(OP_READ)][C(RESULT_MISS)]	= ARMV8_PMUV3_PERFCTR_BR_MIS_PRED,
	[C(BPU)][C(OP_WRITE)][C(RESULT_ACCESS)]	= ARMV8_PMUV3_PERFCTR_BR_PRED,
	[C(BPU)][C(OP_WRITE)][C(RESULT_MISS)]	= ARMV8_PMUV3_PERFCTR_BR_MIS_PRED,
};

static const unsigned armv8_a57_perf_cache_map[PERF_COUNT_HW_CACHE_MAX]
					      [PERF_COUNT_HW_CACHE_OP_MAX]
					      [PERF_COUNT_HW_CACHE_RESULT_MAX] = {
	PERF_CACHE_MAP_ALL_UNSUPPORTED,

	[C(L1D)][C(OP_READ)][C(RESULT_ACCESS)]	= ARMV8_IMPDEF_PERFCTR_L1D_CACHE_RD,
	[C(L1D)][C(OP_READ)][C(RESULT_MISS)]	= ARMV8_IMPDEF_PERFCTR_L1D_CACHE_REFILL_RD,
	[C(L1D)][C(OP_WRITE)][C(RESULT_ACCESS)]	= ARMV8_IMPDEF_PERFCTR_L1D_CACHE_WR,
	[C(L1D)][C(OP_WRITE)][C(RESULT_MISS)]	= ARMV8_IMPDEF_PERFCTR_L1D_CACHE_REFILL_WR,

	[C(L1I)][C(OP_READ)][C(RESULT_ACCESS)]	= ARMV8_PMUV3_PERFCTR_L1I_CACHE,
	[C(L1I)][C(OP_READ)][C(RESULT_MISS)]	= ARMV8_PMUV3_PERFCTR_L1I_CACHE_REFILL,

	[C(DTLB)][C(OP_READ)][C(RESULT_MISS)]	= ARMV8_IMPDEF_PERFCTR_L1D_TLB_REFILL_RD,
	[C(DTLB)][C(OP_WRITE)][C(RESULT_MISS)]	= ARMV8_IMPDEF_PERFCTR_L1D_TLB_REFILL_WR,

	[C(ITLB)][C(OP_READ)][C(RESULT_MISS)]	= ARMV8_PMUV3_PERFCTR_L1I_TLB_REFILL,

	[C(BPU)][C(OP_READ)][C(RESULT_ACCESS)]	= ARMV8_PMUV3_PERFCTR_BR_PRED,
	[C(BPU)][C(OP_READ)][C(RESULT_MISS)]	= ARMV8_PMUV3_PERFCTR_BR_MIS_PRED,
	[C(BPU)][C(OP_WRITE)][C(RESULT_ACCESS)]	= ARMV8_PMUV3_PERFCTR_BR_PRED,
	[C(BPU)][C(OP_WRITE)][C(RESULT_MISS)]	= ARMV8_PMUV3_PERFCTR_BR_MIS_PRED,
};

static const unsigned armv8_thunder_perf_cache_map[PERF_COUNT_HW_CACHE_MAX]
						   [PERF_COUNT_HW_CACHE_OP_MAX]
						   [PERF_COUNT_HW_CACHE_RESULT_MAX] = {
	PERF_CACHE_MAP_ALL_UNSUPPORTED,

	[C(L1D)][C(OP_READ)][C(RESULT_ACCESS)]	= ARMV8_IMPDEF_PERFCTR_L1D_CACHE_RD,
	[C(L1D)][C(OP_READ)][C(RESULT_MISS)]	= ARMV8_IMPDEF_PERFCTR_L1D_CACHE_REFILL_RD,
	[C(L1D)][C(OP_WRITE)][C(RESULT_ACCESS)]	= ARMV8_IMPDEF_PERFCTR_L1D_CACHE_WR,
	[C(L1D)][C(OP_WRITE)][C(RESULT_MISS)]	= ARMV8_THUNDER_PERFCTR_L1D_CACHE_MISS_ST,
	[C(L1D)][C(OP_PREFETCH)][C(RESULT_ACCESS)] = ARMV8_THUNDER_PERFCTR_L1D_CACHE_PREF_ACCESS,
	[C(L1D)][C(OP_PREFETCH)][C(RESULT_MISS)] = ARMV8_THUNDER_PERFCTR_L1D_CACHE_PREF_MISS,

	[C(L1I)][C(OP_READ)][C(RESULT_ACCESS)]	= ARMV8_PMUV3_PERFCTR_L1I_CACHE,
	[C(L1I)][C(OP_READ)][C(RESULT_MISS)]	= ARMV8_PMUV3_PERFCTR_L1I_CACHE_REFILL,
	[C(L1I)][C(OP_PREFETCH)][C(RESULT_ACCESS)] = ARMV8_THUNDER_PERFCTR_L1I_CACHE_PREF_ACCESS,
	[C(L1I)][C(OP_PREFETCH)][C(RESULT_MISS)] = ARMV8_THUNDER_PERFCTR_L1I_CACHE_PREF_MISS,

	[C(DTLB)][C(OP_READ)][C(RESULT_ACCESS)]	= ARMV8_IMPDEF_PERFCTR_L1D_TLB_RD,
	[C(DTLB)][C(OP_READ)][C(RESULT_MISS)]	= ARMV8_IMPDEF_PERFCTR_L1D_TLB_REFILL_RD,
	[C(DTLB)][C(OP_WRITE)][C(RESULT_ACCESS)] = ARMV8_IMPDEF_PERFCTR_L1D_TLB_WR,
	[C(DTLB)][C(OP_WRITE)][C(RESULT_MISS)]	= ARMV8_IMPDEF_PERFCTR_L1D_TLB_REFILL_WR,

	[C(ITLB)][C(OP_READ)][C(RESULT_MISS)]	= ARMV8_PMUV3_PERFCTR_L1I_TLB_REFILL,

	[C(BPU)][C(OP_READ)][C(RESULT_ACCESS)]	= ARMV8_PMUV3_PERFCTR_BR_PRED,
	[C(BPU)][C(OP_READ)][C(RESULT_MISS)]	= ARMV8_PMUV3_PERFCTR_BR_MIS_PRED,
	[C(BPU)][C(OP_WRITE)][C(RESULT_ACCESS)]	= ARMV8_PMUV3_PERFCTR_BR_PRED,
	[C(BPU)][C(OP_WRITE)][C(RESULT_MISS)]	= ARMV8_PMUV3_PERFCTR_BR_MIS_PRED,
};

static const unsigned armv8_vulcan_perf_cache_map[PERF_COUNT_HW_CACHE_MAX]
					      [PERF_COUNT_HW_CACHE_OP_MAX]
					      [PERF_COUNT_HW_CACHE_RESULT_MAX] = {
	PERF_CACHE_MAP_ALL_UNSUPPORTED,

	[C(L1D)][C(OP_READ)][C(RESULT_ACCESS)]	= ARMV8_IMPDEF_PERFCTR_L1D_CACHE_RD,
	[C(L1D)][C(OP_READ)][C(RESULT_MISS)]	= ARMV8_IMPDEF_PERFCTR_L1D_CACHE_REFILL_RD,
	[C(L1D)][C(OP_WRITE)][C(RESULT_ACCESS)]	= ARMV8_IMPDEF_PERFCTR_L1D_CACHE_WR,
	[C(L1D)][C(OP_WRITE)][C(RESULT_MISS)]	= ARMV8_IMPDEF_PERFCTR_L1D_CACHE_REFILL_WR,

	[C(L1I)][C(OP_READ)][C(RESULT_ACCESS)]	= ARMV8_PMUV3_PERFCTR_L1I_CACHE,
	[C(L1I)][C(OP_READ)][C(RESULT_MISS)]	= ARMV8_PMUV3_PERFCTR_L1I_CACHE_REFILL,

	[C(ITLB)][C(OP_READ)][C(RESULT_MISS)]	= ARMV8_PMUV3_PERFCTR_L1I_TLB_REFILL,
	[C(ITLB)][C(OP_READ)][C(RESULT_ACCESS)]	= ARMV8_PMUV3_PERFCTR_L1I_TLB,

	[C(DTLB)][C(OP_READ)][C(RESULT_ACCESS)]	= ARMV8_IMPDEF_PERFCTR_L1D_TLB_RD,
	[C(DTLB)][C(OP_WRITE)][C(RESULT_ACCESS)] = ARMV8_IMPDEF_PERFCTR_L1D_TLB_WR,
	[C(DTLB)][C(OP_READ)][C(RESULT_MISS)]	= ARMV8_IMPDEF_PERFCTR_L1D_TLB_REFILL_RD,
	[C(DTLB)][C(OP_WRITE)][C(RESULT_MISS)]	= ARMV8_IMPDEF_PERFCTR_L1D_TLB_REFILL_WR,

	[C(BPU)][C(OP_READ)][C(RESULT_ACCESS)]	= ARMV8_PMUV3_PERFCTR_BR_PRED,
	[C(BPU)][C(OP_READ)][C(RESULT_MISS)]	= ARMV8_PMUV3_PERFCTR_BR_MIS_PRED,
	[C(BPU)][C(OP_WRITE)][C(RESULT_ACCESS)]	= ARMV8_PMUV3_PERFCTR_BR_PRED,
	[C(BPU)][C(OP_WRITE)][C(RESULT_MISS)]	= ARMV8_PMUV3_PERFCTR_BR_MIS_PRED,

	[C(NODE)][C(OP_READ)][C(RESULT_ACCESS)]	= ARMV8_IMPDEF_PERFCTR_BUS_ACCESS_RD,
	[C(NODE)][C(OP_WRITE)][C(RESULT_ACCESS)] = ARMV8_IMPDEF_PERFCTR_BUS_ACCESS_WR,
};

static ssize_t
armv8pmu_events_sysfs_show(struct device *dev,
			   struct device_attribute *attr, char *page)
{
	struct perf_pmu_events_attr *pmu_attr;

	pmu_attr = container_of(attr, struct perf_pmu_events_attr, attr);

	return sprintf(page, "event=0x%03llx\n", pmu_attr->id);
}

#define ARMV8_EVENT_ATTR_RESOLVE(m) #m
#define ARMV8_EVENT_ATTR(name, config) \
	PMU_EVENT_ATTR(name, armv8_event_attr_##name, \
		       config, armv8pmu_events_sysfs_show)

ARMV8_EVENT_ATTR(sw_incr, ARMV8_PMUV3_PERFCTR_SW_INCR);
ARMV8_EVENT_ATTR(l1i_cache_refill, ARMV8_PMUV3_PERFCTR_L1I_CACHE_REFILL);
ARMV8_EVENT_ATTR(l1i_tlb_refill, ARMV8_PMUV3_PERFCTR_L1I_TLB_REFILL);
ARMV8_EVENT_ATTR(l1d_cache_refill, ARMV8_PMUV3_PERFCTR_L1D_CACHE_REFILL);
ARMV8_EVENT_ATTR(l1d_cache, ARMV8_PMUV3_PERFCTR_L1D_CACHE);
ARMV8_EVENT_ATTR(l1d_tlb_refill, ARMV8_PMUV3_PERFCTR_L1D_TLB_REFILL);
ARMV8_EVENT_ATTR(ld_retired, ARMV8_PMUV3_PERFCTR_LD_RETIRED);
ARMV8_EVENT_ATTR(st_retired, ARMV8_PMUV3_PERFCTR_ST_RETIRED);
ARMV8_EVENT_ATTR(inst_retired, ARMV8_PMUV3_PERFCTR_INST_RETIRED);
ARMV8_EVENT_ATTR(exc_taken, ARMV8_PMUV3_PERFCTR_EXC_TAKEN);
ARMV8_EVENT_ATTR(exc_return, ARMV8_PMUV3_PERFCTR_EXC_RETURN);
ARMV8_EVENT_ATTR(cid_write_retired, ARMV8_PMUV3_PERFCTR_CID_WRITE_RETIRED);
ARMV8_EVENT_ATTR(pc_write_retired, ARMV8_PMUV3_PERFCTR_PC_WRITE_RETIRED);
ARMV8_EVENT_ATTR(br_immed_retired, ARMV8_PMUV3_PERFCTR_BR_IMMED_RETIRED);
ARMV8_EVENT_ATTR(br_return_retired, ARMV8_PMUV3_PERFCTR_BR_RETURN_RETIRED);
ARMV8_EVENT_ATTR(unaligned_ldst_retired, ARMV8_PMUV3_PERFCTR_UNALIGNED_LDST_RETIRED);
ARMV8_EVENT_ATTR(br_mis_pred, ARMV8_PMUV3_PERFCTR_BR_MIS_PRED);
ARMV8_EVENT_ATTR(cpu_cycles, ARMV8_PMUV3_PERFCTR_CPU_CYCLES);
ARMV8_EVENT_ATTR(br_pred, ARMV8_PMUV3_PERFCTR_BR_PRED);
ARMV8_EVENT_ATTR(mem_access, ARMV8_PMUV3_PERFCTR_MEM_ACCESS);
ARMV8_EVENT_ATTR(l1i_cache, ARMV8_PMUV3_PERFCTR_L1I_CACHE);
ARMV8_EVENT_ATTR(l1d_cache_wb, ARMV8_PMUV3_PERFCTR_L1D_CACHE_WB);
ARMV8_EVENT_ATTR(l2d_cache, ARMV8_PMUV3_PERFCTR_L2D_CACHE);
ARMV8_EVENT_ATTR(l2d_cache_refill, ARMV8_PMUV3_PERFCTR_L2D_CACHE_REFILL);
ARMV8_EVENT_ATTR(l2d_cache_wb, ARMV8_PMUV3_PERFCTR_L2D_CACHE_WB);
ARMV8_EVENT_ATTR(bus_access, ARMV8_PMUV3_PERFCTR_BUS_ACCESS);
ARMV8_EVENT_ATTR(memory_error, ARMV8_PMUV3_PERFCTR_MEMORY_ERROR);
ARMV8_EVENT_ATTR(inst_spec, ARMV8_PMUV3_PERFCTR_INST_SPEC);
ARMV8_EVENT_ATTR(ttbr_write_retired, ARMV8_PMUV3_PERFCTR_TTBR_WRITE_RETIRED);
ARMV8_EVENT_ATTR(bus_cycles, ARMV8_PMUV3_PERFCTR_BUS_CYCLES);
/* Don't expose the chain event in /sys, since it's useless in isolation */
ARMV8_EVENT_ATTR(l1d_cache_allocate, ARMV8_PMUV3_PERFCTR_L1D_CACHE_ALLOCATE);
ARMV8_EVENT_ATTR(l2d_cache_allocate, ARMV8_PMUV3_PERFCTR_L2D_CACHE_ALLOCATE);
ARMV8_EVENT_ATTR(br_retired, ARMV8_PMUV3_PERFCTR_BR_RETIRED);
ARMV8_EVENT_ATTR(br_mis_pred_retired, ARMV8_PMUV3_PERFCTR_BR_MIS_PRED_RETIRED);
ARMV8_EVENT_ATTR(stall_frontend, ARMV8_PMUV3_PERFCTR_STALL_FRONTEND);
ARMV8_EVENT_ATTR(stall_backend, ARMV8_PMUV3_PERFCTR_STALL_BACKEND);
ARMV8_EVENT_ATTR(l1d_tlb, ARMV8_PMUV3_PERFCTR_L1D_TLB);
ARMV8_EVENT_ATTR(l1i_tlb, ARMV8_PMUV3_PERFCTR_L1I_TLB);
ARMV8_EVENT_ATTR(l2i_cache, ARMV8_PMUV3_PERFCTR_L2I_CACHE);
ARMV8_EVENT_ATTR(l2i_cache_refill, ARMV8_PMUV3_PERFCTR_L2I_CACHE_REFILL);
ARMV8_EVENT_ATTR(l3d_cache_allocate, ARMV8_PMUV3_PERFCTR_L3D_CACHE_ALLOCATE);
ARMV8_EVENT_ATTR(l3d_cache_refill, ARMV8_PMUV3_PERFCTR_L3D_CACHE_REFILL);
ARMV8_EVENT_ATTR(l3d_cache, ARMV8_PMUV3_PERFCTR_L3D_CACHE);
ARMV8_EVENT_ATTR(l3d_cache_wb, ARMV8_PMUV3_PERFCTR_L3D_CACHE_WB);
ARMV8_EVENT_ATTR(l2d_tlb_refill, ARMV8_PMUV3_PERFCTR_L2D_TLB_REFILL);
ARMV8_EVENT_ATTR(l2i_tlb_refill, ARMV8_PMUV3_PERFCTR_L2I_TLB_REFILL);
ARMV8_EVENT_ATTR(l2d_tlb, ARMV8_PMUV3_PERFCTR_L2D_TLB);
ARMV8_EVENT_ATTR(l2i_tlb, ARMV8_PMUV3_PERFCTR_L2I_TLB);

static struct attribute *armv8_pmuv3_event_attrs[] = {
	&armv8_event_attr_sw_incr.attr.attr,
	&armv8_event_attr_l1i_cache_refill.attr.attr,
	&armv8_event_attr_l1i_tlb_refill.attr.attr,
	&armv8_event_attr_l1d_cache_refill.attr.attr,
	&armv8_event_attr_l1d_cache.attr.attr,
	&armv8_event_attr_l1d_tlb_refill.attr.attr,
	&armv8_event_attr_ld_retired.attr.attr,
	&armv8_event_attr_st_retired.attr.attr,
	&armv8_event_attr_inst_retired.attr.attr,
	&armv8_event_attr_exc_taken.attr.attr,
	&armv8_event_attr_exc_return.attr.attr,
	&armv8_event_attr_cid_write_retired.attr.attr,
	&armv8_event_attr_pc_write_retired.attr.attr,
	&armv8_event_attr_br_immed_retired.attr.attr,
	&armv8_event_attr_br_return_retired.attr.attr,
	&armv8_event_attr_unaligned_ldst_retired.attr.attr,
	&armv8_event_attr_br_mis_pred.attr.attr,
	&armv8_event_attr_cpu_cycles.attr.attr,
	&armv8_event_attr_br_pred.attr.attr,
	&armv8_event_attr_mem_access.attr.attr,
	&armv8_event_attr_l1i_cache.attr.attr,
	&armv8_event_attr_l1d_cache_wb.attr.attr,
	&armv8_event_attr_l2d_cache.attr.attr,
	&armv8_event_attr_l2d_cache_refill.attr.attr,
	&armv8_event_attr_l2d_cache_wb.attr.attr,
	&armv8_event_attr_bus_access.attr.attr,
	&armv8_event_attr_memory_error.attr.attr,
	&armv8_event_attr_inst_spec.attr.attr,
	&armv8_event_attr_ttbr_write_retired.attr.attr,
	&armv8_event_attr_bus_cycles.attr.attr,
	&armv8_event_attr_l1d_cache_allocate.attr.attr,
	&armv8_event_attr_l2d_cache_allocate.attr.attr,
	&armv8_event_attr_br_retired.attr.attr,
	&armv8_event_attr_br_mis_pred_retired.attr.attr,
	&armv8_event_attr_stall_frontend.attr.attr,
	&armv8_event_attr_stall_backend.attr.attr,
	&armv8_event_attr_l1d_tlb.attr.attr,
	&armv8_event_attr_l1i_tlb.attr.attr,
	&armv8_event_attr_l2i_cache.attr.attr,
	&armv8_event_attr_l2i_cache_refill.attr.attr,
	&armv8_event_attr_l3d_cache_allocate.attr.attr,
	&armv8_event_attr_l3d_cache_refill.attr.attr,
	&armv8_event_attr_l3d_cache.attr.attr,
	&armv8_event_attr_l3d_cache_wb.attr.attr,
	&armv8_event_attr_l2d_tlb_refill.attr.attr,
	&armv8_event_attr_l2i_tlb_refill.attr.attr,
	&armv8_event_attr_l2d_tlb.attr.attr,
	&armv8_event_attr_l2i_tlb.attr.attr,
	NULL,
};

static umode_t
armv8pmu_event_attr_is_visible(struct kobject *kobj,
			       struct attribute *attr, int unused)
{
	struct device *dev = kobj_to_dev(kobj);
	struct pmu *pmu = dev_get_drvdata(dev);
	struct arm_pmu *cpu_pmu = container_of(pmu, struct arm_pmu, pmu);
	struct perf_pmu_events_attr *pmu_attr;

	pmu_attr = container_of(attr, struct perf_pmu_events_attr, attr.attr);

	if (test_bit(pmu_attr->id, cpu_pmu->pmceid_bitmap))
		return attr->mode;

	return 0;
}

static struct attribute_group armv8_pmuv3_events_attr_group = {
	.name = "events",
	.attrs = armv8_pmuv3_event_attrs,
	.is_visible = armv8pmu_event_attr_is_visible,
};

PMU_FORMAT_ATTR(event, "config:0-9");

static struct attribute *armv8_pmuv3_format_attrs[] = {
	&format_attr_event.attr,
	NULL,
};

static struct attribute_group armv8_pmuv3_format_attr_group = {
	.name = "format",
	.attrs = armv8_pmuv3_format_attrs,
};

/*
 * Perf Events' indices
 */
#define	ARMV8_IDX_CYCLE_COUNTER	0
#define	ARMV8_IDX_COUNTER0	1
#define	ARMV8_IDX_COUNTER_LAST(cpu_pmu) \
	(ARMV8_IDX_CYCLE_COUNTER + cpu_pmu->num_events - 1)

/*
 * ARMv8 low level PMU access
 */

/*
 * Perf Event to low level counters mapping
 */
#define	ARMV8_IDX_TO_COUNTER(x)	\
	(((x) - ARMV8_IDX_COUNTER0) & ARMV8_PMU_COUNTER_MASK)

static inline u32 armv8pmu_pmcr_read(void)
{
	return read_sysreg(pmcr_el0);
}

static inline void armv8pmu_pmcr_write(u32 val)
{
	val &= ARMV8_PMU_PMCR_MASK;
	isb();
	write_sysreg(val, pmcr_el0);
}

static inline int armv8pmu_has_overflowed(u32 pmovsr)
{
	return pmovsr & ARMV8_PMU_OVERFLOWED_MASK;
}

static inline int armv8pmu_counter_valid(struct arm_pmu *cpu_pmu, int idx)
{
	return idx >= ARMV8_IDX_CYCLE_COUNTER &&
		idx <= ARMV8_IDX_COUNTER_LAST(cpu_pmu);
}

static inline int armv8pmu_counter_has_overflowed(u32 pmnc, int idx)
{
	return pmnc & BIT(ARMV8_IDX_TO_COUNTER(idx));
}

static inline int armv8pmu_select_counter(int idx)
{
	u32 counter = ARMV8_IDX_TO_COUNTER(idx);
	write_sysreg(counter, pmselr_el0);
	isb();

	return idx;
}

static inline u32 armv8pmu_read_counter(struct perf_event *event)
{
	struct arm_pmu *cpu_pmu = to_arm_pmu(event->pmu);
	struct hw_perf_event *hwc = &event->hw;
	int idx = hwc->idx;
	u32 value = 0;

	if (!armv8pmu_counter_valid(cpu_pmu, idx))
		pr_err("CPU%u reading wrong counter %d\n",
			smp_processor_id(), idx);
	else if (idx == ARMV8_IDX_CYCLE_COUNTER)
		value = read_sysreg(pmccntr_el0);
	else if (armv8pmu_select_counter(idx) == idx)
		value = read_sysreg(pmxevcntr_el0);

	return value;
}

static inline void armv8pmu_write_counter(struct perf_event *event, u32 value)
{
	struct arm_pmu *cpu_pmu = to_arm_pmu(event->pmu);
	struct hw_perf_event *hwc = &event->hw;
	int idx = hwc->idx;

	if (!armv8pmu_counter_valid(cpu_pmu, idx))
		pr_err("CPU%u writing wrong counter %d\n",
			smp_processor_id(), idx);
	else if (idx == ARMV8_IDX_CYCLE_COUNTER) {
		/*
		 * Set the upper 32bits as this is a 64bit counter but we only
		 * count using the lower 32bits and we want an interrupt when
		 * it overflows.
		 */
		u64 value64 = 0xffffffff00000000ULL | value;

		write_sysreg(value64, pmccntr_el0);
	} else if (armv8pmu_select_counter(idx) == idx)
		write_sysreg(value, pmxevcntr_el0);
}

static inline void armv8pmu_write_evtype(int idx, u32 val)
{
	if (armv8pmu_select_counter(idx) == idx) {
		val &= ARMV8_PMU_EVTYPE_MASK;
		write_sysreg(val, pmxevtyper_el0);
	}
}

static inline int armv8pmu_enable_counter(int idx)
{
	u32 counter = ARMV8_IDX_TO_COUNTER(idx);
	write_sysreg(BIT(counter), pmcntenset_el0);
	return idx;
}

static inline int armv8pmu_disable_counter(int idx)
{
	u32 counter = ARMV8_IDX_TO_COUNTER(idx);
	write_sysreg(BIT(counter), pmcntenclr_el0);
	return idx;
}

static inline int armv8pmu_enable_intens(int idx)
{
	u32 counter = ARMV8_IDX_TO_COUNTER(idx);
	write_sysreg(BIT(counter), pmintenset_el1);
	return idx;
}

static inline int armv8pmu_disable_intens(int idx)
{
	u32 counter = ARMV8_IDX_TO_COUNTER(idx);
	write_sysreg(BIT(counter), pmintenclr_el1);
	isb();
	/* Clear the overflow flag in case an interrupt is pending. */
	write_sysreg(BIT(counter), pmovsclr_el0);
	isb();

	return idx;
}

static inline u32 armv8pmu_getreset_flags(void)
{
	u32 value;

	/* Read */
	value = read_sysreg(pmovsclr_el0);

	/* Write to clear flags */
	value &= ARMV8_PMU_OVSR_MASK;
	write_sysreg(value, pmovsclr_el0);

	return value;
}

static void armv8pmu_enable_event(struct perf_event *event)
{
	unsigned long flags;
	struct hw_perf_event *hwc = &event->hw;
	struct arm_pmu *cpu_pmu = to_arm_pmu(event->pmu);
	struct pmu_hw_events *events = this_cpu_ptr(cpu_pmu->hw_events);
	int idx = hwc->idx;

	/*
	 * Enable counter and interrupt, and set the counter to count
	 * the event that we're interested in.
	 */
	raw_spin_lock_irqsave(&events->pmu_lock, flags);

	/*
	 * Disable counter
	 */
	armv8pmu_disable_counter(idx);

	/*
	 * Set event (if destined for PMNx counters).
	 */
	armv8pmu_write_evtype(idx, hwc->config_base);

	/*
	 * Enable interrupt for this counter
	 */
	armv8pmu_enable_intens(idx);

	/*
	 * Enable counter
	 */
	armv8pmu_enable_counter(idx);

	raw_spin_unlock_irqrestore(&events->pmu_lock, flags);
}

static void armv8pmu_disable_event(struct perf_event *event)
{
	unsigned long flags;
	struct hw_perf_event *hwc = &event->hw;
	struct arm_pmu *cpu_pmu = to_arm_pmu(event->pmu);
	struct pmu_hw_events *events = this_cpu_ptr(cpu_pmu->hw_events);
	int idx = hwc->idx;

	/*
	 * Disable counter and interrupt
	 */
	raw_spin_lock_irqsave(&events->pmu_lock, flags);

	/*
	 * Disable counter
	 */
	armv8pmu_disable_counter(idx);

	/*
	 * Disable interrupt for this counter
	 */
	armv8pmu_disable_intens(idx);

	raw_spin_unlock_irqrestore(&events->pmu_lock, flags);
}

static irqreturn_t armv8pmu_handle_irq(int irq_num, void *dev)
{
	u32 pmovsr;
	struct perf_sample_data data;
	struct arm_pmu *cpu_pmu = (struct arm_pmu *)dev;
	struct pmu_hw_events *cpuc = this_cpu_ptr(cpu_pmu->hw_events);
	struct pt_regs *regs;
	int idx;

	/*
	 * Get and reset the IRQ flags
	 */
	pmovsr = armv8pmu_getreset_flags();

	/*
	 * Did an overflow occur?
	 */
	if (!armv8pmu_has_overflowed(pmovsr))
		return IRQ_NONE;

	/*
	 * Handle the counter(s) overflow(s)
	 */
	regs = get_irq_regs();

	for (idx = 0; idx < cpu_pmu->num_events; ++idx) {
		struct perf_event *event = cpuc->events[idx];
		struct hw_perf_event *hwc;

		/* Ignore if we don't have an event or if it's a zombie event */
		if (!event || event->state == PERF_EVENT_STATE_ZOMBIE)
			continue;

		/*
		 * We have a single interrupt for all counters. Check that
		 * each counter has overflowed before we process it.
		 */
		if (!armv8pmu_counter_has_overflowed(pmovsr, idx))
			continue;

		hwc = &event->hw;
		armpmu_event_update(event);
		perf_sample_data_init(&data, 0, hwc->last_period);
		if (!armpmu_event_set_period(event))
			continue;

		if (perf_event_overflow(event, &data, regs))
			cpu_pmu->disable(event);
	}

	/*
	 * Handle the pending perf events.
	 *
	 * Note: this call *must* be run with interrupts disabled. For
	 * platforms that can have the PMU interrupts raised as an NMI, this
	 * will not work.
	 */
	irq_work_run();

	return IRQ_HANDLED;
}

static void armv8pmu_start(struct arm_pmu *cpu_pmu)
{
	unsigned long flags;
	struct pmu_hw_events *events = this_cpu_ptr(cpu_pmu->hw_events);

	raw_spin_lock_irqsave(&events->pmu_lock, flags);
	/* Enable all counters */
	armv8pmu_pmcr_write(armv8pmu_pmcr_read() | ARMV8_PMU_PMCR_E);
	raw_spin_unlock_irqrestore(&events->pmu_lock, flags);
}

static void armv8pmu_stop(struct arm_pmu *cpu_pmu)
{
	unsigned long flags;
	struct pmu_hw_events *events = this_cpu_ptr(cpu_pmu->hw_events);

	raw_spin_lock_irqsave(&events->pmu_lock, flags);
	/* Disable all counters */
	armv8pmu_pmcr_write(armv8pmu_pmcr_read() & ~ARMV8_PMU_PMCR_E);
	raw_spin_unlock_irqrestore(&events->pmu_lock, flags);
}

static int armv8pmu_get_event_idx(struct pmu_hw_events *cpuc,
				  struct perf_event *event)
{
	int idx;
	struct arm_pmu *cpu_pmu = to_arm_pmu(event->pmu);
	struct hw_perf_event *hwc = &event->hw;
	unsigned long evtype = hwc->config_base & ARMV8_PMU_EVTYPE_EVENT;

	/* Place the first cycle counter request into the cycle counter. */
	if (evtype == ARMV8_PMUV3_PERFCTR_CPU_CYCLES) {
		if (!test_and_set_bit(ARMV8_IDX_CYCLE_COUNTER, cpuc->used_mask))
			return ARMV8_IDX_CYCLE_COUNTER;
	}

	/*
	 * For anything other than a cycle counter, try and use
	 * the events counters
	 */
	for (idx = ARMV8_IDX_COUNTER0; idx < cpu_pmu->num_events; ++idx) {
		if (!test_and_set_bit(idx, cpuc->used_mask))
			return idx;
	}

	/* The counters are all in use. */
	return -EAGAIN;
}

/*
 * Add an event filter to a given event. This will only work for PMUv2 PMUs.
 */
static int armv8pmu_set_event_filter(struct hw_perf_event *event,
				     struct perf_event_attr *attr)
{
	unsigned long config_base = 0;

<<<<<<< HEAD
	if (is_kernel_in_hyp_mode() &&
	    attr->exclude_kernel != attr->exclude_hv)
		return -EINVAL;
=======
	if (attr->exclude_idle)
		return -EPERM;

	/*
	 * If we're running in hyp mode, then we *are* the hypervisor.
	 * Therefore we ignore exclude_hv in this configuration, since
	 * there's no hypervisor to sample anyway. This is consistent
	 * with other architectures (x86 and Power).
	 */
	if (is_kernel_in_hyp_mode()) {
		if (!attr->exclude_kernel)
			config_base |= ARMV8_PMU_INCLUDE_EL2;
	} else {
		if (attr->exclude_kernel)
			config_base |= ARMV8_PMU_EXCLUDE_EL1;
		if (!attr->exclude_hv)
			config_base |= ARMV8_PMU_INCLUDE_EL2;
	}
>>>>>>> 8683408f
	if (attr->exclude_user)
		config_base |= ARMV8_PMU_EXCLUDE_EL0;

	/*
	 * Install the filter into config_base as this is used to
	 * construct the event type.
	 */
	event->config_base = config_base;

	return 0;
}

static void armv8pmu_reset(void *info)
{
	struct arm_pmu *cpu_pmu = (struct arm_pmu *)info;
	u32 idx, nb_cnt = cpu_pmu->num_events;

	/* The counter and interrupt enable registers are unknown at reset. */
	for (idx = ARMV8_IDX_CYCLE_COUNTER; idx < nb_cnt; ++idx) {
		armv8pmu_disable_counter(idx);
		armv8pmu_disable_intens(idx);
	}

	/*
	 * Initialize & Reset PMNC. Request overflow interrupt for
	 * 64 bit cycle counter but cheat in armv8pmu_write_counter().
	 */
	armv8pmu_pmcr_write(armv8pmu_pmcr_read() | ARMV8_PMU_PMCR_P |
			ARMV8_PMU_PMCR_C | ARMV8_PMU_PMCR_LC);
}

static int armv8_pmuv3_map_event(struct perf_event *event)
{
	int hw_event_id;
	struct arm_pmu *armpmu = to_arm_pmu(event->pmu);

	hw_event_id = armpmu_map_event(event, &armv8_pmuv3_perf_map,
				       &armv8_pmuv3_perf_cache_map,
				       ARMV8_PMU_EVTYPE_EVENT);
	if (hw_event_id < 0)
		return hw_event_id;

	/* disable micro/arch events not supported by this PMU */
	if ((hw_event_id < ARMV8_PMUV3_MAX_COMMON_EVENTS) &&
		!test_bit(hw_event_id, armpmu->pmceid_bitmap)) {
			return -EOPNOTSUPP;
	}

	return hw_event_id;
}

static int armv8_a53_map_event(struct perf_event *event)
{
	return armpmu_map_event(event, &armv8_a53_perf_map,
				&armv8_a53_perf_cache_map,
				ARMV8_PMU_EVTYPE_EVENT);
}

static int armv8_a57_map_event(struct perf_event *event)
{
	return armpmu_map_event(event, &armv8_a57_perf_map,
				&armv8_a57_perf_cache_map,
				ARMV8_PMU_EVTYPE_EVENT);
}

static int armv8_thunder_map_event(struct perf_event *event)
{
	return armpmu_map_event(event, &armv8_thunder_perf_map,
				&armv8_thunder_perf_cache_map,
				ARMV8_PMU_EVTYPE_EVENT);
}

static int armv8_vulcan_map_event(struct perf_event *event)
{
	return armpmu_map_event(event, &armv8_vulcan_perf_map,
				&armv8_vulcan_perf_cache_map,
				ARMV8_PMU_EVTYPE_EVENT);
}

static void __armv8pmu_probe_pmu(void *info)
{
	struct arm_pmu *cpu_pmu = info;
	u32 pmceid[2];

	/* Read the nb of CNTx counters supported from PMNC */
	cpu_pmu->num_events = (armv8pmu_pmcr_read() >> ARMV8_PMU_PMCR_N_SHIFT)
		& ARMV8_PMU_PMCR_N_MASK;

	/* Add the CPU cycles counter */
	cpu_pmu->num_events += 1;

	pmceid[0] = read_sysreg(pmceid0_el0);
	pmceid[1] = read_sysreg(pmceid1_el0);

	bitmap_from_u32array(cpu_pmu->pmceid_bitmap,
			     ARMV8_PMUV3_MAX_COMMON_EVENTS, pmceid,
			     ARRAY_SIZE(pmceid));
}

static void armv8pmu_idle_update(struct arm_pmu *cpu_pmu)
{
	struct pmu_hw_events *hw_events;
	struct perf_event *event;
	int idx;

	if (!cpu_pmu)
		return;

	if (__this_cpu_read(is_hotplugging))
		return;

	hw_events = this_cpu_ptr(cpu_pmu->hw_events);

	if (!hw_events)
		return;

	for (idx = 0; idx < cpu_pmu->num_events; ++idx) {

		if (!test_bit(idx, hw_events->used_mask))
			continue;

		event = hw_events->events[idx];

		if (!event || !event->attr.exclude_idle ||
				event->state != PERF_EVENT_STATE_ACTIVE)
			continue;

		cpu_pmu->pmu.read(event);
	}
}

struct arm_pmu_and_idle_nb {
	struct arm_pmu *cpu_pmu;
	struct notifier_block perf_cpu_idle_nb;
};

static int perf_cpu_idle_notifier(struct notifier_block *nb,
				unsigned long action, void *data)
{
	struct arm_pmu_and_idle_nb *pmu_nb = container_of(nb,
				struct arm_pmu_and_idle_nb, perf_cpu_idle_nb);

	if (action == IDLE_START)
		armv8pmu_idle_update(pmu_nb->cpu_pmu);

	return NOTIFY_OK;
}

static int armv8pmu_probe_pmu(struct arm_pmu *cpu_pmu)
{
	int ret;
	struct arm_pmu_and_idle_nb *pmu_idle_nb;

	pmu_idle_nb = devm_kzalloc(&cpu_pmu->plat_device->dev,
					sizeof(*pmu_idle_nb), GFP_KERNEL);
	if (!pmu_idle_nb)
		return -ENOMEM;

	pmu_idle_nb->cpu_pmu = cpu_pmu;
	pmu_idle_nb->perf_cpu_idle_nb.notifier_call = perf_cpu_idle_notifier;

	ret = smp_call_function_any(&cpu_pmu->supported_cpus,
				    __armv8pmu_probe_pmu,
				    cpu_pmu, 1);

	if (!ret)
		idle_notifier_register(&pmu_idle_nb->perf_cpu_idle_nb);

	return ret;
}

static void armv8_pmu_init(struct arm_pmu *cpu_pmu)
{
	cpu_pmu->handle_irq		= armv8pmu_handle_irq,
	cpu_pmu->enable			= armv8pmu_enable_event,
	cpu_pmu->disable		= armv8pmu_disable_event,
	cpu_pmu->read_counter		= armv8pmu_read_counter,
	cpu_pmu->write_counter		= armv8pmu_write_counter,
	cpu_pmu->get_event_idx		= armv8pmu_get_event_idx,
	cpu_pmu->start			= armv8pmu_start,
	cpu_pmu->stop			= armv8pmu_stop,
	cpu_pmu->reset			= armv8pmu_reset,
	cpu_pmu->max_period		= (1LLU << 32) - 1,
	cpu_pmu->set_event_filter	= armv8pmu_set_event_filter;
}

static int armv8_pmuv3_init(struct arm_pmu *cpu_pmu)
{
	armv8_pmu_init(cpu_pmu);
	cpu_pmu->name			= "armv8_pmuv3";
	cpu_pmu->map_event		= armv8_pmuv3_map_event;
	cpu_pmu->attr_groups[ARMPMU_ATTR_GROUP_EVENTS] =
		&armv8_pmuv3_events_attr_group;
	cpu_pmu->attr_groups[ARMPMU_ATTR_GROUP_FORMATS] =
		&armv8_pmuv3_format_attr_group;
	return armv8pmu_probe_pmu(cpu_pmu);
}

static int armv8_a53_pmu_init(struct arm_pmu *cpu_pmu)
{
	armv8_pmu_init(cpu_pmu);
	cpu_pmu->name			= "armv8_cortex_a53";
	cpu_pmu->map_event		= armv8_a53_map_event;
	cpu_pmu->attr_groups[ARMPMU_ATTR_GROUP_EVENTS] =
		&armv8_pmuv3_events_attr_group;
	cpu_pmu->attr_groups[ARMPMU_ATTR_GROUP_FORMATS] =
		&armv8_pmuv3_format_attr_group;
	return armv8pmu_probe_pmu(cpu_pmu);
}

static int armv8_a57_pmu_init(struct arm_pmu *cpu_pmu)
{
	armv8_pmu_init(cpu_pmu);
	cpu_pmu->name			= "armv8_cortex_a57";
	cpu_pmu->map_event		= armv8_a57_map_event;
	cpu_pmu->attr_groups[ARMPMU_ATTR_GROUP_EVENTS] =
		&armv8_pmuv3_events_attr_group;
	cpu_pmu->attr_groups[ARMPMU_ATTR_GROUP_FORMATS] =
		&armv8_pmuv3_format_attr_group;
	return armv8pmu_probe_pmu(cpu_pmu);
}

static int armv8_a72_pmu_init(struct arm_pmu *cpu_pmu)
{
	armv8_pmu_init(cpu_pmu);
	cpu_pmu->name			= "armv8_cortex_a72";
	cpu_pmu->map_event		= armv8_a57_map_event;
	cpu_pmu->attr_groups[ARMPMU_ATTR_GROUP_EVENTS] =
		&armv8_pmuv3_events_attr_group;
	cpu_pmu->attr_groups[ARMPMU_ATTR_GROUP_FORMATS] =
		&armv8_pmuv3_format_attr_group;
	return armv8pmu_probe_pmu(cpu_pmu);
}

static int armv8_thunder_pmu_init(struct arm_pmu *cpu_pmu)
{
	armv8_pmu_init(cpu_pmu);
	cpu_pmu->name			= "armv8_cavium_thunder";
	cpu_pmu->map_event		= armv8_thunder_map_event;
	cpu_pmu->attr_groups[ARMPMU_ATTR_GROUP_EVENTS] =
		&armv8_pmuv3_events_attr_group;
	cpu_pmu->attr_groups[ARMPMU_ATTR_GROUP_FORMATS] =
		&armv8_pmuv3_format_attr_group;
	return armv8pmu_probe_pmu(cpu_pmu);
}

static int armv8_vulcan_pmu_init(struct arm_pmu *cpu_pmu)
{
	armv8_pmu_init(cpu_pmu);
	cpu_pmu->name			= "armv8_brcm_vulcan";
	cpu_pmu->map_event		= armv8_vulcan_map_event;
	cpu_pmu->attr_groups[ARMPMU_ATTR_GROUP_EVENTS] =
		&armv8_pmuv3_events_attr_group;
	cpu_pmu->attr_groups[ARMPMU_ATTR_GROUP_FORMATS] =
		&armv8_pmuv3_format_attr_group;
	return armv8pmu_probe_pmu(cpu_pmu);
}

static const struct of_device_id armv8_pmu_of_device_ids[] = {
	{.compatible = "arm,armv8-pmuv3",	.data = armv8_pmuv3_init},
	{.compatible = "arm,cortex-a53-pmu",	.data = armv8_a53_pmu_init},
	{.compatible = "arm,cortex-a57-pmu",	.data = armv8_a57_pmu_init},
	{.compatible = "arm,cortex-a72-pmu",	.data = armv8_a72_pmu_init},
	{.compatible = "cavium,thunder-pmu",	.data = armv8_thunder_pmu_init},
	{.compatible = "brcm,vulcan-pmu",	.data = armv8_vulcan_pmu_init},
	{},
};

#ifdef CONFIG_HOTPLUG_CPU
static int perf_event_hotplug_coming_up(unsigned int cpu)
{
	per_cpu(is_hotplugging, cpu) = false;
	return 0;
}

static int perf_event_hotplug_going_down(unsigned int cpu)
{
	per_cpu(is_hotplugging, cpu) = true;
	return 0;
}

static int perf_event_cpu_hp_init(void)
{
	int ret;

	ret = cpuhp_setup_state_nocalls(CPUHP_AP_NOTIFY_PERF_ONLINE,
				"PERF_EVENT/CPUHP_AP_NOTIFY_PERF_ONLINE",
				perf_event_hotplug_coming_up,
				perf_event_hotplug_going_down);
	if (ret)
		pr_err("CPU hotplug notifier for perf_event.c could not be registered: %d\n",
		       ret);

	return ret;
}
#else
static int perf_event_cpu_hp_init(void) { return 0; }
#endif

/*
 * Non DT systems have their micro/arch events probed at run-time.
 * A fairly complete list of generic events are provided and ones that
 * aren't supported by the current PMU are disabled.
 */
static const struct pmu_probe_info armv8_pmu_probe_table[] = {
	PMU_PROBE(0, 0, armv8_pmuv3_init), /* enable all defined counters */
	{ /* sentinel value */ }
};

static int armv8_pmu_device_probe(struct platform_device *pdev)
{
	int ret, cpu;

	/* set to true so armv8pmu_idle_update doesn't try to load
	 * hw_events before arm_pmu_device_probe has initialized it.
	 */
	for_each_possible_cpu(cpu) {
		per_cpu(is_hotplugging, cpu) = true;
	}

	ret = arm_pmu_device_probe(pdev, armv8_pmu_of_device_ids,
		(acpi_disabled ?  NULL : armv8_pmu_probe_table));

	if (!ret) {
		for_each_possible_cpu(cpu)
			per_cpu(is_hotplugging, cpu) = false;

		ret = perf_event_cpu_hp_init();
	}

	return ret;
}

static struct platform_driver armv8_pmu_driver = {
	.driver		= {
		.name	= ARMV8_PMU_PDEV_NAME,
		.of_match_table = armv8_pmu_of_device_ids,
	},
	.probe		= armv8_pmu_device_probe,
};

builtin_platform_driver(armv8_pmu_driver);<|MERGE_RESOLUTION|>--- conflicted
+++ resolved
@@ -869,14 +869,6 @@
 {
 	unsigned long config_base = 0;
 
-<<<<<<< HEAD
-	if (is_kernel_in_hyp_mode() &&
-	    attr->exclude_kernel != attr->exclude_hv)
-		return -EINVAL;
-=======
-	if (attr->exclude_idle)
-		return -EPERM;
-
 	/*
 	 * If we're running in hyp mode, then we *are* the hypervisor.
 	 * Therefore we ignore exclude_hv in this configuration, since
@@ -892,7 +884,6 @@
 		if (!attr->exclude_hv)
 			config_base |= ARMV8_PMU_INCLUDE_EL2;
 	}
->>>>>>> 8683408f
 	if (attr->exclude_user)
 		config_base |= ARMV8_PMU_EXCLUDE_EL0;
 
