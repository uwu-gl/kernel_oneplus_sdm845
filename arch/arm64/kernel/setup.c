/*
 * Based on arch/arm/kernel/setup.c
 *
 * Copyright (C) 1995-2001 Russell King
 * Copyright (C) 2012 ARM Ltd.
 *
 * This program is free software; you can redistribute it and/or modify
 * it under the terms of the GNU General Public License version 2 as
 * published by the Free Software Foundation.
 *
 * This program is distributed in the hope that it will be useful,
 * but WITHOUT ANY WARRANTY; without even the implied warranty of
 * MERCHANTABILITY or FITNESS FOR A PARTICULAR PURPOSE.  See the
 * GNU General Public License for more details.
 *
 * You should have received a copy of the GNU General Public License
 * along with this program.  If not, see <http://www.gnu.org/licenses/>.
 */

#include <linux/acpi.h>
#include <linux/export.h>
#include <linux/kernel.h>
#include <linux/stddef.h>
#include <linux/ioport.h>
#include <linux/delay.h>
#include <linux/utsname.h>
#include <linux/initrd.h>
#include <linux/console.h>
#include <linux/cache.h>
#include <linux/bootmem.h>
#include <linux/screen_info.h>
#include <linux/init.h>
#include <linux/kexec.h>
#include <linux/crash_dump.h>
#include <linux/root_dev.h>
#include <linux/cpu.h>
#include <linux/interrupt.h>
#include <linux/smp.h>
#include <linux/fs.h>
#include <linux/proc_fs.h>
#include <linux/memblock.h>
#include <linux/of_fdt.h>
#include <linux/efi.h>
#include <linux/psci.h>
#include <linux/dma-mapping.h>
#include <linux/platform_device.h>
#include <linux/mm.h>

#include <asm/acpi.h>
#include <asm/fixmap.h>
#include <asm/cpu.h>
#include <asm/cputype.h>
#include <asm/elf.h>
#include <asm/cpufeature.h>
#include <asm/cpu_ops.h>
#include <asm/kasan.h>
#include <asm/numa.h>
#include <asm/sections.h>
#include <asm/setup.h>
#include <asm/smp_plat.h>
#include <asm/cacheflush.h>
#include <asm/tlbflush.h>
#include <asm/traps.h>
#include <asm/memblock.h>
#include <asm/efi.h>
#include <asm/xen/hypervisor.h>
#include <asm/mmu_context.h>
#include <asm/system_misc.h>

phys_addr_t __fdt_pointer __initdata;

unsigned int boot_reason;
EXPORT_SYMBOL(boot_reason);

unsigned int cold_boot;
EXPORT_SYMBOL(cold_boot);

const char *machine_name;
/*
 * Standard memory resources
 */
static struct resource mem_res[] = {
	{
		.name = "Kernel code",
		.start = 0,
		.end = 0,
		.flags = IORESOURCE_SYSTEM_RAM
	},
	{
		.name = "Kernel data",
		.start = 0,
		.end = 0,
		.flags = IORESOURCE_SYSTEM_RAM
	}
};

#define kernel_code mem_res[0]
#define kernel_data mem_res[1]

/*
 * The recorded values of x0 .. x3 upon kernel entry.
 */
u64 __cacheline_aligned boot_args[4];

void __init smp_setup_processor_id(void)
{
	u64 mpidr = read_cpuid_mpidr() & MPIDR_HWID_BITMASK;
	cpu_logical_map(0) = mpidr;

	/*
	 * clear __my_cpu_offset on boot CPU to avoid hang caused by
	 * using percpu variable early, for example, lockdep will
	 * access percpu variable inside lock_release
	 */
	set_my_cpu_offset(0);
	pr_info("Booting Linux on physical CPU 0x%lx\n", (unsigned long)mpidr);
}

bool arch_match_cpu_phys_id(int cpu, u64 phys_id)
{
	return phys_id == cpu_logical_map(cpu);
}

struct mpidr_hash mpidr_hash;
/**
 * smp_build_mpidr_hash - Pre-compute shifts required at each affinity
 *			  level in order to build a linear index from an
 *			  MPIDR value. Resulting algorithm is a collision
 *			  free hash carried out through shifting and ORing
 */
static void __init smp_build_mpidr_hash(void)
{
	u32 i, affinity, fs[4], bits[4], ls;
	u64 mask = 0;
	/*
	 * Pre-scan the list of MPIDRS and filter out bits that do
	 * not contribute to affinity levels, ie they never toggle.
	 */
	for_each_possible_cpu(i)
		mask |= (cpu_logical_map(i) ^ cpu_logical_map(0));
	pr_debug("mask of set bits %#llx\n", mask);
	/*
	 * Find and stash the last and first bit set at all affinity levels to
	 * check how many bits are required to represent them.
	 */
	for (i = 0; i < 4; i++) {
		affinity = MPIDR_AFFINITY_LEVEL(mask, i);
		/*
		 * Find the MSB bit and LSB bits position
		 * to determine how many bits are required
		 * to express the affinity level.
		 */
		ls = fls(affinity);
		fs[i] = affinity ? ffs(affinity) - 1 : 0;
		bits[i] = ls - fs[i];
	}
	/*
	 * An index can be created from the MPIDR_EL1 by isolating the
	 * significant bits at each affinity level and by shifting
	 * them in order to compress the 32 bits values space to a
	 * compressed set of values. This is equivalent to hashing
	 * the MPIDR_EL1 through shifting and ORing. It is a collision free
	 * hash though not minimal since some levels might contain a number
	 * of CPUs that is not an exact power of 2 and their bit
	 * representation might contain holes, eg MPIDR_EL1[7:0] = {0x2, 0x80}.
	 */
	mpidr_hash.shift_aff[0] = MPIDR_LEVEL_SHIFT(0) + fs[0];
	mpidr_hash.shift_aff[1] = MPIDR_LEVEL_SHIFT(1) + fs[1] - bits[0];
	mpidr_hash.shift_aff[2] = MPIDR_LEVEL_SHIFT(2) + fs[2] -
						(bits[1] + bits[0]);
	mpidr_hash.shift_aff[3] = MPIDR_LEVEL_SHIFT(3) +
				  fs[3] - (bits[2] + bits[1] + bits[0]);
	mpidr_hash.mask = mask;
	mpidr_hash.bits = bits[3] + bits[2] + bits[1] + bits[0];
	pr_debug("MPIDR hash: aff0[%u] aff1[%u] aff2[%u] aff3[%u] mask[%#llx] bits[%u]\n",
		mpidr_hash.shift_aff[0],
		mpidr_hash.shift_aff[1],
		mpidr_hash.shift_aff[2],
		mpidr_hash.shift_aff[3],
		mpidr_hash.mask,
		mpidr_hash.bits);
	/*
	 * 4x is an arbitrary value used to warn on a hash table much bigger
	 * than expected on most systems.
	 */
	if (mpidr_hash_size() > 4 * num_possible_cpus())
		pr_warn("Large number of MPIDR hash buckets detected\n");
}

const char * __init __weak arch_read_machine_name(void)
{
	return of_flat_dt_get_machine_name();
}

static void __init setup_machine_fdt(phys_addr_t dt_phys)
{
	int size;
	void *dt_virt = fixmap_remap_fdt(dt_phys, &size, PAGE_KERNEL);

	if (dt_virt)
		memblock_reserve(dt_phys, size);

	if (!dt_virt || !early_init_dt_scan(dt_virt)) {
		pr_crit("\n"
			"Error: invalid device tree blob at physical address %pa (virtual address 0x%p)\n"
			"The dtb must be 8-byte aligned and must not exceed 2 MB in size\n"
			"\nPlease check your bootloader.",
			&dt_phys, dt_virt);

		while (true)
			cpu_relax();
	}

<<<<<<< HEAD
	machine_name = arch_read_machine_name();
	if (machine_name) {
		dump_stack_set_arch_desc("%s (DT)", machine_name);
		pr_info("Machine: %s\n", machine_name);
	}
=======
	/* Early fixups are done, map the FDT as read-only now */
	fixmap_remap_fdt(dt_phys, &size, PAGE_KERNEL_RO);

	dump_stack_set_arch_desc("%s (DT)", of_flat_dt_get_machine_name());
>>>>>>> 1f866c53
}

static void __init request_standard_resources(void)
{
	struct memblock_region *region;
	struct resource *res;

	kernel_code.start   = __pa_symbol(_text);
	kernel_code.end     = __pa_symbol(__init_begin - 1);
	kernel_data.start   = __pa_symbol(_sdata);
	kernel_data.end     = __pa_symbol(_end - 1);

	for_each_memblock(memory, region) {
		res = alloc_bootmem_low(sizeof(*res));
		if (memblock_is_nomap(region)) {
			res->name  = "reserved";
			res->flags = IORESOURCE_MEM | IORESOURCE_BUSY;
		} else {
			res->name  = "System RAM";
			res->flags = IORESOURCE_SYSTEM_RAM | IORESOURCE_BUSY;
		}
		res->start = __pfn_to_phys(memblock_region_memory_base_pfn(region));
		res->end = __pfn_to_phys(memblock_region_memory_end_pfn(region)) - 1;

		request_resource(&iomem_resource, res);

		if (kernel_code.start >= res->start &&
		    kernel_code.end <= res->end)
			request_resource(res, &kernel_code);
		if (kernel_data.start >= res->start &&
		    kernel_data.end <= res->end)
			request_resource(res, &kernel_data);
	}
}

u64 __cpu_logical_map[NR_CPUS] = { [0 ... NR_CPUS-1] = INVALID_HWID };

void __init __weak init_random_pool(void) { }

void __init setup_arch(char **cmdline_p)
{
	pr_info("Boot CPU: AArch64 Processor [%08x]\n", read_cpuid_id());

	sprintf(init_utsname()->machine, UTS_MACHINE);
	init_mm.start_code = (unsigned long) _text;
	init_mm.end_code   = (unsigned long) _etext;
	init_mm.end_data   = (unsigned long) _edata;
	init_mm.brk	   = (unsigned long) _end;

	*cmdline_p = boot_command_line;

	early_fixmap_init();
	early_ioremap_init();

	setup_machine_fdt(__fdt_pointer);

	parse_early_param();

	/*
	 *  Unmask asynchronous aborts after bringing up possible earlycon.
	 * (Report possible System Errors once we can report this occurred)
	 */
	local_async_enable();

	/*
	 * TTBR0 is only used for the identity mapping at this stage. Make it
	 * point to zero page to avoid speculatively fetching new entries.
	 */
	cpu_uninstall_idmap();

	xen_early_init();
	efi_init();
	arm64_memblock_init();

	paging_init();

	acpi_table_upgrade();

	/* Parse the ACPI tables for possible boot-time configuration */
	acpi_boot_table_init();

	if (acpi_disabled)
		unflatten_device_tree();

	bootmem_init();

	kasan_init();

	request_standard_resources();

	early_ioremap_reset();

	if (acpi_disabled)
		psci_dt_init();
	else
		psci_acpi_init();

	cpu_read_bootcpu_ops();
	smp_init_cpus();
	smp_build_mpidr_hash();

#ifdef CONFIG_ARM64_SW_TTBR0_PAN
	/*
	 * Make sure init_thread_info.ttbr0 always generates translation
	 * faults in case uaccess_enable() is inadvertently called by the init
	 * thread.
	 */
	init_task.thread_info.ttbr0 = __pa_symbol(empty_zero_page);
#endif

#ifdef CONFIG_VT
#if defined(CONFIG_VGA_CONSOLE)
	conswitchp = &vga_con;
#elif defined(CONFIG_DUMMY_CONSOLE)
	conswitchp = &dummy_con;
#endif
#endif
	if (boot_args[1] || boot_args[2] || boot_args[3]) {
		pr_err("WARNING: x1-x3 nonzero in violation of boot protocol:\n"
			"\tx1: %016llx\n\tx2: %016llx\n\tx3: %016llx\n"
			"This indicates a broken bootloader or old kernel\n",
			boot_args[1], boot_args[2], boot_args[3]);
	}

	init_random_pool();
}

static int __init topology_init(void)
{
	int i;

	for_each_online_node(i)
		register_one_node(i);

	for_each_possible_cpu(i) {
		struct cpu *cpu = &per_cpu(cpu_data.cpu, i);
		cpu->hotpluggable = 1;
		register_cpu(cpu, i);
	}

	return 0;
}
postcore_initcall(topology_init);

/*
 * Dump out kernel offset information on panic.
 */
static int dump_kernel_offset(struct notifier_block *self, unsigned long v,
			      void *p)
{
	const unsigned long offset = kaslr_offset();

	if (IS_ENABLED(CONFIG_RANDOMIZE_BASE) && offset > 0) {
		pr_emerg("Kernel Offset: 0x%lx from 0x%lx\n",
			 offset, KIMAGE_VADDR);
	} else {
		pr_emerg("Kernel Offset: disabled\n");
	}
	return 0;
}

static struct notifier_block kernel_offset_notifier = {
	.notifier_call = dump_kernel_offset
};

static int __init register_kernel_offset_dumper(void)
{
	atomic_notifier_chain_register(&panic_notifier_list,
				       &kernel_offset_notifier);
	return 0;
}
__initcall(register_kernel_offset_dumper);

void arch_setup_pdev_archdata(struct platform_device *pdev)
{
	pdev->archdata.dma_mask = DMA_BIT_MASK(32);
	pdev->dev.dma_mask = &pdev->archdata.dma_mask;
}<|MERGE_RESOLUTION|>--- conflicted
+++ resolved
@@ -211,18 +211,14 @@
 			cpu_relax();
 	}
 
-<<<<<<< HEAD
+	/* Early fixups are done, map the FDT as read-only now */
+	fixmap_remap_fdt(dt_phys, &size, PAGE_KERNEL_RO);
+
 	machine_name = arch_read_machine_name();
 	if (machine_name) {
 		dump_stack_set_arch_desc("%s (DT)", machine_name);
 		pr_info("Machine: %s\n", machine_name);
 	}
-=======
-	/* Early fixups are done, map the FDT as read-only now */
-	fixmap_remap_fdt(dt_phys, &size, PAGE_KERNEL_RO);
-
-	dump_stack_set_arch_desc("%s (DT)", of_flat_dt_get_machine_name());
->>>>>>> 1f866c53
 }
 
 static void __init request_standard_resources(void)
