--- conflicted
+++ resolved
@@ -211,18 +211,15 @@
 			cpu_relax();
 	}
 
-<<<<<<< HEAD
 	machine_name = arch_read_machine_name();
 	if (machine_name) {
 		dump_stack_set_arch_desc("%s (DT)", machine_name);
 		pr_info("Machine: %s\n", machine_name);
 	}
-=======
 	/* Early fixups are done, map the FDT as read-only now */
 	fixmap_remap_fdt(dt_phys, &size, PAGE_KERNEL_RO);
 
 	dump_stack_set_arch_desc("%s (DT)", of_flat_dt_get_machine_name());
->>>>>>> 66dd212d
 }
 
 static void __init request_standard_resources(void)
