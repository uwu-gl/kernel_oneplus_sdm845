// SPDX-License-Identifier: GPL-2.0
/*
 * Common Ultravisor functions and initialization
 *
 * Copyright IBM Corp. 2019, 2020
 */
#define KMSG_COMPONENT "prot_virt"
#define pr_fmt(fmt) KMSG_COMPONENT ": " fmt

#include <linux/kernel.h>
#include <linux/types.h>
#include <linux/sizes.h>
#include <linux/bitmap.h>
#include <linux/memblock.h>
#include <linux/pagemap.h>
#include <linux/swap.h>
#include <asm/facility.h>
#include <asm/sections.h>
#include <asm/uv.h>

/* the bootdata_preserved fields come from ones in arch/s390/boot/uv.c */
#ifdef CONFIG_PROTECTED_VIRTUALIZATION_GUEST
int __bootdata_preserved(prot_virt_guest);
#endif

struct uv_info __bootdata_preserved(uv_info);

#if IS_ENABLED(CONFIG_KVM)
int __bootdata_preserved(prot_virt_host);
EXPORT_SYMBOL(prot_virt_host);
EXPORT_SYMBOL(uv_info);

static int __init uv_init(phys_addr_t stor_base, unsigned long stor_len)
{
	struct uv_cb_init uvcb = {
		.header.cmd = UVC_CMD_INIT_UV,
		.header.len = sizeof(uvcb),
		.stor_origin = stor_base,
		.stor_len = stor_len,
	};

	if (uv_call(0, (uint64_t)&uvcb)) {
		pr_err("Ultravisor init failed with rc: 0x%x rrc: 0%x\n",
		       uvcb.header.rc, uvcb.header.rrc);
		return -1;
	}
	return 0;
}

void __init setup_uv(void)
{
	void *uv_stor_base;

	if (!is_prot_virt_host())
		return;

	uv_stor_base = memblock_alloc_try_nid(
		uv_info.uv_base_stor_len, SZ_1M, SZ_2G,
		MEMBLOCK_ALLOC_ACCESSIBLE, NUMA_NO_NODE);
	if (!uv_stor_base) {
		pr_warn("Failed to reserve %lu bytes for ultravisor base storage\n",
			uv_info.uv_base_stor_len);
		goto fail;
	}

<<<<<<< HEAD
	if (uv_init(uv_stor_base, uv_info.uv_base_stor_len)) {
		memblock_phys_free(uv_stor_base, uv_info.uv_base_stor_len);
=======
	if (uv_init(__pa(uv_stor_base), uv_info.uv_base_stor_len)) {
		memblock_free(uv_stor_base, uv_info.uv_base_stor_len);
>>>>>>> 754e0b0e
		goto fail;
	}

	pr_info("Reserving %luMB as ultravisor base storage\n",
		uv_info.uv_base_stor_len >> 20);
	return;
fail:
	pr_info("Disabling support for protected virtualization");
	prot_virt_host = 0;
}

/*
 * Requests the Ultravisor to pin the page in the shared state. This will
 * cause an intercept when the guest attempts to unshare the pinned page.
 */
static int uv_pin_shared(unsigned long paddr)
{
	struct uv_cb_cfs uvcb = {
		.header.cmd = UVC_CMD_PIN_PAGE_SHARED,
		.header.len = sizeof(uvcb),
		.paddr = paddr,
	};

	if (uv_call(0, (u64)&uvcb))
		return -EINVAL;
	return 0;
}

/*
 * Requests the Ultravisor to destroy a guest page and make it
 * accessible to the host. The destroy clears the page instead of
 * exporting.
 *
 * @paddr: Absolute host address of page to be destroyed
 */
static int uv_destroy_page(unsigned long paddr)
{
	struct uv_cb_cfs uvcb = {
		.header.cmd = UVC_CMD_DESTR_SEC_STOR,
		.header.len = sizeof(uvcb),
		.paddr = paddr
	};

	if (uv_call(0, (u64)&uvcb)) {
		/*
		 * Older firmware uses 107/d as an indication of a non secure
		 * page. Let us emulate the newer variant (no-op).
		 */
		if (uvcb.header.rc == 0x107 && uvcb.header.rrc == 0xd)
			return 0;
		return -EINVAL;
	}
	return 0;
}

/*
 * The caller must already hold a reference to the page
 */
int uv_destroy_owned_page(unsigned long paddr)
{
	struct page *page = phys_to_page(paddr);
	int rc;

	get_page(page);
	rc = uv_destroy_page(paddr);
	if (!rc)
		clear_bit(PG_arch_1, &page->flags);
	put_page(page);
	return rc;
}

/*
 * Requests the Ultravisor to encrypt a guest page and make it
 * accessible to the host for paging (export).
 *
 * @paddr: Absolute host address of page to be exported
 */
int uv_convert_from_secure(unsigned long paddr)
{
	struct uv_cb_cfs uvcb = {
		.header.cmd = UVC_CMD_CONV_FROM_SEC_STOR,
		.header.len = sizeof(uvcb),
		.paddr = paddr
	};

	if (uv_call(0, (u64)&uvcb))
		return -EINVAL;
	return 0;
}

/*
 * The caller must already hold a reference to the page
 */
int uv_convert_owned_from_secure(unsigned long paddr)
{
	struct page *page = phys_to_page(paddr);
	int rc;

	get_page(page);
	rc = uv_convert_from_secure(paddr);
	if (!rc)
		clear_bit(PG_arch_1, &page->flags);
	put_page(page);
	return rc;
}

/*
 * Calculate the expected ref_count for a page that would otherwise have no
 * further pins. This was cribbed from similar functions in other places in
 * the kernel, but with some slight modifications. We know that a secure
 * page can not be a huge page for example.
 */
static int expected_page_refs(struct page *page)
{
	int res;

	res = page_mapcount(page);
	if (PageSwapCache(page)) {
		res++;
	} else if (page_mapping(page)) {
		res++;
		if (page_has_private(page))
			res++;
	}
	return res;
}

static int make_secure_pte(pte_t *ptep, unsigned long addr,
			   struct page *exp_page, struct uv_cb_header *uvcb)
{
	pte_t entry = READ_ONCE(*ptep);
	struct page *page;
	int expected, cc = 0;

	if (!pte_present(entry))
		return -ENXIO;
	if (pte_val(entry) & _PAGE_INVALID)
		return -ENXIO;

	page = pte_page(entry);
	if (page != exp_page)
		return -ENXIO;
	if (PageWriteback(page))
		return -EAGAIN;
	expected = expected_page_refs(page);
	if (!page_ref_freeze(page, expected))
		return -EBUSY;
	set_bit(PG_arch_1, &page->flags);
	/*
	 * If the UVC does not succeed or fail immediately, we don't want to
	 * loop for long, or we might get stall notifications.
	 * On the other hand, this is a complex scenario and we are holding a lot of
	 * locks, so we can't easily sleep and reschedule. We try only once,
	 * and if the UVC returned busy or partial completion, we return
	 * -EAGAIN and we let the callers deal with it.
	 */
	cc = __uv_call(0, (u64)uvcb);
	page_ref_unfreeze(page, expected);
	/*
	 * Return -ENXIO if the page was not mapped, -EINVAL for other errors.
	 * If busy or partially completed, return -EAGAIN.
	 */
	if (cc == UVC_CC_OK)
		return 0;
	else if (cc == UVC_CC_BUSY || cc == UVC_CC_PARTIAL)
		return -EAGAIN;
	return uvcb->rc == 0x10a ? -ENXIO : -EINVAL;
}

/*
 * Requests the Ultravisor to make a page accessible to a guest.
 * If it's brought in the first time, it will be cleared. If
 * it has been exported before, it will be decrypted and integrity
 * checked.
 */
int gmap_make_secure(struct gmap *gmap, unsigned long gaddr, void *uvcb)
{
	struct vm_area_struct *vma;
	bool local_drain = false;
	spinlock_t *ptelock;
	unsigned long uaddr;
	struct page *page;
	pte_t *ptep;
	int rc;

again:
	rc = -EFAULT;
	mmap_read_lock(gmap->mm);

	uaddr = __gmap_translate(gmap, gaddr);
	if (IS_ERR_VALUE(uaddr))
		goto out;
	vma = vma_lookup(gmap->mm, uaddr);
	if (!vma)
		goto out;
	/*
	 * Secure pages cannot be huge and userspace should not combine both.
	 * In case userspace does it anyway this will result in an -EFAULT for
	 * the unpack. The guest is thus never reaching secure mode. If
	 * userspace is playing dirty tricky with mapping huge pages later
	 * on this will result in a segmentation fault.
	 */
	if (is_vm_hugetlb_page(vma))
		goto out;

	rc = -ENXIO;
	page = follow_page(vma, uaddr, FOLL_WRITE);
	if (IS_ERR_OR_NULL(page))
		goto out;

	lock_page(page);
	ptep = get_locked_pte(gmap->mm, uaddr, &ptelock);
	rc = make_secure_pte(ptep, uaddr, page, uvcb);
	pte_unmap_unlock(ptep, ptelock);
	unlock_page(page);
out:
	mmap_read_unlock(gmap->mm);

	if (rc == -EAGAIN) {
		/*
		 * If we are here because the UVC returned busy or partial
		 * completion, this is just a useless check, but it is safe.
		 */
		wait_on_page_writeback(page);
	} else if (rc == -EBUSY) {
		/*
		 * If we have tried a local drain and the page refcount
		 * still does not match our expected safe value, try with a
		 * system wide drain. This is needed if the pagevecs holding
		 * the page are on a different CPU.
		 */
		if (local_drain) {
			lru_add_drain_all();
			/* We give up here, and let the caller try again */
			return -EAGAIN;
		}
		/*
		 * We are here if the page refcount does not match the
		 * expected safe value. The main culprits are usually
		 * pagevecs. With lru_add_drain() we drain the pagevecs
		 * on the local CPU so that hopefully the refcount will
		 * reach the expected safe value.
		 */
		lru_add_drain();
		local_drain = true;
		/* And now we try again immediately after draining */
		goto again;
	} else if (rc == -ENXIO) {
		if (gmap_fault(gmap, gaddr, FAULT_FLAG_WRITE))
			return -EFAULT;
		return -EAGAIN;
	}
	return rc;
}
EXPORT_SYMBOL_GPL(gmap_make_secure);

int gmap_convert_to_secure(struct gmap *gmap, unsigned long gaddr)
{
	struct uv_cb_cts uvcb = {
		.header.cmd = UVC_CMD_CONV_TO_SEC_STOR,
		.header.len = sizeof(uvcb),
		.guest_handle = gmap->guest_handle,
		.gaddr = gaddr,
	};

	return gmap_make_secure(gmap, gaddr, &uvcb);
}
EXPORT_SYMBOL_GPL(gmap_convert_to_secure);

/*
 * To be called with the page locked or with an extra reference! This will
 * prevent gmap_make_secure from touching the page concurrently. Having 2
 * parallel make_page_accessible is fine, as the UV calls will become a
 * no-op if the page is already exported.
 */
int arch_make_page_accessible(struct page *page)
{
	int rc = 0;

	/* Hugepage cannot be protected, so nothing to do */
	if (PageHuge(page))
		return 0;

	/*
	 * PG_arch_1 is used in 3 places:
	 * 1. for kernel page tables during early boot
	 * 2. for storage keys of huge pages and KVM
	 * 3. As an indication that this page might be secure. This can
	 *    overindicate, e.g. we set the bit before calling
	 *    convert_to_secure.
	 * As secure pages are never huge, all 3 variants can co-exists.
	 */
	if (!test_bit(PG_arch_1, &page->flags))
		return 0;

	rc = uv_pin_shared(page_to_phys(page));
	if (!rc) {
		clear_bit(PG_arch_1, &page->flags);
		return 0;
	}

	rc = uv_convert_from_secure(page_to_phys(page));
	if (!rc) {
		clear_bit(PG_arch_1, &page->flags);
		return 0;
	}

	return rc;
}
EXPORT_SYMBOL_GPL(arch_make_page_accessible);

#endif

#if defined(CONFIG_PROTECTED_VIRTUALIZATION_GUEST) || IS_ENABLED(CONFIG_KVM)
static ssize_t uv_query_facilities(struct kobject *kobj,
				   struct kobj_attribute *attr, char *page)
{
	return scnprintf(page, PAGE_SIZE, "%lx\n%lx\n%lx\n%lx\n",
			uv_info.inst_calls_list[0],
			uv_info.inst_calls_list[1],
			uv_info.inst_calls_list[2],
			uv_info.inst_calls_list[3]);
}

static struct kobj_attribute uv_query_facilities_attr =
	__ATTR(facilities, 0444, uv_query_facilities, NULL);

static ssize_t uv_query_feature_indications(struct kobject *kobj,
					    struct kobj_attribute *attr, char *buf)
{
	return sysfs_emit(buf, "%lx\n", uv_info.uv_feature_indications);
}

static struct kobj_attribute uv_query_feature_indications_attr =
	__ATTR(feature_indications, 0444, uv_query_feature_indications, NULL);

static ssize_t uv_query_max_guest_cpus(struct kobject *kobj,
				       struct kobj_attribute *attr, char *page)
{
	return scnprintf(page, PAGE_SIZE, "%d\n",
			uv_info.max_guest_cpu_id + 1);
}

static struct kobj_attribute uv_query_max_guest_cpus_attr =
	__ATTR(max_cpus, 0444, uv_query_max_guest_cpus, NULL);

static ssize_t uv_query_max_guest_vms(struct kobject *kobj,
				      struct kobj_attribute *attr, char *page)
{
	return scnprintf(page, PAGE_SIZE, "%d\n",
			uv_info.max_num_sec_conf);
}

static struct kobj_attribute uv_query_max_guest_vms_attr =
	__ATTR(max_guests, 0444, uv_query_max_guest_vms, NULL);

static ssize_t uv_query_max_guest_addr(struct kobject *kobj,
				       struct kobj_attribute *attr, char *page)
{
	return scnprintf(page, PAGE_SIZE, "%lx\n",
			uv_info.max_sec_stor_addr);
}

static struct kobj_attribute uv_query_max_guest_addr_attr =
	__ATTR(max_address, 0444, uv_query_max_guest_addr, NULL);

static struct attribute *uv_query_attrs[] = {
	&uv_query_facilities_attr.attr,
	&uv_query_feature_indications_attr.attr,
	&uv_query_max_guest_cpus_attr.attr,
	&uv_query_max_guest_vms_attr.attr,
	&uv_query_max_guest_addr_attr.attr,
	NULL,
};

static struct attribute_group uv_query_attr_group = {
	.attrs = uv_query_attrs,
};

static ssize_t uv_is_prot_virt_guest(struct kobject *kobj,
				     struct kobj_attribute *attr, char *page)
{
	int val = 0;

#ifdef CONFIG_PROTECTED_VIRTUALIZATION_GUEST
	val = prot_virt_guest;
#endif
	return scnprintf(page, PAGE_SIZE, "%d\n", val);
}

static ssize_t uv_is_prot_virt_host(struct kobject *kobj,
				    struct kobj_attribute *attr, char *page)
{
	int val = 0;

#if IS_ENABLED(CONFIG_KVM)
	val = prot_virt_host;
#endif

	return scnprintf(page, PAGE_SIZE, "%d\n", val);
}

static struct kobj_attribute uv_prot_virt_guest =
	__ATTR(prot_virt_guest, 0444, uv_is_prot_virt_guest, NULL);

static struct kobj_attribute uv_prot_virt_host =
	__ATTR(prot_virt_host, 0444, uv_is_prot_virt_host, NULL);

static const struct attribute *uv_prot_virt_attrs[] = {
	&uv_prot_virt_guest.attr,
	&uv_prot_virt_host.attr,
	NULL,
};

static struct kset *uv_query_kset;
static struct kobject *uv_kobj;

static int __init uv_info_init(void)
{
	int rc = -ENOMEM;

	if (!test_facility(158))
		return 0;

	uv_kobj = kobject_create_and_add("uv", firmware_kobj);
	if (!uv_kobj)
		return -ENOMEM;

	rc = sysfs_create_files(uv_kobj, uv_prot_virt_attrs);
	if (rc)
		goto out_kobj;

	uv_query_kset = kset_create_and_add("query", NULL, uv_kobj);
	if (!uv_query_kset) {
		rc = -ENOMEM;
		goto out_ind_files;
	}

	rc = sysfs_create_group(&uv_query_kset->kobj, &uv_query_attr_group);
	if (!rc)
		return 0;

	kset_unregister(uv_query_kset);
out_ind_files:
	sysfs_remove_files(uv_kobj, uv_prot_virt_attrs);
out_kobj:
	kobject_del(uv_kobj);
	kobject_put(uv_kobj);
	return rc;
}
device_initcall(uv_info_init);
#endif<|MERGE_RESOLUTION|>--- conflicted
+++ resolved
@@ -63,13 +63,8 @@
 		goto fail;
 	}
 
-<<<<<<< HEAD
-	if (uv_init(uv_stor_base, uv_info.uv_base_stor_len)) {
-		memblock_phys_free(uv_stor_base, uv_info.uv_base_stor_len);
-=======
 	if (uv_init(__pa(uv_stor_base), uv_info.uv_base_stor_len)) {
 		memblock_free(uv_stor_base, uv_info.uv_base_stor_len);
->>>>>>> 754e0b0e
 		goto fail;
 	}
 
