--- conflicted
+++ resolved
@@ -798,61 +798,6 @@
 	.name	= "fsi-ak4642-audio",
 	.dev	= {
 		.platform_data	= &fsi2_ak4643_info,
-<<<<<<< HEAD
-=======
-	},
-};
-
-static struct sh_mobile_meram_cfg hdmi_meram_cfg = {
-	.icb[0] = {
-		.marker_icb     = 30,
-		.cache_icb      = 26,
-		.meram_offset   = 0x80,
-		.meram_size     = 0x100,
-	},
-	.icb[1] = {
-		.marker_icb     = 31,
-		.cache_icb      = 27,
-		.meram_offset   = 0x180,
-		.meram_size     = 0x100,
-	},
-};
-
-static struct sh_mobile_lcdc_info sh_mobile_lcdc1_info = {
-	.clock_source = LCDC_CLK_EXTERNAL,
-	.meram_dev = &meram_info,
-	.ch[0] = {
-		.chan = LCDC_CHAN_MAINLCD,
-		.fourcc = V4L2_PIX_FMT_RGB565,
-		.interface_type = RGB24,
-		.clock_divider = 1,
-		.flags = LCDC_FLAGS_DWPOL,
-		.meram_cfg = &hdmi_meram_cfg,
-	}
-};
-
-static struct resource lcdc1_resources[] = {
-	[0] = {
-		.name	= "LCDC1",
-		.start	= 0xfe944000,
-		.end	= 0xfe947fff,
-		.flags	= IORESOURCE_MEM,
-	},
-	[1] = {
-		.start	= intcs_evt2irq(0x1780),
-		.flags	= IORESOURCE_IRQ,
-	},
-};
-
-static struct platform_device lcdc1_device = {
-	.name		= "sh_mobile_lcdc_fb",
-	.num_resources	= ARRAY_SIZE(lcdc1_resources),
-	.resource	= lcdc1_resources,
-	.id             = 1,
-	.dev	= {
-		.platform_data	= &sh_mobile_lcdc1_info,
-		.coherent_dma_mask = ~0,
->>>>>>> 2cbe23e3
 	},
 };
 
