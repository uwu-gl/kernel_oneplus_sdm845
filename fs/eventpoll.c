--- conflicted
+++ resolved
@@ -1752,11 +1752,7 @@
 			if (list_empty(&epi->ffd.file->f_tfile_llink)) {
 				if (get_file_rcu(epi->ffd.file))
 					list_add(&epi->ffd.file->f_tfile_llink,
-<<<<<<< HEAD
-						&tfile_check_list);
-=======
 						 &tfile_check_list);
->>>>>>> 65676505
 			}
 		}
 	}
