// SPDX-License-Identifier: GPL-2.0

#include <linux/bitops.h>
#include <linux/slab.h>
#include <linux/blkdev.h>
#include <linux/sched/mm.h>
#include <linux/atomic.h>
#include "ctree.h"
#include "volumes.h"
#include "zoned.h"
#include "rcu-string.h"
#include "disk-io.h"
#include "block-group.h"
#include "transaction.h"
#include "dev-replace.h"
#include "space-info.h"

/* Maximum number of zones to report per blkdev_report_zones() call */
#define BTRFS_REPORT_NR_ZONES   4096
/* Invalid allocation pointer value for missing devices */
#define WP_MISSING_DEV ((u64)-1)
/* Pseudo write pointer value for conventional zone */
#define WP_CONVENTIONAL ((u64)-2)

/*
 * Location of the first zone of superblock logging zone pairs.
 *
 * - primary superblock:    0B (zone 0)
 * - first copy:          512G (zone starting at that offset)
 * - second copy:           4T (zone starting at that offset)
 */
#define BTRFS_SB_LOG_PRIMARY_OFFSET	(0ULL)
#define BTRFS_SB_LOG_FIRST_OFFSET	(512ULL * SZ_1G)
#define BTRFS_SB_LOG_SECOND_OFFSET	(4096ULL * SZ_1G)

#define BTRFS_SB_LOG_FIRST_SHIFT	const_ilog2(BTRFS_SB_LOG_FIRST_OFFSET)
#define BTRFS_SB_LOG_SECOND_SHIFT	const_ilog2(BTRFS_SB_LOG_SECOND_OFFSET)

/* Number of superblock log zones */
#define BTRFS_NR_SB_LOG_ZONES 2

/*
 * Minimum of active zones we need:
 *
 * - BTRFS_SUPER_MIRROR_MAX zones for superblock mirrors
 * - 3 zones to ensure at least one zone per SYSTEM, META and DATA block group
 * - 1 zone for tree-log dedicated block group
 * - 1 zone for relocation
 */
#define BTRFS_MIN_ACTIVE_ZONES		(BTRFS_SUPER_MIRROR_MAX + 5)

/*
 * Maximum supported zone size. Currently, SMR disks have a zone size of
 * 256MiB, and we are expecting ZNS drives to be in the 1-4GiB range. We do not
 * expect the zone size to become larger than 8GiB in the near future.
 */
#define BTRFS_MAX_ZONE_SIZE		SZ_8G

#define SUPER_INFO_SECTORS	((u64)BTRFS_SUPER_INFO_SIZE >> SECTOR_SHIFT)

static inline bool sb_zone_is_full(const struct blk_zone *zone)
{
	return (zone->cond == BLK_ZONE_COND_FULL) ||
		(zone->wp + SUPER_INFO_SECTORS > zone->start + zone->capacity);
}

static int copy_zone_info_cb(struct blk_zone *zone, unsigned int idx, void *data)
{
	struct blk_zone *zones = data;

	memcpy(&zones[idx], zone, sizeof(*zone));

	return 0;
}

static int sb_write_pointer(struct block_device *bdev, struct blk_zone *zones,
			    u64 *wp_ret)
{
	bool empty[BTRFS_NR_SB_LOG_ZONES];
	bool full[BTRFS_NR_SB_LOG_ZONES];
	sector_t sector;
	int i;

	for (i = 0; i < BTRFS_NR_SB_LOG_ZONES; i++) {
		ASSERT(zones[i].type != BLK_ZONE_TYPE_CONVENTIONAL);
		empty[i] = (zones[i].cond == BLK_ZONE_COND_EMPTY);
		full[i] = sb_zone_is_full(&zones[i]);
	}

	/*
	 * Possible states of log buffer zones
	 *
	 *           Empty[0]  In use[0]  Full[0]
	 * Empty[1]         *          x        0
	 * In use[1]        0          x        0
	 * Full[1]          1          1        C
	 *
	 * Log position:
	 *   *: Special case, no superblock is written
	 *   0: Use write pointer of zones[0]
	 *   1: Use write pointer of zones[1]
	 *   C: Compare super blocks from zones[0] and zones[1], use the latest
	 *      one determined by generation
	 *   x: Invalid state
	 */

	if (empty[0] && empty[1]) {
		/* Special case to distinguish no superblock to read */
		*wp_ret = zones[0].start << SECTOR_SHIFT;
		return -ENOENT;
	} else if (full[0] && full[1]) {
		/* Compare two super blocks */
		struct address_space *mapping = bdev->bd_inode->i_mapping;
		struct page *page[BTRFS_NR_SB_LOG_ZONES];
		struct btrfs_super_block *super[BTRFS_NR_SB_LOG_ZONES];
		int i;

		for (i = 0; i < BTRFS_NR_SB_LOG_ZONES; i++) {
			u64 bytenr;

			bytenr = ((zones[i].start + zones[i].len)
				   << SECTOR_SHIFT) - BTRFS_SUPER_INFO_SIZE;

			page[i] = read_cache_page_gfp(mapping,
					bytenr >> PAGE_SHIFT, GFP_NOFS);
			if (IS_ERR(page[i])) {
				if (i == 1)
					btrfs_release_disk_super(super[0]);
				return PTR_ERR(page[i]);
			}
			super[i] = page_address(page[i]);
		}

		if (super[0]->generation > super[1]->generation)
			sector = zones[1].start;
		else
			sector = zones[0].start;

		for (i = 0; i < BTRFS_NR_SB_LOG_ZONES; i++)
			btrfs_release_disk_super(super[i]);
	} else if (!full[0] && (empty[1] || full[1])) {
		sector = zones[0].wp;
	} else if (full[0]) {
		sector = zones[1].wp;
	} else {
		return -EUCLEAN;
	}
	*wp_ret = sector << SECTOR_SHIFT;
	return 0;
}

/*
 * Get the first zone number of the superblock mirror
 */
static inline u32 sb_zone_number(int shift, int mirror)
{
	u64 zone;

	ASSERT(mirror < BTRFS_SUPER_MIRROR_MAX);
	switch (mirror) {
	case 0: zone = 0; break;
	case 1: zone = 1ULL << (BTRFS_SB_LOG_FIRST_SHIFT - shift); break;
	case 2: zone = 1ULL << (BTRFS_SB_LOG_SECOND_SHIFT - shift); break;
	}

	ASSERT(zone <= U32_MAX);

	return (u32)zone;
}

static inline sector_t zone_start_sector(u32 zone_number,
					 struct block_device *bdev)
{
	return (sector_t)zone_number << ilog2(bdev_zone_sectors(bdev));
}

static inline u64 zone_start_physical(u32 zone_number,
				      struct btrfs_zoned_device_info *zone_info)
{
	return (u64)zone_number << zone_info->zone_size_shift;
}

/*
 * Emulate blkdev_report_zones() for a non-zoned device. It slices up the block
 * device into static sized chunks and fake a conventional zone on each of
 * them.
 */
static int emulate_report_zones(struct btrfs_device *device, u64 pos,
				struct blk_zone *zones, unsigned int nr_zones)
{
	const sector_t zone_sectors = device->fs_info->zone_size >> SECTOR_SHIFT;
	sector_t bdev_size = bdev_nr_sectors(device->bdev);
	unsigned int i;

	pos >>= SECTOR_SHIFT;
	for (i = 0; i < nr_zones; i++) {
		zones[i].start = i * zone_sectors + pos;
		zones[i].len = zone_sectors;
		zones[i].capacity = zone_sectors;
		zones[i].wp = zones[i].start + zone_sectors;
		zones[i].type = BLK_ZONE_TYPE_CONVENTIONAL;
		zones[i].cond = BLK_ZONE_COND_NOT_WP;

		if (zones[i].wp >= bdev_size) {
			i++;
			break;
		}
	}

	return i;
}

static int btrfs_get_dev_zones(struct btrfs_device *device, u64 pos,
			       struct blk_zone *zones, unsigned int *nr_zones)
{
	int ret;

	if (!*nr_zones)
		return 0;

	if (!bdev_is_zoned(device->bdev)) {
		ret = emulate_report_zones(device, pos, zones, *nr_zones);
		*nr_zones = ret;
		return 0;
	}

	ret = blkdev_report_zones(device->bdev, pos >> SECTOR_SHIFT, *nr_zones,
				  copy_zone_info_cb, zones);
	if (ret < 0) {
		btrfs_err_in_rcu(device->fs_info,
				 "zoned: failed to read zone %llu on %s (devid %llu)",
				 pos, rcu_str_deref(device->name),
				 device->devid);
		return ret;
	}
	*nr_zones = ret;
	if (!ret)
		return -EIO;

	return 0;
}

/* The emulated zone size is determined from the size of device extent */
static int calculate_emulated_zone_size(struct btrfs_fs_info *fs_info)
{
	struct btrfs_path *path;
	struct btrfs_root *root = fs_info->dev_root;
	struct btrfs_key key;
	struct extent_buffer *leaf;
	struct btrfs_dev_extent *dext;
	int ret = 0;

	key.objectid = 1;
	key.type = BTRFS_DEV_EXTENT_KEY;
	key.offset = 0;

	path = btrfs_alloc_path();
	if (!path)
		return -ENOMEM;

	ret = btrfs_search_slot(NULL, root, &key, path, 0, 0);
	if (ret < 0)
		goto out;

	if (path->slots[0] >= btrfs_header_nritems(path->nodes[0])) {
		ret = btrfs_next_leaf(root, path);
		if (ret < 0)
			goto out;
		/* No dev extents at all? Not good */
		if (ret > 0) {
			ret = -EUCLEAN;
			goto out;
		}
	}

	leaf = path->nodes[0];
	dext = btrfs_item_ptr(leaf, path->slots[0], struct btrfs_dev_extent);
	fs_info->zone_size = btrfs_dev_extent_length(leaf, dext);
	ret = 0;

out:
	btrfs_free_path(path);

	return ret;
}

int btrfs_get_dev_zone_info_all_devices(struct btrfs_fs_info *fs_info)
{
	struct btrfs_fs_devices *fs_devices = fs_info->fs_devices;
	struct btrfs_device *device;
	int ret = 0;

	/* fs_info->zone_size might not set yet. Use the incomapt flag here. */
	if (!btrfs_fs_incompat(fs_info, ZONED))
		return 0;

	mutex_lock(&fs_devices->device_list_mutex);
	list_for_each_entry(device, &fs_devices->devices, dev_list) {
		/* We can skip reading of zone info for missing devices */
		if (!device->bdev)
			continue;

		ret = btrfs_get_dev_zone_info(device);
		if (ret)
			break;
	}
	mutex_unlock(&fs_devices->device_list_mutex);

	return ret;
}

int btrfs_get_dev_zone_info(struct btrfs_device *device)
{
	struct btrfs_fs_info *fs_info = device->fs_info;
	struct btrfs_zoned_device_info *zone_info = NULL;
	struct block_device *bdev = device->bdev;
<<<<<<< HEAD
=======
	struct request_queue *queue = bdev_get_queue(bdev);
	unsigned int max_active_zones;
	unsigned int nactive;
>>>>>>> df0cc57e
	sector_t nr_sectors;
	sector_t sector = 0;
	struct blk_zone *zones = NULL;
	unsigned int i, nreported = 0, nr_zones;
	sector_t zone_sectors;
	char *model, *emulated;
	int ret;

	/*
	 * Cannot use btrfs_is_zoned here, since fs_info::zone_size might not
	 * yet be set.
	 */
	if (!btrfs_fs_incompat(fs_info, ZONED))
		return 0;

	if (device->zone_info)
		return 0;

	zone_info = kzalloc(sizeof(*zone_info), GFP_KERNEL);
	if (!zone_info)
		return -ENOMEM;

	if (!bdev_is_zoned(bdev)) {
		if (!fs_info->zone_size) {
			ret = calculate_emulated_zone_size(fs_info);
			if (ret)
				goto out;
		}

		ASSERT(fs_info->zone_size);
		zone_sectors = fs_info->zone_size >> SECTOR_SHIFT;
	} else {
		zone_sectors = bdev_zone_sectors(bdev);
	}

	/* Check if it's power of 2 (see is_power_of_2) */
	ASSERT(zone_sectors != 0 && (zone_sectors & (zone_sectors - 1)) == 0);
	zone_info->zone_size = zone_sectors << SECTOR_SHIFT;

	/* We reject devices with a zone size larger than 8GB */
	if (zone_info->zone_size > BTRFS_MAX_ZONE_SIZE) {
		btrfs_err_in_rcu(fs_info,
		"zoned: %s: zone size %llu larger than supported maximum %llu",
				 rcu_str_deref(device->name),
				 zone_info->zone_size, BTRFS_MAX_ZONE_SIZE);
		ret = -EINVAL;
		goto out;
	}

	nr_sectors = bdev_nr_sectors(bdev);
	zone_info->zone_size_shift = ilog2(zone_info->zone_size);
	zone_info->nr_zones = nr_sectors >> ilog2(zone_sectors);
	if (!IS_ALIGNED(nr_sectors, zone_sectors))
		zone_info->nr_zones++;

<<<<<<< HEAD
=======
	max_active_zones = queue_max_active_zones(queue);
	if (max_active_zones && max_active_zones < BTRFS_MIN_ACTIVE_ZONES) {
		btrfs_err_in_rcu(fs_info,
"zoned: %s: max active zones %u is too small, need at least %u active zones",
				 rcu_str_deref(device->name), max_active_zones,
				 BTRFS_MIN_ACTIVE_ZONES);
		ret = -EINVAL;
		goto out;
	}
	zone_info->max_active_zones = max_active_zones;

>>>>>>> df0cc57e
	zone_info->seq_zones = bitmap_zalloc(zone_info->nr_zones, GFP_KERNEL);
	if (!zone_info->seq_zones) {
		ret = -ENOMEM;
		goto out;
	}

	zone_info->empty_zones = bitmap_zalloc(zone_info->nr_zones, GFP_KERNEL);
	if (!zone_info->empty_zones) {
		ret = -ENOMEM;
		goto out;
	}

	zone_info->active_zones = bitmap_zalloc(zone_info->nr_zones, GFP_KERNEL);
	if (!zone_info->active_zones) {
		ret = -ENOMEM;
		goto out;
	}

	zones = kcalloc(BTRFS_REPORT_NR_ZONES, sizeof(struct blk_zone), GFP_KERNEL);
	if (!zones) {
		ret = -ENOMEM;
		goto out;
	}

	/* Get zones type */
	nactive = 0;
	while (sector < nr_sectors) {
		nr_zones = BTRFS_REPORT_NR_ZONES;
		ret = btrfs_get_dev_zones(device, sector << SECTOR_SHIFT, zones,
					  &nr_zones);
		if (ret)
			goto out;

		for (i = 0; i < nr_zones; i++) {
			if (zones[i].type == BLK_ZONE_TYPE_SEQWRITE_REQ)
				__set_bit(nreported, zone_info->seq_zones);
			switch (zones[i].cond) {
			case BLK_ZONE_COND_EMPTY:
				__set_bit(nreported, zone_info->empty_zones);
				break;
			case BLK_ZONE_COND_IMP_OPEN:
			case BLK_ZONE_COND_EXP_OPEN:
			case BLK_ZONE_COND_CLOSED:
				__set_bit(nreported, zone_info->active_zones);
				nactive++;
				break;
			}
			nreported++;
		}
		sector = zones[nr_zones - 1].start + zones[nr_zones - 1].len;
	}

	if (nreported != zone_info->nr_zones) {
		btrfs_err_in_rcu(device->fs_info,
				 "inconsistent number of zones on %s (%u/%u)",
				 rcu_str_deref(device->name), nreported,
				 zone_info->nr_zones);
		ret = -EIO;
		goto out;
	}

	if (max_active_zones) {
		if (nactive > max_active_zones) {
			btrfs_err_in_rcu(device->fs_info,
			"zoned: %u active zones on %s exceeds max_active_zones %u",
					 nactive, rcu_str_deref(device->name),
					 max_active_zones);
			ret = -EIO;
			goto out;
		}
		atomic_set(&zone_info->active_zones_left,
			   max_active_zones - nactive);
	}

	/* Validate superblock log */
	nr_zones = BTRFS_NR_SB_LOG_ZONES;
	for (i = 0; i < BTRFS_SUPER_MIRROR_MAX; i++) {
		u32 sb_zone;
		u64 sb_wp;
		int sb_pos = BTRFS_NR_SB_LOG_ZONES * i;

		sb_zone = sb_zone_number(zone_info->zone_size_shift, i);
		if (sb_zone + 1 >= zone_info->nr_zones)
			continue;

		ret = btrfs_get_dev_zones(device,
					  zone_start_physical(sb_zone, zone_info),
					  &zone_info->sb_zones[sb_pos],
					  &nr_zones);
		if (ret)
			goto out;

		if (nr_zones != BTRFS_NR_SB_LOG_ZONES) {
			btrfs_err_in_rcu(device->fs_info,
	"zoned: failed to read super block log zone info at devid %llu zone %u",
					 device->devid, sb_zone);
			ret = -EUCLEAN;
			goto out;
		}

		/*
		 * If zones[0] is conventional, always use the beginning of the
		 * zone to record superblock. No need to validate in that case.
		 */
		if (zone_info->sb_zones[BTRFS_NR_SB_LOG_ZONES * i].type ==
		    BLK_ZONE_TYPE_CONVENTIONAL)
			continue;

		ret = sb_write_pointer(device->bdev,
				       &zone_info->sb_zones[sb_pos], &sb_wp);
		if (ret != -ENOENT && ret) {
			btrfs_err_in_rcu(device->fs_info,
			"zoned: super block log zone corrupted devid %llu zone %u",
					 device->devid, sb_zone);
			ret = -EUCLEAN;
			goto out;
		}
	}


	kfree(zones);

	device->zone_info = zone_info;

	switch (bdev_zoned_model(bdev)) {
	case BLK_ZONED_HM:
		model = "host-managed zoned";
		emulated = "";
		break;
	case BLK_ZONED_HA:
		model = "host-aware zoned";
		emulated = "";
		break;
	case BLK_ZONED_NONE:
		model = "regular";
		emulated = "emulated ";
		break;
	default:
		/* Just in case */
		btrfs_err_in_rcu(fs_info, "zoned: unsupported model %d on %s",
				 bdev_zoned_model(bdev),
				 rcu_str_deref(device->name));
		ret = -EOPNOTSUPP;
		goto out_free_zone_info;
	}

	btrfs_info_in_rcu(fs_info,
		"%s block device %s, %u %szones of %llu bytes",
		model, rcu_str_deref(device->name), zone_info->nr_zones,
		emulated, zone_info->zone_size);

	return 0;

out:
	kfree(zones);
out_free_zone_info:
	bitmap_free(zone_info->active_zones);
	bitmap_free(zone_info->empty_zones);
	bitmap_free(zone_info->seq_zones);
	kfree(zone_info);
	device->zone_info = NULL;

	return ret;
}

void btrfs_destroy_dev_zone_info(struct btrfs_device *device)
{
	struct btrfs_zoned_device_info *zone_info = device->zone_info;

	if (!zone_info)
		return;

	bitmap_free(zone_info->active_zones);
	bitmap_free(zone_info->seq_zones);
	bitmap_free(zone_info->empty_zones);
	kfree(zone_info);
	device->zone_info = NULL;
}

int btrfs_get_dev_zone(struct btrfs_device *device, u64 pos,
		       struct blk_zone *zone)
{
	unsigned int nr_zones = 1;
	int ret;

	ret = btrfs_get_dev_zones(device, pos, zone, &nr_zones);
	if (ret != 0 || !nr_zones)
		return ret ? ret : -EIO;

	return 0;
}

int btrfs_check_zoned_mode(struct btrfs_fs_info *fs_info)
{
	struct btrfs_fs_devices *fs_devices = fs_info->fs_devices;
	struct btrfs_device *device;
	u64 zoned_devices = 0;
	u64 nr_devices = 0;
	u64 zone_size = 0;
	const bool incompat_zoned = btrfs_fs_incompat(fs_info, ZONED);
	int ret = 0;

	/* Count zoned devices */
	list_for_each_entry(device, &fs_devices->devices, dev_list) {
		enum blk_zoned_model model;

		if (!device->bdev)
			continue;

		model = bdev_zoned_model(device->bdev);
		/*
		 * A Host-Managed zoned device must be used as a zoned device.
		 * A Host-Aware zoned device and a non-zoned devices can be
		 * treated as a zoned device, if ZONED flag is enabled in the
		 * superblock.
		 */
		if (model == BLK_ZONED_HM ||
		    (model == BLK_ZONED_HA && incompat_zoned) ||
		    (model == BLK_ZONED_NONE && incompat_zoned)) {
			struct btrfs_zoned_device_info *zone_info =
				device->zone_info;

			zone_info = device->zone_info;
			zoned_devices++;
			if (!zone_size) {
				zone_size = zone_info->zone_size;
			} else if (zone_info->zone_size != zone_size) {
				btrfs_err(fs_info,
		"zoned: unequal block device zone sizes: have %llu found %llu",
					  device->zone_info->zone_size,
					  zone_size);
				ret = -EINVAL;
				goto out;
			}
		}
		nr_devices++;
	}

	if (!zoned_devices && !incompat_zoned)
		goto out;

	if (!zoned_devices && incompat_zoned) {
		/* No zoned block device found on ZONED filesystem */
		btrfs_err(fs_info,
			  "zoned: no zoned devices found on a zoned filesystem");
		ret = -EINVAL;
		goto out;
	}

	if (zoned_devices && !incompat_zoned) {
		btrfs_err(fs_info,
			  "zoned: mode not enabled but zoned device found");
		ret = -EINVAL;
		goto out;
	}

	if (zoned_devices != nr_devices) {
		btrfs_err(fs_info,
			  "zoned: cannot mix zoned and regular devices");
		ret = -EINVAL;
		goto out;
	}

	/*
	 * stripe_size is always aligned to BTRFS_STRIPE_LEN in
	 * btrfs_create_chunk(). Since we want stripe_len == zone_size,
	 * check the alignment here.
	 */
	if (!IS_ALIGNED(zone_size, BTRFS_STRIPE_LEN)) {
		btrfs_err(fs_info,
			  "zoned: zone size %llu not aligned to stripe %u",
			  zone_size, BTRFS_STRIPE_LEN);
		ret = -EINVAL;
		goto out;
	}

	if (btrfs_fs_incompat(fs_info, MIXED_GROUPS)) {
		btrfs_err(fs_info, "zoned: mixed block groups not supported");
		ret = -EINVAL;
		goto out;
	}

	fs_info->zone_size = zone_size;
	fs_info->fs_devices->chunk_alloc_policy = BTRFS_CHUNK_ALLOC_ZONED;

	/*
	 * Check mount options here, because we might change fs_info->zoned
	 * from fs_info->zone_size.
	 */
	ret = btrfs_check_mountopts_zoned(fs_info);
	if (ret)
		goto out;

	btrfs_info(fs_info, "zoned mode enabled with zone size %llu", zone_size);
out:
	return ret;
}

int btrfs_check_mountopts_zoned(struct btrfs_fs_info *info)
{
	if (!btrfs_is_zoned(info))
		return 0;

	/*
	 * Space cache writing is not COWed. Disable that to avoid write errors
	 * in sequential zones.
	 */
	if (btrfs_test_opt(info, SPACE_CACHE)) {
		btrfs_err(info, "zoned: space cache v1 is not supported");
		return -EINVAL;
	}

	if (btrfs_test_opt(info, NODATACOW)) {
		btrfs_err(info, "zoned: NODATACOW not supported");
		return -EINVAL;
	}

	return 0;
}

static int sb_log_location(struct block_device *bdev, struct blk_zone *zones,
			   int rw, u64 *bytenr_ret)
{
	u64 wp;
	int ret;

	if (zones[0].type == BLK_ZONE_TYPE_CONVENTIONAL) {
		*bytenr_ret = zones[0].start << SECTOR_SHIFT;
		return 0;
	}

	ret = sb_write_pointer(bdev, zones, &wp);
	if (ret != -ENOENT && ret < 0)
		return ret;

	if (rw == WRITE) {
		struct blk_zone *reset = NULL;

		if (wp == zones[0].start << SECTOR_SHIFT)
			reset = &zones[0];
		else if (wp == zones[1].start << SECTOR_SHIFT)
			reset = &zones[1];

		if (reset && reset->cond != BLK_ZONE_COND_EMPTY) {
			ASSERT(sb_zone_is_full(reset));

			ret = blkdev_zone_mgmt(bdev, REQ_OP_ZONE_RESET,
					       reset->start, reset->len,
					       GFP_NOFS);
			if (ret)
				return ret;

			reset->cond = BLK_ZONE_COND_EMPTY;
			reset->wp = reset->start;
		}
	} else if (ret != -ENOENT) {
		/*
		 * For READ, we want the previous one. Move write pointer to
		 * the end of a zone, if it is at the head of a zone.
		 */
		u64 zone_end = 0;

		if (wp == zones[0].start << SECTOR_SHIFT)
			zone_end = zones[1].start + zones[1].capacity;
		else if (wp == zones[1].start << SECTOR_SHIFT)
			zone_end = zones[0].start + zones[0].capacity;
		if (zone_end)
			wp = ALIGN_DOWN(zone_end << SECTOR_SHIFT,
					BTRFS_SUPER_INFO_SIZE);

		wp -= BTRFS_SUPER_INFO_SIZE;
	}

	*bytenr_ret = wp;
	return 0;

}

int btrfs_sb_log_location_bdev(struct block_device *bdev, int mirror, int rw,
			       u64 *bytenr_ret)
{
	struct blk_zone zones[BTRFS_NR_SB_LOG_ZONES];
	sector_t zone_sectors;
	u32 sb_zone;
	int ret;
	u8 zone_sectors_shift;
	sector_t nr_sectors;
	u32 nr_zones;

	if (!bdev_is_zoned(bdev)) {
		*bytenr_ret = btrfs_sb_offset(mirror);
		return 0;
	}

	ASSERT(rw == READ || rw == WRITE);

	zone_sectors = bdev_zone_sectors(bdev);
	if (!is_power_of_2(zone_sectors))
		return -EINVAL;
	zone_sectors_shift = ilog2(zone_sectors);
	nr_sectors = bdev_nr_sectors(bdev);
	nr_zones = nr_sectors >> zone_sectors_shift;

	sb_zone = sb_zone_number(zone_sectors_shift + SECTOR_SHIFT, mirror);
	if (sb_zone + 1 >= nr_zones)
		return -ENOENT;

	ret = blkdev_report_zones(bdev, zone_start_sector(sb_zone, bdev),
				  BTRFS_NR_SB_LOG_ZONES, copy_zone_info_cb,
				  zones);
	if (ret < 0)
		return ret;
	if (ret != BTRFS_NR_SB_LOG_ZONES)
		return -EIO;

	return sb_log_location(bdev, zones, rw, bytenr_ret);
}

int btrfs_sb_log_location(struct btrfs_device *device, int mirror, int rw,
			  u64 *bytenr_ret)
{
	struct btrfs_zoned_device_info *zinfo = device->zone_info;
	u32 zone_num;

	/*
	 * For a zoned filesystem on a non-zoned block device, use the same
	 * super block locations as regular filesystem. Doing so, the super
	 * block can always be retrieved and the zoned flag of the volume
	 * detected from the super block information.
	 */
	if (!bdev_is_zoned(device->bdev)) {
		*bytenr_ret = btrfs_sb_offset(mirror);
		return 0;
	}

	zone_num = sb_zone_number(zinfo->zone_size_shift, mirror);
	if (zone_num + 1 >= zinfo->nr_zones)
		return -ENOENT;

	return sb_log_location(device->bdev,
			       &zinfo->sb_zones[BTRFS_NR_SB_LOG_ZONES * mirror],
			       rw, bytenr_ret);
}

static inline bool is_sb_log_zone(struct btrfs_zoned_device_info *zinfo,
				  int mirror)
{
	u32 zone_num;

	if (!zinfo)
		return false;

	zone_num = sb_zone_number(zinfo->zone_size_shift, mirror);
	if (zone_num + 1 >= zinfo->nr_zones)
		return false;

	if (!test_bit(zone_num, zinfo->seq_zones))
		return false;

	return true;
}

int btrfs_advance_sb_log(struct btrfs_device *device, int mirror)
{
	struct btrfs_zoned_device_info *zinfo = device->zone_info;
	struct blk_zone *zone;
	int i;

	if (!is_sb_log_zone(zinfo, mirror))
		return 0;

	zone = &zinfo->sb_zones[BTRFS_NR_SB_LOG_ZONES * mirror];
	for (i = 0; i < BTRFS_NR_SB_LOG_ZONES; i++) {
		/* Advance the next zone */
		if (zone->cond == BLK_ZONE_COND_FULL) {
			zone++;
			continue;
		}

		if (zone->cond == BLK_ZONE_COND_EMPTY)
			zone->cond = BLK_ZONE_COND_IMP_OPEN;

		zone->wp += SUPER_INFO_SECTORS;

		if (sb_zone_is_full(zone)) {
			/*
			 * No room left to write new superblock. Since
			 * superblock is written with REQ_SYNC, it is safe to
			 * finish the zone now.
			 *
			 * If the write pointer is exactly at the capacity,
			 * explicit ZONE_FINISH is not necessary.
			 */
			if (zone->wp != zone->start + zone->capacity) {
				int ret;

				ret = blkdev_zone_mgmt(device->bdev,
						REQ_OP_ZONE_FINISH, zone->start,
						zone->len, GFP_NOFS);
				if (ret)
					return ret;
			}

			zone->wp = zone->start + zone->len;
			zone->cond = BLK_ZONE_COND_FULL;
		}
		return 0;
	}

	/* All the zones are FULL. Should not reach here. */
	ASSERT(0);
	return -EIO;
}

int btrfs_reset_sb_log_zones(struct block_device *bdev, int mirror)
{
	sector_t zone_sectors;
	sector_t nr_sectors;
	u8 zone_sectors_shift;
	u32 sb_zone;
	u32 nr_zones;

	zone_sectors = bdev_zone_sectors(bdev);
	zone_sectors_shift = ilog2(zone_sectors);
	nr_sectors = bdev_nr_sectors(bdev);
	nr_zones = nr_sectors >> zone_sectors_shift;

	sb_zone = sb_zone_number(zone_sectors_shift + SECTOR_SHIFT, mirror);
	if (sb_zone + 1 >= nr_zones)
		return -ENOENT;

	return blkdev_zone_mgmt(bdev, REQ_OP_ZONE_RESET,
				zone_start_sector(sb_zone, bdev),
				zone_sectors * BTRFS_NR_SB_LOG_ZONES, GFP_NOFS);
}

/**
 * btrfs_find_allocatable_zones - find allocatable zones within a given region
 *
 * @device:	the device to allocate a region on
 * @hole_start: the position of the hole to allocate the region
 * @num_bytes:	size of wanted region
 * @hole_end:	the end of the hole
 * @return:	position of allocatable zones
 *
 * Allocatable region should not contain any superblock locations.
 */
u64 btrfs_find_allocatable_zones(struct btrfs_device *device, u64 hole_start,
				 u64 hole_end, u64 num_bytes)
{
	struct btrfs_zoned_device_info *zinfo = device->zone_info;
	const u8 shift = zinfo->zone_size_shift;
	u64 nzones = num_bytes >> shift;
	u64 pos = hole_start;
	u64 begin, end;
	bool have_sb;
	int i;

	ASSERT(IS_ALIGNED(hole_start, zinfo->zone_size));
	ASSERT(IS_ALIGNED(num_bytes, zinfo->zone_size));

	while (pos < hole_end) {
		begin = pos >> shift;
		end = begin + nzones;

		if (end > zinfo->nr_zones)
			return hole_end;

		/* Check if zones in the region are all empty */
		if (btrfs_dev_is_sequential(device, pos) &&
		    find_next_zero_bit(zinfo->empty_zones, end, begin) != end) {
			pos += zinfo->zone_size;
			continue;
		}

		have_sb = false;
		for (i = 0; i < BTRFS_SUPER_MIRROR_MAX; i++) {
			u32 sb_zone;
			u64 sb_pos;

			sb_zone = sb_zone_number(shift, i);
			if (!(end <= sb_zone ||
			      sb_zone + BTRFS_NR_SB_LOG_ZONES <= begin)) {
				have_sb = true;
				pos = zone_start_physical(
					sb_zone + BTRFS_NR_SB_LOG_ZONES, zinfo);
				break;
			}

			/* We also need to exclude regular superblock positions */
			sb_pos = btrfs_sb_offset(i);
			if (!(pos + num_bytes <= sb_pos ||
			      sb_pos + BTRFS_SUPER_INFO_SIZE <= pos)) {
				have_sb = true;
				pos = ALIGN(sb_pos + BTRFS_SUPER_INFO_SIZE,
					    zinfo->zone_size);
				break;
			}
		}
		if (!have_sb)
			break;
	}

	return pos;
}

static bool btrfs_dev_set_active_zone(struct btrfs_device *device, u64 pos)
{
	struct btrfs_zoned_device_info *zone_info = device->zone_info;
	unsigned int zno = (pos >> zone_info->zone_size_shift);

	/* We can use any number of zones */
	if (zone_info->max_active_zones == 0)
		return true;

	if (!test_bit(zno, zone_info->active_zones)) {
		/* Active zone left? */
		if (atomic_dec_if_positive(&zone_info->active_zones_left) < 0)
			return false;
		if (test_and_set_bit(zno, zone_info->active_zones)) {
			/* Someone already set the bit */
			atomic_inc(&zone_info->active_zones_left);
		}
	}

	return true;
}

static void btrfs_dev_clear_active_zone(struct btrfs_device *device, u64 pos)
{
	struct btrfs_zoned_device_info *zone_info = device->zone_info;
	unsigned int zno = (pos >> zone_info->zone_size_shift);

	/* We can use any number of zones */
	if (zone_info->max_active_zones == 0)
		return;

	if (test_and_clear_bit(zno, zone_info->active_zones))
		atomic_inc(&zone_info->active_zones_left);
}

int btrfs_reset_device_zone(struct btrfs_device *device, u64 physical,
			    u64 length, u64 *bytes)
{
	int ret;

	*bytes = 0;
	ret = blkdev_zone_mgmt(device->bdev, REQ_OP_ZONE_RESET,
			       physical >> SECTOR_SHIFT, length >> SECTOR_SHIFT,
			       GFP_NOFS);
	if (ret)
		return ret;

	*bytes = length;
	while (length) {
		btrfs_dev_set_zone_empty(device, physical);
		btrfs_dev_clear_active_zone(device, physical);
		physical += device->zone_info->zone_size;
		length -= device->zone_info->zone_size;
	}

	return 0;
}

int btrfs_ensure_empty_zones(struct btrfs_device *device, u64 start, u64 size)
{
	struct btrfs_zoned_device_info *zinfo = device->zone_info;
	const u8 shift = zinfo->zone_size_shift;
	unsigned long begin = start >> shift;
	unsigned long end = (start + size) >> shift;
	u64 pos;
	int ret;

	ASSERT(IS_ALIGNED(start, zinfo->zone_size));
	ASSERT(IS_ALIGNED(size, zinfo->zone_size));

	if (end > zinfo->nr_zones)
		return -ERANGE;

	/* All the zones are conventional */
	if (find_next_bit(zinfo->seq_zones, begin, end) == end)
		return 0;

	/* All the zones are sequential and empty */
	if (find_next_zero_bit(zinfo->seq_zones, begin, end) == end &&
	    find_next_zero_bit(zinfo->empty_zones, begin, end) == end)
		return 0;

	for (pos = start; pos < start + size; pos += zinfo->zone_size) {
		u64 reset_bytes;

		if (!btrfs_dev_is_sequential(device, pos) ||
		    btrfs_dev_is_empty_zone(device, pos))
			continue;

		/* Free regions should be empty */
		btrfs_warn_in_rcu(
			device->fs_info,
		"zoned: resetting device %s (devid %llu) zone %llu for allocation",
			rcu_str_deref(device->name), device->devid, pos >> shift);
		WARN_ON_ONCE(1);

		ret = btrfs_reset_device_zone(device, pos, zinfo->zone_size,
					      &reset_bytes);
		if (ret)
			return ret;
	}

	return 0;
}

/*
 * Calculate an allocation pointer from the extent allocation information
 * for a block group consist of conventional zones. It is pointed to the
 * end of the highest addressed extent in the block group as an allocation
 * offset.
 */
static int calculate_alloc_pointer(struct btrfs_block_group *cache,
				   u64 *offset_ret)
{
	struct btrfs_fs_info *fs_info = cache->fs_info;
	struct btrfs_root *root = fs_info->extent_root;
	struct btrfs_path *path;
	struct btrfs_key key;
	struct btrfs_key found_key;
	int ret;
	u64 length;

	path = btrfs_alloc_path();
	if (!path)
		return -ENOMEM;

	key.objectid = cache->start + cache->length;
	key.type = 0;
	key.offset = 0;

	ret = btrfs_search_slot(NULL, root, &key, path, 0, 0);
	/* We should not find the exact match */
	if (!ret)
		ret = -EUCLEAN;
	if (ret < 0)
		goto out;

	ret = btrfs_previous_extent_item(root, path, cache->start);
	if (ret) {
		if (ret == 1) {
			ret = 0;
			*offset_ret = 0;
		}
		goto out;
	}

	btrfs_item_key_to_cpu(path->nodes[0], &found_key, path->slots[0]);

	if (found_key.type == BTRFS_EXTENT_ITEM_KEY)
		length = found_key.offset;
	else
		length = fs_info->nodesize;

	if (!(found_key.objectid >= cache->start &&
	       found_key.objectid + length <= cache->start + cache->length)) {
		ret = -EUCLEAN;
		goto out;
	}
	*offset_ret = found_key.objectid + length - cache->start;
	ret = 0;

out:
	btrfs_free_path(path);
	return ret;
}

int btrfs_load_block_group_zone_info(struct btrfs_block_group *cache, bool new)
{
	struct btrfs_fs_info *fs_info = cache->fs_info;
	struct extent_map_tree *em_tree = &fs_info->mapping_tree;
	struct extent_map *em;
	struct map_lookup *map;
	struct btrfs_device *device;
	u64 logical = cache->start;
	u64 length = cache->length;
	u64 physical = 0;
	int ret;
	int i;
	unsigned int nofs_flag;
	u64 *alloc_offsets = NULL;
	u64 *caps = NULL;
	unsigned long *active = NULL;
	u64 last_alloc = 0;
	u32 num_sequential = 0, num_conventional = 0;

	if (!btrfs_is_zoned(fs_info))
		return 0;

	/* Sanity check */
	if (!IS_ALIGNED(length, fs_info->zone_size)) {
		btrfs_err(fs_info,
		"zoned: block group %llu len %llu unaligned to zone size %llu",
			  logical, length, fs_info->zone_size);
		return -EIO;
	}

	/* Get the chunk mapping */
	read_lock(&em_tree->lock);
	em = lookup_extent_mapping(em_tree, logical, length);
	read_unlock(&em_tree->lock);

	if (!em)
		return -EINVAL;

	map = em->map_lookup;

	cache->physical_map = kmemdup(map, map_lookup_size(map->num_stripes), GFP_NOFS);
	if (!cache->physical_map) {
		ret = -ENOMEM;
		goto out;
	}

	alloc_offsets = kcalloc(map->num_stripes, sizeof(*alloc_offsets), GFP_NOFS);
	if (!alloc_offsets) {
		ret = -ENOMEM;
		goto out;
	}

	caps = kcalloc(map->num_stripes, sizeof(*caps), GFP_NOFS);
	if (!caps) {
		ret = -ENOMEM;
		goto out;
	}

	active = bitmap_zalloc(map->num_stripes, GFP_NOFS);
	if (!active) {
		ret = -ENOMEM;
		goto out;
	}

	for (i = 0; i < map->num_stripes; i++) {
		bool is_sequential;
		struct blk_zone zone;
		struct btrfs_dev_replace *dev_replace = &fs_info->dev_replace;
		int dev_replace_is_ongoing = 0;

		device = map->stripes[i].dev;
		physical = map->stripes[i].physical;

		if (device->bdev == NULL) {
			alloc_offsets[i] = WP_MISSING_DEV;
			continue;
		}

		is_sequential = btrfs_dev_is_sequential(device, physical);
		if (is_sequential)
			num_sequential++;
		else
			num_conventional++;

		if (!is_sequential) {
			alloc_offsets[i] = WP_CONVENTIONAL;
			continue;
		}

		/*
		 * This zone will be used for allocation, so mark this zone
		 * non-empty.
		 */
		btrfs_dev_clear_zone_empty(device, physical);

		down_read(&dev_replace->rwsem);
		dev_replace_is_ongoing = btrfs_dev_replace_is_ongoing(dev_replace);
		if (dev_replace_is_ongoing && dev_replace->tgtdev != NULL)
			btrfs_dev_clear_zone_empty(dev_replace->tgtdev, physical);
		up_read(&dev_replace->rwsem);

		/*
		 * The group is mapped to a sequential zone. Get the zone write
		 * pointer to determine the allocation offset within the zone.
		 */
		WARN_ON(!IS_ALIGNED(physical, fs_info->zone_size));
		nofs_flag = memalloc_nofs_save();
		ret = btrfs_get_dev_zone(device, physical, &zone);
		memalloc_nofs_restore(nofs_flag);
		if (ret == -EIO || ret == -EOPNOTSUPP) {
			ret = 0;
			alloc_offsets[i] = WP_MISSING_DEV;
			continue;
		} else if (ret) {
			goto out;
		}

		if (zone.type == BLK_ZONE_TYPE_CONVENTIONAL) {
			btrfs_err_in_rcu(fs_info,
	"zoned: unexpected conventional zone %llu on device %s (devid %llu)",
				zone.start << SECTOR_SHIFT,
				rcu_str_deref(device->name), device->devid);
			ret = -EIO;
			goto out;
		}

		caps[i] = (zone.capacity << SECTOR_SHIFT);

		switch (zone.cond) {
		case BLK_ZONE_COND_OFFLINE:
		case BLK_ZONE_COND_READONLY:
			btrfs_err(fs_info,
		"zoned: offline/readonly zone %llu on device %s (devid %llu)",
				  physical >> device->zone_info->zone_size_shift,
				  rcu_str_deref(device->name), device->devid);
			alloc_offsets[i] = WP_MISSING_DEV;
			break;
		case BLK_ZONE_COND_EMPTY:
			alloc_offsets[i] = 0;
			break;
		case BLK_ZONE_COND_FULL:
			alloc_offsets[i] = caps[i];
			break;
		default:
			/* Partially used zone */
			alloc_offsets[i] =
					((zone.wp - zone.start) << SECTOR_SHIFT);
			__set_bit(i, active);
			break;
		}

		/*
		 * Consider a zone as active if we can allow any number of
		 * active zones.
		 */
		if (!device->zone_info->max_active_zones)
			__set_bit(i, active);
	}

	if (num_sequential > 0)
		cache->seq_zone = true;

	if (num_conventional > 0) {
		/*
		 * Avoid calling calculate_alloc_pointer() for new BG. It
		 * is no use for new BG. It must be always 0.
		 *
		 * Also, we have a lock chain of extent buffer lock ->
		 * chunk mutex.  For new BG, this function is called from
		 * btrfs_make_block_group() which is already taking the
		 * chunk mutex. Thus, we cannot call
		 * calculate_alloc_pointer() which takes extent buffer
		 * locks to avoid deadlock.
		 */

		/* Zone capacity is always zone size in emulation */
		cache->zone_capacity = cache->length;
		if (new) {
			cache->alloc_offset = 0;
			goto out;
		}
		ret = calculate_alloc_pointer(cache, &last_alloc);
		if (ret || map->num_stripes == num_conventional) {
			if (!ret)
				cache->alloc_offset = last_alloc;
			else
				btrfs_err(fs_info,
			"zoned: failed to determine allocation offset of bg %llu",
					  cache->start);
			goto out;
		}
	}

	switch (map->type & BTRFS_BLOCK_GROUP_PROFILE_MASK) {
	case 0: /* single */
		if (alloc_offsets[0] == WP_MISSING_DEV) {
			btrfs_err(fs_info,
			"zoned: cannot recover write pointer for zone %llu",
				physical);
			ret = -EIO;
			goto out;
		}
		cache->alloc_offset = alloc_offsets[0];
		cache->zone_capacity = caps[0];
		cache->zone_is_active = test_bit(0, active);
		break;
	case BTRFS_BLOCK_GROUP_DUP:
	case BTRFS_BLOCK_GROUP_RAID1:
	case BTRFS_BLOCK_GROUP_RAID0:
	case BTRFS_BLOCK_GROUP_RAID10:
	case BTRFS_BLOCK_GROUP_RAID5:
	case BTRFS_BLOCK_GROUP_RAID6:
		/* non-single profiles are not supported yet */
	default:
		btrfs_err(fs_info, "zoned: profile %s not yet supported",
			  btrfs_bg_type_to_raid_name(map->type));
		ret = -EINVAL;
		goto out;
	}

	if (cache->zone_is_active) {
		btrfs_get_block_group(cache);
		spin_lock(&fs_info->zone_active_bgs_lock);
		list_add_tail(&cache->active_bg_list, &fs_info->zone_active_bgs);
		spin_unlock(&fs_info->zone_active_bgs_lock);
	}

out:
	if (cache->alloc_offset > fs_info->zone_size) {
		btrfs_err(fs_info,
			"zoned: invalid write pointer %llu in block group %llu",
			cache->alloc_offset, cache->start);
		ret = -EIO;
	}

<<<<<<< HEAD
=======
	if (cache->alloc_offset > cache->zone_capacity) {
		btrfs_err(fs_info,
"zoned: invalid write pointer %llu (larger than zone capacity %llu) in block group %llu",
			  cache->alloc_offset, cache->zone_capacity,
			  cache->start);
		ret = -EIO;
	}

>>>>>>> df0cc57e
	/* An extent is allocated after the write pointer */
	if (!ret && num_conventional && last_alloc > cache->alloc_offset) {
		btrfs_err(fs_info,
			  "zoned: got wrong write pointer in BG %llu: %llu > %llu",
			  logical, last_alloc, cache->alloc_offset);
		ret = -EIO;
	}

	if (!ret)
		cache->meta_write_pointer = cache->alloc_offset + cache->start;

	if (ret) {
		kfree(cache->physical_map);
		cache->physical_map = NULL;
	}
	bitmap_free(active);
	kfree(caps);
	kfree(alloc_offsets);
	free_extent_map(em);

	return ret;
}

void btrfs_calc_zone_unusable(struct btrfs_block_group *cache)
{
	u64 unusable, free;

	if (!btrfs_is_zoned(cache->fs_info))
		return;

	WARN_ON(cache->bytes_super != 0);
	unusable = (cache->alloc_offset - cache->used) +
		   (cache->length - cache->zone_capacity);
	free = cache->zone_capacity - cache->alloc_offset;

	/* We only need ->free_space in ALLOC_SEQ block groups */
	cache->last_byte_to_unpin = (u64)-1;
	cache->cached = BTRFS_CACHE_FINISHED;
	cache->free_space_ctl->free_space = free;
	cache->zone_unusable = unusable;
}

void btrfs_redirty_list_add(struct btrfs_transaction *trans,
			    struct extent_buffer *eb)
{
	struct btrfs_fs_info *fs_info = eb->fs_info;

	if (!btrfs_is_zoned(fs_info) ||
	    btrfs_header_flag(eb, BTRFS_HEADER_FLAG_WRITTEN) ||
	    !list_empty(&eb->release_list))
		return;

	set_extent_buffer_dirty(eb);
	set_extent_bits_nowait(&trans->dirty_pages, eb->start,
			       eb->start + eb->len - 1, EXTENT_DIRTY);
	memzero_extent_buffer(eb, 0, eb->len);
	set_bit(EXTENT_BUFFER_NO_CHECK, &eb->bflags);

	spin_lock(&trans->releasing_ebs_lock);
	list_add_tail(&eb->release_list, &trans->releasing_ebs);
	spin_unlock(&trans->releasing_ebs_lock);
	atomic_inc(&eb->refs);
}

void btrfs_free_redirty_list(struct btrfs_transaction *trans)
{
	spin_lock(&trans->releasing_ebs_lock);
	while (!list_empty(&trans->releasing_ebs)) {
		struct extent_buffer *eb;

		eb = list_first_entry(&trans->releasing_ebs,
				      struct extent_buffer, release_list);
		list_del_init(&eb->release_list);
		free_extent_buffer(eb);
	}
	spin_unlock(&trans->releasing_ebs_lock);
}

bool btrfs_use_zone_append(struct btrfs_inode *inode, u64 start)
{
	struct btrfs_fs_info *fs_info = inode->root->fs_info;
	struct btrfs_block_group *cache;
	bool ret = false;

	if (!btrfs_is_zoned(fs_info))
		return false;

	if (!is_data_inode(&inode->vfs_inode))
<<<<<<< HEAD
=======
		return false;

	/*
	 * Using REQ_OP_ZONE_APPNED for relocation can break assumptions on the
	 * extent layout the relocation code has.
	 * Furthermore we have set aside own block-group from which only the
	 * relocation "process" can allocate and make sure only one process at a
	 * time can add pages to an extent that gets relocated, so it's safe to
	 * use regular REQ_OP_WRITE for this special case.
	 */
	if (btrfs_is_data_reloc_root(inode->root))
>>>>>>> df0cc57e
		return false;

	cache = btrfs_lookup_block_group(fs_info, start);
	ASSERT(cache);
	if (!cache)
		return false;

	ret = cache->seq_zone;
	btrfs_put_block_group(cache);

	return ret;
}

void btrfs_record_physical_zoned(struct inode *inode, u64 file_offset,
				 struct bio *bio)
{
	struct btrfs_ordered_extent *ordered;
	const u64 physical = bio->bi_iter.bi_sector << SECTOR_SHIFT;

	if (bio_op(bio) != REQ_OP_ZONE_APPEND)
		return;

	ordered = btrfs_lookup_ordered_extent(BTRFS_I(inode), file_offset);
	if (WARN_ON(!ordered))
		return;

	ordered->physical = physical;
	ordered->bdev = bio->bi_bdev;

	btrfs_put_ordered_extent(ordered);
}

void btrfs_rewrite_logical_zoned(struct btrfs_ordered_extent *ordered)
{
	struct btrfs_inode *inode = BTRFS_I(ordered->inode);
	struct btrfs_fs_info *fs_info = inode->root->fs_info;
	struct extent_map_tree *em_tree;
	struct extent_map *em;
	struct btrfs_ordered_sum *sum;
	u64 orig_logical = ordered->disk_bytenr;
	u64 *logical = NULL;
	int nr, stripe_len;

	/* Zoned devices should not have partitions. So, we can assume it is 0 */
	ASSERT(!bdev_is_partition(ordered->bdev));
	if (WARN_ON(!ordered->bdev))
		return;

	if (WARN_ON(btrfs_rmap_block(fs_info, orig_logical, ordered->bdev,
				     ordered->physical, &logical, &nr,
				     &stripe_len)))
		goto out;

	WARN_ON(nr != 1);

	if (orig_logical == *logical)
		goto out;

	ordered->disk_bytenr = *logical;

	em_tree = &inode->extent_tree;
	write_lock(&em_tree->lock);
	em = search_extent_mapping(em_tree, ordered->file_offset,
				   ordered->num_bytes);
	em->block_start = *logical;
	free_extent_map(em);
	write_unlock(&em_tree->lock);

	list_for_each_entry(sum, &ordered->list, list) {
		if (*logical < orig_logical)
			sum->bytenr -= orig_logical - *logical;
		else
			sum->bytenr += *logical - orig_logical;
	}

out:
	kfree(logical);
}

bool btrfs_check_meta_write_pointer(struct btrfs_fs_info *fs_info,
				    struct extent_buffer *eb,
				    struct btrfs_block_group **cache_ret)
{
	struct btrfs_block_group *cache;
	bool ret = true;

	if (!btrfs_is_zoned(fs_info))
		return true;

	cache = *cache_ret;

	if (cache && (eb->start < cache->start ||
		      cache->start + cache->length <= eb->start)) {
		btrfs_put_block_group(cache);
		cache = NULL;
		*cache_ret = NULL;
	}

	if (!cache)
		cache = btrfs_lookup_block_group(fs_info, eb->start);

	if (cache) {
		if (cache->meta_write_pointer != eb->start) {
			btrfs_put_block_group(cache);
			cache = NULL;
			ret = false;
		} else {
			cache->meta_write_pointer = eb->start + eb->len;
		}

		*cache_ret = cache;
	}

	return ret;
}

void btrfs_revert_meta_write_pointer(struct btrfs_block_group *cache,
				     struct extent_buffer *eb)
{
	if (!btrfs_is_zoned(eb->fs_info) || !cache)
		return;

	ASSERT(cache->meta_write_pointer == eb->start + eb->len);
	cache->meta_write_pointer = eb->start;
}

int btrfs_zoned_issue_zeroout(struct btrfs_device *device, u64 physical, u64 length)
{
	if (!btrfs_dev_is_sequential(device, physical))
		return -EOPNOTSUPP;

	return blkdev_issue_zeroout(device->bdev, physical >> SECTOR_SHIFT,
				    length >> SECTOR_SHIFT, GFP_NOFS, 0);
}

static int read_zone_info(struct btrfs_fs_info *fs_info, u64 logical,
			  struct blk_zone *zone)
{
	struct btrfs_io_context *bioc = NULL;
	u64 mapped_length = PAGE_SIZE;
	unsigned int nofs_flag;
	int nmirrors;
	int i, ret;

	ret = btrfs_map_sblock(fs_info, BTRFS_MAP_GET_READ_MIRRORS, logical,
			       &mapped_length, &bioc);
	if (ret || !bioc || mapped_length < PAGE_SIZE) {
		btrfs_put_bioc(bioc);
		return -EIO;
	}

	if (bioc->map_type & BTRFS_BLOCK_GROUP_RAID56_MASK)
		return -EINVAL;

	nofs_flag = memalloc_nofs_save();
	nmirrors = (int)bioc->num_stripes;
	for (i = 0; i < nmirrors; i++) {
		u64 physical = bioc->stripes[i].physical;
		struct btrfs_device *dev = bioc->stripes[i].dev;

		/* Missing device */
		if (!dev->bdev)
			continue;

		ret = btrfs_get_dev_zone(dev, physical, zone);
		/* Failing device */
		if (ret == -EIO || ret == -EOPNOTSUPP)
			continue;
		break;
	}
	memalloc_nofs_restore(nofs_flag);

	return ret;
}

/*
 * Synchronize write pointer in a zone at @physical_start on @tgt_dev, by
 * filling zeros between @physical_pos to a write pointer of dev-replace
 * source device.
 */
int btrfs_sync_zone_write_pointer(struct btrfs_device *tgt_dev, u64 logical,
				    u64 physical_start, u64 physical_pos)
{
	struct btrfs_fs_info *fs_info = tgt_dev->fs_info;
	struct blk_zone zone;
	u64 length;
	u64 wp;
	int ret;

	if (!btrfs_dev_is_sequential(tgt_dev, physical_pos))
		return 0;

	ret = read_zone_info(fs_info, logical, &zone);
	if (ret)
		return ret;

	wp = physical_start + ((zone.wp - zone.start) << SECTOR_SHIFT);

	if (physical_pos == wp)
		return 0;

	if (physical_pos > wp)
		return -EUCLEAN;

	length = wp - physical_pos;
	return btrfs_zoned_issue_zeroout(tgt_dev, physical_pos, length);
}

struct btrfs_device *btrfs_zoned_get_device(struct btrfs_fs_info *fs_info,
					    u64 logical, u64 length)
{
	struct btrfs_device *device;
	struct extent_map *em;
	struct map_lookup *map;

	em = btrfs_get_chunk_map(fs_info, logical, length);
	if (IS_ERR(em))
		return ERR_CAST(em);

	map = em->map_lookup;
	/* We only support single profile for now */
	ASSERT(map->num_stripes == 1);
	device = map->stripes[0].dev;

	free_extent_map(em);

	return device;
<<<<<<< HEAD
=======
}

/**
 * Activate block group and underlying device zones
 *
 * @block_group: the block group to activate
 *
 * Return: true on success, false otherwise
 */
bool btrfs_zone_activate(struct btrfs_block_group *block_group)
{
	struct btrfs_fs_info *fs_info = block_group->fs_info;
	struct map_lookup *map;
	struct btrfs_device *device;
	u64 physical;
	bool ret;

	if (!btrfs_is_zoned(block_group->fs_info))
		return true;

	map = block_group->physical_map;
	/* Currently support SINGLE profile only */
	ASSERT(map->num_stripes == 1);
	device = map->stripes[0].dev;
	physical = map->stripes[0].physical;

	if (device->zone_info->max_active_zones == 0)
		return true;

	spin_lock(&block_group->lock);

	if (block_group->zone_is_active) {
		ret = true;
		goto out_unlock;
	}

	/* No space left */
	if (block_group->alloc_offset == block_group->zone_capacity) {
		ret = false;
		goto out_unlock;
	}

	if (!btrfs_dev_set_active_zone(device, physical)) {
		/* Cannot activate the zone */
		ret = false;
		goto out_unlock;
	}

	/* Successfully activated all the zones */
	block_group->zone_is_active = 1;

	spin_unlock(&block_group->lock);

	/* For the active block group list */
	btrfs_get_block_group(block_group);

	spin_lock(&fs_info->zone_active_bgs_lock);
	ASSERT(list_empty(&block_group->active_bg_list));
	list_add_tail(&block_group->active_bg_list, &fs_info->zone_active_bgs);
	spin_unlock(&fs_info->zone_active_bgs_lock);

	return true;

out_unlock:
	spin_unlock(&block_group->lock);
	return ret;
}

int btrfs_zone_finish(struct btrfs_block_group *block_group)
{
	struct btrfs_fs_info *fs_info = block_group->fs_info;
	struct map_lookup *map;
	struct btrfs_device *device;
	u64 physical;
	int ret = 0;

	if (!btrfs_is_zoned(fs_info))
		return 0;

	map = block_group->physical_map;
	/* Currently support SINGLE profile only */
	ASSERT(map->num_stripes == 1);

	device = map->stripes[0].dev;
	physical = map->stripes[0].physical;

	if (device->zone_info->max_active_zones == 0)
		return 0;

	spin_lock(&block_group->lock);
	if (!block_group->zone_is_active) {
		spin_unlock(&block_group->lock);
		return 0;
	}

	/* Check if we have unwritten allocated space */
	if ((block_group->flags &
	     (BTRFS_BLOCK_GROUP_METADATA | BTRFS_BLOCK_GROUP_SYSTEM)) &&
	    block_group->alloc_offset > block_group->meta_write_pointer) {
		spin_unlock(&block_group->lock);
		return -EAGAIN;
	}
	spin_unlock(&block_group->lock);

	ret = btrfs_inc_block_group_ro(block_group, false);
	if (ret)
		return ret;

	/* Ensure all writes in this block group finish */
	btrfs_wait_block_group_reservations(block_group);
	/* No need to wait for NOCOW writers. Zoned mode does not allow that. */
	btrfs_wait_ordered_roots(fs_info, U64_MAX, block_group->start,
				 block_group->length);

	spin_lock(&block_group->lock);

	/*
	 * Bail out if someone already deactivated the block group, or
	 * allocated space is left in the block group.
	 */
	if (!block_group->zone_is_active) {
		spin_unlock(&block_group->lock);
		btrfs_dec_block_group_ro(block_group);
		return 0;
	}

	if (block_group->reserved) {
		spin_unlock(&block_group->lock);
		btrfs_dec_block_group_ro(block_group);
		return -EAGAIN;
	}

	block_group->zone_is_active = 0;
	block_group->alloc_offset = block_group->zone_capacity;
	block_group->free_space_ctl->free_space = 0;
	btrfs_clear_treelog_bg(block_group);
	btrfs_clear_data_reloc_bg(block_group);
	spin_unlock(&block_group->lock);

	ret = blkdev_zone_mgmt(device->bdev, REQ_OP_ZONE_FINISH,
			       physical >> SECTOR_SHIFT,
			       device->zone_info->zone_size >> SECTOR_SHIFT,
			       GFP_NOFS);
	btrfs_dec_block_group_ro(block_group);

	if (!ret) {
		btrfs_dev_clear_active_zone(device, physical);

		spin_lock(&fs_info->zone_active_bgs_lock);
		ASSERT(!list_empty(&block_group->active_bg_list));
		list_del_init(&block_group->active_bg_list);
		spin_unlock(&fs_info->zone_active_bgs_lock);

		/* For active_bg_list */
		btrfs_put_block_group(block_group);
	}

	return ret;
}

bool btrfs_can_activate_zone(struct btrfs_fs_devices *fs_devices, int raid_index)
{
	struct btrfs_device *device;
	bool ret = false;

	if (!btrfs_is_zoned(fs_devices->fs_info))
		return true;

	/* Non-single profiles are not supported yet */
	if (raid_index != BTRFS_RAID_SINGLE)
		return false;

	/* Check if there is a device with active zones left */
	mutex_lock(&fs_devices->device_list_mutex);
	list_for_each_entry(device, &fs_devices->devices, dev_list) {
		struct btrfs_zoned_device_info *zinfo = device->zone_info;

		if (!device->bdev)
			continue;

		if (!zinfo->max_active_zones ||
		    atomic_read(&zinfo->active_zones_left)) {
			ret = true;
			break;
		}
	}
	mutex_unlock(&fs_devices->device_list_mutex);

	return ret;
}

void btrfs_zone_finish_endio(struct btrfs_fs_info *fs_info, u64 logical, u64 length)
{
	struct btrfs_block_group *block_group;
	struct map_lookup *map;
	struct btrfs_device *device;
	u64 physical;

	if (!btrfs_is_zoned(fs_info))
		return;

	block_group = btrfs_lookup_block_group(fs_info, logical);
	ASSERT(block_group);

	if (logical + length < block_group->start + block_group->zone_capacity)
		goto out;

	spin_lock(&block_group->lock);

	if (!block_group->zone_is_active) {
		spin_unlock(&block_group->lock);
		goto out;
	}

	block_group->zone_is_active = 0;
	/* We should have consumed all the free space */
	ASSERT(block_group->alloc_offset == block_group->zone_capacity);
	ASSERT(block_group->free_space_ctl->free_space == 0);
	btrfs_clear_treelog_bg(block_group);
	btrfs_clear_data_reloc_bg(block_group);
	spin_unlock(&block_group->lock);

	map = block_group->physical_map;
	device = map->stripes[0].dev;
	physical = map->stripes[0].physical;

	if (!device->zone_info->max_active_zones)
		goto out;

	btrfs_dev_clear_active_zone(device, physical);

	spin_lock(&fs_info->zone_active_bgs_lock);
	ASSERT(!list_empty(&block_group->active_bg_list));
	list_del_init(&block_group->active_bg_list);
	spin_unlock(&fs_info->zone_active_bgs_lock);

	btrfs_put_block_group(block_group);

out:
	btrfs_put_block_group(block_group);
}

void btrfs_clear_data_reloc_bg(struct btrfs_block_group *bg)
{
	struct btrfs_fs_info *fs_info = bg->fs_info;

	spin_lock(&fs_info->relocation_bg_lock);
	if (fs_info->data_reloc_bg == bg->start)
		fs_info->data_reloc_bg = 0;
	spin_unlock(&fs_info->relocation_bg_lock);
>>>>>>> df0cc57e
}<|MERGE_RESOLUTION|>--- conflicted
+++ resolved
@@ -314,12 +314,9 @@
 	struct btrfs_fs_info *fs_info = device->fs_info;
 	struct btrfs_zoned_device_info *zone_info = NULL;
 	struct block_device *bdev = device->bdev;
-<<<<<<< HEAD
-=======
 	struct request_queue *queue = bdev_get_queue(bdev);
 	unsigned int max_active_zones;
 	unsigned int nactive;
->>>>>>> df0cc57e
 	sector_t nr_sectors;
 	sector_t sector = 0;
 	struct blk_zone *zones = NULL;
@@ -375,8 +372,6 @@
 	if (!IS_ALIGNED(nr_sectors, zone_sectors))
 		zone_info->nr_zones++;
 
-<<<<<<< HEAD
-=======
 	max_active_zones = queue_max_active_zones(queue);
 	if (max_active_zones && max_active_zones < BTRFS_MIN_ACTIVE_ZONES) {
 		btrfs_err_in_rcu(fs_info,
@@ -388,7 +383,6 @@
 	}
 	zone_info->max_active_zones = max_active_zones;
 
->>>>>>> df0cc57e
 	zone_info->seq_zones = bitmap_zalloc(zone_info->nr_zones, GFP_KERNEL);
 	if (!zone_info->seq_zones) {
 		ret = -ENOMEM;
@@ -1396,8 +1390,6 @@
 		ret = -EIO;
 	}
 
-<<<<<<< HEAD
-=======
 	if (cache->alloc_offset > cache->zone_capacity) {
 		btrfs_err(fs_info,
 "zoned: invalid write pointer %llu (larger than zone capacity %llu) in block group %llu",
@@ -1406,7 +1398,6 @@
 		ret = -EIO;
 	}
 
->>>>>>> df0cc57e
 	/* An extent is allocated after the write pointer */
 	if (!ret && num_conventional && last_alloc > cache->alloc_offset) {
 		btrfs_err(fs_info,
@@ -1495,8 +1486,6 @@
 		return false;
 
 	if (!is_data_inode(&inode->vfs_inode))
-<<<<<<< HEAD
-=======
 		return false;
 
 	/*
@@ -1508,7 +1497,6 @@
 	 * use regular REQ_OP_WRITE for this special case.
 	 */
 	if (btrfs_is_data_reloc_root(inode->root))
->>>>>>> df0cc57e
 		return false;
 
 	cache = btrfs_lookup_block_group(fs_info, start);
@@ -1736,8 +1724,6 @@
 	free_extent_map(em);
 
 	return device;
-<<<<<<< HEAD
-=======
 }
 
 /**
@@ -1988,5 +1974,4 @@
 	if (fs_info->data_reloc_bg == bg->start)
 		fs_info->data_reloc_bg = 0;
 	spin_unlock(&fs_info->relocation_bg_lock);
->>>>>>> df0cc57e
 }