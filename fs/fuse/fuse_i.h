--- conflicted
+++ resolved
@@ -123,6 +123,7 @@
 };
 
 struct fuse_conn;
+
 /**
  * Reference to lower filesystem file for read/write operations handled in
  * passthrough mode.
@@ -134,17 +135,6 @@
 	struct cred *cred;
 };
 
-/**
- * Reference to lower filesystem file for read/write operations handled in
- * passthrough mode.
- * This struct also tracks the credentials to be used for handling read/write
- * operations.
- */
-struct fuse_passthrough {
-	struct file *filp;
-	struct cred *cred;
-};
-
 /** FUSE specific file data */
 struct fuse_file {
 	/** Fuse connection for this file */
@@ -182,9 +172,6 @@
 
 	/** Has flock been performed on this file? */
 	bool flock:1;
-
-	/** Container for data related to the passthrough functionality */
-	struct fuse_passthrough passthrough;
 };
 
 /** One input argument of a request */
@@ -419,7 +406,6 @@
 
 	/** Request is stolen from fuse_file->reserved_req */
 	struct file *stolen_file;
-
 };
 
 struct fuse_iqueue {
@@ -592,8 +578,6 @@
 	/** handle fs handles killing suid/sgid/cap on write/chown/trunc */
 	unsigned handle_killpriv:1;
 
-	/** Passthrough mode for read/write IO */
-	unsigned int passthrough:1;
 	/*
 	 * The following bitfields are only for optimization purposes
 	 * and hence races in setting them will not cause malfunction
@@ -1067,12 +1051,9 @@
 ssize_t fuse_passthrough_write_iter(struct kiocb *iocb, struct iov_iter *from);
 ssize_t fuse_passthrough_mmap(struct file *file, struct vm_area_struct *vma);
 
-<<<<<<< HEAD
 #ifdef CONFIG_OPLUS_FEATURE_ACM
 void acm_fuse_init_cache(void);
 void acm_fuse_free_cache(void);
 #endif
 
-=======
->>>>>>> 9cd6ae99
 #endif /* _FS_FUSE_I_H */