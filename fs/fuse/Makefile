#
# Makefile for the FUSE filesystem.
#

obj-$(CONFIG_FUSE_FS) += fuse.o
obj-$(CONFIG_CUSE) += cuse.o

fuse-objs := dev.o dir.o file.o inode.o control.o xattr.o acl.o
<<<<<<< HEAD
fuse-objs += passthrough.o
=======
fuse-objs += passthrough.o
>>>>>>> 9cd6ae99
<|MERGE_RESOLUTION|>--- conflicted
+++ resolved
@@ -6,8 +6,4 @@
 obj-$(CONFIG_CUSE) += cuse.o
 
 fuse-objs := dev.o dir.o file.o inode.o control.o xattr.o acl.o
-<<<<<<< HEAD
-fuse-objs += passthrough.o
-=======
-fuse-objs += passthrough.o
->>>>>>> 9cd6ae99
+fuse-objs += passthrough.o