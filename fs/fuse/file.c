--- conflicted
+++ resolved
@@ -136,10 +136,6 @@
 		if (!err) {
 			ff->fh = outarg.fh;
 			ff->open_flags = outarg.open_flags;
-<<<<<<< HEAD
-
-=======
->>>>>>> 9cd6ae99
 			fuse_passthrough_setup(fc, ff, &outarg);
 		} else if (err != -ENOSYS || isdir) {
 			fuse_file_free(ff);
@@ -957,17 +953,9 @@
 			return err;
 	}
 
-<<<<<<< HEAD
-	if (ff && ff->passthrough.filp)
-		return fuse_passthrough_read_iter(iocb, to);
-	else
-		return generic_file_read_iter(iocb, to);
-
-=======
 	if (ff->passthrough.filp)
 		return fuse_passthrough_read_iter(iocb, to);
 	return generic_file_read_iter(iocb, to);
->>>>>>> 9cd6ae99
 }
 
 static void fuse_write_fill(struct fuse_req *req, struct fuse_file *ff,
@@ -1205,7 +1193,6 @@
 {
 	struct file *file = iocb->ki_filp;
 	struct address_space *mapping = file->f_mapping;
-	struct fuse_file *ff = file->private_data;
 	ssize_t written = 0;
 	ssize_t written_buffered = 0;
 	struct inode *inode = mapping->host;
@@ -1218,15 +1205,6 @@
 
 	if (fuse_is_bad(inode))
 		return -EIO;
-
-	if (ff && ff->passthrough.filp) {
-		/* Update size (EOF optimization) and mode (SUID clearing) */
-		err = fuse_update_attributes(mapping->host, file);
-		if (err)
-			return err;
-
-		return fuse_passthrough_write_iter(iocb, from);
-	}
 
 	if (get_fuse_conn(inode)->writeback_cache) {
 		/* Update size (EOF optimization) and mode (SUID clearing) */
