--- conflicted
+++ resolved
@@ -815,18 +815,10 @@
 		bit_pos += GET_DENTRY_SLOTS(le16_to_cpu(de->name_len));
 		if (unlikely(bit_pos > d->max ||
 				le16_to_cpu(de->name_len) > F2FS_NAME_LEN)) {
-<<<<<<< HEAD
-			f2fs_msg(sbi->sb, KERN_WARNING,
-				"%s: corrupted namelen=%d, run fsck to fix.",
-				__func__, le16_to_cpu(de->name_len));
-			set_sbi_flag(sbi, SBI_NEED_FSCK);
-			err = -EINVAL;
-=======
 			f2fs_warn(sbi, "%s: corrupted namelen=%d, run fsck to fix.",
 				  __func__, le16_to_cpu(de->name_len));
 			set_sbi_flag(sbi, SBI_NEED_FSCK);
 			err = -EFSCORRUPTED;
->>>>>>> 487e6178
 			goto out;
 		}
 
