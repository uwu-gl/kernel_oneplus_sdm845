--- conflicted
+++ resolved
@@ -471,13 +471,9 @@
 	enum page_type btype = PAGE_TYPE_OF_BIO(fio->type);
 	struct f2fs_bio_info *io = sbi->write_io[btype] + fio->temp;
 	struct page *bio_page;
-<<<<<<< HEAD
 	struct inode *inode;
 	bool bio_encrypted;
 	u64 dun;
-	int err = 0;
-=======
->>>>>>> dbcb7486
 
 	f2fs_bug_on(sbi, is_read_io(fio->op));
 
@@ -2113,7 +2109,6 @@
 	return ret;
 }
 
-<<<<<<< HEAD
 static inline bool __should_serialize_io(struct inode *inode,
 					struct writeback_control *wbc)
 {
@@ -2126,10 +2121,7 @@
 	return false;
 }
 
-int __f2fs_write_data_pages(struct address_space *mapping,
-=======
 static int __f2fs_write_data_pages(struct address_space *mapping,
->>>>>>> dbcb7486
 						struct writeback_control *wbc,
 						enum iostat_type io_type)
 {
