// SPDX-License-Identifier: GPL-2.0
/*
 * fs/f2fs/segment.c
 *
 * Copyright (c) 2012 Samsung Electronics Co., Ltd.
 *             http://www.samsung.com/
 */
#include <linux/fs.h>
#include <linux/f2fs_fs.h>
#include <linux/bio.h>
#include <linux/blkdev.h>
#include <linux/prefetch.h>
#include <linux/kthread.h>
#include <linux/swap.h>
#include <linux/timer.h>
#include <linux/freezer.h>
#include <linux/sched.h>

#include "f2fs.h"
#include "segment.h"
#include "node.h"
#include "gc.h"
#include "trace.h"
#include <trace/events/f2fs.h>

#define __reverse_ffz(x) __reverse_ffs(~(x))

static struct kmem_cache *discard_entry_slab;
static struct kmem_cache *discard_cmd_slab;
static struct kmem_cache *sit_entry_set_slab;
static struct kmem_cache *inmem_entry_slab;

static unsigned long __reverse_ulong(unsigned char *str)
{
	unsigned long tmp = 0;
	int shift = 24, idx = 0;

#if BITS_PER_LONG == 64
	shift = 56;
#endif
	while (shift >= 0) {
		tmp |= (unsigned long)str[idx++] << shift;
		shift -= BITS_PER_BYTE;
	}
	return tmp;
}

/*
 * __reverse_ffs is copied from include/asm-generic/bitops/__ffs.h since
 * MSB and LSB are reversed in a byte by f2fs_set_bit.
 */
static inline unsigned long __reverse_ffs(unsigned long word)
{
	int num = 0;

#if BITS_PER_LONG == 64
	if ((word & 0xffffffff00000000UL) == 0)
		num += 32;
	else
		word >>= 32;
#endif
	if ((word & 0xffff0000) == 0)
		num += 16;
	else
		word >>= 16;

	if ((word & 0xff00) == 0)
		num += 8;
	else
		word >>= 8;

	if ((word & 0xf0) == 0)
		num += 4;
	else
		word >>= 4;

	if ((word & 0xc) == 0)
		num += 2;
	else
		word >>= 2;

	if ((word & 0x2) == 0)
		num += 1;
	return num;
}

/*
 * __find_rev_next(_zero)_bit is copied from lib/find_next_bit.c because
 * f2fs_set_bit makes MSB and LSB reversed in a byte.
 * @size must be integral times of unsigned long.
 * Example:
 *                             MSB <--> LSB
 *   f2fs_set_bit(0, bitmap) => 1000 0000
 *   f2fs_set_bit(7, bitmap) => 0000 0001
 */
static unsigned long __find_rev_next_bit(const unsigned long *addr,
			unsigned long size, unsigned long offset)
{
	const unsigned long *p = addr + BIT_WORD(offset);
	unsigned long result = size;
	unsigned long tmp;

	if (offset >= size)
		return size;

	size -= (offset & ~(BITS_PER_LONG - 1));
	offset %= BITS_PER_LONG;

	while (1) {
		if (*p == 0)
			goto pass;

		tmp = __reverse_ulong((unsigned char *)p);

		tmp &= ~0UL >> offset;
		if (size < BITS_PER_LONG)
			tmp &= (~0UL << (BITS_PER_LONG - size));
		if (tmp)
			goto found;
pass:
		if (size <= BITS_PER_LONG)
			break;
		size -= BITS_PER_LONG;
		offset = 0;
		p++;
	}
	return result;
found:
	return result - size + __reverse_ffs(tmp);
}

static unsigned long __find_rev_next_zero_bit(const unsigned long *addr,
			unsigned long size, unsigned long offset)
{
	const unsigned long *p = addr + BIT_WORD(offset);
	unsigned long result = size;
	unsigned long tmp;

	if (offset >= size)
		return size;

	size -= (offset & ~(BITS_PER_LONG - 1));
	offset %= BITS_PER_LONG;

	while (1) {
		if (*p == ~0UL)
			goto pass;

		tmp = __reverse_ulong((unsigned char *)p);

		if (offset)
			tmp |= ~0UL << (BITS_PER_LONG - offset);
		if (size < BITS_PER_LONG)
			tmp |= ~0UL >> size;
		if (tmp != ~0UL)
			goto found;
pass:
		if (size <= BITS_PER_LONG)
			break;
		size -= BITS_PER_LONG;
		offset = 0;
		p++;
	}
	return result;
found:
	return result - size + __reverse_ffz(tmp);
}

bool f2fs_need_SSR(struct f2fs_sb_info *sbi)
{
	int node_secs = get_blocktype_secs(sbi, F2FS_DIRTY_NODES);
	int dent_secs = get_blocktype_secs(sbi, F2FS_DIRTY_DENTS);
	int imeta_secs = get_blocktype_secs(sbi, F2FS_DIRTY_IMETA);

	if (test_opt(sbi, LFS))
		return false;
	if (sbi->gc_mode == GC_URGENT)
		return true;
	if (unlikely(is_sbi_flag_set(sbi, SBI_CP_DISABLED)))
		return true;

	return free_sections(sbi) <= (node_secs + 2 * dent_secs + imeta_secs +
			SM_I(sbi)->min_ssr_sections + reserved_sections(sbi));
}

void f2fs_register_inmem_page(struct inode *inode, struct page *page)
{
	struct inmem_pages *new;

	f2fs_trace_pid(page);

	f2fs_set_page_private(page, (unsigned long)ATOMIC_WRITTEN_PAGE);

	new = f2fs_kmem_cache_alloc(inmem_entry_slab, GFP_NOFS);

	/* add atomic page indices to the list */
	new->page = page;
	INIT_LIST_HEAD(&new->list);

	/* increase reference count with clean state */
	get_page(page);
	mutex_lock(&F2FS_I(inode)->inmem_lock);
	list_add_tail(&new->list, &F2FS_I(inode)->inmem_pages);
	inc_page_count(F2FS_I_SB(inode), F2FS_INMEM_PAGES);
	mutex_unlock(&F2FS_I(inode)->inmem_lock);

	trace_f2fs_register_inmem_page(page, INMEM);
}

static int __revoke_inmem_pages(struct inode *inode,
				struct list_head *head, bool drop, bool recover,
				bool trylock)
{
	struct f2fs_sb_info *sbi = F2FS_I_SB(inode);
	struct inmem_pages *cur, *tmp;
	int err = 0;

	list_for_each_entry_safe(cur, tmp, head, list) {
		struct page *page = cur->page;

		if (drop)
			trace_f2fs_commit_inmem_page(page, INMEM_DROP);

		if (trylock) {
			/*
			 * to avoid deadlock in between page lock and
			 * inmem_lock.
			 */
			if (!trylock_page(page))
				continue;
		} else {
			lock_page(page);
		}

		f2fs_wait_on_page_writeback(page, DATA, true, true);

		if (recover) {
			struct dnode_of_data dn;
			struct node_info ni;

			trace_f2fs_commit_inmem_page(page, INMEM_REVOKE);
retry:
			set_new_dnode(&dn, inode, NULL, NULL, 0);
			err = f2fs_get_dnode_of_data(&dn, page->index,
								LOOKUP_NODE);
			if (err) {
				if (err == -ENOMEM) {
					congestion_wait(BLK_RW_ASYNC, HZ/50);
					cond_resched();
					goto retry;
				}
				err = -EAGAIN;
				goto next;
			}

			err = f2fs_get_node_info(sbi, dn.nid, &ni);
			if (err) {
				f2fs_put_dnode(&dn);
				return err;
			}

			if (cur->old_addr == NEW_ADDR) {
				f2fs_invalidate_blocks(sbi, dn.data_blkaddr);
				f2fs_update_data_blkaddr(&dn, NEW_ADDR);
			} else
				f2fs_replace_block(sbi, &dn, dn.data_blkaddr,
					cur->old_addr, ni.version, true, true);
			f2fs_put_dnode(&dn);
		}
next:
		/* we don't need to invalidate this in the sccessful status */
		if (drop || recover) {
			ClearPageUptodate(page);
			clear_cold_data(page);
		}
		f2fs_clear_page_private(page);
		f2fs_put_page(page, 1);

		list_del(&cur->list);
		kmem_cache_free(inmem_entry_slab, cur);
		dec_page_count(F2FS_I_SB(inode), F2FS_INMEM_PAGES);
	}
	return err;
}

void f2fs_drop_inmem_pages_all(struct f2fs_sb_info *sbi, bool gc_failure)
{
	struct list_head *head = &sbi->inode_list[ATOMIC_FILE];
	struct inode *inode;
	struct f2fs_inode_info *fi;
	unsigned int count = sbi->atomic_files;
	unsigned int looped = 0;
next:
	spin_lock(&sbi->inode_lock[ATOMIC_FILE]);
	if (list_empty(head)) {
		spin_unlock(&sbi->inode_lock[ATOMIC_FILE]);
		return;
	}
	fi = list_first_entry(head, struct f2fs_inode_info, inmem_ilist);
	inode = igrab(&fi->vfs_inode);
	if (inode)
		list_move_tail(&fi->inmem_ilist, head);
	spin_unlock(&sbi->inode_lock[ATOMIC_FILE]);

	if (inode) {
		if (gc_failure) {
			if (!fi->i_gc_failures[GC_FAILURE_ATOMIC])
				goto skip;
		}
		set_inode_flag(inode, FI_ATOMIC_REVOKE_REQUEST);
		f2fs_drop_inmem_pages(inode);
skip:
		iput(inode);
	}
	congestion_wait(BLK_RW_ASYNC, HZ/50);
	cond_resched();
	if (gc_failure) {
		if (++looped >= count)
			return;
	}
	goto next;
}

void f2fs_drop_inmem_pages(struct inode *inode)
{
	struct f2fs_sb_info *sbi = F2FS_I_SB(inode);
	struct f2fs_inode_info *fi = F2FS_I(inode);

	while (!list_empty(&fi->inmem_pages)) {
		mutex_lock(&fi->inmem_lock);
		__revoke_inmem_pages(inode, &fi->inmem_pages,
						true, false, true);
		mutex_unlock(&fi->inmem_lock);
	}

	fi->i_gc_failures[GC_FAILURE_ATOMIC] = 0;
<<<<<<< HEAD
	stat_dec_atomic_write(inode);
=======
>>>>>>> dead1f52

	spin_lock(&sbi->inode_lock[ATOMIC_FILE]);
	if (!list_empty(&fi->inmem_ilist))
		list_del_init(&fi->inmem_ilist);
<<<<<<< HEAD
=======
	if (f2fs_is_atomic_file(inode)) {
		clear_inode_flag(inode, FI_ATOMIC_FILE);
		sbi->atomic_files--;
	}
>>>>>>> dead1f52
	spin_unlock(&sbi->inode_lock[ATOMIC_FILE]);
}

void f2fs_drop_inmem_page(struct inode *inode, struct page *page)
{
	struct f2fs_inode_info *fi = F2FS_I(inode);
	struct f2fs_sb_info *sbi = F2FS_I_SB(inode);
	struct list_head *head = &fi->inmem_pages;
	struct inmem_pages *cur = NULL;

	f2fs_bug_on(sbi, !IS_ATOMIC_WRITTEN_PAGE(page));

	mutex_lock(&fi->inmem_lock);
	list_for_each_entry(cur, head, list) {
		if (cur->page == page)
			break;
	}

	f2fs_bug_on(sbi, list_empty(head) || cur->page != page);
	list_del(&cur->list);
	mutex_unlock(&fi->inmem_lock);

	dec_page_count(sbi, F2FS_INMEM_PAGES);
	kmem_cache_free(inmem_entry_slab, cur);

	ClearPageUptodate(page);
	f2fs_clear_page_private(page);
	f2fs_put_page(page, 0);

	trace_f2fs_commit_inmem_page(page, INMEM_INVALIDATE);
}

static int __f2fs_commit_inmem_pages(struct inode *inode)
{
	struct f2fs_sb_info *sbi = F2FS_I_SB(inode);
	struct f2fs_inode_info *fi = F2FS_I(inode);
	struct inmem_pages *cur, *tmp;
	struct f2fs_io_info fio = {
		.sbi = sbi,
		.ino = inode->i_ino,
		.type = DATA,
		.op = REQ_OP_WRITE,
		.op_flags = REQ_SYNC | REQ_PRIO,
		.io_type = FS_DATA_IO,
	};
	struct list_head revoke_list;
	bool submit_bio = false;
	int err = 0;

	INIT_LIST_HEAD(&revoke_list);

	list_for_each_entry_safe(cur, tmp, &fi->inmem_pages, list) {
		struct page *page = cur->page;

		lock_page(page);
		if (page->mapping == inode->i_mapping) {
			trace_f2fs_commit_inmem_page(page, INMEM);

			f2fs_wait_on_page_writeback(page, DATA, true, true);

			set_page_dirty(page);
			if (clear_page_dirty_for_io(page)) {
				inode_dec_dirty_pages(inode);
				f2fs_remove_dirty_inode(inode);
			}
retry:
			fio.page = page;
			fio.old_blkaddr = NULL_ADDR;
			fio.encrypted_page = NULL;
			fio.need_lock = LOCK_DONE;
			err = f2fs_do_write_data_page(&fio);
			if (err) {
				if (err == -ENOMEM) {
					congestion_wait(BLK_RW_ASYNC, HZ/50);
					cond_resched();
					goto retry;
				}
				unlock_page(page);
				break;
			}
			/* record old blkaddr for revoking */
			cur->old_addr = fio.old_blkaddr;
			submit_bio = true;
		}
		unlock_page(page);
		list_move_tail(&cur->list, &revoke_list);
	}

	if (submit_bio)
		f2fs_submit_merged_write_cond(sbi, inode, NULL, 0, DATA);

	if (err) {
		/*
		 * try to revoke all committed pages, but still we could fail
		 * due to no memory or other reason, if that happened, EAGAIN
		 * will be returned, which means in such case, transaction is
		 * already not integrity, caller should use journal to do the
		 * recovery or rewrite & commit last transaction. For other
		 * error number, revoking was done by filesystem itself.
		 */
		err = __revoke_inmem_pages(inode, &revoke_list,
						false, true, false);

		/* drop all uncommitted pages */
		__revoke_inmem_pages(inode, &fi->inmem_pages,
						true, false, false);
	} else {
		__revoke_inmem_pages(inode, &revoke_list,
						false, false, false);
	}

	return err;
}

int f2fs_commit_inmem_pages(struct inode *inode)
{
	struct f2fs_sb_info *sbi = F2FS_I_SB(inode);
	struct f2fs_inode_info *fi = F2FS_I(inode);
	int err;

	f2fs_balance_fs(sbi, true);

	down_write(&fi->i_gc_rwsem[WRITE]);

	f2fs_lock_op(sbi);
	set_inode_flag(inode, FI_ATOMIC_COMMIT);

	mutex_lock(&fi->inmem_lock);
	err = __f2fs_commit_inmem_pages(inode);
	mutex_unlock(&fi->inmem_lock);

	clear_inode_flag(inode, FI_ATOMIC_COMMIT);

	f2fs_unlock_op(sbi);
	up_write(&fi->i_gc_rwsem[WRITE]);

	return err;
}

/*
 * This function balances dirty node and dentry pages.
 * In addition, it controls garbage collection.
 */
void f2fs_balance_fs(struct f2fs_sb_info *sbi, bool need)
{
	if (time_to_inject(sbi, FAULT_CHECKPOINT)) {
		f2fs_show_injection_info(sbi, FAULT_CHECKPOINT);
		f2fs_stop_checkpoint(sbi, false);
	}

	/* balance_fs_bg is able to be pending */
	if (need && excess_cached_nats(sbi))
		f2fs_balance_fs_bg(sbi);

	if (!f2fs_is_checkpoint_ready(sbi))
		return;

	/*
	 * We should do GC or end up with checkpoint, if there are so many dirty
	 * dir/node pages without enough free segments.
	 */
	if (has_not_enough_free_secs(sbi, 0, 0)) {
		down_write(&sbi->gc_lock);
		f2fs_gc(sbi, false, false, NULL_SEGNO);
	}
}

void f2fs_balance_fs_bg(struct f2fs_sb_info *sbi)
{
	if (unlikely(is_sbi_flag_set(sbi, SBI_POR_DOING)))
		return;

	/* try to shrink extent cache when there is no enough memory */
	if (!f2fs_available_free_memory(sbi, EXTENT_CACHE))
		f2fs_shrink_extent_tree(sbi, EXTENT_CACHE_SHRINK_NUMBER);

	/* check the # of cached NAT entries */
	if (!f2fs_available_free_memory(sbi, NAT_ENTRIES))
		f2fs_try_to_free_nats(sbi, NAT_ENTRY_PER_BLOCK);

	if (!f2fs_available_free_memory(sbi, FREE_NIDS))
		f2fs_try_to_free_nids(sbi, MAX_FREE_NIDS);
	else
		f2fs_build_free_nids(sbi, false, false);

	if (!is_idle(sbi, REQ_TIME) &&
		(!excess_dirty_nats(sbi) && !excess_dirty_nodes(sbi)))
		return;

	/* checkpoint is the only way to shrink partial cached entries */
	if (!f2fs_available_free_memory(sbi, NAT_ENTRIES) ||
			!f2fs_available_free_memory(sbi, INO_ENTRIES) ||
			excess_prefree_segs(sbi) ||
			excess_dirty_nats(sbi) ||
			excess_dirty_nodes(sbi) ||
			f2fs_time_over(sbi, CP_TIME)) {
		if (test_opt(sbi, DATA_FLUSH)) {
			struct blk_plug plug;

			mutex_lock(&sbi->flush_lock);

			blk_start_plug(&plug);
			f2fs_sync_dirty_inodes(sbi, FILE_INODE);
			blk_finish_plug(&plug);

			mutex_unlock(&sbi->flush_lock);
		}
		f2fs_sync_fs(sbi->sb, true);
		stat_inc_bg_cp_count(sbi->stat_info);
	}
}

static int __submit_flush_wait(struct f2fs_sb_info *sbi,
				struct block_device *bdev)
{
	struct bio *bio;
	int ret;

	bio = f2fs_bio_alloc(sbi, 0, false);
	if (!bio)
		return -ENOMEM;

	bio->bi_opf = REQ_OP_WRITE | REQ_SYNC | REQ_PREFLUSH;
	bio->bi_bdev = bdev;
	ret = submit_bio_wait(bio);
	bio_put(bio);

	trace_f2fs_issue_flush(bdev, test_opt(sbi, NOBARRIER),
				test_opt(sbi, FLUSH_MERGE), ret);
	return ret;
}

static int submit_flush_wait(struct f2fs_sb_info *sbi, nid_t ino)
{
	int ret = 0;
	int i;

	if (!f2fs_is_multi_device(sbi))
		return __submit_flush_wait(sbi, sbi->sb->s_bdev);

	for (i = 0; i < sbi->s_ndevs; i++) {
		if (!f2fs_is_dirty_device(sbi, ino, i, FLUSH_INO))
			continue;
		ret = __submit_flush_wait(sbi, FDEV(i).bdev);
		if (ret)
			break;
	}
	return ret;
}

static int issue_flush_thread(void *data)
{
	struct f2fs_sb_info *sbi = data;
	struct flush_cmd_control *fcc = SM_I(sbi)->fcc_info;
	wait_queue_head_t *q = &fcc->flush_wait_queue;
repeat:
	if (kthread_should_stop())
		return 0;

	sb_start_intwrite(sbi->sb);

	if (!llist_empty(&fcc->issue_list)) {
		struct flush_cmd *cmd, *next;
		int ret;

		fcc->dispatch_list = llist_del_all(&fcc->issue_list);
		fcc->dispatch_list = llist_reverse_order(fcc->dispatch_list);

		cmd = llist_entry(fcc->dispatch_list, struct flush_cmd, llnode);

		ret = submit_flush_wait(sbi, cmd->ino);
		atomic_inc(&fcc->issued_flush);

		llist_for_each_entry_safe(cmd, next,
					  fcc->dispatch_list, llnode) {
			cmd->ret = ret;
			complete(&cmd->wait);
		}
		fcc->dispatch_list = NULL;
	}

	sb_end_intwrite(sbi->sb);

	wait_event_interruptible(*q,
		kthread_should_stop() || !llist_empty(&fcc->issue_list));
	goto repeat;
}

int f2fs_issue_flush(struct f2fs_sb_info *sbi, nid_t ino)
{
	struct flush_cmd_control *fcc = SM_I(sbi)->fcc_info;
	struct flush_cmd cmd;
	int ret;

	if (test_opt(sbi, NOBARRIER))
		return 0;

	if (!test_opt(sbi, FLUSH_MERGE)) {
		atomic_inc(&fcc->queued_flush);
		ret = submit_flush_wait(sbi, ino);
		atomic_dec(&fcc->queued_flush);
		atomic_inc(&fcc->issued_flush);
		return ret;
	}

	if (atomic_inc_return(&fcc->queued_flush) == 1 ||
	    f2fs_is_multi_device(sbi)) {
		ret = submit_flush_wait(sbi, ino);
		atomic_dec(&fcc->queued_flush);

		atomic_inc(&fcc->issued_flush);
		return ret;
	}

	cmd.ino = ino;
	init_completion(&cmd.wait);

	llist_add(&cmd.llnode, &fcc->issue_list);

	/* update issue_list before we wake up issue_flush thread */
	smp_mb();

	if (waitqueue_active(&fcc->flush_wait_queue))
		wake_up(&fcc->flush_wait_queue);

	if (fcc->f2fs_issue_flush) {
		wait_for_completion(&cmd.wait);
		atomic_dec(&fcc->queued_flush);
	} else {
		struct llist_node *list;

		list = llist_del_all(&fcc->issue_list);
		if (!list) {
			wait_for_completion(&cmd.wait);
			atomic_dec(&fcc->queued_flush);
		} else {
			struct flush_cmd *tmp, *next;

			ret = submit_flush_wait(sbi, ino);

			llist_for_each_entry_safe(tmp, next, list, llnode) {
				if (tmp == &cmd) {
					cmd.ret = ret;
					atomic_dec(&fcc->queued_flush);
					continue;
				}
				tmp->ret = ret;
				complete(&tmp->wait);
			}
		}
	}

	return cmd.ret;
}

int f2fs_create_flush_cmd_control(struct f2fs_sb_info *sbi)
{
	dev_t dev = sbi->sb->s_bdev->bd_dev;
	struct flush_cmd_control *fcc;
	int err = 0;

	if (SM_I(sbi)->fcc_info) {
		fcc = SM_I(sbi)->fcc_info;
		if (fcc->f2fs_issue_flush)
			return err;
		goto init_thread;
	}

	fcc = f2fs_kzalloc(sbi, sizeof(struct flush_cmd_control), GFP_KERNEL);
	if (!fcc)
		return -ENOMEM;
	atomic_set(&fcc->issued_flush, 0);
	atomic_set(&fcc->queued_flush, 0);
	init_waitqueue_head(&fcc->flush_wait_queue);
	init_llist_head(&fcc->issue_list);
	SM_I(sbi)->fcc_info = fcc;
	if (!test_opt(sbi, FLUSH_MERGE))
		return err;

init_thread:
	fcc->f2fs_issue_flush = kthread_run(issue_flush_thread, sbi,
				"f2fs_flush-%u:%u", MAJOR(dev), MINOR(dev));
	if (IS_ERR(fcc->f2fs_issue_flush)) {
		err = PTR_ERR(fcc->f2fs_issue_flush);
		kvfree(fcc);
		SM_I(sbi)->fcc_info = NULL;
		return err;
	}

	return err;
}

void f2fs_destroy_flush_cmd_control(struct f2fs_sb_info *sbi, bool free)
{
	struct flush_cmd_control *fcc = SM_I(sbi)->fcc_info;

	if (fcc && fcc->f2fs_issue_flush) {
		struct task_struct *flush_thread = fcc->f2fs_issue_flush;

		fcc->f2fs_issue_flush = NULL;
		kthread_stop(flush_thread);
	}
	if (free) {
		kvfree(fcc);
		SM_I(sbi)->fcc_info = NULL;
	}
}

int f2fs_flush_device_cache(struct f2fs_sb_info *sbi)
{
	int ret = 0, i;

	if (!f2fs_is_multi_device(sbi))
		return 0;

	for (i = 1; i < sbi->s_ndevs; i++) {
		if (!f2fs_test_bit(i, (char *)&sbi->dirty_device))
			continue;
		ret = __submit_flush_wait(sbi, FDEV(i).bdev);
		if (ret)
			break;

		spin_lock(&sbi->dev_lock);
		f2fs_clear_bit(i, (char *)&sbi->dirty_device);
		spin_unlock(&sbi->dev_lock);
	}

	return ret;
}

static void __locate_dirty_segment(struct f2fs_sb_info *sbi, unsigned int segno,
		enum dirty_type dirty_type)
{
	struct dirty_seglist_info *dirty_i = DIRTY_I(sbi);

	/* need not be added */
	if (IS_CURSEG(sbi, segno))
		return;

	if (!test_and_set_bit(segno, dirty_i->dirty_segmap[dirty_type]))
		dirty_i->nr_dirty[dirty_type]++;

	if (dirty_type == DIRTY) {
		struct seg_entry *sentry = get_seg_entry(sbi, segno);
		enum dirty_type t = sentry->type;

		if (unlikely(t >= DIRTY)) {
			f2fs_bug_on(sbi, 1);
			return;
		}
		if (!test_and_set_bit(segno, dirty_i->dirty_segmap[t]))
			dirty_i->nr_dirty[t]++;
	}
}

static void __remove_dirty_segment(struct f2fs_sb_info *sbi, unsigned int segno,
		enum dirty_type dirty_type)
{
	struct dirty_seglist_info *dirty_i = DIRTY_I(sbi);

	if (test_and_clear_bit(segno, dirty_i->dirty_segmap[dirty_type]))
		dirty_i->nr_dirty[dirty_type]--;

	if (dirty_type == DIRTY) {
		struct seg_entry *sentry = get_seg_entry(sbi, segno);
		enum dirty_type t = sentry->type;

		if (test_and_clear_bit(segno, dirty_i->dirty_segmap[t]))
			dirty_i->nr_dirty[t]--;

		if (get_valid_blocks(sbi, segno, true) == 0) {
			clear_bit(GET_SEC_FROM_SEG(sbi, segno),
						dirty_i->victim_secmap);
#ifdef CONFIG_F2FS_CHECK_FS
			clear_bit(segno, SIT_I(sbi)->invalid_segmap);
#endif
		}
	}
}

/*
 * Should not occur error such as -ENOMEM.
 * Adding dirty entry into seglist is not critical operation.
 * If a given segment is one of current working segments, it won't be added.
 */
static void locate_dirty_segment(struct f2fs_sb_info *sbi, unsigned int segno)
{
	struct dirty_seglist_info *dirty_i = DIRTY_I(sbi);
	unsigned short valid_blocks, ckpt_valid_blocks;

	if (segno == NULL_SEGNO || IS_CURSEG(sbi, segno))
		return;

	mutex_lock(&dirty_i->seglist_lock);

	valid_blocks = get_valid_blocks(sbi, segno, false);
	ckpt_valid_blocks = get_ckpt_valid_blocks(sbi, segno);

	if (valid_blocks == 0 && (!is_sbi_flag_set(sbi, SBI_CP_DISABLED) ||
				ckpt_valid_blocks == sbi->blocks_per_seg)) {
		__locate_dirty_segment(sbi, segno, PRE);
		__remove_dirty_segment(sbi, segno, DIRTY);
	} else if (valid_blocks < sbi->blocks_per_seg) {
		__locate_dirty_segment(sbi, segno, DIRTY);
	} else {
		/* Recovery routine with SSR needs this */
		__remove_dirty_segment(sbi, segno, DIRTY);
	}

	mutex_unlock(&dirty_i->seglist_lock);
}

/* This moves currently empty dirty blocks to prefree. Must hold seglist_lock */
void f2fs_dirty_to_prefree(struct f2fs_sb_info *sbi)
{
	struct dirty_seglist_info *dirty_i = DIRTY_I(sbi);
	unsigned int segno;

	mutex_lock(&dirty_i->seglist_lock);
	for_each_set_bit(segno, dirty_i->dirty_segmap[DIRTY], MAIN_SEGS(sbi)) {
		if (get_valid_blocks(sbi, segno, false))
			continue;
		if (IS_CURSEG(sbi, segno))
			continue;
		__locate_dirty_segment(sbi, segno, PRE);
		__remove_dirty_segment(sbi, segno, DIRTY);
	}
	mutex_unlock(&dirty_i->seglist_lock);
}

block_t f2fs_get_unusable_blocks(struct f2fs_sb_info *sbi)
{
	int ovp_hole_segs =
		(overprovision_segments(sbi) - reserved_segments(sbi));
	block_t ovp_holes = ovp_hole_segs << sbi->log_blocks_per_seg;
	struct dirty_seglist_info *dirty_i = DIRTY_I(sbi);
	block_t holes[2] = {0, 0};	/* DATA and NODE */
	block_t unusable;
	struct seg_entry *se;
	unsigned int segno;

	mutex_lock(&dirty_i->seglist_lock);
	for_each_set_bit(segno, dirty_i->dirty_segmap[DIRTY], MAIN_SEGS(sbi)) {
		se = get_seg_entry(sbi, segno);
		if (IS_NODESEG(se->type))
			holes[NODE] += sbi->blocks_per_seg - se->valid_blocks;
		else
			holes[DATA] += sbi->blocks_per_seg - se->valid_blocks;
	}
	mutex_unlock(&dirty_i->seglist_lock);

	unusable = holes[DATA] > holes[NODE] ? holes[DATA] : holes[NODE];
	if (unusable > ovp_holes)
		return unusable - ovp_holes;
	return 0;
}

int f2fs_disable_cp_again(struct f2fs_sb_info *sbi, block_t unusable)
{
	int ovp_hole_segs =
		(overprovision_segments(sbi) - reserved_segments(sbi));
	if (unusable > F2FS_OPTION(sbi).unusable_cap)
		return -EAGAIN;
	if (is_sbi_flag_set(sbi, SBI_CP_DISABLED_QUICK) &&
		dirty_segments(sbi) > ovp_hole_segs)
		return -EAGAIN;
	return 0;
}

/* This is only used by SBI_CP_DISABLED */
static unsigned int get_free_segment(struct f2fs_sb_info *sbi)
{
	struct dirty_seglist_info *dirty_i = DIRTY_I(sbi);
	unsigned int segno = 0;

	mutex_lock(&dirty_i->seglist_lock);
	for_each_set_bit(segno, dirty_i->dirty_segmap[DIRTY], MAIN_SEGS(sbi)) {
		if (get_valid_blocks(sbi, segno, false))
			continue;
		if (get_ckpt_valid_blocks(sbi, segno))
			continue;
		mutex_unlock(&dirty_i->seglist_lock);
		return segno;
	}
	mutex_unlock(&dirty_i->seglist_lock);
	return NULL_SEGNO;
}

static struct discard_cmd *__create_discard_cmd(struct f2fs_sb_info *sbi,
		struct block_device *bdev, block_t lstart,
		block_t start, block_t len)
{
	struct discard_cmd_control *dcc = SM_I(sbi)->dcc_info;
	struct list_head *pend_list;
	struct discard_cmd *dc;

	f2fs_bug_on(sbi, !len);

	pend_list = &dcc->pend_list[plist_idx(len)];

	dc = f2fs_kmem_cache_alloc(discard_cmd_slab, GFP_NOFS);
	INIT_LIST_HEAD(&dc->list);
	dc->bdev = bdev;
	dc->lstart = lstart;
	dc->start = start;
	dc->len = len;
	dc->ref = 0;
	dc->state = D_PREP;
	dc->queued = 0;
	dc->error = 0;
	init_completion(&dc->wait);
	list_add_tail(&dc->list, pend_list);
	spin_lock_init(&dc->lock);
	dc->bio_ref = 0;
	atomic_inc(&dcc->discard_cmd_cnt);
	dcc->undiscard_blks += len;

	return dc;
}

static struct discard_cmd *__attach_discard_cmd(struct f2fs_sb_info *sbi,
				struct block_device *bdev, block_t lstart,
				block_t start, block_t len,
				struct rb_node *parent, struct rb_node **p)
{
	struct discard_cmd_control *dcc = SM_I(sbi)->dcc_info;
	struct discard_cmd *dc;

	dc = __create_discard_cmd(sbi, bdev, lstart, start, len);

	rb_link_node(&dc->rb_node, parent, p);
	rb_insert_color(&dc->rb_node, &dcc->root);

	return dc;
}

static void __detach_discard_cmd(struct discard_cmd_control *dcc,
							struct discard_cmd *dc)
{
	if (dc->state == D_DONE)
		atomic_sub(dc->queued, &dcc->queued_discard);

	list_del(&dc->list);
	rb_erase(&dc->rb_node, &dcc->root);
	dcc->undiscard_blks -= dc->len;

	kmem_cache_free(discard_cmd_slab, dc);

	atomic_dec(&dcc->discard_cmd_cnt);
}

static void __remove_discard_cmd(struct f2fs_sb_info *sbi,
							struct discard_cmd *dc)
{
	struct discard_cmd_control *dcc = SM_I(sbi)->dcc_info;
	unsigned long flags;

	trace_f2fs_remove_discard(dc->bdev, dc->start, dc->len);

	spin_lock_irqsave(&dc->lock, flags);
	if (dc->bio_ref) {
		spin_unlock_irqrestore(&dc->lock, flags);
		return;
	}
	spin_unlock_irqrestore(&dc->lock, flags);

	f2fs_bug_on(sbi, dc->ref);

	if (dc->error == -EOPNOTSUPP)
		dc->error = 0;

	if (dc->error)
		printk_ratelimited(
			"%sF2FS-fs (%s): Issue discard(%u, %u, %u) failed, ret: %d",
			KERN_INFO, sbi->sb->s_id,
			dc->lstart, dc->start, dc->len, dc->error);
	__detach_discard_cmd(dcc, dc);
}

static void f2fs_submit_discard_endio(struct bio *bio)
{
	struct discard_cmd *dc = (struct discard_cmd *)bio->bi_private;
	unsigned long flags;

	dc->error = bio->bi_error;

	spin_lock_irqsave(&dc->lock, flags);
	dc->bio_ref--;
	if (!dc->bio_ref && dc->state == D_SUBMIT) {
		dc->state = D_DONE;
		complete_all(&dc->wait);
	}
	spin_unlock_irqrestore(&dc->lock, flags);
	bio_put(bio);
}

static void __check_sit_bitmap(struct f2fs_sb_info *sbi,
				block_t start, block_t end)
{
#ifdef CONFIG_F2FS_CHECK_FS
	struct seg_entry *sentry;
	unsigned int segno;
	block_t blk = start;
	unsigned long offset, size, max_blocks = sbi->blocks_per_seg;
	unsigned long *map;

	while (blk < end) {
		segno = GET_SEGNO(sbi, blk);
		sentry = get_seg_entry(sbi, segno);
		offset = GET_BLKOFF_FROM_SEG0(sbi, blk);

		if (end < START_BLOCK(sbi, segno + 1))
			size = GET_BLKOFF_FROM_SEG0(sbi, end);
		else
			size = max_blocks;
		map = (unsigned long *)(sentry->cur_valid_map);
		offset = __find_rev_next_bit(map, size, offset);
		f2fs_bug_on(sbi, offset != size);
		blk = START_BLOCK(sbi, segno + 1);
	}
#endif
}

static void __init_discard_policy(struct f2fs_sb_info *sbi,
				struct discard_policy *dpolicy,
				int discard_type, unsigned int granularity)
{
	/* common policy */
	dpolicy->type = discard_type;
	dpolicy->sync = true;
	dpolicy->ordered = false;
	dpolicy->granularity = granularity;

	dpolicy->max_requests = DEF_MAX_DISCARD_REQUEST;
	dpolicy->io_aware_gran = MAX_PLIST_NUM;
	dpolicy->timeout = false;

	if (discard_type == DPOLICY_BG) {
		dpolicy->min_interval = DEF_MIN_DISCARD_ISSUE_TIME;
		dpolicy->mid_interval = DEF_MID_DISCARD_ISSUE_TIME;
		dpolicy->max_interval = DEF_MAX_DISCARD_ISSUE_TIME;
		dpolicy->io_aware = true;
		dpolicy->sync = false;
		dpolicy->ordered = true;
		if (utilization(sbi) > DEF_DISCARD_URGENT_UTIL) {
			dpolicy->granularity = 1;
			dpolicy->max_interval = DEF_MIN_DISCARD_ISSUE_TIME;
		}
	} else if (discard_type == DPOLICY_FORCE) {
		dpolicy->min_interval = DEF_MIN_DISCARD_ISSUE_TIME;
		dpolicy->mid_interval = DEF_MID_DISCARD_ISSUE_TIME;
		dpolicy->max_interval = DEF_MAX_DISCARD_ISSUE_TIME;
		dpolicy->io_aware = false;
	} else if (discard_type == DPOLICY_FSTRIM) {
		dpolicy->io_aware = false;
	} else if (discard_type == DPOLICY_UMOUNT) {
		dpolicy->io_aware = false;
		/* we need to issue all to keep CP_TRIMMED_FLAG */
		dpolicy->granularity = 1;
		dpolicy->timeout = true;
	}
}

static void __update_discard_tree_range(struct f2fs_sb_info *sbi,
				struct block_device *bdev, block_t lstart,
				block_t start, block_t len);
/* this function is copied from blkdev_issue_discard from block/blk-lib.c */
static int __submit_discard_cmd(struct f2fs_sb_info *sbi,
						struct discard_policy *dpolicy,
						struct discard_cmd *dc,
						unsigned int *issued)
{
	struct block_device *bdev = dc->bdev;
	struct request_queue *q = bdev_get_queue(bdev);
	unsigned int max_discard_blocks =
			SECTOR_TO_BLOCK(q->limits.max_discard_sectors);
	struct discard_cmd_control *dcc = SM_I(sbi)->dcc_info;
	struct list_head *wait_list = (dpolicy->type == DPOLICY_FSTRIM) ?
					&(dcc->fstrim_list) : &(dcc->wait_list);
	int flag = dpolicy->sync ? REQ_SYNC : 0;
	block_t lstart, start, len, total_len;
	int err = 0;

	if (dc->state != D_PREP)
		return 0;

	if (is_sbi_flag_set(sbi, SBI_NEED_FSCK))
		return 0;

	trace_f2fs_issue_discard(bdev, dc->start, dc->len);

	lstart = dc->lstart;
	start = dc->start;
	len = dc->len;
	total_len = len;

	dc->len = 0;

	while (total_len && *issued < dpolicy->max_requests && !err) {
		struct bio *bio = NULL;
		unsigned long flags;
		bool last = true;

		if (len > max_discard_blocks) {
			len = max_discard_blocks;
			last = false;
		}

		(*issued)++;
		if (*issued == dpolicy->max_requests)
			last = true;

		dc->len += len;

		if (time_to_inject(sbi, FAULT_DISCARD)) {
			f2fs_show_injection_info(sbi, FAULT_DISCARD);
			err = -EIO;
			goto submit;
		}
		err = __blkdev_issue_discard(bdev,
					SECTOR_FROM_BLOCK(start),
					SECTOR_FROM_BLOCK(len),
					GFP_NOFS, 0, &bio);
submit:
		if (err) {
			spin_lock_irqsave(&dc->lock, flags);
			if (dc->state == D_PARTIAL)
				dc->state = D_SUBMIT;
			spin_unlock_irqrestore(&dc->lock, flags);

			break;
		}

		f2fs_bug_on(sbi, !bio);

		/*
		 * should keep before submission to avoid D_DONE
		 * right away
		 */
		spin_lock_irqsave(&dc->lock, flags);
		if (last)
			dc->state = D_SUBMIT;
		else
			dc->state = D_PARTIAL;
		dc->bio_ref++;
		spin_unlock_irqrestore(&dc->lock, flags);

		atomic_inc(&dcc->queued_discard);
		dc->queued++;
		list_move_tail(&dc->list, wait_list);

		/* sanity check on discard range */
		__check_sit_bitmap(sbi, lstart, lstart + len);

		bio->bi_private = dc;
		bio->bi_end_io = f2fs_submit_discard_endio;
		bio->bi_opf |= flag;
		submit_bio(bio);

		atomic_inc(&dcc->issued_discard);

		f2fs_update_iostat(sbi, FS_DISCARD, 1);

		lstart += len;
		start += len;
		total_len -= len;
		len = total_len;
	}

	if (!err && len)
		__update_discard_tree_range(sbi, bdev, lstart, start, len);
	return err;
}

static struct discard_cmd *__insert_discard_tree(struct f2fs_sb_info *sbi,
				struct block_device *bdev, block_t lstart,
				block_t start, block_t len,
				struct rb_node **insert_p,
				struct rb_node *insert_parent)
{
	struct discard_cmd_control *dcc = SM_I(sbi)->dcc_info;
	struct rb_node **p;
	struct rb_node *parent = NULL;
	struct discard_cmd *dc = NULL;

	if (insert_p && insert_parent) {
		parent = insert_parent;
		p = insert_p;
		goto do_insert;
	}

	p = f2fs_lookup_rb_tree_for_insert(sbi, &dcc->root, &parent, lstart);
do_insert:
	dc = __attach_discard_cmd(sbi, bdev, lstart, start, len, parent, p);
	if (!dc)
		return NULL;

	return dc;
}

static void __relocate_discard_cmd(struct discard_cmd_control *dcc,
						struct discard_cmd *dc)
{
	list_move_tail(&dc->list, &dcc->pend_list[plist_idx(dc->len)]);
}

static void __punch_discard_cmd(struct f2fs_sb_info *sbi,
				struct discard_cmd *dc, block_t blkaddr)
{
	struct discard_cmd_control *dcc = SM_I(sbi)->dcc_info;
	struct discard_info di = dc->di;
	bool modified = false;

	if (dc->state == D_DONE || dc->len == 1) {
		__remove_discard_cmd(sbi, dc);
		return;
	}

	dcc->undiscard_blks -= di.len;

	if (blkaddr > di.lstart) {
		dc->len = blkaddr - dc->lstart;
		dcc->undiscard_blks += dc->len;
		__relocate_discard_cmd(dcc, dc);
		modified = true;
	}

	if (blkaddr < di.lstart + di.len - 1) {
		if (modified) {
			__insert_discard_tree(sbi, dc->bdev, blkaddr + 1,
					di.start + blkaddr + 1 - di.lstart,
					di.lstart + di.len - 1 - blkaddr,
					NULL, NULL);
		} else {
			dc->lstart++;
			dc->len--;
			dc->start++;
			dcc->undiscard_blks += dc->len;
			__relocate_discard_cmd(dcc, dc);
		}
	}
}

static void __update_discard_tree_range(struct f2fs_sb_info *sbi,
				struct block_device *bdev, block_t lstart,
				block_t start, block_t len)
{
	struct discard_cmd_control *dcc = SM_I(sbi)->dcc_info;
	struct discard_cmd *prev_dc = NULL, *next_dc = NULL;
	struct discard_cmd *dc;
	struct discard_info di = {0};
	struct rb_node **insert_p = NULL, *insert_parent = NULL;
	struct request_queue *q = bdev_get_queue(bdev);
	unsigned int max_discard_blocks =
			SECTOR_TO_BLOCK(q->limits.max_discard_sectors);
	block_t end = lstart + len;

	dc = (struct discard_cmd *)f2fs_lookup_rb_tree_ret(&dcc->root,
					NULL, lstart,
					(struct rb_entry **)&prev_dc,
					(struct rb_entry **)&next_dc,
					&insert_p, &insert_parent, true);
	if (dc)
		prev_dc = dc;

	if (!prev_dc) {
		di.lstart = lstart;
		di.len = next_dc ? next_dc->lstart - lstart : len;
		di.len = min(di.len, len);
		di.start = start;
	}

	while (1) {
		struct rb_node *node;
		bool merged = false;
		struct discard_cmd *tdc = NULL;

		if (prev_dc) {
			di.lstart = prev_dc->lstart + prev_dc->len;
			if (di.lstart < lstart)
				di.lstart = lstart;
			if (di.lstart >= end)
				break;

			if (!next_dc || next_dc->lstart > end)
				di.len = end - di.lstart;
			else
				di.len = next_dc->lstart - di.lstart;
			di.start = start + di.lstart - lstart;
		}

		if (!di.len)
			goto next;

		if (prev_dc && prev_dc->state == D_PREP &&
			prev_dc->bdev == bdev &&
			__is_discard_back_mergeable(&di, &prev_dc->di,
							max_discard_blocks)) {
			prev_dc->di.len += di.len;
			dcc->undiscard_blks += di.len;
			__relocate_discard_cmd(dcc, prev_dc);
			di = prev_dc->di;
			tdc = prev_dc;
			merged = true;
		}

		if (next_dc && next_dc->state == D_PREP &&
			next_dc->bdev == bdev &&
			__is_discard_front_mergeable(&di, &next_dc->di,
							max_discard_blocks)) {
			next_dc->di.lstart = di.lstart;
			next_dc->di.len += di.len;
			next_dc->di.start = di.start;
			dcc->undiscard_blks += di.len;
			__relocate_discard_cmd(dcc, next_dc);
			if (tdc)
				__remove_discard_cmd(sbi, tdc);
			merged = true;
		}

		if (!merged) {
			__insert_discard_tree(sbi, bdev, di.lstart, di.start,
							di.len, NULL, NULL);
		}
 next:
		prev_dc = next_dc;
		if (!prev_dc)
			break;

		node = rb_next(&prev_dc->rb_node);
		next_dc = rb_entry_safe(node, struct discard_cmd, rb_node);
	}
}

static int __queue_discard_cmd(struct f2fs_sb_info *sbi,
		struct block_device *bdev, block_t blkstart, block_t blklen)
{
	block_t lblkstart = blkstart;

	if (!f2fs_bdev_support_discard(bdev))
		return 0;

	trace_f2fs_queue_discard(bdev, blkstart, blklen);

	if (f2fs_is_multi_device(sbi)) {
		int devi = f2fs_target_device_index(sbi, blkstart);

		blkstart -= FDEV(devi).start_blk;
	}
	mutex_lock(&SM_I(sbi)->dcc_info->cmd_lock);
	__update_discard_tree_range(sbi, bdev, lblkstart, blkstart, blklen);
	mutex_unlock(&SM_I(sbi)->dcc_info->cmd_lock);
	return 0;
}

static unsigned int __issue_discard_cmd_orderly(struct f2fs_sb_info *sbi,
					struct discard_policy *dpolicy)
{
	struct discard_cmd_control *dcc = SM_I(sbi)->dcc_info;
	struct discard_cmd *prev_dc = NULL, *next_dc = NULL;
	struct rb_node **insert_p = NULL, *insert_parent = NULL;
	struct discard_cmd *dc;
	struct blk_plug plug;
	unsigned int pos = dcc->next_pos;
	unsigned int issued = 0;
	bool io_interrupted = false;

	mutex_lock(&dcc->cmd_lock);
	dc = (struct discard_cmd *)f2fs_lookup_rb_tree_ret(&dcc->root,
					NULL, pos,
					(struct rb_entry **)&prev_dc,
					(struct rb_entry **)&next_dc,
					&insert_p, &insert_parent, true);
	if (!dc)
		dc = next_dc;

	blk_start_plug(&plug);

	while (dc) {
		struct rb_node *node;
		int err = 0;

		if (dc->state != D_PREP)
			goto next;

		if (dpolicy->io_aware && !is_idle(sbi, DISCARD_TIME)) {
			io_interrupted = true;
			break;
		}

		dcc->next_pos = dc->lstart + dc->len;
		err = __submit_discard_cmd(sbi, dpolicy, dc, &issued);

		if (issued >= dpolicy->max_requests)
			break;
next:
		node = rb_next(&dc->rb_node);
		if (err)
			__remove_discard_cmd(sbi, dc);
		dc = rb_entry_safe(node, struct discard_cmd, rb_node);
	}

	blk_finish_plug(&plug);

	if (!dc)
		dcc->next_pos = 0;

	mutex_unlock(&dcc->cmd_lock);

	if (!issued && io_interrupted)
		issued = -1;

	return issued;
}
static unsigned int __wait_all_discard_cmd(struct f2fs_sb_info *sbi,
					struct discard_policy *dpolicy);

static int __issue_discard_cmd(struct f2fs_sb_info *sbi,
					struct discard_policy *dpolicy)
{
	struct discard_cmd_control *dcc = SM_I(sbi)->dcc_info;
	struct list_head *pend_list;
	struct discard_cmd *dc, *tmp;
	struct blk_plug plug;
	int i, issued;
	bool io_interrupted = false;

	if (dpolicy->timeout)
		f2fs_update_time(sbi, UMOUNT_DISCARD_TIMEOUT);

retry:
	issued = 0;
	for (i = MAX_PLIST_NUM - 1; i >= 0; i--) {
		if (dpolicy->timeout &&
				f2fs_time_over(sbi, UMOUNT_DISCARD_TIMEOUT))
			break;

		if (i + 1 < dpolicy->granularity)
			break;

		if (i < DEFAULT_DISCARD_GRANULARITY && dpolicy->ordered)
			return __issue_discard_cmd_orderly(sbi, dpolicy);

		pend_list = &dcc->pend_list[i];

		mutex_lock(&dcc->cmd_lock);
		if (list_empty(pend_list))
			goto next;
		if (unlikely(dcc->rbtree_check))
			f2fs_bug_on(sbi, !f2fs_check_rb_tree_consistence(sbi,
								&dcc->root));
		blk_start_plug(&plug);
		list_for_each_entry_safe(dc, tmp, pend_list, list) {
			f2fs_bug_on(sbi, dc->state != D_PREP);

			if (dpolicy->timeout &&
				f2fs_time_over(sbi, UMOUNT_DISCARD_TIMEOUT))
				break;

			if (dpolicy->io_aware && i < dpolicy->io_aware_gran &&
						!is_idle(sbi, DISCARD_TIME)) {
				io_interrupted = true;
				break;
			}

			__submit_discard_cmd(sbi, dpolicy, dc, &issued);

			if (issued >= dpolicy->max_requests)
				break;
		}
		blk_finish_plug(&plug);
next:
		mutex_unlock(&dcc->cmd_lock);

		if (issued >= dpolicy->max_requests || io_interrupted)
			break;
	}

	if (dpolicy->type == DPOLICY_UMOUNT && issued) {
		__wait_all_discard_cmd(sbi, dpolicy);
		goto retry;
	}

	if (!issued && io_interrupted)
		issued = -1;

	return issued;
}

static bool __drop_discard_cmd(struct f2fs_sb_info *sbi)
{
	struct discard_cmd_control *dcc = SM_I(sbi)->dcc_info;
	struct list_head *pend_list;
	struct discard_cmd *dc, *tmp;
	int i;
	bool dropped = false;

	mutex_lock(&dcc->cmd_lock);
	for (i = MAX_PLIST_NUM - 1; i >= 0; i--) {
		pend_list = &dcc->pend_list[i];
		list_for_each_entry_safe(dc, tmp, pend_list, list) {
			f2fs_bug_on(sbi, dc->state != D_PREP);
			__remove_discard_cmd(sbi, dc);
			dropped = true;
		}
	}
	mutex_unlock(&dcc->cmd_lock);

	return dropped;
}

void f2fs_drop_discard_cmd(struct f2fs_sb_info *sbi)
{
	__drop_discard_cmd(sbi);
}

static unsigned int __wait_one_discard_bio(struct f2fs_sb_info *sbi,
							struct discard_cmd *dc)
{
	struct discard_cmd_control *dcc = SM_I(sbi)->dcc_info;
	unsigned int len = 0;

	wait_for_completion_io(&dc->wait);
	mutex_lock(&dcc->cmd_lock);
	f2fs_bug_on(sbi, dc->state != D_DONE);
	dc->ref--;
	if (!dc->ref) {
		if (!dc->error)
			len = dc->len;
		__remove_discard_cmd(sbi, dc);
	}
	mutex_unlock(&dcc->cmd_lock);

	return len;
}

static unsigned int __wait_discard_cmd_range(struct f2fs_sb_info *sbi,
						struct discard_policy *dpolicy,
						block_t start, block_t end)
{
	struct discard_cmd_control *dcc = SM_I(sbi)->dcc_info;
	struct list_head *wait_list = (dpolicy->type == DPOLICY_FSTRIM) ?
					&(dcc->fstrim_list) : &(dcc->wait_list);
	struct discard_cmd *dc, *tmp;
	bool need_wait;
	unsigned int trimmed = 0;

next:
	need_wait = false;

	mutex_lock(&dcc->cmd_lock);
	list_for_each_entry_safe(dc, tmp, wait_list, list) {
		if (dc->lstart + dc->len <= start || end <= dc->lstart)
			continue;
		if (dc->len < dpolicy->granularity)
			continue;
		if (dc->state == D_DONE && !dc->ref) {
			wait_for_completion_io(&dc->wait);
			if (!dc->error)
				trimmed += dc->len;
			__remove_discard_cmd(sbi, dc);
		} else {
			dc->ref++;
			need_wait = true;
			break;
		}
	}
	mutex_unlock(&dcc->cmd_lock);

	if (need_wait) {
		trimmed += __wait_one_discard_bio(sbi, dc);
		goto next;
	}

	return trimmed;
}

static unsigned int __wait_all_discard_cmd(struct f2fs_sb_info *sbi,
						struct discard_policy *dpolicy)
{
	struct discard_policy dp;
	unsigned int discard_blks;

	if (dpolicy)
		return __wait_discard_cmd_range(sbi, dpolicy, 0, UINT_MAX);

	/* wait all */
	__init_discard_policy(sbi, &dp, DPOLICY_FSTRIM, 1);
	discard_blks = __wait_discard_cmd_range(sbi, &dp, 0, UINT_MAX);
	__init_discard_policy(sbi, &dp, DPOLICY_UMOUNT, 1);
	discard_blks += __wait_discard_cmd_range(sbi, &dp, 0, UINT_MAX);

	return discard_blks;
}

/* This should be covered by global mutex, &sit_i->sentry_lock */
static void f2fs_wait_discard_bio(struct f2fs_sb_info *sbi, block_t blkaddr)
{
	struct discard_cmd_control *dcc = SM_I(sbi)->dcc_info;
	struct discard_cmd *dc;
	bool need_wait = false;

	mutex_lock(&dcc->cmd_lock);
	dc = (struct discard_cmd *)f2fs_lookup_rb_tree(&dcc->root,
							NULL, blkaddr);
	if (dc) {
		if (dc->state == D_PREP) {
			__punch_discard_cmd(sbi, dc, blkaddr);
		} else {
			dc->ref++;
			need_wait = true;
		}
	}
	mutex_unlock(&dcc->cmd_lock);

	if (need_wait)
		__wait_one_discard_bio(sbi, dc);
}

void f2fs_stop_discard_thread(struct f2fs_sb_info *sbi)
{
	struct discard_cmd_control *dcc = SM_I(sbi)->dcc_info;

	if (dcc && dcc->f2fs_issue_discard) {
		struct task_struct *discard_thread = dcc->f2fs_issue_discard;

		dcc->f2fs_issue_discard = NULL;
		kthread_stop(discard_thread);
	}
}

/* This comes from f2fs_put_super */
bool f2fs_issue_discard_timeout(struct f2fs_sb_info *sbi)
{
	struct discard_cmd_control *dcc = SM_I(sbi)->dcc_info;
	struct discard_policy dpolicy;
	bool dropped;

	__init_discard_policy(sbi, &dpolicy, DPOLICY_UMOUNT,
					dcc->discard_granularity);
	__issue_discard_cmd(sbi, &dpolicy);
	dropped = __drop_discard_cmd(sbi);

	/* just to make sure there is no pending discard commands */
	__wait_all_discard_cmd(sbi, NULL);

	f2fs_bug_on(sbi, atomic_read(&dcc->discard_cmd_cnt));
	return dropped;
}

static int issue_discard_thread(void *data)
{
	struct f2fs_sb_info *sbi = data;
	struct discard_cmd_control *dcc = SM_I(sbi)->dcc_info;
	wait_queue_head_t *q = &dcc->discard_wait_queue;
	struct discard_policy dpolicy;
	unsigned int wait_ms = DEF_MIN_DISCARD_ISSUE_TIME;
	int issued;

	set_freezable();

	do {
		__init_discard_policy(sbi, &dpolicy, DPOLICY_BG,
					dcc->discard_granularity);

		wait_event_interruptible_timeout(*q,
				kthread_should_stop() || freezing(current) ||
				dcc->discard_wake,
				msecs_to_jiffies(wait_ms));

		if (dcc->discard_wake)
			dcc->discard_wake = 0;

		/* clean up pending candidates before going to sleep */
		if (atomic_read(&dcc->queued_discard))
			__wait_all_discard_cmd(sbi, NULL);

		if (try_to_freeze())
			continue;
		if (f2fs_readonly(sbi->sb))
			continue;
		if (kthread_should_stop())
			return 0;
		if (is_sbi_flag_set(sbi, SBI_NEED_FSCK)) {
			wait_ms = dpolicy.max_interval;
			continue;
		}

		if (sbi->gc_mode == GC_URGENT)
			__init_discard_policy(sbi, &dpolicy, DPOLICY_FORCE, 1);

		sb_start_intwrite(sbi->sb);

		issued = __issue_discard_cmd(sbi, &dpolicy);
		if (issued > 0) {
			__wait_all_discard_cmd(sbi, &dpolicy);
			wait_ms = dpolicy.min_interval;
		} else if (issued == -1){
			wait_ms = f2fs_time_to_wait(sbi, DISCARD_TIME);
			if (!wait_ms)
				wait_ms = dpolicy.mid_interval;
		} else {
			wait_ms = dpolicy.max_interval;
		}

		sb_end_intwrite(sbi->sb);

	} while (!kthread_should_stop());
	return 0;
}

#ifdef CONFIG_BLK_DEV_ZONED
static int __f2fs_issue_discard_zone(struct f2fs_sb_info *sbi,
		struct block_device *bdev, block_t blkstart, block_t blklen)
{
	sector_t sector, nr_sects;
	block_t lblkstart = blkstart;
	int devi = 0;

	if (f2fs_is_multi_device(sbi)) {
		devi = f2fs_target_device_index(sbi, blkstart);
		if (blkstart < FDEV(devi).start_blk ||
		    blkstart > FDEV(devi).end_blk) {
			f2fs_err(sbi, "Invalid block %x", blkstart);
			return -EIO;
		}
		blkstart -= FDEV(devi).start_blk;
	}

	/* For sequential zones, reset the zone write pointer */
	if (f2fs_blkz_is_seq(sbi, devi, blkstart)) {
		sector = SECTOR_FROM_BLOCK(blkstart);
		nr_sects = SECTOR_FROM_BLOCK(blklen);

		if (sector & (bdev_zone_sectors(bdev) - 1) ||
				nr_sects != bdev_zone_sectors(bdev)) {
			f2fs_err(sbi, "(%d) %s: Unaligned zone reset attempted (block %x + %x)",
				 devi, sbi->s_ndevs ? FDEV(devi).path : "",
				 blkstart, blklen);
			return -EIO;
		}
		trace_f2fs_issue_reset_zone(bdev, blkstart);
		return blkdev_reset_zones(bdev, sector, nr_sects, GFP_NOFS);
	}

	/* For conventional zones, use regular discard if supported */
	return __queue_discard_cmd(sbi, bdev, lblkstart, blklen);
}
#endif

static int __issue_discard_async(struct f2fs_sb_info *sbi,
		struct block_device *bdev, block_t blkstart, block_t blklen)
{
#ifdef CONFIG_BLK_DEV_ZONED
	if (f2fs_sb_has_blkzoned(sbi) && bdev_is_zoned(bdev))
		return __f2fs_issue_discard_zone(sbi, bdev, blkstart, blklen);
#endif
	return __queue_discard_cmd(sbi, bdev, blkstart, blklen);
}

static int f2fs_issue_discard(struct f2fs_sb_info *sbi,
				block_t blkstart, block_t blklen)
{
	sector_t start = blkstart, len = 0;
	struct block_device *bdev;
	struct seg_entry *se;
	unsigned int offset;
	block_t i;
	int err = 0;

	bdev = f2fs_target_device(sbi, blkstart, NULL);

	for (i = blkstart; i < blkstart + blklen; i++, len++) {
		if (i != start) {
			struct block_device *bdev2 =
				f2fs_target_device(sbi, i, NULL);

			if (bdev2 != bdev) {
				err = __issue_discard_async(sbi, bdev,
						start, len);
				if (err)
					return err;
				bdev = bdev2;
				start = i;
				len = 0;
			}
		}

		se = get_seg_entry(sbi, GET_SEGNO(sbi, i));
		offset = GET_BLKOFF_FROM_SEG0(sbi, i);

		if (!f2fs_test_and_set_bit(offset, se->discard_map))
			sbi->discard_blks--;
	}

	if (len)
		err = __issue_discard_async(sbi, bdev, start, len);
	return err;
}

static bool add_discard_addrs(struct f2fs_sb_info *sbi, struct cp_control *cpc,
							bool check_only)
{
	int entries = SIT_VBLOCK_MAP_SIZE / sizeof(unsigned long);
	int max_blocks = sbi->blocks_per_seg;
	struct seg_entry *se = get_seg_entry(sbi, cpc->trim_start);
	unsigned long *cur_map = (unsigned long *)se->cur_valid_map;
	unsigned long *ckpt_map = (unsigned long *)se->ckpt_valid_map;
	unsigned long *discard_map = (unsigned long *)se->discard_map;
	unsigned long *dmap = SIT_I(sbi)->tmp_map;
	unsigned int start = 0, end = -1;
	bool force = (cpc->reason & CP_DISCARD);
	struct discard_entry *de = NULL;
	struct list_head *head = &SM_I(sbi)->dcc_info->entry_list;
	int i;

	if (se->valid_blocks == max_blocks || !f2fs_hw_support_discard(sbi))
		return false;

	if (!force) {
		if (!f2fs_realtime_discard_enable(sbi) || !se->valid_blocks ||
			SM_I(sbi)->dcc_info->nr_discards >=
				SM_I(sbi)->dcc_info->max_discards)
			return false;
	}

	/* SIT_VBLOCK_MAP_SIZE should be multiple of sizeof(unsigned long) */
	for (i = 0; i < entries; i++)
		dmap[i] = force ? ~ckpt_map[i] & ~discard_map[i] :
				(cur_map[i] ^ ckpt_map[i]) & ckpt_map[i];

	while (force || SM_I(sbi)->dcc_info->nr_discards <=
				SM_I(sbi)->dcc_info->max_discards) {
		start = __find_rev_next_bit(dmap, max_blocks, end + 1);
		if (start >= max_blocks)
			break;

		end = __find_rev_next_zero_bit(dmap, max_blocks, start + 1);
		if (force && start && end != max_blocks
					&& (end - start) < cpc->trim_minlen)
			continue;

		if (check_only)
			return true;

		if (!de) {
			de = f2fs_kmem_cache_alloc(discard_entry_slab,
								GFP_F2FS_ZERO);
			de->start_blkaddr = START_BLOCK(sbi, cpc->trim_start);
			list_add_tail(&de->list, head);
		}

		for (i = start; i < end; i++)
			__set_bit_le(i, (void *)de->discard_map);

		SM_I(sbi)->dcc_info->nr_discards += end - start;
	}
	return false;
}

static void release_discard_addr(struct discard_entry *entry)
{
	list_del(&entry->list);
	kmem_cache_free(discard_entry_slab, entry);
}

void f2fs_release_discard_addrs(struct f2fs_sb_info *sbi)
{
	struct list_head *head = &(SM_I(sbi)->dcc_info->entry_list);
	struct discard_entry *entry, *this;

	/* drop caches */
	list_for_each_entry_safe(entry, this, head, list)
		release_discard_addr(entry);
}

/*
 * Should call f2fs_clear_prefree_segments after checkpoint is done.
 */
static void set_prefree_as_free_segments(struct f2fs_sb_info *sbi)
{
	struct dirty_seglist_info *dirty_i = DIRTY_I(sbi);
	unsigned int segno;

	mutex_lock(&dirty_i->seglist_lock);
	for_each_set_bit(segno, dirty_i->dirty_segmap[PRE], MAIN_SEGS(sbi))
		__set_test_and_free(sbi, segno);
	mutex_unlock(&dirty_i->seglist_lock);
}

void f2fs_clear_prefree_segments(struct f2fs_sb_info *sbi,
						struct cp_control *cpc)
{
	struct discard_cmd_control *dcc = SM_I(sbi)->dcc_info;
	struct list_head *head = &dcc->entry_list;
	struct discard_entry *entry, *this;
	struct dirty_seglist_info *dirty_i = DIRTY_I(sbi);
	unsigned long *prefree_map = dirty_i->dirty_segmap[PRE];
	unsigned int start = 0, end = -1;
	unsigned int secno, start_segno;
	bool force = (cpc->reason & CP_DISCARD);
	bool need_align = test_opt(sbi, LFS) && __is_large_section(sbi);

	mutex_lock(&dirty_i->seglist_lock);

	while (1) {
		int i;

		if (need_align && end != -1)
			end--;
		start = find_next_bit(prefree_map, MAIN_SEGS(sbi), end + 1);
		if (start >= MAIN_SEGS(sbi))
			break;
		end = find_next_zero_bit(prefree_map, MAIN_SEGS(sbi),
								start + 1);

		if (need_align) {
			start = rounddown(start, sbi->segs_per_sec);
			end = roundup(end, sbi->segs_per_sec);
		}

		for (i = start; i < end; i++) {
			if (test_and_clear_bit(i, prefree_map))
				dirty_i->nr_dirty[PRE]--;
		}

		if (!f2fs_realtime_discard_enable(sbi))
			continue;

		if (force && start >= cpc->trim_start &&
					(end - 1) <= cpc->trim_end)
				continue;

		if (!test_opt(sbi, LFS) || !__is_large_section(sbi)) {
			f2fs_issue_discard(sbi, START_BLOCK(sbi, start),
				(end - start) << sbi->log_blocks_per_seg);
			continue;
		}
next:
		secno = GET_SEC_FROM_SEG(sbi, start);
		start_segno = GET_SEG_FROM_SEC(sbi, secno);
		if (!IS_CURSEC(sbi, secno) &&
			!get_valid_blocks(sbi, start, true))
			f2fs_issue_discard(sbi, START_BLOCK(sbi, start_segno),
				sbi->segs_per_sec << sbi->log_blocks_per_seg);

		start = start_segno + sbi->segs_per_sec;
		if (start < end)
			goto next;
		else
			end = start - 1;
	}
	mutex_unlock(&dirty_i->seglist_lock);

	/* send small discards */
	list_for_each_entry_safe(entry, this, head, list) {
		unsigned int cur_pos = 0, next_pos, len, total_len = 0;
		bool is_valid = test_bit_le(0, entry->discard_map);

find_next:
		if (is_valid) {
			next_pos = find_next_zero_bit_le(entry->discard_map,
					sbi->blocks_per_seg, cur_pos);
			len = next_pos - cur_pos;

			if (f2fs_sb_has_blkzoned(sbi) ||
			    (force && len < cpc->trim_minlen))
				goto skip;

			f2fs_issue_discard(sbi, entry->start_blkaddr + cur_pos,
									len);
			total_len += len;
		} else {
			next_pos = find_next_bit_le(entry->discard_map,
					sbi->blocks_per_seg, cur_pos);
		}
skip:
		cur_pos = next_pos;
		is_valid = !is_valid;

		if (cur_pos < sbi->blocks_per_seg)
			goto find_next;

		release_discard_addr(entry);
		dcc->nr_discards -= total_len;
	}

	wake_up_discard_thread(sbi, false);
}

static int create_discard_cmd_control(struct f2fs_sb_info *sbi)
{
	dev_t dev = sbi->sb->s_bdev->bd_dev;
	struct discard_cmd_control *dcc;
	int err = 0, i;

	if (SM_I(sbi)->dcc_info) {
		dcc = SM_I(sbi)->dcc_info;
		goto init_thread;
	}

	dcc = f2fs_kzalloc(sbi, sizeof(struct discard_cmd_control), GFP_KERNEL);
	if (!dcc)
		return -ENOMEM;

	dcc->discard_granularity = DEFAULT_DISCARD_GRANULARITY;
	INIT_LIST_HEAD(&dcc->entry_list);
	for (i = 0; i < MAX_PLIST_NUM; i++)
		INIT_LIST_HEAD(&dcc->pend_list[i]);
	INIT_LIST_HEAD(&dcc->wait_list);
	INIT_LIST_HEAD(&dcc->fstrim_list);
	mutex_init(&dcc->cmd_lock);
	atomic_set(&dcc->issued_discard, 0);
	atomic_set(&dcc->queued_discard, 0);
	atomic_set(&dcc->discard_cmd_cnt, 0);
	dcc->nr_discards = 0;
	dcc->max_discards = MAIN_SEGS(sbi) << sbi->log_blocks_per_seg;
	dcc->undiscard_blks = 0;
	dcc->next_pos = 0;
	dcc->root = RB_ROOT;
	dcc->rbtree_check = false;

	init_waitqueue_head(&dcc->discard_wait_queue);
	SM_I(sbi)->dcc_info = dcc;
init_thread:
	dcc->f2fs_issue_discard = kthread_run(issue_discard_thread, sbi,
				"f2fs_discard-%u:%u", MAJOR(dev), MINOR(dev));
	if (IS_ERR(dcc->f2fs_issue_discard)) {
		err = PTR_ERR(dcc->f2fs_issue_discard);
		kvfree(dcc);
		SM_I(sbi)->dcc_info = NULL;
		return err;
	}

	return err;
}

static void destroy_discard_cmd_control(struct f2fs_sb_info *sbi)
{
	struct discard_cmd_control *dcc = SM_I(sbi)->dcc_info;

	if (!dcc)
		return;

	f2fs_stop_discard_thread(sbi);

	/*
	 * Recovery can cache discard commands, so in error path of
	 * fill_super(), it needs to give a chance to handle them.
	 */
	if (unlikely(atomic_read(&dcc->discard_cmd_cnt)))
		f2fs_issue_discard_timeout(sbi);

	kvfree(dcc);
	SM_I(sbi)->dcc_info = NULL;
}

static bool __mark_sit_entry_dirty(struct f2fs_sb_info *sbi, unsigned int segno)
{
	struct sit_info *sit_i = SIT_I(sbi);

	if (!__test_and_set_bit(segno, sit_i->dirty_sentries_bitmap)) {
		sit_i->dirty_sentries++;
		return false;
	}

	return true;
}

static void __set_sit_entry_type(struct f2fs_sb_info *sbi, int type,
					unsigned int segno, int modified)
{
	struct seg_entry *se = get_seg_entry(sbi, segno);
	se->type = type;
	if (modified)
		__mark_sit_entry_dirty(sbi, segno);
}

static void update_sit_entry(struct f2fs_sb_info *sbi, block_t blkaddr, int del)
{
	struct seg_entry *se;
	unsigned int segno, offset;
	long int new_vblocks;
	bool exist;
#ifdef CONFIG_F2FS_CHECK_FS
	bool mir_exist;
#endif

	segno = GET_SEGNO(sbi, blkaddr);

	se = get_seg_entry(sbi, segno);
	new_vblocks = se->valid_blocks + del;
	offset = GET_BLKOFF_FROM_SEG0(sbi, blkaddr);

	f2fs_bug_on(sbi, (new_vblocks >> (sizeof(unsigned short) << 3) ||
				(new_vblocks > sbi->blocks_per_seg)));

	se->valid_blocks = new_vblocks;
	se->mtime = get_mtime(sbi, false);
	if (se->mtime > SIT_I(sbi)->max_mtime)
		SIT_I(sbi)->max_mtime = se->mtime;

	/* Update valid block bitmap */
	if (del > 0) {
		exist = f2fs_test_and_set_bit(offset, se->cur_valid_map);
#ifdef CONFIG_F2FS_CHECK_FS
		mir_exist = f2fs_test_and_set_bit(offset,
						se->cur_valid_map_mir);
		if (unlikely(exist != mir_exist)) {
			f2fs_err(sbi, "Inconsistent error when setting bitmap, blk:%u, old bit:%d",
				 blkaddr, exist);
			f2fs_bug_on(sbi, 1);
		}
#endif
		if (unlikely(exist)) {
			f2fs_err(sbi, "Bitmap was wrongly set, blk:%u",
				 blkaddr);
			f2fs_bug_on(sbi, 1);
			se->valid_blocks--;
			del = 0;
		}

		if (!f2fs_test_and_set_bit(offset, se->discard_map))
			sbi->discard_blks--;

		/*
		 * SSR should never reuse block which is checkpointed
		 * or newly invalidated.
		 */
		if (!is_sbi_flag_set(sbi, SBI_CP_DISABLED)) {
			if (!f2fs_test_and_set_bit(offset, se->ckpt_valid_map))
				se->ckpt_valid_blocks++;
		}
	} else {
		exist = f2fs_test_and_clear_bit(offset, se->cur_valid_map);
#ifdef CONFIG_F2FS_CHECK_FS
		mir_exist = f2fs_test_and_clear_bit(offset,
						se->cur_valid_map_mir);
		if (unlikely(exist != mir_exist)) {
			f2fs_err(sbi, "Inconsistent error when clearing bitmap, blk:%u, old bit:%d",
				 blkaddr, exist);
			f2fs_bug_on(sbi, 1);
		}
#endif
		if (unlikely(!exist)) {
			f2fs_err(sbi, "Bitmap was wrongly cleared, blk:%u",
				 blkaddr);
			f2fs_bug_on(sbi, 1);
			se->valid_blocks++;
			del = 0;
		} else if (unlikely(is_sbi_flag_set(sbi, SBI_CP_DISABLED))) {
			/*
			 * If checkpoints are off, we must not reuse data that
			 * was used in the previous checkpoint. If it was used
			 * before, we must track that to know how much space we
			 * really have.
			 */
			if (f2fs_test_bit(offset, se->ckpt_valid_map)) {
				spin_lock(&sbi->stat_lock);
				sbi->unusable_block_count++;
				spin_unlock(&sbi->stat_lock);
			}
		}

		if (f2fs_test_and_clear_bit(offset, se->discard_map))
			sbi->discard_blks++;
	}
	if (!f2fs_test_bit(offset, se->ckpt_valid_map))
		se->ckpt_valid_blocks += del;

	__mark_sit_entry_dirty(sbi, segno);

	/* update total number of valid blocks to be written in ckpt area */
	SIT_I(sbi)->written_valid_blocks += del;

	if (__is_large_section(sbi))
		get_sec_entry(sbi, segno)->valid_blocks += del;
}

void f2fs_invalidate_blocks(struct f2fs_sb_info *sbi, block_t addr)
{
	unsigned int segno = GET_SEGNO(sbi, addr);
	struct sit_info *sit_i = SIT_I(sbi);

	f2fs_bug_on(sbi, addr == NULL_ADDR);
	if (addr == NEW_ADDR)
		return;

	invalidate_mapping_pages(META_MAPPING(sbi), addr, addr);

	/* add it into sit main buffer */
	down_write(&sit_i->sentry_lock);

	update_sit_entry(sbi, addr, -1);

	/* add it into dirty seglist */
	locate_dirty_segment(sbi, segno);

	up_write(&sit_i->sentry_lock);
}

bool f2fs_is_checkpointed_data(struct f2fs_sb_info *sbi, block_t blkaddr)
{
	struct sit_info *sit_i = SIT_I(sbi);
	unsigned int segno, offset;
	struct seg_entry *se;
	bool is_cp = false;

	if (!__is_valid_data_blkaddr(blkaddr))
		return true;

	down_read(&sit_i->sentry_lock);

	segno = GET_SEGNO(sbi, blkaddr);
	se = get_seg_entry(sbi, segno);
	offset = GET_BLKOFF_FROM_SEG0(sbi, blkaddr);

	if (f2fs_test_bit(offset, se->ckpt_valid_map))
		is_cp = true;

	up_read(&sit_i->sentry_lock);

	return is_cp;
}

/*
 * This function should be resided under the curseg_mutex lock
 */
static void __add_sum_entry(struct f2fs_sb_info *sbi, int type,
					struct f2fs_summary *sum)
{
	struct curseg_info *curseg = CURSEG_I(sbi, type);
	void *addr = curseg->sum_blk;
	addr += curseg->next_blkoff * sizeof(struct f2fs_summary);
	memcpy(addr, sum, sizeof(struct f2fs_summary));
}

/*
 * Calculate the number of current summary pages for writing
 */
int f2fs_npages_for_summary_flush(struct f2fs_sb_info *sbi, bool for_ra)
{
	int valid_sum_count = 0;
	int i, sum_in_page;

	for (i = CURSEG_HOT_DATA; i <= CURSEG_COLD_DATA; i++) {
		if (sbi->ckpt->alloc_type[i] == SSR)
			valid_sum_count += sbi->blocks_per_seg;
		else {
			if (for_ra)
				valid_sum_count += le16_to_cpu(
					F2FS_CKPT(sbi)->cur_data_blkoff[i]);
			else
				valid_sum_count += curseg_blkoff(sbi, i);
		}
	}

	sum_in_page = (PAGE_SIZE - 2 * SUM_JOURNAL_SIZE -
			SUM_FOOTER_SIZE) / SUMMARY_SIZE;
	if (valid_sum_count <= sum_in_page)
		return 1;
	else if ((valid_sum_count - sum_in_page) <=
		(PAGE_SIZE - SUM_FOOTER_SIZE) / SUMMARY_SIZE)
		return 2;
	return 3;
}

/*
 * Caller should put this summary page
 */
struct page *f2fs_get_sum_page(struct f2fs_sb_info *sbi, unsigned int segno)
{
	return f2fs_get_meta_page_nofail(sbi, GET_SUM_BLOCK(sbi, segno));
}

void f2fs_update_meta_page(struct f2fs_sb_info *sbi,
					void *src, block_t blk_addr)
{
	struct page *page = f2fs_grab_meta_page(sbi, blk_addr);

	memcpy(page_address(page), src, PAGE_SIZE);
	set_page_dirty(page);
	f2fs_put_page(page, 1);
}

static void write_sum_page(struct f2fs_sb_info *sbi,
			struct f2fs_summary_block *sum_blk, block_t blk_addr)
{
	f2fs_update_meta_page(sbi, (void *)sum_blk, blk_addr);
}

static void write_current_sum_page(struct f2fs_sb_info *sbi,
						int type, block_t blk_addr)
{
	struct curseg_info *curseg = CURSEG_I(sbi, type);
	struct page *page = f2fs_grab_meta_page(sbi, blk_addr);
	struct f2fs_summary_block *src = curseg->sum_blk;
	struct f2fs_summary_block *dst;

	dst = (struct f2fs_summary_block *)page_address(page);
	memset(dst, 0, PAGE_SIZE);

	mutex_lock(&curseg->curseg_mutex);

	down_read(&curseg->journal_rwsem);
	memcpy(&dst->journal, curseg->journal, SUM_JOURNAL_SIZE);
	up_read(&curseg->journal_rwsem);

	memcpy(dst->entries, src->entries, SUM_ENTRY_SIZE);
	memcpy(&dst->footer, &src->footer, SUM_FOOTER_SIZE);

	mutex_unlock(&curseg->curseg_mutex);

	set_page_dirty(page);
	f2fs_put_page(page, 1);
}

static int is_next_segment_free(struct f2fs_sb_info *sbi, int type)
{
	struct curseg_info *curseg = CURSEG_I(sbi, type);
	unsigned int segno = curseg->segno + 1;
	struct free_segmap_info *free_i = FREE_I(sbi);

	if (segno < MAIN_SEGS(sbi) && segno % sbi->segs_per_sec)
		return !test_bit(segno, free_i->free_segmap);
	return 0;
}

/*
 * Find a new segment from the free segments bitmap to right order
 * This function should be returned with success, otherwise BUG
 */
static void get_new_segment(struct f2fs_sb_info *sbi,
			unsigned int *newseg, bool new_sec, int dir)
{
	struct free_segmap_info *free_i = FREE_I(sbi);
	unsigned int segno, secno, zoneno;
	unsigned int total_zones = MAIN_SECS(sbi) / sbi->secs_per_zone;
	unsigned int hint = GET_SEC_FROM_SEG(sbi, *newseg);
	unsigned int old_zoneno = GET_ZONE_FROM_SEG(sbi, *newseg);
	unsigned int left_start = hint;
	bool init = true;
	int go_left = 0;
	int i;

	spin_lock(&free_i->segmap_lock);

	if (!new_sec && ((*newseg + 1) % sbi->segs_per_sec)) {
		segno = find_next_zero_bit(free_i->free_segmap,
			GET_SEG_FROM_SEC(sbi, hint + 1), *newseg + 1);
		if (segno < GET_SEG_FROM_SEC(sbi, hint + 1))
			goto got_it;
	}
find_other_zone:
	secno = find_next_zero_bit(free_i->free_secmap, MAIN_SECS(sbi), hint);
	if (secno >= MAIN_SECS(sbi)) {
		if (dir == ALLOC_RIGHT) {
			secno = find_next_zero_bit(free_i->free_secmap,
							MAIN_SECS(sbi), 0);
			f2fs_bug_on(sbi, secno >= MAIN_SECS(sbi));
		} else {
			go_left = 1;
			left_start = hint - 1;
		}
	}
	if (go_left == 0)
		goto skip_left;

	while (test_bit(left_start, free_i->free_secmap)) {
		if (left_start > 0) {
			left_start--;
			continue;
		}
		left_start = find_next_zero_bit(free_i->free_secmap,
							MAIN_SECS(sbi), 0);
		f2fs_bug_on(sbi, left_start >= MAIN_SECS(sbi));
		break;
	}
	secno = left_start;
skip_left:
	segno = GET_SEG_FROM_SEC(sbi, secno);
	zoneno = GET_ZONE_FROM_SEC(sbi, secno);

	/* give up on finding another zone */
	if (!init)
		goto got_it;
	if (sbi->secs_per_zone == 1)
		goto got_it;
	if (zoneno == old_zoneno)
		goto got_it;
	if (dir == ALLOC_LEFT) {
		if (!go_left && zoneno + 1 >= total_zones)
			goto got_it;
		if (go_left && zoneno == 0)
			goto got_it;
	}
	for (i = 0; i < NR_CURSEG_TYPE; i++)
		if (CURSEG_I(sbi, i)->zone == zoneno)
			break;

	if (i < NR_CURSEG_TYPE) {
		/* zone is in user, try another */
		if (go_left)
			hint = zoneno * sbi->secs_per_zone - 1;
		else if (zoneno + 1 >= total_zones)
			hint = 0;
		else
			hint = (zoneno + 1) * sbi->secs_per_zone;
		init = false;
		goto find_other_zone;
	}
got_it:
	/* set it as dirty segment in free segmap */
	f2fs_bug_on(sbi, test_bit(segno, free_i->free_segmap));
	__set_inuse(sbi, segno);
	*newseg = segno;
	spin_unlock(&free_i->segmap_lock);
}

static void reset_curseg(struct f2fs_sb_info *sbi, int type, int modified)
{
	struct curseg_info *curseg = CURSEG_I(sbi, type);
	struct summary_footer *sum_footer;

	curseg->segno = curseg->next_segno;
	curseg->zone = GET_ZONE_FROM_SEG(sbi, curseg->segno);
	curseg->next_blkoff = 0;
	curseg->next_segno = NULL_SEGNO;

	sum_footer = &(curseg->sum_blk->footer);
	memset(sum_footer, 0, sizeof(struct summary_footer));
	if (IS_DATASEG(type))
		SET_SUM_TYPE(sum_footer, SUM_TYPE_DATA);
	if (IS_NODESEG(type))
		SET_SUM_TYPE(sum_footer, SUM_TYPE_NODE);
	__set_sit_entry_type(sbi, type, curseg->segno, modified);
}

static unsigned int __get_next_segno(struct f2fs_sb_info *sbi, int type)
{
	/* if segs_per_sec is large than 1, we need to keep original policy. */
	if (__is_large_section(sbi))
		return CURSEG_I(sbi, type)->segno;

	if (unlikely(is_sbi_flag_set(sbi, SBI_CP_DISABLED)))
		return 0;

	if (test_opt(sbi, NOHEAP) &&
		(type == CURSEG_HOT_DATA || IS_NODESEG(type)))
		return 0;

	if (SIT_I(sbi)->last_victim[ALLOC_NEXT])
		return SIT_I(sbi)->last_victim[ALLOC_NEXT];

	/* find segments from 0 to reuse freed segments */
	if (F2FS_OPTION(sbi).alloc_mode == ALLOC_MODE_REUSE)
		return 0;

	return CURSEG_I(sbi, type)->segno;
}

/*
 * Allocate a current working segment.
 * This function always allocates a free segment in LFS manner.
 */
static void new_curseg(struct f2fs_sb_info *sbi, int type, bool new_sec)
{
	struct curseg_info *curseg = CURSEG_I(sbi, type);
	unsigned int segno = curseg->segno;
	int dir = ALLOC_LEFT;

	write_sum_page(sbi, curseg->sum_blk,
				GET_SUM_BLOCK(sbi, segno));
	if (type == CURSEG_WARM_DATA || type == CURSEG_COLD_DATA)
		dir = ALLOC_RIGHT;

	if (test_opt(sbi, NOHEAP))
		dir = ALLOC_RIGHT;

	segno = __get_next_segno(sbi, type);
	get_new_segment(sbi, &segno, new_sec, dir);
	curseg->next_segno = segno;
	reset_curseg(sbi, type, 1);
	curseg->alloc_type = LFS;
}

static void __next_free_blkoff(struct f2fs_sb_info *sbi,
			struct curseg_info *seg, block_t start)
{
	struct seg_entry *se = get_seg_entry(sbi, seg->segno);
	int entries = SIT_VBLOCK_MAP_SIZE / sizeof(unsigned long);
	unsigned long *target_map = SIT_I(sbi)->tmp_map;
	unsigned long *ckpt_map = (unsigned long *)se->ckpt_valid_map;
	unsigned long *cur_map = (unsigned long *)se->cur_valid_map;
	int i, pos;

	for (i = 0; i < entries; i++)
		target_map[i] = ckpt_map[i] | cur_map[i];

	pos = __find_rev_next_zero_bit(target_map, sbi->blocks_per_seg, start);

	seg->next_blkoff = pos;
}

/*
 * If a segment is written by LFS manner, next block offset is just obtained
 * by increasing the current block offset. However, if a segment is written by
 * SSR manner, next block offset obtained by calling __next_free_blkoff
 */
static void __refresh_next_blkoff(struct f2fs_sb_info *sbi,
				struct curseg_info *seg)
{
	if (seg->alloc_type == SSR)
		__next_free_blkoff(sbi, seg, seg->next_blkoff + 1);
	else
		seg->next_blkoff++;
}

/*
 * This function always allocates a used segment(from dirty seglist) by SSR
 * manner, so it should recover the existing segment information of valid blocks
 */
static void change_curseg(struct f2fs_sb_info *sbi, int type)
{
	struct dirty_seglist_info *dirty_i = DIRTY_I(sbi);
	struct curseg_info *curseg = CURSEG_I(sbi, type);
	unsigned int new_segno = curseg->next_segno;
	struct f2fs_summary_block *sum_node;
	struct page *sum_page;

	write_sum_page(sbi, curseg->sum_blk,
				GET_SUM_BLOCK(sbi, curseg->segno));
	__set_test_and_inuse(sbi, new_segno);

	mutex_lock(&dirty_i->seglist_lock);
	__remove_dirty_segment(sbi, new_segno, PRE);
	__remove_dirty_segment(sbi, new_segno, DIRTY);
	mutex_unlock(&dirty_i->seglist_lock);

	reset_curseg(sbi, type, 1);
	curseg->alloc_type = SSR;
	__next_free_blkoff(sbi, curseg, 0);

	sum_page = f2fs_get_sum_page(sbi, new_segno);
	f2fs_bug_on(sbi, IS_ERR(sum_page));
	sum_node = (struct f2fs_summary_block *)page_address(sum_page);
	memcpy(curseg->sum_blk, sum_node, SUM_ENTRY_SIZE);
	f2fs_put_page(sum_page, 1);
}

static int get_ssr_segment(struct f2fs_sb_info *sbi, int type)
{
	struct curseg_info *curseg = CURSEG_I(sbi, type);
	const struct victim_selection *v_ops = DIRTY_I(sbi)->v_ops;
	unsigned segno = NULL_SEGNO;
	int i, cnt;
	bool reversed = false;

	/* f2fs_need_SSR() already forces to do this */
	if (v_ops->get_victim(sbi, &segno, BG_GC, type, SSR)) {
		curseg->next_segno = segno;
		return 1;
	}

	/* For node segments, let's do SSR more intensively */
	if (IS_NODESEG(type)) {
		if (type >= CURSEG_WARM_NODE) {
			reversed = true;
			i = CURSEG_COLD_NODE;
		} else {
			i = CURSEG_HOT_NODE;
		}
		cnt = NR_CURSEG_NODE_TYPE;
	} else {
		if (type >= CURSEG_WARM_DATA) {
			reversed = true;
			i = CURSEG_COLD_DATA;
		} else {
			i = CURSEG_HOT_DATA;
		}
		cnt = NR_CURSEG_DATA_TYPE;
	}

	for (; cnt-- > 0; reversed ? i-- : i++) {
		if (i == type)
			continue;
		if (v_ops->get_victim(sbi, &segno, BG_GC, i, SSR)) {
			curseg->next_segno = segno;
			return 1;
		}
	}

	/* find valid_blocks=0 in dirty list */
	if (unlikely(is_sbi_flag_set(sbi, SBI_CP_DISABLED))) {
		segno = get_free_segment(sbi);
		if (segno != NULL_SEGNO) {
			curseg->next_segno = segno;
			return 1;
		}
	}
	return 0;
}

/*
 * flush out current segment and replace it with new segment
 * This function should be returned with success, otherwise BUG
 */
static void allocate_segment_by_default(struct f2fs_sb_info *sbi,
						int type, bool force)
{
	struct curseg_info *curseg = CURSEG_I(sbi, type);

	if (force)
		new_curseg(sbi, type, true);
	else if (!is_set_ckpt_flags(sbi, CP_CRC_RECOVERY_FLAG) &&
					type == CURSEG_WARM_NODE)
		new_curseg(sbi, type, false);
	else if (curseg->alloc_type == LFS && is_next_segment_free(sbi, type) &&
			likely(!is_sbi_flag_set(sbi, SBI_CP_DISABLED)))
		new_curseg(sbi, type, false);
	else if (f2fs_need_SSR(sbi) && get_ssr_segment(sbi, type))
		change_curseg(sbi, type);
	else
		new_curseg(sbi, type, false);

	stat_inc_seg_type(sbi, curseg);
}

void allocate_segment_for_resize(struct f2fs_sb_info *sbi, int type,
					unsigned int start, unsigned int end)
{
	struct curseg_info *curseg = CURSEG_I(sbi, type);
	unsigned int segno;

	down_read(&SM_I(sbi)->curseg_lock);
	mutex_lock(&curseg->curseg_mutex);
	down_write(&SIT_I(sbi)->sentry_lock);

	segno = CURSEG_I(sbi, type)->segno;
	if (segno < start || segno > end)
		goto unlock;

	if (f2fs_need_SSR(sbi) && get_ssr_segment(sbi, type))
		change_curseg(sbi, type);
	else
		new_curseg(sbi, type, true);

	stat_inc_seg_type(sbi, curseg);

	locate_dirty_segment(sbi, segno);
unlock:
	up_write(&SIT_I(sbi)->sentry_lock);

	if (segno != curseg->segno)
		f2fs_notice(sbi, "For resize: curseg of type %d: %u ==> %u",
			    type, segno, curseg->segno);

	mutex_unlock(&curseg->curseg_mutex);
	up_read(&SM_I(sbi)->curseg_lock);
}

void f2fs_allocate_new_segments(struct f2fs_sb_info *sbi, int type)
{
	struct curseg_info *curseg;
	unsigned int old_segno;
	int i;

	down_write(&SIT_I(sbi)->sentry_lock);

	for (i = CURSEG_HOT_DATA; i <= CURSEG_COLD_DATA; i++) {
		if (type != NO_CHECK_TYPE && i != type)
			continue;

		curseg = CURSEG_I(sbi, i);
		if (type == NO_CHECK_TYPE || curseg->next_blkoff ||
				get_valid_blocks(sbi, curseg->segno, false) ||
				get_ckpt_valid_blocks(sbi, curseg->segno)) {
			old_segno = curseg->segno;
			SIT_I(sbi)->s_ops->allocate_segment(sbi, i, true);
			locate_dirty_segment(sbi, old_segno);
		}
	}

	up_write(&SIT_I(sbi)->sentry_lock);
}

static const struct segment_allocation default_salloc_ops = {
	.allocate_segment = allocate_segment_by_default,
};

bool f2fs_exist_trim_candidates(struct f2fs_sb_info *sbi,
						struct cp_control *cpc)
{
	__u64 trim_start = cpc->trim_start;
	bool has_candidate = false;

	down_write(&SIT_I(sbi)->sentry_lock);
	for (; cpc->trim_start <= cpc->trim_end; cpc->trim_start++) {
		if (add_discard_addrs(sbi, cpc, true)) {
			has_candidate = true;
			break;
		}
	}
	up_write(&SIT_I(sbi)->sentry_lock);

	cpc->trim_start = trim_start;
	return has_candidate;
}

static unsigned int __issue_discard_cmd_range(struct f2fs_sb_info *sbi,
					struct discard_policy *dpolicy,
					unsigned int start, unsigned int end)
{
	struct discard_cmd_control *dcc = SM_I(sbi)->dcc_info;
	struct discard_cmd *prev_dc = NULL, *next_dc = NULL;
	struct rb_node **insert_p = NULL, *insert_parent = NULL;
	struct discard_cmd *dc;
	struct blk_plug plug;
	int issued;
	unsigned int trimmed = 0;

next:
	issued = 0;

	mutex_lock(&dcc->cmd_lock);
	if (unlikely(dcc->rbtree_check))
		f2fs_bug_on(sbi, !f2fs_check_rb_tree_consistence(sbi,
								&dcc->root));

	dc = (struct discard_cmd *)f2fs_lookup_rb_tree_ret(&dcc->root,
					NULL, start,
					(struct rb_entry **)&prev_dc,
					(struct rb_entry **)&next_dc,
					&insert_p, &insert_parent, true);
	if (!dc)
		dc = next_dc;

	blk_start_plug(&plug);

	while (dc && dc->lstart <= end) {
		struct rb_node *node;
		int err = 0;

		if (dc->len < dpolicy->granularity)
			goto skip;

		if (dc->state != D_PREP) {
			list_move_tail(&dc->list, &dcc->fstrim_list);
			goto skip;
		}

		err = __submit_discard_cmd(sbi, dpolicy, dc, &issued);

		if (issued >= dpolicy->max_requests) {
			start = dc->lstart + dc->len;

			if (err)
				__remove_discard_cmd(sbi, dc);

			blk_finish_plug(&plug);
			mutex_unlock(&dcc->cmd_lock);
			trimmed += __wait_all_discard_cmd(sbi, NULL);
			congestion_wait(BLK_RW_ASYNC, HZ/50);
			goto next;
		}
skip:
		node = rb_next(&dc->rb_node);
		if (err)
			__remove_discard_cmd(sbi, dc);
		dc = rb_entry_safe(node, struct discard_cmd, rb_node);

		if (fatal_signal_pending(current))
			break;
	}

	blk_finish_plug(&plug);
	mutex_unlock(&dcc->cmd_lock);

	return trimmed;
}

int f2fs_trim_fs(struct f2fs_sb_info *sbi, struct fstrim_range *range)
{
	__u64 start = F2FS_BYTES_TO_BLK(range->start);
	__u64 end = start + F2FS_BYTES_TO_BLK(range->len) - 1;
	unsigned int start_segno, end_segno;
	block_t start_block, end_block;
	struct cp_control cpc;
	struct discard_policy dpolicy;
	unsigned long long trimmed = 0;
	int err = 0;
	bool need_align = test_opt(sbi, LFS) && __is_large_section(sbi);

	if (start >= MAX_BLKADDR(sbi) || range->len < sbi->blocksize)
		return -EINVAL;

	if (end < MAIN_BLKADDR(sbi))
		goto out;

	if (is_sbi_flag_set(sbi, SBI_NEED_FSCK)) {
		f2fs_warn(sbi, "Found FS corruption, run fsck to fix.");
		return -EFSCORRUPTED;
	}

	/* start/end segment number in main_area */
	start_segno = (start <= MAIN_BLKADDR(sbi)) ? 0 : GET_SEGNO(sbi, start);
	end_segno = (end >= MAX_BLKADDR(sbi)) ? MAIN_SEGS(sbi) - 1 :
						GET_SEGNO(sbi, end);
	if (need_align) {
		start_segno = rounddown(start_segno, sbi->segs_per_sec);
		end_segno = roundup(end_segno + 1, sbi->segs_per_sec) - 1;
	}

	cpc.reason = CP_DISCARD;
	cpc.trim_minlen = max_t(__u64, 1, F2FS_BYTES_TO_BLK(range->minlen));
	cpc.trim_start = start_segno;
	cpc.trim_end = end_segno;

	if (sbi->discard_blks == 0)
		goto out;

	down_write(&sbi->gc_lock);
	err = f2fs_write_checkpoint(sbi, &cpc);
	up_write(&sbi->gc_lock);
	if (err)
		goto out;

	/*
	 * We filed discard candidates, but actually we don't need to wait for
	 * all of them, since they'll be issued in idle time along with runtime
	 * discard option. User configuration looks like using runtime discard
	 * or periodic fstrim instead of it.
	 */
	if (f2fs_realtime_discard_enable(sbi))
		goto out;

	start_block = START_BLOCK(sbi, start_segno);
	end_block = START_BLOCK(sbi, end_segno + 1);

	__init_discard_policy(sbi, &dpolicy, DPOLICY_FSTRIM, cpc.trim_minlen);
	trimmed = __issue_discard_cmd_range(sbi, &dpolicy,
					start_block, end_block);

	trimmed += __wait_discard_cmd_range(sbi, &dpolicy,
					start_block, end_block);
out:
	if (!err)
		range->len = F2FS_BLK_TO_BYTES(trimmed);
	return err;
}

static bool __has_curseg_space(struct f2fs_sb_info *sbi, int type)
{
	struct curseg_info *curseg = CURSEG_I(sbi, type);
	if (curseg->next_blkoff < sbi->blocks_per_seg)
		return true;
	return false;
}

int f2fs_rw_hint_to_seg_type(enum rw_hint hint)
{
	switch (hint) {
	case WRITE_LIFE_SHORT:
		return CURSEG_HOT_DATA;
	case WRITE_LIFE_EXTREME:
		return CURSEG_COLD_DATA;
	default:
		return CURSEG_WARM_DATA;
	}
}

/* This returns write hints for each segment type. This hints will be
 * passed down to block layer. There are mapping tables which depend on
 * the mount option 'whint_mode'.
 *
 * 1) whint_mode=off. F2FS only passes down WRITE_LIFE_NOT_SET.
 *
 * 2) whint_mode=user-based. F2FS tries to pass down hints given by users.
 *
 * User                  F2FS                     Block
 * ----                  ----                     -----
 *                       META                     WRITE_LIFE_NOT_SET
 *                       HOT_NODE                 "
 *                       WARM_NODE                "
 *                       COLD_NODE                "
 * ioctl(COLD)           COLD_DATA                WRITE_LIFE_EXTREME
 * extension list        "                        "
 *
 * -- buffered io
 * WRITE_LIFE_EXTREME    COLD_DATA                WRITE_LIFE_EXTREME
 * WRITE_LIFE_SHORT      HOT_DATA                 WRITE_LIFE_SHORT
 * WRITE_LIFE_NOT_SET    WARM_DATA                WRITE_LIFE_NOT_SET
 * WRITE_LIFE_NONE       "                        "
 * WRITE_LIFE_MEDIUM     "                        "
 * WRITE_LIFE_LONG       "                        "
 *
 * -- direct io
 * WRITE_LIFE_EXTREME    COLD_DATA                WRITE_LIFE_EXTREME
 * WRITE_LIFE_SHORT      HOT_DATA                 WRITE_LIFE_SHORT
 * WRITE_LIFE_NOT_SET    WARM_DATA                WRITE_LIFE_NOT_SET
 * WRITE_LIFE_NONE       "                        WRITE_LIFE_NONE
 * WRITE_LIFE_MEDIUM     "                        WRITE_LIFE_MEDIUM
 * WRITE_LIFE_LONG       "                        WRITE_LIFE_LONG
 *
 * 3) whint_mode=fs-based. F2FS passes down hints with its policy.
 *
 * User                  F2FS                     Block
 * ----                  ----                     -----
 *                       META                     WRITE_LIFE_MEDIUM;
 *                       HOT_NODE                 WRITE_LIFE_NOT_SET
 *                       WARM_NODE                "
 *                       COLD_NODE                WRITE_LIFE_NONE
 * ioctl(COLD)           COLD_DATA                WRITE_LIFE_EXTREME
 * extension list        "                        "
 *
 * -- buffered io
 * WRITE_LIFE_EXTREME    COLD_DATA                WRITE_LIFE_EXTREME
 * WRITE_LIFE_SHORT      HOT_DATA                 WRITE_LIFE_SHORT
 * WRITE_LIFE_NOT_SET    WARM_DATA                WRITE_LIFE_LONG
 * WRITE_LIFE_NONE       "                        "
 * WRITE_LIFE_MEDIUM     "                        "
 * WRITE_LIFE_LONG       "                        "
 *
 * -- direct io
 * WRITE_LIFE_EXTREME    COLD_DATA                WRITE_LIFE_EXTREME
 * WRITE_LIFE_SHORT      HOT_DATA                 WRITE_LIFE_SHORT
 * WRITE_LIFE_NOT_SET    WARM_DATA                WRITE_LIFE_NOT_SET
 * WRITE_LIFE_NONE       "                        WRITE_LIFE_NONE
 * WRITE_LIFE_MEDIUM     "                        WRITE_LIFE_MEDIUM
 * WRITE_LIFE_LONG       "                        WRITE_LIFE_LONG
 */

enum rw_hint f2fs_io_type_to_rw_hint(struct f2fs_sb_info *sbi,
				enum page_type type, enum temp_type temp)
{
	if (F2FS_OPTION(sbi).whint_mode == WHINT_MODE_USER) {
		if (type == DATA) {
			if (temp == WARM)
				return WRITE_LIFE_NOT_SET;
			else if (temp == HOT)
				return WRITE_LIFE_SHORT;
			else if (temp == COLD)
				return WRITE_LIFE_EXTREME;
		} else {
			return WRITE_LIFE_NOT_SET;
		}
	} else if (F2FS_OPTION(sbi).whint_mode == WHINT_MODE_FS) {
		if (type == DATA) {
			if (temp == WARM)
				return WRITE_LIFE_LONG;
			else if (temp == HOT)
				return WRITE_LIFE_SHORT;
			else if (temp == COLD)
				return WRITE_LIFE_EXTREME;
		} else if (type == NODE) {
			if (temp == WARM || temp == HOT)
				return WRITE_LIFE_NOT_SET;
			else if (temp == COLD)
				return WRITE_LIFE_NONE;
		} else if (type == META) {
			return WRITE_LIFE_MEDIUM;
		}
	}
	return WRITE_LIFE_NOT_SET;
}

static int __get_segment_type_2(struct f2fs_io_info *fio)
{
	if (fio->type == DATA)
		return CURSEG_HOT_DATA;
	else
		return CURSEG_HOT_NODE;
}

static int __get_segment_type_4(struct f2fs_io_info *fio)
{
	if (fio->type == DATA) {
		struct inode *inode = fio->page->mapping->host;

		if (S_ISDIR(inode->i_mode))
			return CURSEG_HOT_DATA;
		else
			return CURSEG_COLD_DATA;
	} else {
		if (IS_DNODE(fio->page) && is_cold_node(fio->page))
			return CURSEG_WARM_NODE;
		else
			return CURSEG_COLD_NODE;
	}
}

static int __get_segment_type_6(struct f2fs_io_info *fio)
{
	if (fio->type == DATA) {
		struct inode *inode = fio->page->mapping->host;

		if (is_cold_data(fio->page) || file_is_cold(inode))
			return CURSEG_COLD_DATA;
		if (file_is_hot(inode) ||
				is_inode_flag_set(inode, FI_HOT_DATA) ||
				f2fs_is_atomic_file(inode) ||
				f2fs_is_volatile_file(inode))
			return CURSEG_HOT_DATA;
		/* f2fs_rw_hint_to_seg_type(inode->i_write_hint); */
		return CURSEG_WARM_DATA;
	} else {
		if (IS_DNODE(fio->page))
			return is_cold_node(fio->page) ? CURSEG_WARM_NODE :
						CURSEG_HOT_NODE;
		return CURSEG_COLD_NODE;
	}
}

static int __get_segment_type(struct f2fs_io_info *fio)
{
	int type = 0;

	switch (F2FS_OPTION(fio->sbi).active_logs) {
	case 2:
		type = __get_segment_type_2(fio);
		break;
	case 4:
		type = __get_segment_type_4(fio);
		break;
	case 6:
		type = __get_segment_type_6(fio);
		break;
	default:
		f2fs_bug_on(fio->sbi, true);
	}

	if (IS_HOT(type))
		fio->temp = HOT;
	else if (IS_WARM(type))
		fio->temp = WARM;
	else
		fio->temp = COLD;
	return type;
}

void f2fs_allocate_data_block(struct f2fs_sb_info *sbi, struct page *page,
		block_t old_blkaddr, block_t *new_blkaddr,
		struct f2fs_summary *sum, int type,
		struct f2fs_io_info *fio, bool add_list)
{
	struct sit_info *sit_i = SIT_I(sbi);
	struct curseg_info *curseg = CURSEG_I(sbi, type);
	bool put_pin_sem = false;

	if (type == CURSEG_COLD_DATA) {
		/* GC during CURSEG_COLD_DATA_PINNED allocation */
		if (down_read_trylock(&sbi->pin_sem)) {
			put_pin_sem = true;
		} else {
			type = CURSEG_WARM_DATA;
			curseg = CURSEG_I(sbi, type);
		}
	} else if (type == CURSEG_COLD_DATA_PINNED) {
		type = CURSEG_COLD_DATA;
	}

	down_read(&SM_I(sbi)->curseg_lock);

	mutex_lock(&curseg->curseg_mutex);
	down_write(&sit_i->sentry_lock);

	*new_blkaddr = NEXT_FREE_BLKADDR(sbi, curseg);

	f2fs_wait_discard_bio(sbi, *new_blkaddr);

	/*
	 * __add_sum_entry should be resided under the curseg_mutex
	 * because, this function updates a summary entry in the
	 * current summary block.
	 */
	__add_sum_entry(sbi, type, sum);

	__refresh_next_blkoff(sbi, curseg);

	stat_inc_block_count(sbi, curseg);

	/*
	 * SIT information should be updated before segment allocation,
	 * since SSR needs latest valid block information.
	 */
	update_sit_entry(sbi, *new_blkaddr, 1);
	if (GET_SEGNO(sbi, old_blkaddr) != NULL_SEGNO)
		update_sit_entry(sbi, old_blkaddr, -1);

	if (!__has_curseg_space(sbi, type))
		sit_i->s_ops->allocate_segment(sbi, type, false);

	/*
	 * segment dirty status should be updated after segment allocation,
	 * so we just need to update status only one time after previous
	 * segment being closed.
	 */
	locate_dirty_segment(sbi, GET_SEGNO(sbi, old_blkaddr));
	locate_dirty_segment(sbi, GET_SEGNO(sbi, *new_blkaddr));

	up_write(&sit_i->sentry_lock);

	if (page && IS_NODESEG(type)) {
		fill_node_footer_blkaddr(page, NEXT_FREE_BLKADDR(sbi, curseg));

		f2fs_inode_chksum_set(sbi, page);
	}

	if (F2FS_IO_ALIGNED(sbi))
		fio->retry = false;

	if (add_list) {
		struct f2fs_bio_info *io;

		INIT_LIST_HEAD(&fio->list);
		fio->in_list = true;
		io = sbi->write_io[fio->type] + fio->temp;
		spin_lock(&io->io_lock);
		list_add_tail(&fio->list, &io->io_list);
		spin_unlock(&io->io_lock);
	}

	mutex_unlock(&curseg->curseg_mutex);

	up_read(&SM_I(sbi)->curseg_lock);

	if (put_pin_sem)
		up_read(&sbi->pin_sem);
}

static void update_device_state(struct f2fs_io_info *fio)
{
	struct f2fs_sb_info *sbi = fio->sbi;
	unsigned int devidx;

	if (!f2fs_is_multi_device(sbi))
		return;

	devidx = f2fs_target_device_index(sbi, fio->new_blkaddr);

	/* update device state for fsync */
	f2fs_set_dirty_device(sbi, fio->ino, devidx, FLUSH_INO);

	/* update device state for checkpoint */
	if (!f2fs_test_bit(devidx, (char *)&sbi->dirty_device)) {
		spin_lock(&sbi->dev_lock);
		f2fs_set_bit(devidx, (char *)&sbi->dirty_device);
		spin_unlock(&sbi->dev_lock);
	}
}

static void do_write_page(struct f2fs_summary *sum, struct f2fs_io_info *fio)
{
	int type = __get_segment_type(fio);
	bool keep_order = (test_opt(fio->sbi, LFS) && type == CURSEG_COLD_DATA);

	if (keep_order)
		down_read(&fio->sbi->io_order_lock);
reallocate:
	f2fs_allocate_data_block(fio->sbi, fio->page, fio->old_blkaddr,
			&fio->new_blkaddr, sum, type, fio, true);
	if (GET_SEGNO(fio->sbi, fio->old_blkaddr) != NULL_SEGNO)
		invalidate_mapping_pages(META_MAPPING(fio->sbi),
					fio->old_blkaddr, fio->old_blkaddr);

	/* writeout dirty page into bdev */
	f2fs_submit_page_write(fio);
	if (fio->retry) {
		fio->old_blkaddr = fio->new_blkaddr;
		goto reallocate;
	}

	update_device_state(fio);

	if (keep_order)
		up_read(&fio->sbi->io_order_lock);
}

void f2fs_do_write_meta_page(struct f2fs_sb_info *sbi, struct page *page,
					enum iostat_type io_type)
{
	struct f2fs_io_info fio = {
		.sbi = sbi,
		.type = META,
		.temp = HOT,
		.op = REQ_OP_WRITE,
		.op_flags = REQ_SYNC | REQ_META | REQ_PRIO,
		.old_blkaddr = page->index,
		.new_blkaddr = page->index,
		.page = page,
		.encrypted_page = NULL,
		.in_list = false,
	};

	if (unlikely(page->index >= MAIN_BLKADDR(sbi)))
		fio.op_flags &= ~REQ_META;

	set_page_writeback(page);
	ClearPageError(page);
	f2fs_submit_page_write(&fio);

	stat_inc_meta_count(sbi, page->index);
	f2fs_update_iostat(sbi, io_type, F2FS_BLKSIZE);
}

void f2fs_do_write_node_page(unsigned int nid, struct f2fs_io_info *fio)
{
	struct f2fs_summary sum;

	set_summary(&sum, nid, 0, 0);
	do_write_page(&sum, fio);

	f2fs_update_iostat(fio->sbi, fio->io_type, F2FS_BLKSIZE);
}

void f2fs_outplace_write_data(struct dnode_of_data *dn,
					struct f2fs_io_info *fio)
{
	struct f2fs_sb_info *sbi = fio->sbi;
	struct f2fs_summary sum;

	f2fs_bug_on(sbi, dn->data_blkaddr == NULL_ADDR);
	set_summary(&sum, dn->nid, dn->ofs_in_node, fio->version);
	do_write_page(&sum, fio);
	f2fs_update_data_blkaddr(dn, fio->new_blkaddr);

	f2fs_update_iostat(sbi, fio->io_type, F2FS_BLKSIZE);
}

int f2fs_inplace_write_data(struct f2fs_io_info *fio)
{
	int err;
	struct f2fs_sb_info *sbi = fio->sbi;
	unsigned int segno;

	fio->new_blkaddr = fio->old_blkaddr;
	/* i/o temperature is needed for passing down write hints */
	__get_segment_type(fio);

	segno = GET_SEGNO(sbi, fio->new_blkaddr);

	if (!IS_DATASEG(get_seg_entry(sbi, segno)->type)) {
		set_sbi_flag(sbi, SBI_NEED_FSCK);
		f2fs_warn(sbi, "%s: incorrect segment(%u) type, run fsck to fix.",
			  __func__, segno);
		return -EFSCORRUPTED;
	}

	stat_inc_inplace_blocks(fio->sbi);

	if (fio->bio && !(SM_I(sbi)->ipu_policy & (1 << F2FS_IPU_NOCACHE)))
		err = f2fs_merge_page_bio(fio);
	else
		err = f2fs_submit_page_bio(fio);
	if (!err) {
		update_device_state(fio);
		f2fs_update_iostat(fio->sbi, fio->io_type, F2FS_BLKSIZE);
	}

	return err;
}

static inline int __f2fs_get_curseg(struct f2fs_sb_info *sbi,
						unsigned int segno)
{
	int i;

	for (i = CURSEG_HOT_DATA; i < NO_CHECK_TYPE; i++) {
		if (CURSEG_I(sbi, i)->segno == segno)
			break;
	}
	return i;
}

void f2fs_do_replace_block(struct f2fs_sb_info *sbi, struct f2fs_summary *sum,
				block_t old_blkaddr, block_t new_blkaddr,
				bool recover_curseg, bool recover_newaddr)
{
	struct sit_info *sit_i = SIT_I(sbi);
	struct curseg_info *curseg;
	unsigned int segno, old_cursegno;
	struct seg_entry *se;
	int type;
	unsigned short old_blkoff;

	segno = GET_SEGNO(sbi, new_blkaddr);
	se = get_seg_entry(sbi, segno);
	type = se->type;

	down_write(&SM_I(sbi)->curseg_lock);

	if (!recover_curseg) {
		/* for recovery flow */
		if (se->valid_blocks == 0 && !IS_CURSEG(sbi, segno)) {
			if (old_blkaddr == NULL_ADDR)
				type = CURSEG_COLD_DATA;
			else
				type = CURSEG_WARM_DATA;
		}
	} else {
		if (IS_CURSEG(sbi, segno)) {
			/* se->type is volatile as SSR allocation */
			type = __f2fs_get_curseg(sbi, segno);
			f2fs_bug_on(sbi, type == NO_CHECK_TYPE);
		} else {
			type = CURSEG_WARM_DATA;
		}
	}

	f2fs_bug_on(sbi, !IS_DATASEG(type));
	curseg = CURSEG_I(sbi, type);

	mutex_lock(&curseg->curseg_mutex);
	down_write(&sit_i->sentry_lock);

	old_cursegno = curseg->segno;
	old_blkoff = curseg->next_blkoff;

	/* change the current segment */
	if (segno != curseg->segno) {
		curseg->next_segno = segno;
		change_curseg(sbi, type);
	}

	curseg->next_blkoff = GET_BLKOFF_FROM_SEG0(sbi, new_blkaddr);
	__add_sum_entry(sbi, type, sum);

	if (!recover_curseg || recover_newaddr)
		update_sit_entry(sbi, new_blkaddr, 1);
	if (GET_SEGNO(sbi, old_blkaddr) != NULL_SEGNO) {
		invalidate_mapping_pages(META_MAPPING(sbi),
					old_blkaddr, old_blkaddr);
		update_sit_entry(sbi, old_blkaddr, -1);
	}

	locate_dirty_segment(sbi, GET_SEGNO(sbi, old_blkaddr));
	locate_dirty_segment(sbi, GET_SEGNO(sbi, new_blkaddr));

	locate_dirty_segment(sbi, old_cursegno);

	if (recover_curseg) {
		if (old_cursegno != curseg->segno) {
			curseg->next_segno = old_cursegno;
			change_curseg(sbi, type);
		}
		curseg->next_blkoff = old_blkoff;
	}

	up_write(&sit_i->sentry_lock);
	mutex_unlock(&curseg->curseg_mutex);
	up_write(&SM_I(sbi)->curseg_lock);
}

void f2fs_replace_block(struct f2fs_sb_info *sbi, struct dnode_of_data *dn,
				block_t old_addr, block_t new_addr,
				unsigned char version, bool recover_curseg,
				bool recover_newaddr)
{
	struct f2fs_summary sum;

	set_summary(&sum, dn->nid, dn->ofs_in_node, version);

	f2fs_do_replace_block(sbi, &sum, old_addr, new_addr,
					recover_curseg, recover_newaddr);

	f2fs_update_data_blkaddr(dn, new_addr);
}

void f2fs_wait_on_page_writeback(struct page *page,
				enum page_type type, bool ordered, bool locked)
{
	if (PageWriteback(page)) {
		struct f2fs_sb_info *sbi = F2FS_P_SB(page);

		/* submit cached LFS IO */
		f2fs_submit_merged_write_cond(sbi, NULL, page, 0, type);
		/* sbumit cached IPU IO */
		f2fs_submit_merged_ipu_write(sbi, NULL, page);
		if (ordered) {
			wait_on_page_writeback(page);
			f2fs_bug_on(sbi, locked && PageWriteback(page));
		} else {
			wait_for_stable_page(page);
		}
	}
}

void f2fs_wait_on_block_writeback(struct inode *inode, block_t blkaddr)
{
	struct f2fs_sb_info *sbi = F2FS_I_SB(inode);
	struct page *cpage;

	if (!f2fs_post_read_required(inode))
		return;

	if (!__is_valid_data_blkaddr(blkaddr))
		return;

	cpage = find_lock_page(META_MAPPING(sbi), blkaddr);
	if (cpage) {
		f2fs_wait_on_page_writeback(cpage, DATA, true, true);
		f2fs_put_page(cpage, 1);
	}
}

void f2fs_wait_on_block_writeback_range(struct inode *inode, block_t blkaddr,
								block_t len)
{
	block_t i;

	for (i = 0; i < len; i++)
		f2fs_wait_on_block_writeback(inode, blkaddr + i);
}

static int read_compacted_summaries(struct f2fs_sb_info *sbi)
{
	struct f2fs_checkpoint *ckpt = F2FS_CKPT(sbi);
	struct curseg_info *seg_i;
	unsigned char *kaddr;
	struct page *page;
	block_t start;
	int i, j, offset;

	start = start_sum_block(sbi);

	page = f2fs_get_meta_page(sbi, start++);
	if (IS_ERR(page))
		return PTR_ERR(page);
	kaddr = (unsigned char *)page_address(page);

	/* Step 1: restore nat cache */
	seg_i = CURSEG_I(sbi, CURSEG_HOT_DATA);
	memcpy(seg_i->journal, kaddr, SUM_JOURNAL_SIZE);

	/* Step 2: restore sit cache */
	seg_i = CURSEG_I(sbi, CURSEG_COLD_DATA);
	memcpy(seg_i->journal, kaddr + SUM_JOURNAL_SIZE, SUM_JOURNAL_SIZE);
	offset = 2 * SUM_JOURNAL_SIZE;

	/* Step 3: restore summary entries */
	for (i = CURSEG_HOT_DATA; i <= CURSEG_COLD_DATA; i++) {
		unsigned short blk_off;
		unsigned int segno;

		seg_i = CURSEG_I(sbi, i);
		segno = le32_to_cpu(ckpt->cur_data_segno[i]);
		blk_off = le16_to_cpu(ckpt->cur_data_blkoff[i]);
		seg_i->next_segno = segno;
		reset_curseg(sbi, i, 0);
		seg_i->alloc_type = ckpt->alloc_type[i];
		seg_i->next_blkoff = blk_off;

		if (seg_i->alloc_type == SSR)
			blk_off = sbi->blocks_per_seg;

		for (j = 0; j < blk_off; j++) {
			struct f2fs_summary *s;
			s = (struct f2fs_summary *)(kaddr + offset);
			seg_i->sum_blk->entries[j] = *s;
			offset += SUMMARY_SIZE;
			if (offset + SUMMARY_SIZE <= PAGE_SIZE -
						SUM_FOOTER_SIZE)
				continue;

			f2fs_put_page(page, 1);
			page = NULL;

			page = f2fs_get_meta_page(sbi, start++);
			if (IS_ERR(page))
				return PTR_ERR(page);
			kaddr = (unsigned char *)page_address(page);
			offset = 0;
		}
	}
	f2fs_put_page(page, 1);
	return 0;
}

static int read_normal_summaries(struct f2fs_sb_info *sbi, int type)
{
	struct f2fs_checkpoint *ckpt = F2FS_CKPT(sbi);
	struct f2fs_summary_block *sum;
	struct curseg_info *curseg;
	struct page *new;
	unsigned short blk_off;
	unsigned int segno = 0;
	block_t blk_addr = 0;
	int err = 0;

	/* get segment number and block addr */
	if (IS_DATASEG(type)) {
		segno = le32_to_cpu(ckpt->cur_data_segno[type]);
		blk_off = le16_to_cpu(ckpt->cur_data_blkoff[type -
							CURSEG_HOT_DATA]);
		if (__exist_node_summaries(sbi))
			blk_addr = sum_blk_addr(sbi, NR_CURSEG_TYPE, type);
		else
			blk_addr = sum_blk_addr(sbi, NR_CURSEG_DATA_TYPE, type);
	} else {
		segno = le32_to_cpu(ckpt->cur_node_segno[type -
							CURSEG_HOT_NODE]);
		blk_off = le16_to_cpu(ckpt->cur_node_blkoff[type -
							CURSEG_HOT_NODE]);
		if (__exist_node_summaries(sbi))
			blk_addr = sum_blk_addr(sbi, NR_CURSEG_NODE_TYPE,
							type - CURSEG_HOT_NODE);
		else
			blk_addr = GET_SUM_BLOCK(sbi, segno);
	}

	new = f2fs_get_meta_page(sbi, blk_addr);
	if (IS_ERR(new))
		return PTR_ERR(new);
	sum = (struct f2fs_summary_block *)page_address(new);

	if (IS_NODESEG(type)) {
		if (__exist_node_summaries(sbi)) {
			struct f2fs_summary *ns = &sum->entries[0];
			int i;
			for (i = 0; i < sbi->blocks_per_seg; i++, ns++) {
				ns->version = 0;
				ns->ofs_in_node = 0;
			}
		} else {
			err = f2fs_restore_node_summary(sbi, segno, sum);
			if (err)
				goto out;
		}
	}

	/* set uncompleted segment to curseg */
	curseg = CURSEG_I(sbi, type);
	mutex_lock(&curseg->curseg_mutex);

	/* update journal info */
	down_write(&curseg->journal_rwsem);
	memcpy(curseg->journal, &sum->journal, SUM_JOURNAL_SIZE);
	up_write(&curseg->journal_rwsem);

	memcpy(curseg->sum_blk->entries, sum->entries, SUM_ENTRY_SIZE);
	memcpy(&curseg->sum_blk->footer, &sum->footer, SUM_FOOTER_SIZE);
	curseg->next_segno = segno;
	reset_curseg(sbi, type, 0);
	curseg->alloc_type = ckpt->alloc_type[type];
	curseg->next_blkoff = blk_off;
	mutex_unlock(&curseg->curseg_mutex);
out:
	f2fs_put_page(new, 1);
	return err;
}

static int restore_curseg_summaries(struct f2fs_sb_info *sbi)
{
	struct f2fs_journal *sit_j = CURSEG_I(sbi, CURSEG_COLD_DATA)->journal;
	struct f2fs_journal *nat_j = CURSEG_I(sbi, CURSEG_HOT_DATA)->journal;
	int type = CURSEG_HOT_DATA;
	int err;

	if (is_set_ckpt_flags(sbi, CP_COMPACT_SUM_FLAG)) {
		int npages = f2fs_npages_for_summary_flush(sbi, true);

		if (npages >= 2)
			f2fs_ra_meta_pages(sbi, start_sum_block(sbi), npages,
							META_CP, true);

		/* restore for compacted data summary */
		err = read_compacted_summaries(sbi);
		if (err)
			return err;
		type = CURSEG_HOT_NODE;
	}

	if (__exist_node_summaries(sbi))
		f2fs_ra_meta_pages(sbi, sum_blk_addr(sbi, NR_CURSEG_TYPE, type),
					NR_CURSEG_TYPE - type, META_CP, true);

	for (; type <= CURSEG_COLD_NODE; type++) {
		err = read_normal_summaries(sbi, type);
		if (err)
			return err;
	}

	/* sanity check for summary blocks */
	if (nats_in_cursum(nat_j) > NAT_JOURNAL_ENTRIES ||
			sits_in_cursum(sit_j) > SIT_JOURNAL_ENTRIES) {
		f2fs_err(sbi, "invalid journal entries nats %u sits %u\n",
			 nats_in_cursum(nat_j), sits_in_cursum(sit_j));
		return -EINVAL;
	}

	return 0;
}

static void write_compacted_summaries(struct f2fs_sb_info *sbi, block_t blkaddr)
{
	struct page *page;
	unsigned char *kaddr;
	struct f2fs_summary *summary;
	struct curseg_info *seg_i;
	int written_size = 0;
	int i, j;

	page = f2fs_grab_meta_page(sbi, blkaddr++);
	kaddr = (unsigned char *)page_address(page);
	memset(kaddr, 0, PAGE_SIZE);

	/* Step 1: write nat cache */
	seg_i = CURSEG_I(sbi, CURSEG_HOT_DATA);
	memcpy(kaddr, seg_i->journal, SUM_JOURNAL_SIZE);
	written_size += SUM_JOURNAL_SIZE;

	/* Step 2: write sit cache */
	seg_i = CURSEG_I(sbi, CURSEG_COLD_DATA);
	memcpy(kaddr + written_size, seg_i->journal, SUM_JOURNAL_SIZE);
	written_size += SUM_JOURNAL_SIZE;

	/* Step 3: write summary entries */
	for (i = CURSEG_HOT_DATA; i <= CURSEG_COLD_DATA; i++) {
		unsigned short blkoff;
		seg_i = CURSEG_I(sbi, i);
		if (sbi->ckpt->alloc_type[i] == SSR)
			blkoff = sbi->blocks_per_seg;
		else
			blkoff = curseg_blkoff(sbi, i);

		for (j = 0; j < blkoff; j++) {
			if (!page) {
				page = f2fs_grab_meta_page(sbi, blkaddr++);
				kaddr = (unsigned char *)page_address(page);
				memset(kaddr, 0, PAGE_SIZE);
				written_size = 0;
			}
			summary = (struct f2fs_summary *)(kaddr + written_size);
			*summary = seg_i->sum_blk->entries[j];
			written_size += SUMMARY_SIZE;

			if (written_size + SUMMARY_SIZE <= PAGE_SIZE -
							SUM_FOOTER_SIZE)
				continue;

			set_page_dirty(page);
			f2fs_put_page(page, 1);
			page = NULL;
		}
	}
	if (page) {
		set_page_dirty(page);
		f2fs_put_page(page, 1);
	}
}

static void write_normal_summaries(struct f2fs_sb_info *sbi,
					block_t blkaddr, int type)
{
	int i, end;
	if (IS_DATASEG(type))
		end = type + NR_CURSEG_DATA_TYPE;
	else
		end = type + NR_CURSEG_NODE_TYPE;

	for (i = type; i < end; i++)
		write_current_sum_page(sbi, i, blkaddr + (i - type));
}

void f2fs_write_data_summaries(struct f2fs_sb_info *sbi, block_t start_blk)
{
	if (is_set_ckpt_flags(sbi, CP_COMPACT_SUM_FLAG))
		write_compacted_summaries(sbi, start_blk);
	else
		write_normal_summaries(sbi, start_blk, CURSEG_HOT_DATA);
}

void f2fs_write_node_summaries(struct f2fs_sb_info *sbi, block_t start_blk)
{
	write_normal_summaries(sbi, start_blk, CURSEG_HOT_NODE);
}

int f2fs_lookup_journal_in_cursum(struct f2fs_journal *journal, int type,
					unsigned int val, int alloc)
{
	int i;

	if (type == NAT_JOURNAL) {
		for (i = 0; i < nats_in_cursum(journal); i++) {
			if (le32_to_cpu(nid_in_journal(journal, i)) == val)
				return i;
		}
		if (alloc && __has_cursum_space(journal, 1, NAT_JOURNAL))
			return update_nats_in_cursum(journal, 1);
	} else if (type == SIT_JOURNAL) {
		for (i = 0; i < sits_in_cursum(journal); i++)
			if (le32_to_cpu(segno_in_journal(journal, i)) == val)
				return i;
		if (alloc && __has_cursum_space(journal, 1, SIT_JOURNAL))
			return update_sits_in_cursum(journal, 1);
	}
	return -1;
}

static struct page *get_current_sit_page(struct f2fs_sb_info *sbi,
					unsigned int segno)
{
	return f2fs_get_meta_page_nofail(sbi, current_sit_addr(sbi, segno));
}

static struct page *get_next_sit_page(struct f2fs_sb_info *sbi,
					unsigned int start)
{
	struct sit_info *sit_i = SIT_I(sbi);
	struct page *page;
	pgoff_t src_off, dst_off;

	src_off = current_sit_addr(sbi, start);
	dst_off = next_sit_addr(sbi, src_off);

	page = f2fs_grab_meta_page(sbi, dst_off);
	seg_info_to_sit_page(sbi, page, start);

	set_page_dirty(page);
	set_to_next_sit(sit_i, start);

	return page;
}

static struct sit_entry_set *grab_sit_entry_set(void)
{
	struct sit_entry_set *ses =
			f2fs_kmem_cache_alloc(sit_entry_set_slab, GFP_NOFS);

	ses->entry_cnt = 0;
	INIT_LIST_HEAD(&ses->set_list);
	return ses;
}

static void release_sit_entry_set(struct sit_entry_set *ses)
{
	list_del(&ses->set_list);
	kmem_cache_free(sit_entry_set_slab, ses);
}

static void adjust_sit_entry_set(struct sit_entry_set *ses,
						struct list_head *head)
{
	struct sit_entry_set *next = ses;

	if (list_is_last(&ses->set_list, head))
		return;

	list_for_each_entry_continue(next, head, set_list)
		if (ses->entry_cnt <= next->entry_cnt)
			break;

	list_move_tail(&ses->set_list, &next->set_list);
}

static void add_sit_entry(unsigned int segno, struct list_head *head)
{
	struct sit_entry_set *ses;
	unsigned int start_segno = START_SEGNO(segno);

	list_for_each_entry(ses, head, set_list) {
		if (ses->start_segno == start_segno) {
			ses->entry_cnt++;
			adjust_sit_entry_set(ses, head);
			return;
		}
	}

	ses = grab_sit_entry_set();

	ses->start_segno = start_segno;
	ses->entry_cnt++;
	list_add(&ses->set_list, head);
}

static void add_sits_in_set(struct f2fs_sb_info *sbi)
{
	struct f2fs_sm_info *sm_info = SM_I(sbi);
	struct list_head *set_list = &sm_info->sit_entry_set;
	unsigned long *bitmap = SIT_I(sbi)->dirty_sentries_bitmap;
	unsigned int segno;

	for_each_set_bit(segno, bitmap, MAIN_SEGS(sbi))
		add_sit_entry(segno, set_list);
}

static void remove_sits_in_journal(struct f2fs_sb_info *sbi)
{
	struct curseg_info *curseg = CURSEG_I(sbi, CURSEG_COLD_DATA);
	struct f2fs_journal *journal = curseg->journal;
	int i;

	down_write(&curseg->journal_rwsem);
	for (i = 0; i < sits_in_cursum(journal); i++) {
		unsigned int segno;
		bool dirtied;

		segno = le32_to_cpu(segno_in_journal(journal, i));
		dirtied = __mark_sit_entry_dirty(sbi, segno);

		if (!dirtied)
			add_sit_entry(segno, &SM_I(sbi)->sit_entry_set);
	}
	update_sits_in_cursum(journal, -i);
	up_write(&curseg->journal_rwsem);
}

/*
 * CP calls this function, which flushes SIT entries including sit_journal,
 * and moves prefree segs to free segs.
 */
void f2fs_flush_sit_entries(struct f2fs_sb_info *sbi, struct cp_control *cpc)
{
	struct sit_info *sit_i = SIT_I(sbi);
	unsigned long *bitmap = sit_i->dirty_sentries_bitmap;
	struct curseg_info *curseg = CURSEG_I(sbi, CURSEG_COLD_DATA);
	struct f2fs_journal *journal = curseg->journal;
	struct sit_entry_set *ses, *tmp;
	struct list_head *head = &SM_I(sbi)->sit_entry_set;
	bool to_journal = !is_sbi_flag_set(sbi, SBI_IS_RESIZEFS);
	struct seg_entry *se;

	down_write(&sit_i->sentry_lock);

	if (!sit_i->dirty_sentries)
		goto out;

	/*
	 * add and account sit entries of dirty bitmap in sit entry
	 * set temporarily
	 */
	add_sits_in_set(sbi);

	/*
	 * if there are no enough space in journal to store dirty sit
	 * entries, remove all entries from journal and add and account
	 * them in sit entry set.
	 */
	if (!__has_cursum_space(journal, sit_i->dirty_sentries, SIT_JOURNAL) ||
								!to_journal)
		remove_sits_in_journal(sbi);

	/*
	 * there are two steps to flush sit entries:
	 * #1, flush sit entries to journal in current cold data summary block.
	 * #2, flush sit entries to sit page.
	 */
	list_for_each_entry_safe(ses, tmp, head, set_list) {
		struct page *page = NULL;
		struct f2fs_sit_block *raw_sit = NULL;
		unsigned int start_segno = ses->start_segno;
		unsigned int end = min(start_segno + SIT_ENTRY_PER_BLOCK,
						(unsigned long)MAIN_SEGS(sbi));
		unsigned int segno = start_segno;

		if (to_journal &&
			!__has_cursum_space(journal, ses->entry_cnt, SIT_JOURNAL))
			to_journal = false;

		if (to_journal) {
			down_write(&curseg->journal_rwsem);
		} else {
			page = get_next_sit_page(sbi, start_segno);
			raw_sit = page_address(page);
		}

		/* flush dirty sit entries in region of current sit set */
		for_each_set_bit_from(segno, bitmap, end) {
			int offset, sit_offset;

			se = get_seg_entry(sbi, segno);
#ifdef CONFIG_F2FS_CHECK_FS
			if (memcmp(se->cur_valid_map, se->cur_valid_map_mir,
						SIT_VBLOCK_MAP_SIZE))
				f2fs_bug_on(sbi, 1);
#endif

			/* add discard candidates */
			if (!(cpc->reason & CP_DISCARD)) {
				cpc->trim_start = segno;
				add_discard_addrs(sbi, cpc, false);
			}

			if (to_journal) {
				offset = f2fs_lookup_journal_in_cursum(journal,
							SIT_JOURNAL, segno, 1);
				f2fs_bug_on(sbi, offset < 0);
				segno_in_journal(journal, offset) =
							cpu_to_le32(segno);
				seg_info_to_raw_sit(se,
					&sit_in_journal(journal, offset));
				check_block_count(sbi, segno,
					&sit_in_journal(journal, offset));
			} else {
				sit_offset = SIT_ENTRY_OFFSET(sit_i, segno);
				seg_info_to_raw_sit(se,
						&raw_sit->entries[sit_offset]);
				check_block_count(sbi, segno,
						&raw_sit->entries[sit_offset]);
			}

			__clear_bit(segno, bitmap);
			sit_i->dirty_sentries--;
			ses->entry_cnt--;
		}

		if (to_journal)
			up_write(&curseg->journal_rwsem);
		else
			f2fs_put_page(page, 1);

		f2fs_bug_on(sbi, ses->entry_cnt);
		release_sit_entry_set(ses);
	}

	f2fs_bug_on(sbi, !list_empty(head));
	f2fs_bug_on(sbi, sit_i->dirty_sentries);
out:
	if (cpc->reason & CP_DISCARD) {
		__u64 trim_start = cpc->trim_start;

		for (; cpc->trim_start <= cpc->trim_end; cpc->trim_start++)
			add_discard_addrs(sbi, cpc, false);

		cpc->trim_start = trim_start;
	}
	up_write(&sit_i->sentry_lock);

	set_prefree_as_free_segments(sbi);
}

static int build_sit_info(struct f2fs_sb_info *sbi)
{
	struct f2fs_super_block *raw_super = F2FS_RAW_SUPER(sbi);
	struct sit_info *sit_i;
	unsigned int sit_segs, start;
	char *src_bitmap, *bitmap;
	unsigned int bitmap_size, main_bitmap_size, sit_bitmap_size;

	/* allocate memory for SIT information */
	sit_i = f2fs_kzalloc(sbi, sizeof(struct sit_info), GFP_KERNEL);
	if (!sit_i)
		return -ENOMEM;

	SM_I(sbi)->sit_info = sit_i;

	sit_i->sentries =
		f2fs_kvzalloc(sbi, array_size(sizeof(struct seg_entry),
					      MAIN_SEGS(sbi)),
			      GFP_KERNEL);
	if (!sit_i->sentries)
		return -ENOMEM;

	main_bitmap_size = f2fs_bitmap_size(MAIN_SEGS(sbi));
	sit_i->dirty_sentries_bitmap = f2fs_kvzalloc(sbi, main_bitmap_size,
								GFP_KERNEL);
	if (!sit_i->dirty_sentries_bitmap)
		return -ENOMEM;

#ifdef CONFIG_F2FS_CHECK_FS
	bitmap_size = MAIN_SEGS(sbi) * SIT_VBLOCK_MAP_SIZE * 4;
#else
	bitmap_size = MAIN_SEGS(sbi) * SIT_VBLOCK_MAP_SIZE * 3;
#endif
	sit_i->bitmap = f2fs_kvzalloc(sbi, bitmap_size, GFP_KERNEL);
	if (!sit_i->bitmap)
		return -ENOMEM;

	bitmap = sit_i->bitmap;

	for (start = 0; start < MAIN_SEGS(sbi); start++) {
		sit_i->sentries[start].cur_valid_map = bitmap;
		bitmap += SIT_VBLOCK_MAP_SIZE;

		sit_i->sentries[start].ckpt_valid_map = bitmap;
		bitmap += SIT_VBLOCK_MAP_SIZE;

#ifdef CONFIG_F2FS_CHECK_FS
		sit_i->sentries[start].cur_valid_map_mir = bitmap;
		bitmap += SIT_VBLOCK_MAP_SIZE;
#endif

		sit_i->sentries[start].discard_map = bitmap;
		bitmap += SIT_VBLOCK_MAP_SIZE;
	}

	sit_i->tmp_map = f2fs_kzalloc(sbi, SIT_VBLOCK_MAP_SIZE, GFP_KERNEL);
	if (!sit_i->tmp_map)
		return -ENOMEM;

	if (__is_large_section(sbi)) {
		sit_i->sec_entries =
			f2fs_kvzalloc(sbi, array_size(sizeof(struct sec_entry),
						      MAIN_SECS(sbi)),
				      GFP_KERNEL);
		if (!sit_i->sec_entries)
			return -ENOMEM;
	}

	/* get information related with SIT */
	sit_segs = le32_to_cpu(raw_super->segment_count_sit) >> 1;

	/* setup SIT bitmap from ckeckpoint pack */
	sit_bitmap_size = __bitmap_size(sbi, SIT_BITMAP);
	src_bitmap = __bitmap_ptr(sbi, SIT_BITMAP);

	sit_i->sit_bitmap = kmemdup(src_bitmap, sit_bitmap_size, GFP_KERNEL);
	if (!sit_i->sit_bitmap)
		return -ENOMEM;

#ifdef CONFIG_F2FS_CHECK_FS
	sit_i->sit_bitmap_mir = kmemdup(src_bitmap,
					sit_bitmap_size, GFP_KERNEL);
	if (!sit_i->sit_bitmap_mir)
		return -ENOMEM;

	sit_i->invalid_segmap = f2fs_kvzalloc(sbi,
					main_bitmap_size, GFP_KERNEL);
	if (!sit_i->invalid_segmap)
		return -ENOMEM;
#endif

	/* init SIT information */
	sit_i->s_ops = &default_salloc_ops;

	sit_i->sit_base_addr = le32_to_cpu(raw_super->sit_blkaddr);
	sit_i->sit_blocks = sit_segs << sbi->log_blocks_per_seg;
	sit_i->written_valid_blocks = 0;
	sit_i->bitmap_size = sit_bitmap_size;
	sit_i->dirty_sentries = 0;
	sit_i->sents_per_block = SIT_ENTRY_PER_BLOCK;
	sit_i->elapsed_time = le64_to_cpu(sbi->ckpt->elapsed_time);
	sit_i->mounted_time = ktime_get_real_seconds();
	init_rwsem(&sit_i->sentry_lock);
	return 0;
}

static int build_free_segmap(struct f2fs_sb_info *sbi)
{
	struct free_segmap_info *free_i;
	unsigned int bitmap_size, sec_bitmap_size;

	/* allocate memory for free segmap information */
	free_i = f2fs_kzalloc(sbi, sizeof(struct free_segmap_info), GFP_KERNEL);
	if (!free_i)
		return -ENOMEM;

	SM_I(sbi)->free_info = free_i;

	bitmap_size = f2fs_bitmap_size(MAIN_SEGS(sbi));
	free_i->free_segmap = f2fs_kvmalloc(sbi, bitmap_size, GFP_KERNEL);
	if (!free_i->free_segmap)
		return -ENOMEM;

	sec_bitmap_size = f2fs_bitmap_size(MAIN_SECS(sbi));
	free_i->free_secmap = f2fs_kvmalloc(sbi, sec_bitmap_size, GFP_KERNEL);
	if (!free_i->free_secmap)
		return -ENOMEM;

	/* set all segments as dirty temporarily */
	memset(free_i->free_segmap, 0xff, bitmap_size);
	memset(free_i->free_secmap, 0xff, sec_bitmap_size);

	/* init free segmap information */
	free_i->start_segno = GET_SEGNO_FROM_SEG0(sbi, MAIN_BLKADDR(sbi));
	free_i->free_segments = 0;
	free_i->free_sections = 0;
	spin_lock_init(&free_i->segmap_lock);
	return 0;
}

static int build_curseg(struct f2fs_sb_info *sbi)
{
	struct curseg_info *array;
	int i;

	array = f2fs_kzalloc(sbi, array_size(NR_CURSEG_TYPE, sizeof(*array)),
			     GFP_KERNEL);
	if (!array)
		return -ENOMEM;

	SM_I(sbi)->curseg_array = array;

	for (i = 0; i < NR_CURSEG_TYPE; i++) {
		mutex_init(&array[i].curseg_mutex);
		array[i].sum_blk = f2fs_kzalloc(sbi, PAGE_SIZE, GFP_KERNEL);
		if (!array[i].sum_blk)
			return -ENOMEM;
		init_rwsem(&array[i].journal_rwsem);
		array[i].journal = f2fs_kzalloc(sbi,
				sizeof(struct f2fs_journal), GFP_KERNEL);
		if (!array[i].journal)
			return -ENOMEM;
		array[i].segno = NULL_SEGNO;
		array[i].next_blkoff = 0;
	}
	return restore_curseg_summaries(sbi);
}

static int build_sit_entries(struct f2fs_sb_info *sbi)
{
	struct sit_info *sit_i = SIT_I(sbi);
	struct curseg_info *curseg = CURSEG_I(sbi, CURSEG_COLD_DATA);
	struct f2fs_journal *journal = curseg->journal;
	struct seg_entry *se;
	struct f2fs_sit_entry sit;
	int sit_blk_cnt = SIT_BLK_CNT(sbi);
	unsigned int i, start, end;
	unsigned int readed, start_blk = 0;
	int err = 0;
	block_t total_node_blocks = 0;

	do {
		readed = f2fs_ra_meta_pages(sbi, start_blk, BIO_MAX_PAGES,
							META_SIT, true);

		start = start_blk * sit_i->sents_per_block;
		end = (start_blk + readed) * sit_i->sents_per_block;

		for (; start < end && start < MAIN_SEGS(sbi); start++) {
			struct f2fs_sit_block *sit_blk;
			struct page *page;

			se = &sit_i->sentries[start];
			page = get_current_sit_page(sbi, start);
			if (IS_ERR(page))
				return PTR_ERR(page);
			sit_blk = (struct f2fs_sit_block *)page_address(page);
			sit = sit_blk->entries[SIT_ENTRY_OFFSET(sit_i, start)];
			f2fs_put_page(page, 1);

			err = check_block_count(sbi, start, &sit);
			if (err)
				return err;
			seg_info_from_raw_sit(se, &sit);
			if (IS_NODESEG(se->type))
				total_node_blocks += se->valid_blocks;

			/* build discard map only one time */
			if (is_set_ckpt_flags(sbi, CP_TRIMMED_FLAG)) {
				memset(se->discard_map, 0xff,
					SIT_VBLOCK_MAP_SIZE);
			} else {
				memcpy(se->discard_map,
					se->cur_valid_map,
					SIT_VBLOCK_MAP_SIZE);
				sbi->discard_blks +=
					sbi->blocks_per_seg -
					se->valid_blocks;
			}

			if (__is_large_section(sbi))
				get_sec_entry(sbi, start)->valid_blocks +=
							se->valid_blocks;
		}
		start_blk += readed;
	} while (start_blk < sit_blk_cnt);

	down_read(&curseg->journal_rwsem);
	for (i = 0; i < sits_in_cursum(journal); i++) {
		unsigned int old_valid_blocks;

		start = le32_to_cpu(segno_in_journal(journal, i));
		if (start >= MAIN_SEGS(sbi)) {
			f2fs_err(sbi, "Wrong journal entry on segno %u",
				 start);
			err = -EFSCORRUPTED;
			break;
		}

		se = &sit_i->sentries[start];
		sit = sit_in_journal(journal, i);

		old_valid_blocks = se->valid_blocks;
		if (IS_NODESEG(se->type))
			total_node_blocks -= old_valid_blocks;

		err = check_block_count(sbi, start, &sit);
		if (err)
			break;
		seg_info_from_raw_sit(se, &sit);
		if (IS_NODESEG(se->type))
			total_node_blocks += se->valid_blocks;

		if (is_set_ckpt_flags(sbi, CP_TRIMMED_FLAG)) {
			memset(se->discard_map, 0xff, SIT_VBLOCK_MAP_SIZE);
		} else {
			memcpy(se->discard_map, se->cur_valid_map,
						SIT_VBLOCK_MAP_SIZE);
			sbi->discard_blks += old_valid_blocks;
			sbi->discard_blks -= se->valid_blocks;
		}

		if (__is_large_section(sbi)) {
			get_sec_entry(sbi, start)->valid_blocks +=
							se->valid_blocks;
			get_sec_entry(sbi, start)->valid_blocks -=
							old_valid_blocks;
		}
	}
	up_read(&curseg->journal_rwsem);

	if (!err && total_node_blocks != valid_node_count(sbi)) {
		f2fs_err(sbi, "SIT is corrupted node# %u vs %u",
			 total_node_blocks, valid_node_count(sbi));
		err = -EFSCORRUPTED;
	}

	return err;
}

static void init_free_segmap(struct f2fs_sb_info *sbi)
{
	unsigned int start;
	int type;

	for (start = 0; start < MAIN_SEGS(sbi); start++) {
		struct seg_entry *sentry = get_seg_entry(sbi, start);
		if (!sentry->valid_blocks)
			__set_free(sbi, start);
		else
			SIT_I(sbi)->written_valid_blocks +=
						sentry->valid_blocks;
	}

	/* set use the current segments */
	for (type = CURSEG_HOT_DATA; type <= CURSEG_COLD_NODE; type++) {
		struct curseg_info *curseg_t = CURSEG_I(sbi, type);
		__set_test_and_inuse(sbi, curseg_t->segno);
	}
}

static void init_dirty_segmap(struct f2fs_sb_info *sbi)
{
	struct dirty_seglist_info *dirty_i = DIRTY_I(sbi);
	struct free_segmap_info *free_i = FREE_I(sbi);
	unsigned int segno = 0, offset = 0;
	unsigned short valid_blocks;

	while (1) {
		/* find dirty segment based on free segmap */
		segno = find_next_inuse(free_i, MAIN_SEGS(sbi), offset);
		if (segno >= MAIN_SEGS(sbi))
			break;
		offset = segno + 1;
		valid_blocks = get_valid_blocks(sbi, segno, false);
		if (valid_blocks == sbi->blocks_per_seg || !valid_blocks)
			continue;
		if (valid_blocks > sbi->blocks_per_seg) {
			f2fs_bug_on(sbi, 1);
			continue;
		}
		mutex_lock(&dirty_i->seglist_lock);
		__locate_dirty_segment(sbi, segno, DIRTY);
		mutex_unlock(&dirty_i->seglist_lock);
	}
}

static int init_victim_secmap(struct f2fs_sb_info *sbi)
{
	struct dirty_seglist_info *dirty_i = DIRTY_I(sbi);
	unsigned int bitmap_size = f2fs_bitmap_size(MAIN_SECS(sbi));

	dirty_i->victim_secmap = f2fs_kvzalloc(sbi, bitmap_size, GFP_KERNEL);
	if (!dirty_i->victim_secmap)
		return -ENOMEM;
	return 0;
}

static int build_dirty_segmap(struct f2fs_sb_info *sbi)
{
	struct dirty_seglist_info *dirty_i;
	unsigned int bitmap_size, i;

	/* allocate memory for dirty segments list information */
	dirty_i = f2fs_kzalloc(sbi, sizeof(struct dirty_seglist_info),
								GFP_KERNEL);
	if (!dirty_i)
		return -ENOMEM;

	SM_I(sbi)->dirty_info = dirty_i;
	mutex_init(&dirty_i->seglist_lock);

	bitmap_size = f2fs_bitmap_size(MAIN_SEGS(sbi));

	for (i = 0; i < NR_DIRTY_TYPE; i++) {
		dirty_i->dirty_segmap[i] = f2fs_kvzalloc(sbi, bitmap_size,
								GFP_KERNEL);
		if (!dirty_i->dirty_segmap[i])
			return -ENOMEM;
	}

	init_dirty_segmap(sbi);
	return init_victim_secmap(sbi);
}

static int sanity_check_curseg(struct f2fs_sb_info *sbi)
{
	int i;

	/*
	 * In LFS/SSR curseg, .next_blkoff should point to an unused blkaddr;
	 * In LFS curseg, all blkaddr after .next_blkoff should be unused.
	 */
	for (i = 0; i < NO_CHECK_TYPE; i++) {
		struct curseg_info *curseg = CURSEG_I(sbi, i);
		struct seg_entry *se = get_seg_entry(sbi, curseg->segno);
		unsigned int blkofs = curseg->next_blkoff;

		if (f2fs_test_bit(blkofs, se->cur_valid_map))
			goto out;

		if (curseg->alloc_type == SSR)
			continue;

		for (blkofs += 1; blkofs < sbi->blocks_per_seg; blkofs++) {
			if (!f2fs_test_bit(blkofs, se->cur_valid_map))
				continue;
out:
			f2fs_err(sbi,
				 "Current segment's next free block offset is inconsistent with bitmap, logtype:%u, segno:%u, type:%u, next_blkoff:%u, blkofs:%u",
				 i, curseg->segno, curseg->alloc_type,
				 curseg->next_blkoff, blkofs);
			return -EFSCORRUPTED;
		}
	}
	return 0;
}

/*
 * Update min, max modified time for cost-benefit GC algorithm
 */
static void init_min_max_mtime(struct f2fs_sb_info *sbi)
{
	struct sit_info *sit_i = SIT_I(sbi);
	unsigned int segno;

	down_write(&sit_i->sentry_lock);

	sit_i->min_mtime = ULLONG_MAX;

	for (segno = 0; segno < MAIN_SEGS(sbi); segno += sbi->segs_per_sec) {
		unsigned int i;
		unsigned long long mtime = 0;

		for (i = 0; i < sbi->segs_per_sec; i++)
			mtime += get_seg_entry(sbi, segno + i)->mtime;

		mtime = div_u64(mtime, sbi->segs_per_sec);

		if (sit_i->min_mtime > mtime)
			sit_i->min_mtime = mtime;
	}
	sit_i->max_mtime = get_mtime(sbi, false);
	up_write(&sit_i->sentry_lock);
}

int f2fs_build_segment_manager(struct f2fs_sb_info *sbi)
{
	struct f2fs_super_block *raw_super = F2FS_RAW_SUPER(sbi);
	struct f2fs_checkpoint *ckpt = F2FS_CKPT(sbi);
	struct f2fs_sm_info *sm_info;
	int err;

	sm_info = f2fs_kzalloc(sbi, sizeof(struct f2fs_sm_info), GFP_KERNEL);
	if (!sm_info)
		return -ENOMEM;

	/* init sm info */
	sbi->sm_info = sm_info;
	sm_info->seg0_blkaddr = le32_to_cpu(raw_super->segment0_blkaddr);
	sm_info->main_blkaddr = le32_to_cpu(raw_super->main_blkaddr);
	sm_info->segment_count = le32_to_cpu(raw_super->segment_count);
	sm_info->reserved_segments = le32_to_cpu(ckpt->rsvd_segment_count);
	sm_info->ovp_segments = le32_to_cpu(ckpt->overprov_segment_count);
	sm_info->main_segments = le32_to_cpu(raw_super->segment_count_main);
	sm_info->ssa_blkaddr = le32_to_cpu(raw_super->ssa_blkaddr);
	sm_info->rec_prefree_segments = sm_info->main_segments *
					DEF_RECLAIM_PREFREE_SEGMENTS / 100;
	if (sm_info->rec_prefree_segments > DEF_MAX_RECLAIM_PREFREE_SEGMENTS)
		sm_info->rec_prefree_segments = DEF_MAX_RECLAIM_PREFREE_SEGMENTS;

	if (!test_opt(sbi, LFS))
		sm_info->ipu_policy = 1 << F2FS_IPU_FSYNC;
	sm_info->min_ipu_util = DEF_MIN_IPU_UTIL;
	sm_info->min_fsync_blocks = DEF_MIN_FSYNC_BLOCKS;
	sm_info->min_seq_blocks = sbi->blocks_per_seg * sbi->segs_per_sec;
	sm_info->min_hot_blocks = DEF_MIN_HOT_BLOCKS;
	sm_info->min_ssr_sections = reserved_sections(sbi);

	INIT_LIST_HEAD(&sm_info->sit_entry_set);

	init_rwsem(&sm_info->curseg_lock);

	if (!f2fs_readonly(sbi->sb)) {
		err = f2fs_create_flush_cmd_control(sbi);
		if (err)
			return err;
	}

	err = create_discard_cmd_control(sbi);
	if (err)
		return err;

	err = build_sit_info(sbi);
	if (err)
		return err;
	err = build_free_segmap(sbi);
	if (err)
		return err;
	err = build_curseg(sbi);
	if (err)
		return err;

	/* reinit free segmap based on SIT */
	err = build_sit_entries(sbi);
	if (err)
		return err;

	init_free_segmap(sbi);
	err = build_dirty_segmap(sbi);
	if (err)
		return err;

	err = sanity_check_curseg(sbi);
	if (err)
		return err;

	init_min_max_mtime(sbi);
	return 0;
}

static void discard_dirty_segmap(struct f2fs_sb_info *sbi,
		enum dirty_type dirty_type)
{
	struct dirty_seglist_info *dirty_i = DIRTY_I(sbi);

	mutex_lock(&dirty_i->seglist_lock);
	kvfree(dirty_i->dirty_segmap[dirty_type]);
	dirty_i->nr_dirty[dirty_type] = 0;
	mutex_unlock(&dirty_i->seglist_lock);
}

static void destroy_victim_secmap(struct f2fs_sb_info *sbi)
{
	struct dirty_seglist_info *dirty_i = DIRTY_I(sbi);
	kvfree(dirty_i->victim_secmap);
}

static void destroy_dirty_segmap(struct f2fs_sb_info *sbi)
{
	struct dirty_seglist_info *dirty_i = DIRTY_I(sbi);
	int i;

	if (!dirty_i)
		return;

	/* discard pre-free/dirty segments list */
	for (i = 0; i < NR_DIRTY_TYPE; i++)
		discard_dirty_segmap(sbi, i);

	destroy_victim_secmap(sbi);
	SM_I(sbi)->dirty_info = NULL;
	kvfree(dirty_i);
}

static void destroy_curseg(struct f2fs_sb_info *sbi)
{
	struct curseg_info *array = SM_I(sbi)->curseg_array;
	int i;

	if (!array)
		return;
	SM_I(sbi)->curseg_array = NULL;
	for (i = 0; i < NR_CURSEG_TYPE; i++) {
		kvfree(array[i].sum_blk);
		kvfree(array[i].journal);
	}
	kvfree(array);
}

static void destroy_free_segmap(struct f2fs_sb_info *sbi)
{
	struct free_segmap_info *free_i = SM_I(sbi)->free_info;
	if (!free_i)
		return;
	SM_I(sbi)->free_info = NULL;
	kvfree(free_i->free_segmap);
	kvfree(free_i->free_secmap);
	kvfree(free_i);
}

static void destroy_sit_info(struct f2fs_sb_info *sbi)
{
	struct sit_info *sit_i = SIT_I(sbi);

	if (!sit_i)
		return;

	if (sit_i->sentries)
		kvfree(sit_i->bitmap);
	kvfree(sit_i->tmp_map);

	kvfree(sit_i->sentries);
	kvfree(sit_i->sec_entries);
	kvfree(sit_i->dirty_sentries_bitmap);

	SM_I(sbi)->sit_info = NULL;
	kvfree(sit_i->sit_bitmap);
#ifdef CONFIG_F2FS_CHECK_FS
	kvfree(sit_i->sit_bitmap_mir);
	kvfree(sit_i->invalid_segmap);
#endif
	kvfree(sit_i);
}

void f2fs_destroy_segment_manager(struct f2fs_sb_info *sbi)
{
	struct f2fs_sm_info *sm_info = SM_I(sbi);

	if (!sm_info)
		return;
	f2fs_destroy_flush_cmd_control(sbi, true);
	destroy_discard_cmd_control(sbi);
	destroy_dirty_segmap(sbi);
	destroy_curseg(sbi);
	destroy_free_segmap(sbi);
	destroy_sit_info(sbi);
	sbi->sm_info = NULL;
	kvfree(sm_info);
}

int __init f2fs_create_segment_manager_caches(void)
{
	discard_entry_slab = f2fs_kmem_cache_create("discard_entry",
			sizeof(struct discard_entry));
	if (!discard_entry_slab)
		goto fail;

	discard_cmd_slab = f2fs_kmem_cache_create("discard_cmd",
			sizeof(struct discard_cmd));
	if (!discard_cmd_slab)
		goto destroy_discard_entry;

	sit_entry_set_slab = f2fs_kmem_cache_create("sit_entry_set",
			sizeof(struct sit_entry_set));
	if (!sit_entry_set_slab)
		goto destroy_discard_cmd;

	inmem_entry_slab = f2fs_kmem_cache_create("inmem_page_entry",
			sizeof(struct inmem_pages));
	if (!inmem_entry_slab)
		goto destroy_sit_entry_set;
	return 0;

destroy_sit_entry_set:
	kmem_cache_destroy(sit_entry_set_slab);
destroy_discard_cmd:
	kmem_cache_destroy(discard_cmd_slab);
destroy_discard_entry:
	kmem_cache_destroy(discard_entry_slab);
fail:
	return -ENOMEM;
}

void f2fs_destroy_segment_manager_caches(void)
{
	kmem_cache_destroy(sit_entry_set_slab);
	kmem_cache_destroy(discard_cmd_slab);
	kmem_cache_destroy(discard_entry_slab);
	kmem_cache_destroy(inmem_entry_slab);
}<|MERGE_RESOLUTION|>--- conflicted
+++ resolved
@@ -334,21 +334,14 @@
 	}
 
 	fi->i_gc_failures[GC_FAILURE_ATOMIC] = 0;
-<<<<<<< HEAD
-	stat_dec_atomic_write(inode);
-=======
->>>>>>> dead1f52
 
 	spin_lock(&sbi->inode_lock[ATOMIC_FILE]);
 	if (!list_empty(&fi->inmem_ilist))
 		list_del_init(&fi->inmem_ilist);
-<<<<<<< HEAD
-=======
 	if (f2fs_is_atomic_file(inode)) {
 		clear_inode_flag(inode, FI_ATOMIC_FILE);
 		sbi->atomic_files--;
 	}
->>>>>>> dead1f52
 	spin_unlock(&sbi->inode_lock[ATOMIC_FILE]);
 }
 
