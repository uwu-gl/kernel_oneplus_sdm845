--- conflicted
+++ resolved
@@ -13,13 +13,9 @@
 #include <linux/uio.h>
 #include <linux/uaccess.h>
 #include "overlayfs.h"
-<<<<<<< HEAD
+
 #define OVL_IOCB_MASK (IOCB_DSYNC | IOCB_HIPRI | IOCB_NOWAIT | IOCB_SYNC)
-=======
-
-#define OVL_IOCB_MASK (IOCB_DSYNC | IOCB_HIPRI | IOCB_NOWAIT | IOCB_SYNC)
-
->>>>>>> 9cd6ae99
+
 static char ovl_whatisit(struct inode *inode, struct inode *realinode)
 {
 	if (realinode != ovl_inode_upper(inode))
@@ -219,10 +215,6 @@
 	touch_atime(&file->f_path);
 }
 
-<<<<<<< HEAD
-
-=======
->>>>>>> 9cd6ae99
 static ssize_t ovl_read_iter(struct kiocb *iocb, struct iov_iter *iter)
 {
 	struct file *file = iocb->ki_filp;
@@ -239,12 +231,7 @@
 
 	old_cred = ovl_override_creds(file_inode(file)->i_sb);
 	ret = vfs_iter_read(real.file, iter, &iocb->ki_pos,
-<<<<<<< HEAD
-				    iocb_to_rw_flags(iocb->ki_flags,
-						     OVL_IOCB_MASK));
-=======
 			    iocb_to_rw_flags(iocb->ki_flags, OVL_IOCB_MASK));
->>>>>>> 9cd6ae99
 	ovl_revert_creds(old_cred);
 
 	ovl_file_accessed(file);
