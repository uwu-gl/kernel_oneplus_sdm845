config PROC_FS
	bool "/proc file system support" if EXPERT
	default y
	help
	  This is a virtual file system providing information about the status
	  of the system. "Virtual" means that it doesn't take up any space on
	  your hard disk: the files are created on the fly by the kernel when
	  you try to access them. Also, you cannot read the files with older
	  version of the program less: you need to use more or cat.

	  It's totally cool; for example, "cat /proc/interrupts" gives
	  information about what the different IRQs are used for at the moment
	  (there is a small number of Interrupt ReQuest lines in your computer
	  that are used by the attached devices to gain the CPU's attention --
	  often a source of trouble if two devices are mistakenly configured
	  to use the same IRQ). The program procinfo to display some
	  information about your system gathered from the /proc file system.

	  Before you can use the /proc file system, it has to be mounted,
	  meaning it has to be given a location in the directory hierarchy.
	  That location should be /proc. A command such as "mount -t proc proc
	  /proc" or the equivalent line in /etc/fstab does the job.

	  The /proc file system is explained in the file
	  <file:Documentation/filesystems/proc.txt> and on the proc(5) manpage
	  ("man 5 proc").

	  This option will enlarge your kernel by about 67 KB. Several
	  programs depend on this, so everyone should say Y here.

config PROC_KCORE
	bool "/proc/kcore support" if !ARM
	depends on PROC_FS && MMU
	select CRASH_CORE
	help
	  Provides a virtual ELF core file of the live kernel.  This can
	  be read with gdb and other ELF tools.  No modifications can be
	  made using this mechanism.

config PROC_VMCORE
	bool "/proc/vmcore support"
	depends on PROC_FS && CRASH_DUMP
	default y
        help
        Exports the dump image of crashed kernel in ELF format.

config PROC_VMCORE_DEVICE_DUMP
	bool "Device Hardware/Firmware Log Collection"
	depends on PROC_VMCORE
	default n
	help
	  After kernel panic, device drivers can collect the device
	  specific snapshot of their hardware or firmware before the
	  underlying devices are initialized in crash recovery kernel.
	  Note that the device driver must be present in the crash
	  recovery kernel's initramfs to collect its underlying device
	  snapshot.

	  If you say Y here, the collected device dumps will be added
	  as ELF notes to /proc/vmcore.

config PROC_SYSCTL
	bool "Sysctl support (/proc/sys)" if EXPERT
	depends on PROC_FS
	select SYSCTL
	default y
	---help---
	  The sysctl interface provides a means of dynamically changing
	  certain kernel parameters and variables on the fly without requiring
	  a recompile of the kernel or reboot of the system.  The primary
	  interface is through /proc/sys.  If you say Y here a tree of
	  modifiable sysctl entries will be generated beneath the
          /proc/sys directory. They are explained in the files
	  in <file:Documentation/sysctl/>.  Note that enabling this
	  option will enlarge the kernel by at least 8 KB.

	  As it is generally a good thing, you should say Y here unless
	  building a kernel for install/rescue disks or your system is very
	  limited in memory.

config PROC_PAGE_MONITOR
 	default y
	depends on PROC_FS && MMU
	bool "Enable /proc page monitoring" if EXPERT
 	help
	  Various /proc files exist to monitor process memory utilization:
	  /proc/pid/smaps, /proc/pid/clear_refs, /proc/pid/pagemap,
	  /proc/kpagecount, and /proc/kpageflags. Disabling these
          interfaces will reduce the size of the kernel by approximately 4kb.

config PROC_CHILDREN
	bool "Include /proc/<pid>/task/<tid>/children file"
	default n
	help
	  Provides a fast way to retrieve first level children pids of a task. See
	  <file:Documentation/filesystems/proc.txt> for more information.

	  Say Y if you are running any user-space software which takes benefit from
	  this interface. For example, rkt is such a piece of software.

config PROC_UID
	bool "Include /proc/uid/ files"
	depends on PROC_FS && RT_MUTEXES
	help
	Provides aggregated per-uid information under /proc/uid.

<<<<<<< HEAD
config PROC_CMDLINE_APPEND_ANDROID_FORCE_NORMAL_BOOT
	bool "Append androidboot.force_normal_boot=1 to cmdline if skip_initramfs is present"
	default n
	help
	  If `skip_initramfs` is present in the kernel cmdline, then append
	  `androidboot.force_normal_boot=1` to the cmdline string that we present
	  in /proc/cmdline.

	  This is a workaround to allow recovery-as-boot A/B devices that
	  launched with Android 9 to use two-stage init.
=======
#ifdef OPLUS_FEATURE_CPU_JANKINFO
source "fs/proc/cpu_jankinfo/Kconfig"
#endif /* OPLUS_FEATURE_CPU_JANKINFO */
#ifdef OPLUS_FEATURE_TASK_CPUSTATS
source "fs/proc/task_cpustats/Kconfig"
#endif /* OPLUS_FEATURE_TASK_CPUSTATS */

#ifdef OPLUS_FEATURE_HEALTHINFO
source fs/proc/healthinfo/Kconfig
#endif /* OPLUS_FEATURE_HEALTHINFO */
>>>>>>> 18b9d3fd
<|MERGE_RESOLUTION|>--- conflicted
+++ resolved
@@ -104,7 +104,6 @@
 	help
 	Provides aggregated per-uid information under /proc/uid.
 
-<<<<<<< HEAD
 config PROC_CMDLINE_APPEND_ANDROID_FORCE_NORMAL_BOOT
 	bool "Append androidboot.force_normal_boot=1 to cmdline if skip_initramfs is present"
 	default n
@@ -115,7 +114,6 @@
 
 	  This is a workaround to allow recovery-as-boot A/B devices that
 	  launched with Android 9 to use two-stage init.
-=======
 #ifdef OPLUS_FEATURE_CPU_JANKINFO
 source "fs/proc/cpu_jankinfo/Kconfig"
 #endif /* OPLUS_FEATURE_CPU_JANKINFO */
@@ -125,5 +123,4 @@
 
 #ifdef OPLUS_FEATURE_HEALTHINFO
 source fs/proc/healthinfo/Kconfig
-#endif /* OPLUS_FEATURE_HEALTHINFO */
->>>>>>> 18b9d3fd
+#endif /* OPLUS_FEATURE_HEALTHINFO */