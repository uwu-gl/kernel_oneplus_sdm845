--- conflicted
+++ resolved
@@ -3220,16 +3220,10 @@
 
 	if (inode->i_nlink >= EXT4_LINK_MAX)
 		return -EMLINK;
-<<<<<<< HEAD
 
 	err = fscrypt_prepare_link(old_dentry, dir, dentry);
 	if (err)
 		return err;
-=======
-	if (ext4_encrypted_inode(dir) &&
-			!fscrypt_has_permitted_context(dir, inode))
-		return -EXDEV;
->>>>>>> 30bb6cf9
 
        if ((ext4_test_inode_flag(dir, EXT4_INODE_PROJINHERIT)) &&
 	   (!projid_eq(EXT4_I(dir)->i_projid,
@@ -3558,16 +3552,6 @@
 	if (!old.bh || le32_to_cpu(old.de->inode) != old.inode->i_ino)
 		goto end_rename;
 
-<<<<<<< HEAD
-=======
-	if ((old.dir != new.dir) &&
-	    ext4_encrypted_inode(new.dir) &&
-	    !fscrypt_has_permitted_context(new.dir, old.inode)) {
-		retval = -EXDEV;
-		goto end_rename;
-	}
-
->>>>>>> 30bb6cf9
 	new.bh = ext4_find_entry(new.dir, &new.dentry->d_name,
 				 &new.de, &new.inlined);
 	if (IS_ERR(new.bh)) {
@@ -3732,22 +3716,6 @@
 	u8 new_file_type;
 	int retval;
 
-<<<<<<< HEAD
-=======
-	if ((ext4_encrypted_inode(old_dir) &&
-	     !fscrypt_has_encryption_key(old_dir)) ||
-	    (ext4_encrypted_inode(new_dir) &&
-	     !fscrypt_has_encryption_key(new_dir)))
-		return -ENOKEY;
-
-	if ((ext4_encrypted_inode(old_dir) ||
-	     ext4_encrypted_inode(new_dir)) &&
-	    (old_dir != new_dir) &&
-	    (!fscrypt_has_permitted_context(new_dir, old.inode) ||
-	     !fscrypt_has_permitted_context(old_dir, new.inode)))
-		return -EXDEV;
-
->>>>>>> 30bb6cf9
 	if ((ext4_test_inode_flag(new_dir, EXT4_INODE_PROJINHERIT) &&
 	     !projid_eq(EXT4_I(new_dir)->i_projid,
 			EXT4_I(old_dentry->d_inode)->i_projid)) ||
