--- conflicted
+++ resolved
@@ -680,13 +680,8 @@
 	attr->mmap  = track;
 	attr->comm  = track;
 
-<<<<<<< HEAD
-	attr->mmap  = track;
-	attr->comm  = track;
-=======
 	if (opts->sample_transaction)
 		perf_evsel__set_sample_bit(evsel, TRANSACTION);
->>>>>>> d8ec26d7
 
 	/*
 	 * XXX see the function comment above
@@ -990,10 +985,7 @@
 	ret += PRINT_ATTR2(exclude_host, exclude_guest);
 	ret += PRINT_ATTR2N("excl.callchain_kern", exclude_callchain_kernel,
 			    "excl.callchain_user", exclude_callchain_user);
-<<<<<<< HEAD
-=======
 	ret += PRINT_ATTR_U32(mmap2);
->>>>>>> d8ec26d7
 
 	ret += PRINT_ATTR_U32(wakeup_events);
 	ret += PRINT_ATTR_U32(wakeup_watermark);
@@ -1586,12 +1578,9 @@
 	if (type & PERF_SAMPLE_DATA_SRC)
 		result += sizeof(u64);
 
-<<<<<<< HEAD
-=======
 	if (type & PERF_SAMPLE_TRANSACTION)
 		result += sizeof(u64);
 
->>>>>>> d8ec26d7
 	return result;
 }
 
@@ -1765,14 +1754,11 @@
 		array++;
 	}
 
-<<<<<<< HEAD
-=======
 	if (type & PERF_SAMPLE_TRANSACTION) {
 		*array = sample->transaction;
 		array++;
 	}
 
->>>>>>> d8ec26d7
 	return 0;
 }
 
