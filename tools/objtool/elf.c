--- conflicted
+++ resolved
@@ -762,10 +762,7 @@
 	data->d_buf = &sym->sym;
 	data->d_size = sizeof(sym->sym);
 	data->d_align = 1;
-<<<<<<< HEAD
-=======
 	data->d_type = ELF_T_SYM;
->>>>>>> 3b7961a3
 
 	sym->idx = symtab->len / sizeof(sym->sym);
 
