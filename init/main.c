/*
 *  linux/init/main.c
 *
 *  Copyright (C) 1991, 1992  Linus Torvalds
 *
 *  GK 2/5/95  -  Changed to support mounting root fs via NFS
 *  Added initrd & change_root: Werner Almesberger & Hans Lermen, Feb '96
 *  Moan early if gcc is old, avoiding bogus kernels - Paul Gortmaker, May '96
 *  Simplified starting of init:  Michael A. Griffith <grif@acm.org>
 */

#define DEBUG		/* Enable initcall_debug */

#include <linux/types.h>
#include <linux/module.h>
#include <linux/proc_fs.h>
#include <linux/kernel.h>
#include <linux/syscalls.h>
#include <linux/stackprotector.h>
#include <linux/string.h>
#include <linux/ctype.h>
#include <linux/delay.h>
#include <linux/ioport.h>
#include <linux/init.h>
#include <linux/initrd.h>
#include <linux/bootmem.h>
#include <linux/acpi.h>
#include <linux/tty.h>
#include <linux/percpu.h>
#include <linux/kmod.h>
#include <linux/vmalloc.h>
#include <linux/kernel_stat.h>
#include <linux/start_kernel.h>
#include <linux/security.h>
#include <linux/smp.h>
#include <linux/profile.h>
#include <linux/rcupdate.h>
#include <linux/moduleparam.h>
#include <linux/kallsyms.h>
#include <linux/writeback.h>
#include <linux/cpu.h>
#include <linux/cpuset.h>
#include <linux/cgroup.h>
#include <linux/efi.h>
#include <linux/tick.h>
#include <linux/interrupt.h>
#include <linux/taskstats_kern.h>
#include <linux/delayacct.h>
#include <linux/unistd.h>
#include <linux/rmap.h>
#include <linux/mempolicy.h>
#include <linux/key.h>
#include <linux/buffer_head.h>
#include <linux/page_ext.h>
#include <linux/debug_locks.h>
#include <linux/debugobjects.h>
#include <linux/lockdep.h>
#include <linux/kmemleak.h>
#include <linux/pid_namespace.h>
#include <linux/device.h>
#include <linux/kthread.h>
#include <linux/sched.h>
#include <linux/signal.h>
#include <linux/idr.h>
#include <linux/kgdb.h>
#include <linux/ftrace.h>
#include <linux/async.h>
#include <linux/kmemcheck.h>
#include <linux/sfi.h>
#include <linux/shmem_fs.h>
#include <linux/slab.h>
#include <linux/perf_event.h>
#include <linux/ptrace.h>
#include <linux/blkdev.h>
#include <linux/elevator.h>
#include <linux/sched_clock.h>
#include <linux/context_tracking.h>
#include <linux/random.h>
#include <linux/list.h>
#include <linux/integrity.h>
#include <linux/proc_ns.h>
#include <linux/io.h>
#include <linux/kaiser.h>
#include <linux/cache.h>
#include <linux/jump_label.h>

#include <asm/io.h>
#include <asm/bugs.h>
#include <asm/setup.h>
#include <asm/sections.h>
#include <asm/cacheflush.h>

static int kernel_init(void *);

extern void init_IRQ(void);
extern void fork_init(void);
extern void radix_tree_init(void);

/*
 * Debug helper: via this flag we know that we are in 'early bootup code'
 * where only the boot processor is running with IRQ disabled.  This means
 * two things - IRQ must not be enabled before the flag is cleared and some
 * operations which are not allowed with IRQ disabled are allowed while the
 * flag is set.
 */
bool early_boot_irqs_disabled __read_mostly;

enum system_states system_state __read_mostly;
EXPORT_SYMBOL(system_state);

/*
 * Boot command-line arguments
 */
#define MAX_INIT_ARGS CONFIG_INIT_ENV_ARG_LIMIT
#define MAX_INIT_ENVS CONFIG_INIT_ENV_ARG_LIMIT

extern void time_init(void);
/* Default late time init is NULL. archs can override this later. */
void (*__initdata late_time_init)(void);

/* Untouched command line saved by arch-specific code. */
char __initdata boot_command_line[COMMAND_LINE_SIZE];
/* Untouched saved command line (eg. for /proc) */
char *saved_command_line;
/* Command line for parameter parsing */
static char *static_command_line;
/* Command line for per-initcall parameter parsing */
static char *initcall_command_line;

static char *execute_command;
static char *ramdisk_execute_command;

/*
 * Used to generate warnings if static_key manipulation functions are used
 * before jump_label_init is called.
 */
bool static_key_initialized __read_mostly;
EXPORT_SYMBOL_GPL(static_key_initialized);

/*
 * If set, this is an indication to the drivers that reset the underlying
 * device before going ahead with the initialization otherwise driver might
 * rely on the BIOS and skip the reset operation.
 *
 * This is useful if kernel is booting in an unreliable environment.
 * For ex. kdump situation where previous kernel has crashed, BIOS has been
 * skipped and devices will be in unknown state.
 */
unsigned int reset_devices;
EXPORT_SYMBOL(reset_devices);

static int __init set_reset_devices(char *str)
{
	reset_devices = 1;
	return 1;
}

__setup("reset_devices", set_reset_devices);

static const char *argv_init[MAX_INIT_ARGS+2] = { "init", NULL, };
const char *envp_init[MAX_INIT_ENVS+2] = { "HOME=/", "TERM=linux", NULL, };
static const char *panic_later, *panic_param;

extern const struct obs_kernel_param __setup_start[], __setup_end[];

static bool __init obsolete_checksetup(char *line)
{
	const struct obs_kernel_param *p;
	bool had_early_param = false;

	p = __setup_start;
	do {
		int n = strlen(p->str);
		if (parameqn(line, p->str, n)) {
			if (p->early) {
				/* Already done in parse_early_param?
				 * (Needs exact match on param part).
				 * Keep iterating, as we can have early
				 * params and __setups of same names 8( */
				if (line[n] == '\0' || line[n] == '=')
					had_early_param = true;
			} else if (!p->setup_func) {
				pr_warn("Parameter %s is obsolete, ignored\n",
					p->str);
				return true;
			} else if (p->setup_func(line + n))
				return true;
		}
		p++;
	} while (p < __setup_end);

	return had_early_param;
}

/*
 * This should be approx 2 Bo*oMips to start (note initial shift), and will
 * still work even if initially too large, it will just take slightly longer
 */
unsigned long loops_per_jiffy = (1<<12);
EXPORT_SYMBOL(loops_per_jiffy);

static int __init debug_kernel(char *str)
{
	console_loglevel = CONSOLE_LOGLEVEL_DEBUG;
	return 0;
}

static int __init quiet_kernel(char *str)
{
	console_loglevel = CONSOLE_LOGLEVEL_QUIET;
	return 0;
}

early_param("debug", debug_kernel);
early_param("quiet", quiet_kernel);

static int __init loglevel(char *str)
{
	int newlevel;

	/*
	 * Only update loglevel value when a correct setting was passed,
	 * to prevent blind crashes (when loglevel being set to 0) that
	 * are quite hard to debug
	 */
	if (get_option(&str, &newlevel)) {
		console_loglevel = newlevel;
		return 0;
	}

	return -EINVAL;
}

early_param("loglevel", loglevel);

/* Change NUL term back to "=", to make "param" the whole string. */
static int __init repair_env_string(char *param, char *val,
				    const char *unused, void *arg)
{
	if (val) {
		/* param=val or param="val"? */
		if (val == param+strlen(param)+1)
			val[-1] = '=';
		else if (val == param+strlen(param)+2) {
			val[-2] = '=';
			memmove(val-1, val, strlen(val)+1);
			val--;
		} else
			BUG();
	}
	return 0;
}

/* Anything after -- gets handed straight to init. */
static int __init set_init_arg(char *param, char *val,
			       const char *unused, void *arg)
{
	unsigned int i;

	if (panic_later)
		return 0;

	repair_env_string(param, val, unused, NULL);

	for (i = 0; argv_init[i]; i++) {
		if (i == MAX_INIT_ARGS) {
			panic_later = "init";
			panic_param = param;
			return 0;
		}
	}
	argv_init[i] = param;
	return 0;
}

/*
 * Unknown boot options get handed to init, unless they look like
 * unused parameters (modprobe will find them in /proc/cmdline).
 */
static int __init unknown_bootoption(char *param, char *val,
				     const char *unused, void *arg)
{
	repair_env_string(param, val, unused, NULL);

	/* Handle obsolete-style parameters */
	if (obsolete_checksetup(param))
		return 0;

	/* Unused module parameter. */
	if (strchr(param, '.') && (!val || strchr(param, '.') < val))
		return 0;

	if (panic_later)
		return 0;

	if (val) {
		/* Environment option */
		unsigned int i;
		for (i = 0; envp_init[i]; i++) {
			if (i == MAX_INIT_ENVS) {
				panic_later = "env";
				panic_param = param;
			}
			if (!strncmp(param, envp_init[i], val - param))
				break;
		}
		envp_init[i] = param;
	} else {
		/* Command line option */
		unsigned int i;
		for (i = 0; argv_init[i]; i++) {
			if (i == MAX_INIT_ARGS) {
				panic_later = "init";
				panic_param = param;
			}
		}
		argv_init[i] = param;
	}
	return 0;
}

static int __init init_setup(char *str)
{
	unsigned int i;

	execute_command = str;
	/*
	 * In case LILO is going to boot us with default command line,
	 * it prepends "auto" before the whole cmdline which makes
	 * the shell think it should execute a script with such name.
	 * So we ignore all arguments entered _before_ init=... [MJ]
	 */
	for (i = 1; i < MAX_INIT_ARGS; i++)
		argv_init[i] = NULL;
	return 1;
}
__setup("init=", init_setup);

static int __init rdinit_setup(char *str)
{
	unsigned int i;

	ramdisk_execute_command = str;
	/* See "auto" comment in init_setup */
	for (i = 1; i < MAX_INIT_ARGS; i++)
		argv_init[i] = NULL;
	return 1;
}
__setup("rdinit=", rdinit_setup);

#ifndef CONFIG_SMP
static const unsigned int setup_max_cpus = NR_CPUS;
static inline void setup_nr_cpu_ids(void) { }
static inline void smp_prepare_cpus(unsigned int maxcpus) { }
#endif

/*
 * We need to store the untouched command line for future reference.
 * We also need to store the touched command line since the parameter
 * parsing is performed in place, and we should allow a component to
 * store reference of name/value for future reference.
 */
static void __init setup_command_line(char *command_line)
{
	saved_command_line =
		memblock_virt_alloc(strlen(boot_command_line) + 1, 0);
	initcall_command_line =
		memblock_virt_alloc(strlen(boot_command_line) + 1, 0);
	static_command_line = memblock_virt_alloc(strlen(command_line) + 1, 0);
	strcpy(saved_command_line, boot_command_line);
	strcpy(static_command_line, command_line);
}

/*
 * We need to finalize in a non-__init function or else race conditions
 * between the root thread and the init thread may cause start_kernel to
 * be reaped by free_initmem before the root thread has proceeded to
 * cpu_idle.
 *
 * gcc-3.4 accidentally inlines this function, so use noinline.
 */

static __initdata DECLARE_COMPLETION(kthreadd_done);

static noinline void __ref rest_init(void)
{
	int pid;

	rcu_scheduler_starting();
	/*
	 * We need to spawn init first so that it obtains pid 1, however
	 * the init task will end up wanting to create kthreads, which, if
	 * we schedule it before we create kthreadd, will OOPS.
	 */
	kernel_thread(kernel_init, NULL, CLONE_FS);
	numa_default_policy();
	pid = kernel_thread(kthreadd, NULL, CLONE_FS | CLONE_FILES);
	rcu_read_lock();
	kthreadd_task = find_task_by_pid_ns(pid, &init_pid_ns);
	rcu_read_unlock();
	complete(&kthreadd_done);

	/*
	 * The boot idle thread must execute schedule()
	 * at least once to get things moving:
	 */
	init_idle_bootup_task(current);
	schedule_preempt_disabled();
	/* Call into cpu_idle with preempt disabled */
	cpu_startup_entry(CPUHP_ONLINE);
}

/* Check for early params. */
static int __init do_early_param(char *param, char *val,
				 const char *unused, void *arg)
{
	const struct obs_kernel_param *p;

	for (p = __setup_start; p < __setup_end; p++) {
		if ((p->early && parameq(param, p->str)) ||
		    (strcmp(param, "console") == 0 &&
		     strcmp(p->str, "earlycon") == 0)
		) {
			if (p->setup_func(val) != 0)
				pr_warn("Malformed early option '%s'\n", param);
		}
	}
	/* We accept everything at this stage. */
	return 0;
}

void __init parse_early_options(char *cmdline)
{
	parse_args("early options", cmdline, NULL, 0, 0, 0, NULL,
		   do_early_param);
}

/* Arch code calls this early on, or if not, just before other parsing. */
void __init parse_early_param(void)
{
	static int done __initdata;
	static char tmp_cmdline[COMMAND_LINE_SIZE] __initdata;

	if (done)
		return;

	/* All fall through to do_early_param. */
	strlcpy(tmp_cmdline, boot_command_line, COMMAND_LINE_SIZE);
	parse_early_options(tmp_cmdline);
	done = 1;
}

void __init __weak smp_setup_processor_id(void)
{
}

# if THREAD_SIZE >= PAGE_SIZE
void __init __weak thread_stack_cache_init(void)
{
}
#endif

/*
 * Set up kernel memory allocators
 */
static void __init mm_init(void)
{
	/*
	 * page_ext requires contiguous pages,
	 * bigger than MAX_ORDER unless SPARSEMEM.
	 */
	page_ext_init_flatmem();
	mem_init();
	kmem_cache_init();
	percpu_init_late();
	pgtable_init();
	vmalloc_init();
	ioremap_huge_init();
	kaiser_init();
}

asmlinkage __visible void __init start_kernel(void)
{
	char *command_line;
	char *after_dashes;

	set_task_stack_end_magic(&init_task);
	smp_setup_processor_id();
	debug_objects_early_init();

<<<<<<< HEAD
=======
	/*
	 * Set up the the initial canary ASAP:
	 */
	add_latent_entropy();
	boot_init_stack_canary();

>>>>>>> 47df8523
	cgroup_init_early();

	local_irq_disable();
	early_boot_irqs_disabled = true;

/*
 * Interrupts are still disabled. Do necessary setups, then
 * enable them
 */
	boot_cpu_init();
	page_address_init();
	pr_notice("%s", linux_banner);
	setup_arch(&command_line);
	/*
	 * Set up the the initial canary ASAP:
	 */
	boot_init_stack_canary();
	mm_init_cpumask(&init_mm);
	setup_command_line(command_line);
	setup_nr_cpu_ids();
	setup_per_cpu_areas();
	smp_prepare_boot_cpu();	/* arch-specific boot-cpu hooks */
	boot_cpu_hotplug_init();

	build_all_zonelists(NULL, NULL, false);
	page_alloc_init();

	pr_notice("Kernel command line: %s\n", boot_command_line);
	/* parameters may set static keys */
	jump_label_init();
	parse_early_param();
	after_dashes = parse_args("Booting kernel",
				  static_command_line, __start___param,
				  __stop___param - __start___param,
				  -1, -1, NULL, &unknown_bootoption);
	if (!IS_ERR_OR_NULL(after_dashes))
		parse_args("Setting init args", after_dashes, NULL, 0, -1, -1,
			   NULL, set_init_arg);

	/*
	 * These use large bootmem allocations and must precede
	 * kmem_cache_init()
	 */
	setup_log_buf(0);
	pidhash_init();
	vfs_caches_init_early();
	sort_main_extable();
	trap_init();
	mm_init();

	/*
	 * Set up the scheduler prior starting any interrupts (such as the
	 * timer interrupt). Full topology setup happens at smp_init()
	 * time - but meanwhile we still have a functioning scheduler.
	 */
	sched_init();
	/*
	 * Disable preemption - early bootup scheduling is extremely
	 * fragile until we cpu_idle() for the first time.
	 */
	preempt_disable();
	if (WARN(!irqs_disabled(),
		 "Interrupts were enabled *very* early, fixing it\n"))
		local_irq_disable();
	idr_init_cache();

	/*
	 * Allow workqueue creation and work item queueing/cancelling
	 * early.  Work item execution depends on kthreads and starts after
	 * workqueue_init().
	 */
	workqueue_init_early();

	rcu_init();

	/* trace_printk() and trace points may be used after this */
	trace_init();

	context_tracking_init();
	radix_tree_init();
	/* init some links before init_ISA_irqs() */
	early_irq_init();
	init_IRQ();
	tick_init();
	rcu_init_nohz();
	init_timers();
	hrtimers_init();
	softirq_init();
	timekeeping_init();
	time_init();

	/*
	 * For best initial stack canary entropy, prepare it after:
	 * - setup_arch() for any UEFI RNG entropy and boot cmdline access
	 * - timekeeping_init() for ktime entropy used in random_init()
	 * - time_init() for making random_get_entropy() work on some platforms
	 * - random_init() to initialize the RNG from from early entropy sources
	 */
	random_init(command_line);
	boot_init_stack_canary();

	sched_clock_postinit();
	printk_nmi_init();
	perf_event_init();
	profile_init();
	call_function_init();
	WARN(!irqs_disabled(), "Interrupts were enabled early\n");
	early_boot_irqs_disabled = false;
	local_irq_enable();

	kmem_cache_init_late();

	/*
	 * HACK ALERT! This is early. We're enabling the console before
	 * we've done PCI setups etc, and console_init() must be aware of
	 * this. But we do want output early, in case something goes wrong.
	 */
	console_init();
	if (panic_later)
		panic("Too many boot %s vars at `%s'", panic_later,
		      panic_param);

	lockdep_info();

	/*
	 * Need to run this when irqs are enabled, because it wants
	 * to self-test [hard/soft]-irqs on/off lock inversion bugs
	 * too:
	 */
	locking_selftest();

#ifdef CONFIG_BLK_DEV_INITRD
	if (initrd_start && !initrd_below_start_ok &&
	    page_to_pfn(virt_to_page((void *)initrd_start)) < min_low_pfn) {
		pr_crit("initrd overwritten (0x%08lx < 0x%08lx) - disabling it.\n",
		    page_to_pfn(virt_to_page((void *)initrd_start)),
		    min_low_pfn);
		initrd_start = 0;
	}
#endif
	page_ext_init();
	debug_objects_mem_init();
	kmemleak_init();
	setup_per_cpu_pageset();
	numa_policy_init();
	if (late_time_init)
		late_time_init();
	sched_clock_init();
	calibrate_delay();
	pidmap_init();
	anon_vma_init();
	acpi_early_init();
#ifdef CONFIG_X86
	if (efi_enabled(EFI_RUNTIME_SERVICES))
		efi_enter_virtual_mode();
#endif
#ifdef CONFIG_X86_ESPFIX64
	/* Should be run before the first non-init thread is created */
	init_espfix_bsp();
#endif
	thread_stack_cache_init();
	cred_init();
	fork_init();
	proc_caches_init();
	buffer_init();
	key_init();
	security_init();
	dbg_late_init();
	vfs_caches_init();
	pagecache_init();
	signals_init();
	proc_root_init();
	nsfs_init();
	cpuset_init();
	cgroup_init();
	taskstats_init_early();
	delayacct_init();

	check_bugs();

	acpi_subsystem_init();
	sfi_init_late();

	if (efi_enabled(EFI_RUNTIME_SERVICES)) {
		efi_late_init();
		efi_free_boot_services();
	}

	ftrace_init();

	/* Do the rest non-__init'ed, we're now alive */
	rest_init();

	prevent_tail_call_optimization();
}

/* Call all constructor functions linked into the kernel. */
static void __init do_ctors(void)
{
#ifdef CONFIG_CONSTRUCTORS
	ctor_fn_t *fn = (ctor_fn_t *) __ctors_start;

	for (; fn < (ctor_fn_t *) __ctors_end; fn++)
		(*fn)();
#endif
}

bool initcall_debug;
core_param(initcall_debug, initcall_debug, bool, 0644);

#ifdef CONFIG_KALLSYMS
struct blacklist_entry {
	struct list_head next;
	char *buf;
};

static __initdata_or_module LIST_HEAD(blacklisted_initcalls);

static int __init initcall_blacklist(char *str)
{
	char *str_entry;
	struct blacklist_entry *entry;

	/* str argument is a comma-separated list of functions */
	do {
		str_entry = strsep(&str, ",");
		if (str_entry) {
			pr_debug("blacklisting initcall %s\n", str_entry);
			entry = alloc_bootmem(sizeof(*entry));
			entry->buf = alloc_bootmem(strlen(str_entry) + 1);
			strcpy(entry->buf, str_entry);
			list_add(&entry->next, &blacklisted_initcalls);
		}
	} while (str_entry);

	return 1;
}

static bool __init_or_module initcall_blacklisted(initcall_t fn)
{
	struct blacklist_entry *entry;
	char fn_name[KSYM_SYMBOL_LEN];
	unsigned long addr;

	if (list_empty(&blacklisted_initcalls))
		return false;

	addr = (unsigned long) dereference_function_descriptor(fn);
	sprint_symbol_no_offset(fn_name, addr);

	/*
	 * fn will be "function_name [module_name]" where [module_name] is not
	 * displayed for built-in init functions.  Strip off the [module_name].
	 */
	strreplace(fn_name, ' ', '\0');

	list_for_each_entry(entry, &blacklisted_initcalls, next) {
		if (!strcmp(fn_name, entry->buf)) {
			pr_debug("initcall %s blacklisted\n", fn_name);
			return true;
		}
	}

	return false;
}
#else
static int __init initcall_blacklist(char *str)
{
	pr_warn("initcall_blacklist requires CONFIG_KALLSYMS\n");
	return 0;
}

static bool __init_or_module initcall_blacklisted(initcall_t fn)
{
	return false;
}
#endif
__setup("initcall_blacklist=", initcall_blacklist);

static int __init_or_module do_one_initcall_debug(initcall_t fn)
{
	ktime_t calltime, delta, rettime;
	unsigned long long duration;
	int ret;

	printk(KERN_DEBUG "calling  %pF @ %i\n", fn, task_pid_nr(current));
	calltime = ktime_get();
	ret = fn();
	rettime = ktime_get();
	delta = ktime_sub(rettime, calltime);
	duration = (unsigned long long) ktime_to_ns(delta) >> 10;
	printk(KERN_DEBUG "initcall %pF returned %d after %lld usecs\n",
		 fn, ret, duration);

	return ret;
}

int __init_or_module do_one_initcall(initcall_t fn)
{
	int count = preempt_count();
	int ret;
	char msgbuf[64];

	if (initcall_blacklisted(fn))
		return -EPERM;

	if (initcall_debug)
		ret = do_one_initcall_debug(fn);
	else
		ret = fn();

	msgbuf[0] = 0;

	if (preempt_count() != count) {
		sprintf(msgbuf, "preemption imbalance ");
		preempt_count_set(count);
	}
	if (irqs_disabled()) {
		strlcat(msgbuf, "disabled interrupts ", sizeof(msgbuf));
		local_irq_enable();
	}
	WARN(msgbuf[0], "initcall %pF returned with %s\n", fn, msgbuf);

	add_latent_entropy();
	return ret;
}


extern initcall_t __initcall_start[];
extern initcall_t __initcall0_start[];
extern initcall_t __initcall1_start[];
extern initcall_t __initcall2_start[];
extern initcall_t __initcall3_start[];
extern initcall_t __initcall4_start[];
extern initcall_t __initcall5_start[];
extern initcall_t __initcall6_start[];
extern initcall_t __initcall7_start[];
extern initcall_t __initcall_end[];

static initcall_t *initcall_levels[] __initdata = {
	__initcall0_start,
	__initcall1_start,
	__initcall2_start,
	__initcall3_start,
	__initcall4_start,
	__initcall5_start,
	__initcall6_start,
	__initcall7_start,
	__initcall_end,
};

/* Keep these in sync with initcalls in include/linux/init.h */
static char *initcall_level_names[] __initdata = {
	"early",
	"core",
	"postcore",
	"arch",
	"subsys",
	"fs",
	"device",
	"late",
};

static void __init do_initcall_level(int level)
{
	initcall_t *fn;

	strcpy(initcall_command_line, saved_command_line);
	parse_args(initcall_level_names[level],
		   initcall_command_line, __start___param,
		   __stop___param - __start___param,
		   level, level,
		   NULL, &repair_env_string);

	for (fn = initcall_levels[level]; fn < initcall_levels[level+1]; fn++)
		do_one_initcall(*fn);
}

static void __init do_initcalls(void)
{
	int level;

	for (level = 0; level < ARRAY_SIZE(initcall_levels) - 1; level++)
		do_initcall_level(level);
}

/*
 * Ok, the machine is now initialized. None of the devices
 * have been touched yet, but the CPU subsystem is up and
 * running, and memory and process management works.
 *
 * Now we can finally start doing some real work..
 */
static void __init do_basic_setup(void)
{
	cpuset_init_smp();
	shmem_init();
	driver_init();
	init_irq_proc();
	do_ctors();
	usermodehelper_enable();
	do_initcalls();
}

static void __init do_pre_smp_initcalls(void)
{
	initcall_t *fn;

	for (fn = __initcall_start; fn < __initcall0_start; fn++)
		do_one_initcall(*fn);
}

/*
 * This function requests modules which should be loaded by default and is
 * called twice right after initrd is mounted and right before init is
 * exec'd.  If such modules are on either initrd or rootfs, they will be
 * loaded before control is passed to userland.
 */
void __init load_default_modules(void)
{
	load_default_elevator_module();
}

static int run_init_process(const char *init_filename)
{
	argv_init[0] = init_filename;
	return do_execve(getname_kernel(init_filename),
		(const char __user *const __user *)argv_init,
		(const char __user *const __user *)envp_init);
}

static int try_to_run_init_process(const char *init_filename)
{
	int ret;

	ret = run_init_process(init_filename);

	if (ret && ret != -ENOENT) {
		pr_err("Starting init: %s exists but couldn't execute it (error %d)\n",
		       init_filename, ret);
	}

	return ret;
}

static noinline void __init kernel_init_freeable(void);

#if defined(CONFIG_DEBUG_RODATA) || defined(CONFIG_DEBUG_SET_MODULE_RONX)
bool rodata_enabled __ro_after_init = true;
static int __init set_debug_rodata(char *str)
{
	if (strtobool(str, &rodata_enabled))
		pr_warn("Invalid option string for rodata: '%s'\n", str);
	return 1;
}
__setup("rodata=", set_debug_rodata);
#endif

#ifdef CONFIG_DEBUG_RODATA
static void mark_readonly(void)
{
	if (rodata_enabled)
		mark_rodata_ro();
	else
		pr_info("Kernel memory protection disabled.\n");
}
#else
static inline void mark_readonly(void)
{
	pr_warn("This architecture does not have kernel memory protection.\n");
}
#endif

static int __ref kernel_init(void *unused)
{
	int ret;

	kernel_init_freeable();
	/* need to finish all async __init code before freeing the memory */
	async_synchronize_full();
	jump_label_invalidate_initmem();
	free_initmem();
	mark_readonly();
	system_state = SYSTEM_RUNNING;
	numa_default_policy();

	rcu_end_inkernel_boot();

	if (ramdisk_execute_command) {
		ret = run_init_process(ramdisk_execute_command);
		if (!ret)
			return 0;
		pr_err("Failed to execute %s (error %d)\n",
		       ramdisk_execute_command, ret);
	}

	/*
	 * We try each of these until one succeeds.
	 *
	 * The Bourne shell can be used instead of init if we are
	 * trying to recover a really broken machine.
	 */
	if (execute_command) {
		ret = run_init_process(execute_command);
		if (!ret)
			return 0;
		panic("Requested init %s failed (error %d).",
		      execute_command, ret);
	}
	if (!try_to_run_init_process("/sbin/init") ||
	    !try_to_run_init_process("/etc/init") ||
	    !try_to_run_init_process("/bin/init") ||
	    !try_to_run_init_process("/bin/sh"))
		return 0;

	panic("No working init found.  Try passing init= option to kernel. "
	      "See Linux Documentation/init.txt for guidance.");
}

static noinline void __init kernel_init_freeable(void)
{
	/*
	 * Wait until kthreadd is all set-up.
	 */
	wait_for_completion(&kthreadd_done);

	/* Now the scheduler is fully set up and can do blocking allocations */
	gfp_allowed_mask = __GFP_BITS_MASK;

	/*
	 * init can allocate pages on any node
	 */
	set_mems_allowed(node_states[N_MEMORY]);
	/*
	 * init can run on any cpu.
	 */
	set_cpus_allowed_ptr(current, cpu_all_mask);

	cad_pid = get_pid(task_pid(current));

	smp_prepare_cpus(setup_max_cpus);

	workqueue_init();

	do_pre_smp_initcalls();
	lockup_detector_init();

	smp_init();
	sched_init_smp();

	page_alloc_init_late();

	do_basic_setup();

	/* Open the /dev/console on the rootfs, this should never fail */
	if (sys_open((const char __user *) "/dev/console", O_RDWR, 0) < 0)
		pr_err("Warning: unable to open an initial console.\n");

	(void) sys_dup(0);
	(void) sys_dup(0);
	/*
	 * check if there is an early userspace init.  If yes, let it do all
	 * the work
	 */

	if (!ramdisk_execute_command)
		ramdisk_execute_command = "/init";

	if (sys_access((const char __user *) ramdisk_execute_command, 0) != 0) {
		ramdisk_execute_command = NULL;
		prepare_namespace();
	}

	/*
	 * Ok, we have completed the initial bootup, and
	 * we're essentially up and running. Get rid of the
	 * initmem segments and start the user-mode stuff..
	 *
	 * rootfs is available now, try loading the public keys
	 * and default modules
	 */

	integrity_load_keys();
	load_default_modules();
}<|MERGE_RESOLUTION|>--- conflicted
+++ resolved
@@ -488,15 +488,6 @@
 	smp_setup_processor_id();
 	debug_objects_early_init();
 
-<<<<<<< HEAD
-=======
-	/*
-	 * Set up the the initial canary ASAP:
-	 */
-	add_latent_entropy();
-	boot_init_stack_canary();
-
->>>>>>> 47df8523
 	cgroup_init_early();
 
 	local_irq_disable();
@@ -513,6 +504,7 @@
 	/*
 	 * Set up the the initial canary ASAP:
 	 */
+	add_latent_entropy();
 	boot_init_stack_canary();
 	mm_init_cpumask(&init_mm);
 	setup_command_line(command_line);
