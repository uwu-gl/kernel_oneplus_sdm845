// SPDX-License-Identifier: GPL-2.0
//
// cs35l41.c -- CS35l41 ALSA SoC audio driver
//
// Copyright 2017-2021 Cirrus Logic, Inc.
//
// Author: David Rhodes <david.rhodes@cirrus.com>

#include <linux/delay.h>
#include <linux/err.h>
#include <linux/init.h>
#include <linux/kernel.h>
#include <linux/module.h>
#include <linux/moduleparam.h>
#include <linux/of_device.h>
#include <linux/pm_runtime.h>
#include <linux/property.h>
#include <sound/initval.h>
#include <sound/pcm.h>
#include <sound/pcm_params.h>
#include <sound/soc.h>
#include <sound/soc-dapm.h>
#include <sound/tlv.h>

#include "cs35l41.h"

static const char * const cs35l41_supplies[CS35L41_NUM_SUPPLIES] = {
	"VA",
	"VP",
};

struct cs35l41_pll_sysclk_config {
	int freq;
	int clk_cfg;
};

static const struct cs35l41_pll_sysclk_config cs35l41_pll_sysclk[] = {
	{ 32768,	0x00 },
	{ 8000,		0x01 },
	{ 11025,	0x02 },
	{ 12000,	0x03 },
	{ 16000,	0x04 },
	{ 22050,	0x05 },
	{ 24000,	0x06 },
	{ 32000,	0x07 },
	{ 44100,	0x08 },
	{ 48000,	0x09 },
	{ 88200,	0x0A },
	{ 96000,	0x0B },
	{ 128000,	0x0C },
	{ 176400,	0x0D },
	{ 192000,	0x0E },
	{ 256000,	0x0F },
	{ 352800,	0x10 },
	{ 384000,	0x11 },
	{ 512000,	0x12 },
	{ 705600,	0x13 },
	{ 750000,	0x14 },
	{ 768000,	0x15 },
	{ 1000000,	0x16 },
	{ 1024000,	0x17 },
	{ 1200000,	0x18 },
	{ 1411200,	0x19 },
	{ 1500000,	0x1A },
	{ 1536000,	0x1B },
	{ 2000000,	0x1C },
	{ 2048000,	0x1D },
	{ 2400000,	0x1E },
	{ 2822400,	0x1F },
	{ 3000000,	0x20 },
	{ 3072000,	0x21 },
	{ 3200000,	0x22 },
	{ 4000000,	0x23 },
	{ 4096000,	0x24 },
	{ 4800000,	0x25 },
	{ 5644800,	0x26 },
	{ 6000000,	0x27 },
	{ 6144000,	0x28 },
	{ 6250000,	0x29 },
	{ 6400000,	0x2A },
	{ 6500000,	0x2B },
	{ 6750000,	0x2C },
	{ 7526400,	0x2D },
	{ 8000000,	0x2E },
	{ 8192000,	0x2F },
	{ 9600000,	0x30 },
	{ 11289600,	0x31 },
	{ 12000000,	0x32 },
	{ 12288000,	0x33 },
	{ 12500000,	0x34 },
	{ 12800000,	0x35 },
	{ 13000000,	0x36 },
	{ 13500000,	0x37 },
	{ 19200000,	0x38 },
	{ 22579200,	0x39 },
	{ 24000000,	0x3A },
	{ 24576000,	0x3B },
	{ 25000000,	0x3C },
	{ 25600000,	0x3D },
	{ 26000000,	0x3E },
	{ 27000000,	0x3F },
};

struct cs35l41_fs_mon_config {
	int freq;
	unsigned int fs1;
	unsigned int fs2;
};

static const struct cs35l41_fs_mon_config cs35l41_fs_mon[] = {
	{ 32768,	2254,	3754 },
	{ 8000,		9220,	15364 },
	{ 11025,	6148,	10244 },
	{ 12000,	6148,	10244 },
	{ 16000,	4612,	7684 },
	{ 22050,	3076,	5124 },
	{ 24000,	3076,	5124 },
	{ 32000,	2308,	3844 },
	{ 44100,	1540,	2564 },
	{ 48000,	1540,	2564 },
	{ 88200,	772,	1284 },
	{ 96000,	772,	1284 },
	{ 128000,	580,	964 },
	{ 176400,	388,	644 },
	{ 192000,	388,	644 },
	{ 256000,	292,	484 },
	{ 352800,	196,	324 },
	{ 384000,	196,	324 },
	{ 512000,	148,	244 },
	{ 705600,	100,	164 },
	{ 750000,	100,	164 },
	{ 768000,	100,	164 },
	{ 1000000,	76,	124 },
	{ 1024000,	76,	124 },
	{ 1200000,	64,	104 },
	{ 1411200,	52,	84 },
	{ 1500000,	52,	84 },
	{ 1536000,	52,	84 },
	{ 2000000,	40,	64 },
	{ 2048000,	40,	64 },
	{ 2400000,	34,	54 },
	{ 2822400,	28,	44 },
	{ 3000000,	28,	44 },
	{ 3072000,	28,	44 },
	{ 3200000,	27,	42 },
	{ 4000000,	22,	34 },
	{ 4096000,	22,	34 },
	{ 4800000,	19,	29 },
	{ 5644800,	16,	24 },
	{ 6000000,	16,	24 },
	{ 6144000,	16,	24 },
};

static int cs35l41_get_fs_mon_config_index(int freq)
{
	int i;

	for (i = 0; i < ARRAY_SIZE(cs35l41_fs_mon); i++) {
		if (cs35l41_fs_mon[i].freq == freq)
			return i;
	}

	return -EINVAL;
}

static const DECLARE_TLV_DB_RANGE(dig_vol_tlv,
		0, 0, TLV_DB_SCALE_ITEM(TLV_DB_GAIN_MUTE, 0, 1),
		1, 913, TLV_DB_MINMAX_ITEM(-10200, 1200));
static DECLARE_TLV_DB_SCALE(amp_gain_tlv, 0, 1, 1);

static const struct snd_kcontrol_new dre_ctrl =
	SOC_DAPM_SINGLE("Switch", CS35L41_PWR_CTRL3, 20, 1, 0);

static const char * const cs35l41_pcm_sftramp_text[] =  {
	"Off", ".5ms", "1ms", "2ms", "4ms", "8ms", "15ms", "30ms"
};

static SOC_ENUM_SINGLE_DECL(pcm_sft_ramp,
			    CS35L41_AMP_DIG_VOL_CTRL, 0,
			    cs35l41_pcm_sftramp_text);

static int cs35l41_dsp_preload_ev(struct snd_soc_dapm_widget *w,
				  struct snd_kcontrol *kcontrol, int event)
{
	struct snd_soc_component *component = snd_soc_dapm_to_component(w->dapm);
	struct cs35l41_private *cs35l41 = snd_soc_component_get_drvdata(component);
	int ret;

	switch (event) {
	case SND_SOC_DAPM_PRE_PMU:
		if (cs35l41->dsp.cs_dsp.booted)
			return 0;

		return wm_adsp_early_event(w, kcontrol, event);
	case SND_SOC_DAPM_PRE_PMD:
		if (cs35l41->dsp.preloaded)
			return 0;

		if (cs35l41->dsp.cs_dsp.running) {
			ret = wm_adsp_event(w, kcontrol, event);
			if (ret)
				return ret;
		}

		return wm_adsp_early_event(w, kcontrol, event);
	default:
		return 0;
	}
}

static int cs35l41_dsp_audio_ev(struct snd_soc_dapm_widget *w,
				struct snd_kcontrol *kcontrol, int event)
{
	struct snd_soc_component *component = snd_soc_dapm_to_component(w->dapm);
	struct cs35l41_private *cs35l41 = snd_soc_component_get_drvdata(component);
	unsigned int fw_status;
	int ret;

	switch (event) {
	case SND_SOC_DAPM_POST_PMU:
		if (!cs35l41->dsp.cs_dsp.running)
			return wm_adsp_event(w, kcontrol, event);

		ret = regmap_read(cs35l41->regmap, CS35L41_DSP_MBOX_2, &fw_status);
		if (ret < 0) {
			dev_err(cs35l41->dev,
				"Failed to read firmware status: %d\n", ret);
			return ret;
		}

		switch (fw_status) {
		case CSPL_MBOX_STS_RUNNING:
		case CSPL_MBOX_STS_PAUSED:
			break;
		default:
			dev_err(cs35l41->dev, "Firmware status is invalid: %u\n",
				fw_status);
			return -EINVAL;
		}

		return cs35l41_set_cspl_mbox_cmd(cs35l41->dev, cs35l41->regmap,
						 CSPL_MBOX_CMD_RESUME);
	case SND_SOC_DAPM_PRE_PMD:
		return cs35l41_set_cspl_mbox_cmd(cs35l41->dev, cs35l41->regmap,
						 CSPL_MBOX_CMD_PAUSE);
	default:
		return 0;
	}
}

static const char * const cs35l41_pcm_source_texts[] = {"ASP", "DSP"};
static const unsigned int cs35l41_pcm_source_values[] = {0x08, 0x32};
static SOC_VALUE_ENUM_SINGLE_DECL(cs35l41_pcm_source_enum,
				  CS35L41_DAC_PCM1_SRC,
				  0, CS35L41_ASP_SOURCE_MASK,
				  cs35l41_pcm_source_texts,
				  cs35l41_pcm_source_values);

static const struct snd_kcontrol_new pcm_source_mux =
	SOC_DAPM_ENUM("PCM Source", cs35l41_pcm_source_enum);

static const char * const cs35l41_tx_input_texts[] = {
	"Zero", "ASPRX1", "ASPRX2", "VMON", "IMON",
	"VPMON", "VBSTMON", "DSPTX1", "DSPTX2"
};

static const unsigned int cs35l41_tx_input_values[] = {
	0x00, CS35L41_INPUT_SRC_ASPRX1, CS35L41_INPUT_SRC_ASPRX2,
	CS35L41_INPUT_SRC_VMON, CS35L41_INPUT_SRC_IMON, CS35L41_INPUT_SRC_VPMON,
	CS35L41_INPUT_SRC_VBSTMON, CS35L41_INPUT_DSP_TX1, CS35L41_INPUT_DSP_TX2
};

static SOC_VALUE_ENUM_SINGLE_DECL(cs35l41_asptx1_enum,
				  CS35L41_ASP_TX1_SRC,
				  0, CS35L41_ASP_SOURCE_MASK,
				  cs35l41_tx_input_texts,
				  cs35l41_tx_input_values);

static const struct snd_kcontrol_new asp_tx1_mux =
	SOC_DAPM_ENUM("ASPTX1 SRC", cs35l41_asptx1_enum);

static SOC_VALUE_ENUM_SINGLE_DECL(cs35l41_asptx2_enum,
				  CS35L41_ASP_TX2_SRC,
				  0, CS35L41_ASP_SOURCE_MASK,
				  cs35l41_tx_input_texts,
				  cs35l41_tx_input_values);

static const struct snd_kcontrol_new asp_tx2_mux =
	SOC_DAPM_ENUM("ASPTX2 SRC", cs35l41_asptx2_enum);

static SOC_VALUE_ENUM_SINGLE_DECL(cs35l41_asptx3_enum,
				  CS35L41_ASP_TX3_SRC,
				  0, CS35L41_ASP_SOURCE_MASK,
				  cs35l41_tx_input_texts,
				  cs35l41_tx_input_values);

static const struct snd_kcontrol_new asp_tx3_mux =
	SOC_DAPM_ENUM("ASPTX3 SRC", cs35l41_asptx3_enum);

static SOC_VALUE_ENUM_SINGLE_DECL(cs35l41_asptx4_enum,
				  CS35L41_ASP_TX4_SRC,
				  0, CS35L41_ASP_SOURCE_MASK,
				  cs35l41_tx_input_texts,
				  cs35l41_tx_input_values);

static const struct snd_kcontrol_new asp_tx4_mux =
	SOC_DAPM_ENUM("ASPTX4 SRC", cs35l41_asptx4_enum);

static SOC_VALUE_ENUM_SINGLE_DECL(cs35l41_dsprx1_enum,
				  CS35L41_DSP1_RX1_SRC,
				  0, CS35L41_ASP_SOURCE_MASK,
				  cs35l41_tx_input_texts,
				  cs35l41_tx_input_values);

static const struct snd_kcontrol_new dsp_rx1_mux =
	SOC_DAPM_ENUM("DSPRX1 SRC", cs35l41_dsprx1_enum);

static SOC_VALUE_ENUM_SINGLE_DECL(cs35l41_dsprx2_enum,
				  CS35L41_DSP1_RX2_SRC,
				  0, CS35L41_ASP_SOURCE_MASK,
				  cs35l41_tx_input_texts,
				  cs35l41_tx_input_values);

static const struct snd_kcontrol_new dsp_rx2_mux =
	SOC_DAPM_ENUM("DSPRX2 SRC", cs35l41_dsprx2_enum);

static const struct snd_kcontrol_new cs35l41_aud_controls[] = {
	SOC_SINGLE_SX_TLV("Digital PCM Volume", CS35L41_AMP_DIG_VOL_CTRL,
			  3, 0x4CF, 0x391, dig_vol_tlv),
	SOC_SINGLE_TLV("Analog PCM Volume", CS35L41_AMP_GAIN_CTRL, 5, 0x14, 0,
		       amp_gain_tlv),
	SOC_ENUM("PCM Soft Ramp", pcm_sft_ramp),
	SOC_SINGLE("HW Noise Gate Enable", CS35L41_NG_CFG, 8, 63, 0),
	SOC_SINGLE("HW Noise Gate Delay", CS35L41_NG_CFG, 4, 7, 0),
	SOC_SINGLE("HW Noise Gate Threshold", CS35L41_NG_CFG, 0, 7, 0),
	SOC_SINGLE("Aux Noise Gate CH1 Enable",
		   CS35L41_MIXER_NGATE_CH1_CFG, 16, 1, 0),
	SOC_SINGLE("Aux Noise Gate CH1 Entry Delay",
		   CS35L41_MIXER_NGATE_CH1_CFG, 8, 15, 0),
	SOC_SINGLE("Aux Noise Gate CH1 Threshold",
		   CS35L41_MIXER_NGATE_CH1_CFG, 0, 7, 0),
	SOC_SINGLE("Aux Noise Gate CH2 Entry Delay",
		   CS35L41_MIXER_NGATE_CH2_CFG, 8, 15, 0),
	SOC_SINGLE("Aux Noise Gate CH2 Enable",
		   CS35L41_MIXER_NGATE_CH2_CFG, 16, 1, 0),
	SOC_SINGLE("Aux Noise Gate CH2 Threshold",
		   CS35L41_MIXER_NGATE_CH2_CFG, 0, 7, 0),
	SOC_SINGLE("SCLK Force", CS35L41_SP_FORMAT, CS35L41_SCLK_FRC_SHIFT, 1, 0),
	SOC_SINGLE("LRCLK Force", CS35L41_SP_FORMAT, CS35L41_LRCLK_FRC_SHIFT, 1, 0),
	SOC_SINGLE("Invert Class D", CS35L41_AMP_DIG_VOL_CTRL,
		   CS35L41_AMP_INV_PCM_SHIFT, 1, 0),
	SOC_SINGLE("Amp Gain ZC", CS35L41_AMP_GAIN_CTRL,
		   CS35L41_AMP_GAIN_ZC_SHIFT, 1, 0),
	WM_ADSP2_PRELOAD_SWITCH("DSP1", 1),
	WM_ADSP_FW_CONTROL("DSP1", 0),
};

static irqreturn_t cs35l41_irq(int irq, void *data)
{
	struct cs35l41_private *cs35l41 = data;
	unsigned int status[4] = { 0, 0, 0, 0 };
	unsigned int masks[4] = { 0, 0, 0, 0 };
	int ret = IRQ_NONE;
	unsigned int i;

	pm_runtime_get_sync(cs35l41->dev);

	for (i = 0; i < ARRAY_SIZE(status); i++) {
		regmap_read(cs35l41->regmap,
			    CS35L41_IRQ1_STATUS1 + (i * CS35L41_REGSTRIDE),
			    &status[i]);
		regmap_read(cs35l41->regmap,
			    CS35L41_IRQ1_MASK1 + (i * CS35L41_REGSTRIDE),
			    &masks[i]);
	}

	/* Check to see if unmasked bits are active */
	if (!(status[0] & ~masks[0]) && !(status[1] & ~masks[1]) &&
	    !(status[2] & ~masks[2]) && !(status[3] & ~masks[3]))
		goto done;

	if (status[3] & CS35L41_OTP_BOOT_DONE) {
		regmap_update_bits(cs35l41->regmap, CS35L41_IRQ1_MASK4,
				   CS35L41_OTP_BOOT_DONE, CS35L41_OTP_BOOT_DONE);
	}

	/*
	 * The following interrupts require a
	 * protection release cycle to get the
	 * speaker out of Safe-Mode.
	 */
	if (status[0] & CS35L41_AMP_SHORT_ERR) {
		dev_crit_ratelimited(cs35l41->dev, "Amp short error\n");
		regmap_write(cs35l41->regmap, CS35L41_IRQ1_STATUS1,
			     CS35L41_AMP_SHORT_ERR);
		regmap_write(cs35l41->regmap, CS35L41_PROTECT_REL_ERR_IGN, 0);
		regmap_update_bits(cs35l41->regmap, CS35L41_PROTECT_REL_ERR_IGN,
				   CS35L41_AMP_SHORT_ERR_RLS,
				   CS35L41_AMP_SHORT_ERR_RLS);
		regmap_update_bits(cs35l41->regmap, CS35L41_PROTECT_REL_ERR_IGN,
				   CS35L41_AMP_SHORT_ERR_RLS, 0);
		ret = IRQ_HANDLED;
	}

	if (status[0] & CS35L41_TEMP_WARN) {
		dev_crit_ratelimited(cs35l41->dev, "Over temperature warning\n");
		regmap_write(cs35l41->regmap, CS35L41_IRQ1_STATUS1,
			     CS35L41_TEMP_WARN);
		regmap_write(cs35l41->regmap, CS35L41_PROTECT_REL_ERR_IGN, 0);
		regmap_update_bits(cs35l41->regmap, CS35L41_PROTECT_REL_ERR_IGN,
				   CS35L41_TEMP_WARN_ERR_RLS,
				   CS35L41_TEMP_WARN_ERR_RLS);
		regmap_update_bits(cs35l41->regmap, CS35L41_PROTECT_REL_ERR_IGN,
				   CS35L41_TEMP_WARN_ERR_RLS, 0);
		ret = IRQ_HANDLED;
	}

	if (status[0] & CS35L41_TEMP_ERR) {
		dev_crit_ratelimited(cs35l41->dev, "Over temperature error\n");
		regmap_write(cs35l41->regmap, CS35L41_IRQ1_STATUS1,
			     CS35L41_TEMP_ERR);
		regmap_write(cs35l41->regmap, CS35L41_PROTECT_REL_ERR_IGN, 0);
		regmap_update_bits(cs35l41->regmap, CS35L41_PROTECT_REL_ERR_IGN,
				   CS35L41_TEMP_ERR_RLS,
				   CS35L41_TEMP_ERR_RLS);
		regmap_update_bits(cs35l41->regmap, CS35L41_PROTECT_REL_ERR_IGN,
				   CS35L41_TEMP_ERR_RLS, 0);
		ret = IRQ_HANDLED;
	}

	if (status[0] & CS35L41_BST_OVP_ERR) {
		dev_crit_ratelimited(cs35l41->dev, "VBST Over Voltage error\n");
		regmap_update_bits(cs35l41->regmap, CS35L41_PWR_CTRL2,
				   CS35L41_BST_EN_MASK, 0);
		regmap_write(cs35l41->regmap, CS35L41_IRQ1_STATUS1,
			     CS35L41_BST_OVP_ERR);
		regmap_write(cs35l41->regmap, CS35L41_PROTECT_REL_ERR_IGN, 0);
		regmap_update_bits(cs35l41->regmap, CS35L41_PROTECT_REL_ERR_IGN,
				   CS35L41_BST_OVP_ERR_RLS,
				   CS35L41_BST_OVP_ERR_RLS);
		regmap_update_bits(cs35l41->regmap, CS35L41_PROTECT_REL_ERR_IGN,
				   CS35L41_BST_OVP_ERR_RLS, 0);
		regmap_update_bits(cs35l41->regmap, CS35L41_PWR_CTRL2,
				   CS35L41_BST_EN_MASK,
				   CS35L41_BST_EN_DEFAULT << CS35L41_BST_EN_SHIFT);
		ret = IRQ_HANDLED;
	}

	if (status[0] & CS35L41_BST_DCM_UVP_ERR) {
		dev_crit_ratelimited(cs35l41->dev, "DCM VBST Under Voltage Error\n");
		regmap_update_bits(cs35l41->regmap, CS35L41_PWR_CTRL2,
				   CS35L41_BST_EN_MASK, 0);
		regmap_write(cs35l41->regmap, CS35L41_IRQ1_STATUS1,
			     CS35L41_BST_DCM_UVP_ERR);
		regmap_write(cs35l41->regmap, CS35L41_PROTECT_REL_ERR_IGN, 0);
		regmap_update_bits(cs35l41->regmap, CS35L41_PROTECT_REL_ERR_IGN,
				   CS35L41_BST_UVP_ERR_RLS,
				   CS35L41_BST_UVP_ERR_RLS);
		regmap_update_bits(cs35l41->regmap, CS35L41_PROTECT_REL_ERR_IGN,
				   CS35L41_BST_UVP_ERR_RLS, 0);
		regmap_update_bits(cs35l41->regmap, CS35L41_PWR_CTRL2,
				   CS35L41_BST_EN_MASK,
				   CS35L41_BST_EN_DEFAULT << CS35L41_BST_EN_SHIFT);
		ret = IRQ_HANDLED;
	}

	if (status[0] & CS35L41_BST_SHORT_ERR) {
		dev_crit_ratelimited(cs35l41->dev, "LBST error: powering off!\n");
		regmap_update_bits(cs35l41->regmap, CS35L41_PWR_CTRL2,
				   CS35L41_BST_EN_MASK, 0);
		regmap_write(cs35l41->regmap, CS35L41_IRQ1_STATUS1,
			     CS35L41_BST_SHORT_ERR);
		regmap_write(cs35l41->regmap, CS35L41_PROTECT_REL_ERR_IGN, 0);
		regmap_update_bits(cs35l41->regmap, CS35L41_PROTECT_REL_ERR_IGN,
				   CS35L41_BST_SHORT_ERR_RLS,
				   CS35L41_BST_SHORT_ERR_RLS);
		regmap_update_bits(cs35l41->regmap, CS35L41_PROTECT_REL_ERR_IGN,
				   CS35L41_BST_SHORT_ERR_RLS, 0);
		regmap_update_bits(cs35l41->regmap, CS35L41_PWR_CTRL2,
				   CS35L41_BST_EN_MASK,
				   CS35L41_BST_EN_DEFAULT << CS35L41_BST_EN_SHIFT);
		ret = IRQ_HANDLED;
	}

done:
	pm_runtime_mark_last_busy(cs35l41->dev);
	pm_runtime_put_autosuspend(cs35l41->dev);

	return ret;
}

static const struct reg_sequence cs35l41_pup_patch[] = {
	{ CS35L41_TEST_KEY_CTL, 0x00000055 },
	{ CS35L41_TEST_KEY_CTL, 0x000000AA },
	{ 0x00002084, 0x002F1AA0 },
	{ CS35L41_TEST_KEY_CTL, 0x000000CC },
	{ CS35L41_TEST_KEY_CTL, 0x00000033 },
};

static const struct reg_sequence cs35l41_pdn_patch[] = {
	{ CS35L41_TEST_KEY_CTL, 0x00000055 },
	{ CS35L41_TEST_KEY_CTL, 0x000000AA },
	{ 0x00002084, 0x002F1AA3 },
	{ CS35L41_TEST_KEY_CTL, 0x000000CC },
	{ CS35L41_TEST_KEY_CTL, 0x00000033 },
};

static int cs35l41_main_amp_event(struct snd_soc_dapm_widget *w,
				  struct snd_kcontrol *kcontrol, int event)
{
	struct snd_soc_component *component = snd_soc_dapm_to_component(w->dapm);
	struct cs35l41_private *cs35l41 = snd_soc_component_get_drvdata(component);
	unsigned int val;
	int ret = 0;

	switch (event) {
	case SND_SOC_DAPM_PRE_PMU:
		regmap_multi_reg_write_bypassed(cs35l41->regmap,
						cs35l41_pup_patch,
						ARRAY_SIZE(cs35l41_pup_patch));

		cs35l41_global_enable(cs35l41->regmap, cs35l41->hw_cfg.bst_type, 1);
		break;
	case SND_SOC_DAPM_POST_PMD:
		cs35l41_global_enable(cs35l41->regmap, cs35l41->hw_cfg.bst_type, 0);

		ret = regmap_read_poll_timeout(cs35l41->regmap, CS35L41_IRQ1_STATUS1,
					       val, val &  CS35L41_PDN_DONE_MASK,
					       1000, 100000);
		if (ret)
			dev_warn(cs35l41->dev, "PDN failed: %d\n", ret);

		regmap_write(cs35l41->regmap, CS35L41_IRQ1_STATUS1,
			     CS35L41_PDN_DONE_MASK);

		regmap_multi_reg_write_bypassed(cs35l41->regmap,
						cs35l41_pdn_patch,
						ARRAY_SIZE(cs35l41_pdn_patch));
		break;
	default:
		dev_err(cs35l41->dev, "Invalid event = 0x%x\n", event);
		ret = -EINVAL;
	}

	return ret;
}

static const struct snd_soc_dapm_widget cs35l41_dapm_widgets[] = {
	SND_SOC_DAPM_SPK("DSP1 Preload", NULL),
	SND_SOC_DAPM_SUPPLY_S("DSP1 Preloader", 100, SND_SOC_NOPM, 0, 0,
			      cs35l41_dsp_preload_ev,
			      SND_SOC_DAPM_PRE_PMU | SND_SOC_DAPM_PRE_PMD),
	SND_SOC_DAPM_OUT_DRV_E("DSP1", SND_SOC_NOPM, 0, 0, NULL, 0,
			       cs35l41_dsp_audio_ev,
			       SND_SOC_DAPM_POST_PMU | SND_SOC_DAPM_PRE_PMD),

	SND_SOC_DAPM_OUTPUT("SPK"),

	SND_SOC_DAPM_AIF_IN("ASPRX1", NULL, 0, CS35L41_SP_ENABLES, 16, 0),
	SND_SOC_DAPM_AIF_IN("ASPRX2", NULL, 0, CS35L41_SP_ENABLES, 17, 0),
	SND_SOC_DAPM_AIF_OUT("ASPTX1", NULL, 0, CS35L41_SP_ENABLES, 0, 0),
	SND_SOC_DAPM_AIF_OUT("ASPTX2", NULL, 0, CS35L41_SP_ENABLES, 1, 0),
	SND_SOC_DAPM_AIF_OUT("ASPTX3", NULL, 0, CS35L41_SP_ENABLES, 2, 0),
	SND_SOC_DAPM_AIF_OUT("ASPTX4", NULL, 0, CS35L41_SP_ENABLES, 3, 0),

	SND_SOC_DAPM_SIGGEN("VSENSE"),
	SND_SOC_DAPM_SIGGEN("ISENSE"),
	SND_SOC_DAPM_SIGGEN("VP"),
	SND_SOC_DAPM_SIGGEN("VBST"),
	SND_SOC_DAPM_SIGGEN("TEMP"),

	SND_SOC_DAPM_SUPPLY("VMON", CS35L41_PWR_CTRL2, 12, 0, NULL, 0),
	SND_SOC_DAPM_SUPPLY("IMON", CS35L41_PWR_CTRL2, 13, 0, NULL, 0),
	SND_SOC_DAPM_SUPPLY("VPMON", CS35L41_PWR_CTRL2, 8, 0, NULL, 0),
	SND_SOC_DAPM_SUPPLY("VBSTMON", CS35L41_PWR_CTRL2, 9, 0, NULL, 0),
	SND_SOC_DAPM_SUPPLY("TEMPMON", CS35L41_PWR_CTRL2, 10, 0, NULL, 0),

	SND_SOC_DAPM_ADC("VMON ADC", NULL, SND_SOC_NOPM, 0, 0),
	SND_SOC_DAPM_ADC("IMON ADC", NULL, SND_SOC_NOPM, 0, 0),
	SND_SOC_DAPM_ADC("VPMON ADC", NULL, SND_SOC_NOPM, 0, 0),
	SND_SOC_DAPM_ADC("VBSTMON ADC", NULL, SND_SOC_NOPM, 0, 0),
	SND_SOC_DAPM_ADC("TEMPMON ADC", NULL, SND_SOC_NOPM, 0, 0),

	SND_SOC_DAPM_ADC("CLASS H", NULL, CS35L41_PWR_CTRL3, 4, 0),

	SND_SOC_DAPM_OUT_DRV_E("Main AMP", CS35L41_PWR_CTRL2, 0, 0, NULL, 0,
			       cs35l41_main_amp_event,
			       SND_SOC_DAPM_POST_PMD |	SND_SOC_DAPM_PRE_PMU),

	SND_SOC_DAPM_MUX("ASP TX1 Source", SND_SOC_NOPM, 0, 0, &asp_tx1_mux),
	SND_SOC_DAPM_MUX("ASP TX2 Source", SND_SOC_NOPM, 0, 0, &asp_tx2_mux),
	SND_SOC_DAPM_MUX("ASP TX3 Source", SND_SOC_NOPM, 0, 0, &asp_tx3_mux),
	SND_SOC_DAPM_MUX("ASP TX4 Source", SND_SOC_NOPM, 0, 0, &asp_tx4_mux),
	SND_SOC_DAPM_MUX("DSP RX1 Source", SND_SOC_NOPM, 0, 0, &dsp_rx1_mux),
	SND_SOC_DAPM_MUX("DSP RX2 Source", SND_SOC_NOPM, 0, 0, &dsp_rx2_mux),
	SND_SOC_DAPM_MUX("PCM Source", SND_SOC_NOPM, 0, 0, &pcm_source_mux),
	SND_SOC_DAPM_SWITCH("DRE", SND_SOC_NOPM, 0, 0, &dre_ctrl),
};

static const struct snd_soc_dapm_route cs35l41_audio_map[] = {
	{"DSP RX1 Source", "ASPRX1", "ASPRX1"},
	{"DSP RX1 Source", "ASPRX2", "ASPRX2"},
	{"DSP RX2 Source", "ASPRX1", "ASPRX1"},
	{"DSP RX2 Source", "ASPRX2", "ASPRX2"},

	{"DSP1", NULL, "DSP RX1 Source"},
	{"DSP1", NULL, "DSP RX2 Source"},

	{"ASP TX1 Source", "VMON", "VMON ADC"},
	{"ASP TX1 Source", "IMON", "IMON ADC"},
	{"ASP TX1 Source", "VPMON", "VPMON ADC"},
	{"ASP TX1 Source", "VBSTMON", "VBSTMON ADC"},
	{"ASP TX1 Source", "DSPTX1", "DSP1"},
	{"ASP TX1 Source", "DSPTX2", "DSP1"},
	{"ASP TX1 Source", "ASPRX1", "ASPRX1" },
	{"ASP TX1 Source", "ASPRX2", "ASPRX2" },
	{"ASP TX2 Source", "VMON", "VMON ADC"},
	{"ASP TX2 Source", "IMON", "IMON ADC"},
	{"ASP TX2 Source", "VPMON", "VPMON ADC"},
	{"ASP TX2 Source", "VBSTMON", "VBSTMON ADC"},
	{"ASP TX2 Source", "DSPTX1", "DSP1"},
	{"ASP TX2 Source", "DSPTX2", "DSP1"},
	{"ASP TX2 Source", "ASPRX1", "ASPRX1" },
	{"ASP TX2 Source", "ASPRX2", "ASPRX2" },
	{"ASP TX3 Source", "VMON", "VMON ADC"},
	{"ASP TX3 Source", "IMON", "IMON ADC"},
	{"ASP TX3 Source", "VPMON", "VPMON ADC"},
	{"ASP TX3 Source", "VBSTMON", "VBSTMON ADC"},
	{"ASP TX3 Source", "DSPTX1", "DSP1"},
	{"ASP TX3 Source", "DSPTX2", "DSP1"},
	{"ASP TX3 Source", "ASPRX1", "ASPRX1" },
	{"ASP TX3 Source", "ASPRX2", "ASPRX2" },
	{"ASP TX4 Source", "VMON", "VMON ADC"},
	{"ASP TX4 Source", "IMON", "IMON ADC"},
	{"ASP TX4 Source", "VPMON", "VPMON ADC"},
	{"ASP TX4 Source", "VBSTMON", "VBSTMON ADC"},
	{"ASP TX4 Source", "DSPTX1", "DSP1"},
	{"ASP TX4 Source", "DSPTX2", "DSP1"},
	{"ASP TX4 Source", "ASPRX1", "ASPRX1" },
	{"ASP TX4 Source", "ASPRX2", "ASPRX2" },
	{"ASPTX1", NULL, "ASP TX1 Source"},
	{"ASPTX2", NULL, "ASP TX2 Source"},
	{"ASPTX3", NULL, "ASP TX3 Source"},
	{"ASPTX4", NULL, "ASP TX4 Source"},
	{"AMP Capture", NULL, "ASPTX1"},
	{"AMP Capture", NULL, "ASPTX2"},
	{"AMP Capture", NULL, "ASPTX3"},
	{"AMP Capture", NULL, "ASPTX4"},

	{"DSP1", NULL, "VMON"},
	{"DSP1", NULL, "IMON"},
	{"DSP1", NULL, "VPMON"},
	{"DSP1", NULL, "VBSTMON"},
	{"DSP1", NULL, "TEMPMON"},

	{"VMON ADC", NULL, "VMON"},
	{"IMON ADC", NULL, "IMON"},
	{"VPMON ADC", NULL, "VPMON"},
	{"VBSTMON ADC", NULL, "VBSTMON"},
	{"TEMPMON ADC", NULL, "TEMPMON"},

	{"VMON ADC", NULL, "VSENSE"},
	{"IMON ADC", NULL, "ISENSE"},
	{"VPMON ADC", NULL, "VP"},
	{"VBSTMON ADC", NULL, "VBST"},
	{"TEMPMON ADC", NULL, "TEMP"},

	{"DSP1 Preload", NULL, "DSP1 Preloader"},
	{"DSP1", NULL, "DSP1 Preloader"},

	{"ASPRX1", NULL, "AMP Playback"},
	{"ASPRX2", NULL, "AMP Playback"},
	{"DRE", "Switch", "CLASS H"},
	{"Main AMP", NULL, "CLASS H"},
	{"Main AMP", NULL, "DRE"},
	{"SPK", NULL, "Main AMP"},

	{"PCM Source", "ASP", "ASPRX1"},
	{"PCM Source", "DSP", "DSP1"},
	{"CLASS H", NULL, "PCM Source"},
};

static int cs35l41_set_channel_map(struct snd_soc_dai *dai, unsigned int tx_n,
				   unsigned int *tx_slot, unsigned int rx_n, unsigned int *rx_slot)
{
	struct cs35l41_private *cs35l41 = snd_soc_component_get_drvdata(dai->component);

	return cs35l41_set_channels(cs35l41->dev, cs35l41->regmap, tx_n, tx_slot, rx_n, rx_slot);
}

static int cs35l41_set_dai_fmt(struct snd_soc_dai *dai, unsigned int fmt)
{
	struct cs35l41_private *cs35l41 = snd_soc_component_get_drvdata(dai->component);
	unsigned int daifmt = 0;

	switch (fmt & SND_SOC_DAIFMT_CLOCK_PROVIDER_MASK) {
	case SND_SOC_DAIFMT_CBP_CFP:
		daifmt |= CS35L41_SCLK_MSTR_MASK | CS35L41_LRCLK_MSTR_MASK;
		break;
	case SND_SOC_DAIFMT_CBC_CFC:
		break;
	default:
		dev_warn(cs35l41->dev, "Mixed provider/consumer mode unsupported\n");
		return -EINVAL;
	}

	switch (fmt & SND_SOC_DAIFMT_FORMAT_MASK) {
	case SND_SOC_DAIFMT_DSP_A:
		break;
	case SND_SOC_DAIFMT_I2S:
		daifmt |= 2 << CS35L41_ASP_FMT_SHIFT;
		break;
	default:
		dev_warn(cs35l41->dev, "Invalid or unsupported DAI format\n");
		return -EINVAL;
	}

	switch (fmt & SND_SOC_DAIFMT_INV_MASK) {
	case SND_SOC_DAIFMT_NB_IF:
		daifmt |= CS35L41_LRCLK_INV_MASK;
		break;
	case SND_SOC_DAIFMT_IB_NF:
		daifmt |= CS35L41_SCLK_INV_MASK;
		break;
	case SND_SOC_DAIFMT_IB_IF:
		daifmt |= CS35L41_LRCLK_INV_MASK | CS35L41_SCLK_INV_MASK;
		break;
	case SND_SOC_DAIFMT_NB_NF:
		break;
	default:
		dev_warn(cs35l41->dev, "Invalid DAI clock INV\n");
		return -EINVAL;
	}

	return regmap_update_bits(cs35l41->regmap, CS35L41_SP_FORMAT,
				  CS35L41_SCLK_MSTR_MASK | CS35L41_LRCLK_MSTR_MASK |
				  CS35L41_ASP_FMT_MASK | CS35L41_LRCLK_INV_MASK |
				  CS35L41_SCLK_INV_MASK, daifmt);
}

struct cs35l41_global_fs_config {
	int rate;
	int fs_cfg;
};

static const struct cs35l41_global_fs_config cs35l41_fs_rates[] = {
	{ 12000,	0x01 },
	{ 24000,	0x02 },
	{ 48000,	0x03 },
	{ 96000,	0x04 },
	{ 192000,	0x05 },
	{ 11025,	0x09 },
	{ 22050,	0x0A },
	{ 44100,	0x0B },
	{ 88200,	0x0C },
	{ 176400,	0x0D },
	{ 8000,		0x11 },
	{ 16000,	0x12 },
	{ 32000,	0x13 },
};

static int cs35l41_pcm_hw_params(struct snd_pcm_substream *substream,
				 struct snd_pcm_hw_params *params,
				 struct snd_soc_dai *dai)
{
	struct cs35l41_private *cs35l41 = snd_soc_component_get_drvdata(dai->component);
	unsigned int rate = params_rate(params);
	u8 asp_wl;
	int i;

	for (i = 0; i < ARRAY_SIZE(cs35l41_fs_rates); i++) {
		if (rate == cs35l41_fs_rates[i].rate)
			break;
	}

	if (i >= ARRAY_SIZE(cs35l41_fs_rates)) {
		dev_err(cs35l41->dev, "Unsupported rate: %u\n", rate);
		return -EINVAL;
	}

	asp_wl = params_width(params);

	if (i < ARRAY_SIZE(cs35l41_fs_rates))
		regmap_update_bits(cs35l41->regmap, CS35L41_GLOBAL_CLK_CTRL,
				   CS35L41_GLOBAL_FS_MASK,
				   cs35l41_fs_rates[i].fs_cfg << CS35L41_GLOBAL_FS_SHIFT);

	if (substream->stream == SNDRV_PCM_STREAM_PLAYBACK) {
		regmap_update_bits(cs35l41->regmap, CS35L41_SP_FORMAT,
				   CS35L41_ASP_WIDTH_RX_MASK,
				   asp_wl << CS35L41_ASP_WIDTH_RX_SHIFT);
		regmap_update_bits(cs35l41->regmap, CS35L41_SP_RX_WL,
				   CS35L41_ASP_RX_WL_MASK,
				   asp_wl << CS35L41_ASP_RX_WL_SHIFT);
	} else {
		regmap_update_bits(cs35l41->regmap, CS35L41_SP_FORMAT,
				   CS35L41_ASP_WIDTH_TX_MASK,
				   asp_wl << CS35L41_ASP_WIDTH_TX_SHIFT);
		regmap_update_bits(cs35l41->regmap, CS35L41_SP_TX_WL,
				   CS35L41_ASP_TX_WL_MASK,
				   asp_wl << CS35L41_ASP_TX_WL_SHIFT);
	}

	return 0;
}

static int cs35l41_get_clk_config(int freq)
{
	int i;

	for (i = 0; i < ARRAY_SIZE(cs35l41_pll_sysclk); i++) {
		if (cs35l41_pll_sysclk[i].freq == freq)
			return cs35l41_pll_sysclk[i].clk_cfg;
	}

	return -EINVAL;
}

static const unsigned int cs35l41_src_rates[] = {
	8000, 12000, 11025, 16000, 22050, 24000, 32000,
	44100, 48000, 88200, 96000, 176400, 192000
};

static const struct snd_pcm_hw_constraint_list cs35l41_constraints = {
	.count = ARRAY_SIZE(cs35l41_src_rates),
	.list = cs35l41_src_rates,
};

static int cs35l41_pcm_startup(struct snd_pcm_substream *substream,
			       struct snd_soc_dai *dai)
{
	if (substream->runtime)
		return snd_pcm_hw_constraint_list(substream->runtime, 0,
						  SNDRV_PCM_HW_PARAM_RATE,
						  &cs35l41_constraints);
	return 0;
}

static int cs35l41_component_set_sysclk(struct snd_soc_component *component,
					int clk_id, int source,
					unsigned int freq, int dir)
{
	struct cs35l41_private *cs35l41 = snd_soc_component_get_drvdata(component);
	int extclk_cfg, clksrc;

	switch (clk_id) {
	case CS35L41_CLKID_SCLK:
		clksrc = CS35L41_PLLSRC_SCLK;
		break;
	case CS35L41_CLKID_LRCLK:
		clksrc = CS35L41_PLLSRC_LRCLK;
		break;
	case CS35L41_CLKID_MCLK:
		clksrc = CS35L41_PLLSRC_MCLK;
		break;
	default:
		dev_err(cs35l41->dev, "Invalid CLK Config\n");
		return -EINVAL;
	}

	extclk_cfg = cs35l41_get_clk_config(freq);

	if (extclk_cfg < 0) {
		dev_err(cs35l41->dev, "Invalid CLK Config: %d, freq: %u\n",
			extclk_cfg, freq);
		return -EINVAL;
	}

	regmap_update_bits(cs35l41->regmap, CS35L41_PLL_CLK_CTRL,
			   CS35L41_PLL_OPENLOOP_MASK,
			   1 << CS35L41_PLL_OPENLOOP_SHIFT);
	regmap_update_bits(cs35l41->regmap, CS35L41_PLL_CLK_CTRL,
			   CS35L41_REFCLK_FREQ_MASK,
			   extclk_cfg << CS35L41_REFCLK_FREQ_SHIFT);
	regmap_update_bits(cs35l41->regmap, CS35L41_PLL_CLK_CTRL,
			   CS35L41_PLL_CLK_EN_MASK,
			   0 << CS35L41_PLL_CLK_EN_SHIFT);
	regmap_update_bits(cs35l41->regmap, CS35L41_PLL_CLK_CTRL,
			   CS35L41_PLL_CLK_SEL_MASK, clksrc);
	regmap_update_bits(cs35l41->regmap, CS35L41_PLL_CLK_CTRL,
			   CS35L41_PLL_OPENLOOP_MASK,
			   0 << CS35L41_PLL_OPENLOOP_SHIFT);
	regmap_update_bits(cs35l41->regmap, CS35L41_PLL_CLK_CTRL,
			   CS35L41_PLL_CLK_EN_MASK,
			   1 << CS35L41_PLL_CLK_EN_SHIFT);

	return 0;
}

static int cs35l41_dai_set_sysclk(struct snd_soc_dai *dai,
				  int clk_id, unsigned int freq, int dir)
{
	struct cs35l41_private *cs35l41 = snd_soc_component_get_drvdata(dai->component);
	unsigned int fs1_val;
	unsigned int fs2_val;
	unsigned int val;
	int fsindex;

	fsindex = cs35l41_get_fs_mon_config_index(freq);
	if (fsindex < 0) {
		dev_err(cs35l41->dev, "Invalid CLK Config freq: %u\n", freq);
		return -EINVAL;
	}

	dev_dbg(cs35l41->dev, "Set DAI sysclk %d\n", freq);

	if (freq <= 6144000) {
		/* Use the lookup table */
		fs1_val = cs35l41_fs_mon[fsindex].fs1;
		fs2_val = cs35l41_fs_mon[fsindex].fs2;
	} else {
		/* Use hard-coded values */
		fs1_val = 0x10;
		fs2_val = 0x24;
	}

	val = fs1_val;
	val |= (fs2_val << CS35L41_FS2_WINDOW_SHIFT) & CS35L41_FS2_WINDOW_MASK;
	regmap_write(cs35l41->regmap, CS35L41_TST_FS_MON0, val);

	return 0;
}

static int cs35l41_set_pdata(struct cs35l41_private *cs35l41)
{
	struct cs35l41_hw_cfg *hw_cfg = &cs35l41->hw_cfg;
	int ret;

	if (!hw_cfg->valid)
		return -EINVAL;

	if (hw_cfg->bst_type == CS35L41_EXT_BOOST_NO_VSPK_SWITCH)
		return -EINVAL;

	/* Required */
	ret = cs35l41_init_boost(cs35l41->dev, cs35l41->regmap, hw_cfg);
	if (ret)
		return ret;

	/* Optional */
	if (hw_cfg->dout_hiz <= CS35L41_ASP_DOUT_HIZ_MASK && hw_cfg->dout_hiz >= 0)
		regmap_update_bits(cs35l41->regmap, CS35L41_SP_HIZ_CTRL, CS35L41_ASP_DOUT_HIZ_MASK,
				   hw_cfg->dout_hiz);

	return 0;
}

<<<<<<< HEAD
static int cs35l41_irq_gpio_config(struct cs35l41_private *cs35l41)
{
	struct cs35l41_irq_cfg *irq_gpio_cfg1 = &cs35l41->pdata.irq_config1;
	struct cs35l41_irq_cfg *irq_gpio_cfg2 = &cs35l41->pdata.irq_config2;
	int irq_pol = IRQF_TRIGGER_NONE;

	regmap_update_bits(cs35l41->regmap, CS35L41_GPIO1_CTRL1,
			   CS35L41_GPIO_POL_MASK | CS35L41_GPIO_DIR_MASK,
			   irq_gpio_cfg1->irq_pol_inv << CS35L41_GPIO_POL_SHIFT |
			   !irq_gpio_cfg1->irq_out_en << CS35L41_GPIO_DIR_SHIFT);

	regmap_update_bits(cs35l41->regmap, CS35L41_GPIO2_CTRL1,
			   CS35L41_GPIO_POL_MASK | CS35L41_GPIO_DIR_MASK,
			   irq_gpio_cfg2->irq_pol_inv << CS35L41_GPIO_POL_SHIFT |
			   !irq_gpio_cfg2->irq_out_en << CS35L41_GPIO_DIR_SHIFT);

	regmap_update_bits(cs35l41->regmap, CS35L41_GPIO_PAD_CONTROL,
			   CS35L41_GPIO1_CTRL_MASK | CS35L41_GPIO2_CTRL_MASK,
			   irq_gpio_cfg1->irq_src_sel << CS35L41_GPIO1_CTRL_SHIFT |
			   irq_gpio_cfg2->irq_src_sel << CS35L41_GPIO2_CTRL_SHIFT);

	if ((irq_gpio_cfg2->irq_src_sel ==
			(CS35L41_GPIO_CTRL_ACTV_LO | CS35L41_VALID_PDATA)) ||
		(irq_gpio_cfg2->irq_src_sel ==
			(CS35L41_GPIO_CTRL_OPEN_INT | CS35L41_VALID_PDATA)))
		irq_pol = IRQF_TRIGGER_LOW;
	else if (irq_gpio_cfg2->irq_src_sel ==
			(CS35L41_GPIO_CTRL_ACTV_HI | CS35L41_VALID_PDATA))
		irq_pol = IRQF_TRIGGER_HIGH;

	return irq_pol;
}
=======
static const struct snd_soc_dapm_route cs35l41_ext_bst_routes[] = {
	{"Main AMP", NULL, "VSPK"},
};

static const struct snd_soc_dapm_widget cs35l41_ext_bst_widget[] = {
	SND_SOC_DAPM_SUPPLY("VSPK", CS35L41_GPIO1_CTRL1, CS35L41_GPIO_LVL_SHIFT, 0, NULL, 0),
};
>>>>>>> 88084a3d

static int cs35l41_component_probe(struct snd_soc_component *component)
{
	struct cs35l41_private *cs35l41 = snd_soc_component_get_drvdata(component);
	struct snd_soc_dapm_context *dapm = snd_soc_component_get_dapm(component);
	int ret;

	if (cs35l41->hw_cfg.bst_type == CS35L41_EXT_BOOST) {
		ret = snd_soc_dapm_new_controls(dapm, cs35l41_ext_bst_widget,
						ARRAY_SIZE(cs35l41_ext_bst_widget));
		if (ret)
			return ret;

		ret = snd_soc_dapm_add_routes(dapm, cs35l41_ext_bst_routes,
					      ARRAY_SIZE(cs35l41_ext_bst_routes));
		if (ret)
			return ret;
	}

	return wm_adsp2_component_probe(&cs35l41->dsp, component);
}

static void cs35l41_component_remove(struct snd_soc_component *component)
{
	struct cs35l41_private *cs35l41 = snd_soc_component_get_drvdata(component);

	wm_adsp2_component_remove(&cs35l41->dsp, component);
}

static const struct snd_soc_dai_ops cs35l41_ops = {
	.startup = cs35l41_pcm_startup,
	.set_fmt = cs35l41_set_dai_fmt,
	.hw_params = cs35l41_pcm_hw_params,
	.set_sysclk = cs35l41_dai_set_sysclk,
	.set_channel_map = cs35l41_set_channel_map,
};

static struct snd_soc_dai_driver cs35l41_dai[] = {
	{
		.name = "cs35l41-pcm",
		.id = 0,
		.playback = {
			.stream_name = "AMP Playback",
			.channels_min = 1,
			.channels_max = 2,
			.rates = SNDRV_PCM_RATE_KNOT,
			.formats = CS35L41_RX_FORMATS,
		},
		.capture = {
			.stream_name = "AMP Capture",
			.channels_min = 1,
			.channels_max = 4,
			.rates = SNDRV_PCM_RATE_KNOT,
			.formats = CS35L41_TX_FORMATS,
		},
		.ops = &cs35l41_ops,
		.symmetric_rate = 1,
	},
};

static const struct snd_soc_component_driver soc_component_dev_cs35l41 = {
	.name = "cs35l41-codec",
	.probe = cs35l41_component_probe,
	.remove = cs35l41_component_remove,

	.dapm_widgets = cs35l41_dapm_widgets,
	.num_dapm_widgets = ARRAY_SIZE(cs35l41_dapm_widgets),
	.dapm_routes = cs35l41_audio_map,
	.num_dapm_routes = ARRAY_SIZE(cs35l41_audio_map),

	.controls = cs35l41_aud_controls,
	.num_controls = ARRAY_SIZE(cs35l41_aud_controls),
	.set_sysclk = cs35l41_component_set_sysclk,

	.endianness = 1,
};

<<<<<<< HEAD
static int cs35l41_handle_pdata(struct device *dev, struct cs35l41_platform_data *pdata)
=======
static int cs35l41_handle_pdata(struct device *dev, struct cs35l41_hw_cfg *hw_cfg)
>>>>>>> 88084a3d
{
	struct cs35l41_gpio_cfg *gpio1 = &hw_cfg->gpio1;
	struct cs35l41_gpio_cfg *gpio2 = &hw_cfg->gpio2;
	unsigned int val;
	int ret;

	ret = device_property_read_u32(dev, "cirrus,boost-type", &val);
	if (ret >= 0)
		hw_cfg->bst_type = val;

	ret = device_property_read_u32(dev, "cirrus,boost-peak-milliamp", &val);
	if (ret >= 0)
		hw_cfg->bst_ipk = val;
	else
		hw_cfg->bst_ipk = -1;

	ret = device_property_read_u32(dev, "cirrus,boost-ind-nanohenry", &val);
	if (ret >= 0)
		hw_cfg->bst_ind = val;
	else
		hw_cfg->bst_ind = -1;

	ret = device_property_read_u32(dev, "cirrus,boost-cap-microfarad", &val);
	if (ret >= 0)
		hw_cfg->bst_cap = val;
	else
		hw_cfg->bst_cap = -1;

	ret = device_property_read_u32(dev, "cirrus,asp-sdout-hiz", &val);
	if (ret >= 0)
		hw_cfg->dout_hiz = val;
	else
		hw_cfg->dout_hiz = -1;

	/* GPIO1 Pin Config */
	gpio1->pol_inv = device_property_read_bool(dev, "cirrus,gpio1-polarity-invert");
	gpio1->out_en = device_property_read_bool(dev, "cirrus,gpio1-output-enable");
	ret = device_property_read_u32(dev, "cirrus,gpio1-src-select", &val);
	if (ret >= 0) {
		gpio1->func = val;
		gpio1->valid = true;
	}

	/* GPIO2 Pin Config */
	gpio2->pol_inv = device_property_read_bool(dev, "cirrus,gpio2-polarity-invert");
	gpio2->out_en = device_property_read_bool(dev, "cirrus,gpio2-output-enable");
	ret = device_property_read_u32(dev, "cirrus,gpio2-src-select", &val);
	if (ret >= 0) {
		gpio2->func = val;
		gpio2->valid = true;
	}

	hw_cfg->valid = true;

	return 0;
}

static int cs35l41_dsp_init(struct cs35l41_private *cs35l41)
{
	struct wm_adsp *dsp;
	int ret;

	dsp = &cs35l41->dsp;
	dsp->part = "cs35l41";
	dsp->fw = 9; /* 9 is WM_ADSP_FW_SPK_PROT in wm_adsp.c */
	dsp->toggle_preload = true;

	cs35l41_configure_cs_dsp(cs35l41->dev, cs35l41->regmap, &dsp->cs_dsp);

	ret = cs35l41_write_fs_errata(cs35l41->dev, cs35l41->regmap);
	if (ret < 0)
		return ret;

	ret = wm_halo_init(dsp);
	if (ret) {
		dev_err(cs35l41->dev, "wm_halo_init failed: %d\n", ret);
		return ret;
	}

	ret = regmap_write(cs35l41->regmap, CS35L41_DSP1_RX5_SRC,
			   CS35L41_INPUT_SRC_VPMON);
	if (ret < 0) {
		dev_err(cs35l41->dev, "Write INPUT_SRC_VPMON failed: %d\n", ret);
		goto err_dsp;
	}
	ret = regmap_write(cs35l41->regmap, CS35L41_DSP1_RX6_SRC,
			   CS35L41_INPUT_SRC_CLASSH);
	if (ret < 0) {
		dev_err(cs35l41->dev, "Write INPUT_SRC_CLASSH failed: %d\n", ret);
		goto err_dsp;
	}
	ret = regmap_write(cs35l41->regmap, CS35L41_DSP1_RX7_SRC,
			   CS35L41_INPUT_SRC_TEMPMON);
	if (ret < 0) {
		dev_err(cs35l41->dev, "Write INPUT_SRC_TEMPMON failed: %d\n", ret);
		goto err_dsp;
	}
	ret = regmap_write(cs35l41->regmap, CS35L41_DSP1_RX8_SRC,
			   CS35L41_INPUT_SRC_RSVD);
	if (ret < 0) {
		dev_err(cs35l41->dev, "Write INPUT_SRC_RSVD failed: %d\n", ret);
		goto err_dsp;
	}

	return 0;

err_dsp:
	wm_adsp2_remove(dsp);

	return ret;
}

int cs35l41_probe(struct cs35l41_private *cs35l41, const struct cs35l41_hw_cfg *hw_cfg)
{
	u32 regid, reg_revid, i, mtl_revid, int_status, chipid_match;
	int irq_pol = 0;
	int ret;

	if (hw_cfg) {
		cs35l41->hw_cfg = *hw_cfg;
	} else {
<<<<<<< HEAD
		ret = cs35l41_handle_pdata(cs35l41->dev, &cs35l41->pdata);
=======
		ret = cs35l41_handle_pdata(cs35l41->dev, &cs35l41->hw_cfg);
>>>>>>> 88084a3d
		if (ret != 0)
			return ret;
	}

	for (i = 0; i < CS35L41_NUM_SUPPLIES; i++)
		cs35l41->supplies[i].supply = cs35l41_supplies[i];

	ret = devm_regulator_bulk_get(cs35l41->dev, CS35L41_NUM_SUPPLIES,
				      cs35l41->supplies);
	if (ret != 0) {
		dev_err(cs35l41->dev, "Failed to request core supplies: %d\n", ret);
		return ret;
	}

	ret = regulator_bulk_enable(CS35L41_NUM_SUPPLIES, cs35l41->supplies);
	if (ret != 0) {
		dev_err(cs35l41->dev, "Failed to enable core supplies: %d\n", ret);
		return ret;
	}

	/* returning NULL can be an option if in stereo mode */
	cs35l41->reset_gpio = devm_gpiod_get_optional(cs35l41->dev, "reset",
						      GPIOD_OUT_LOW);
	if (IS_ERR(cs35l41->reset_gpio)) {
		ret = PTR_ERR(cs35l41->reset_gpio);
		cs35l41->reset_gpio = NULL;
		if (ret == -EBUSY) {
			dev_info(cs35l41->dev,
				 "Reset line busy, assuming shared reset\n");
		} else {
			dev_err(cs35l41->dev,
				"Failed to get reset GPIO: %d\n", ret);
			goto err;
		}
	}
	if (cs35l41->reset_gpio) {
		/* satisfy minimum reset pulse width spec */
		usleep_range(2000, 2100);
		gpiod_set_value_cansleep(cs35l41->reset_gpio, 1);
	}

	usleep_range(2000, 2100);

	ret = regmap_read_poll_timeout(cs35l41->regmap, CS35L41_IRQ1_STATUS4,
				       int_status, int_status & CS35L41_OTP_BOOT_DONE,
				       1000, 100000);
	if (ret) {
		dev_err(cs35l41->dev,
			"Failed waiting for OTP_BOOT_DONE: %d\n", ret);
		goto err;
	}

	regmap_read(cs35l41->regmap, CS35L41_IRQ1_STATUS3, &int_status);
	if (int_status & CS35L41_OTP_BOOT_ERR) {
		dev_err(cs35l41->dev, "OTP Boot error\n");
		ret = -EINVAL;
		goto err;
	}

	ret = regmap_read(cs35l41->regmap, CS35L41_DEVID, &regid);
	if (ret < 0) {
		dev_err(cs35l41->dev, "Get Device ID failed: %d\n", ret);
		goto err;
	}

	ret = regmap_read(cs35l41->regmap, CS35L41_REVID, &reg_revid);
	if (ret < 0) {
		dev_err(cs35l41->dev, "Get Revision ID failed: %d\n", ret);
		goto err;
	}

	mtl_revid = reg_revid & CS35L41_MTLREVID_MASK;

	/* CS35L41 will have even MTLREVID
	 * CS35L41R will have odd MTLREVID
	 */
	chipid_match = (mtl_revid % 2) ? CS35L41R_CHIP_ID : CS35L41_CHIP_ID;
	if (regid != chipid_match) {
		dev_err(cs35l41->dev, "CS35L41 Device ID (%X). Expected ID %X\n",
			regid, chipid_match);
		ret = -ENODEV;
		goto err;
	}

	cs35l41_test_key_unlock(cs35l41->dev, cs35l41->regmap);

	ret = cs35l41_register_errata_patch(cs35l41->dev, cs35l41->regmap, reg_revid);
	if (ret)
		goto err;

	ret = cs35l41_otp_unpack(cs35l41->dev, cs35l41->regmap);
	if (ret < 0) {
		dev_err(cs35l41->dev, "OTP Unpack failed: %d\n", ret);
		goto err;
	}

	cs35l41_test_key_lock(cs35l41->dev, cs35l41->regmap);

	irq_pol = cs35l41_gpio_config(cs35l41->regmap, &cs35l41->hw_cfg);

	/* Set interrupt masks for critical errors */
	regmap_write(cs35l41->regmap, CS35L41_IRQ1_MASK1,
		     CS35L41_INT1_MASK_DEFAULT);

	ret = devm_request_threaded_irq(cs35l41->dev, cs35l41->irq, NULL, cs35l41_irq,
					IRQF_ONESHOT | IRQF_SHARED | irq_pol,
					"cs35l41", cs35l41);
	if (ret != 0) {
		dev_err(cs35l41->dev, "Failed to request IRQ: %d\n", ret);
		goto err;
	}

	ret = cs35l41_set_pdata(cs35l41);
	if (ret < 0) {
		dev_err(cs35l41->dev, "Set pdata failed: %d\n", ret);
		goto err;
	}

	ret = cs35l41_dsp_init(cs35l41);
	if (ret < 0)
		goto err;

	pm_runtime_set_autosuspend_delay(cs35l41->dev, 3000);
	pm_runtime_use_autosuspend(cs35l41->dev);
	pm_runtime_mark_last_busy(cs35l41->dev);
	pm_runtime_set_active(cs35l41->dev);
	pm_runtime_get_noresume(cs35l41->dev);
	pm_runtime_enable(cs35l41->dev);

	ret = devm_snd_soc_register_component(cs35l41->dev,
					      &soc_component_dev_cs35l41,
					      cs35l41_dai, ARRAY_SIZE(cs35l41_dai));
	if (ret < 0) {
		dev_err(cs35l41->dev, "Register codec failed: %d\n", ret);
		goto err_pm;
	}

	pm_runtime_put_autosuspend(cs35l41->dev);

	dev_info(cs35l41->dev, "Cirrus Logic CS35L41 (%x), Revision: %02X\n",
		 regid, reg_revid);

	return 0;

err_pm:
	pm_runtime_disable(cs35l41->dev);
	pm_runtime_put_noidle(cs35l41->dev);

	wm_adsp2_remove(&cs35l41->dsp);
err:
	cs35l41_safe_reset(cs35l41->regmap, cs35l41->hw_cfg.bst_type);
	regulator_bulk_disable(CS35L41_NUM_SUPPLIES, cs35l41->supplies);
	gpiod_set_value_cansleep(cs35l41->reset_gpio, 0);

	return ret;
}
EXPORT_SYMBOL_GPL(cs35l41_probe);

void cs35l41_remove(struct cs35l41_private *cs35l41)
{
	pm_runtime_get_sync(cs35l41->dev);
	pm_runtime_disable(cs35l41->dev);

	regmap_write(cs35l41->regmap, CS35L41_IRQ1_MASK1, 0xFFFFFFFF);
	wm_adsp2_remove(&cs35l41->dsp);
	cs35l41_safe_reset(cs35l41->regmap, cs35l41->hw_cfg.bst_type);

	pm_runtime_put_noidle(cs35l41->dev);

	regulator_bulk_disable(CS35L41_NUM_SUPPLIES, cs35l41->supplies);
	gpiod_set_value_cansleep(cs35l41->reset_gpio, 0);
}
EXPORT_SYMBOL_GPL(cs35l41_remove);

static int __maybe_unused cs35l41_runtime_suspend(struct device *dev)
{
	struct cs35l41_private *cs35l41 = dev_get_drvdata(dev);

	dev_dbg(cs35l41->dev, "Runtime suspend\n");

	if (!cs35l41->dsp.preloaded || !cs35l41->dsp.cs_dsp.running)
		return 0;

	dev_dbg(cs35l41->dev, "Enter hibernate\n");

	cs35l41_safe_reset(cs35l41->regmap, cs35l41->hw_cfg.bst_type);
	regmap_write(cs35l41->regmap, CS35L41_WAKESRC_CTL, 0x0088);
	regmap_write(cs35l41->regmap, CS35L41_WAKESRC_CTL, 0x0188);

	// Don't wait for ACK since bus activity would wake the device
	regmap_write(cs35l41->regmap, CS35L41_DSP_VIRT1_MBOX_1,
		     CSPL_MBOX_CMD_HIBERNATE);

	regcache_cache_only(cs35l41->regmap, true);
	regcache_mark_dirty(cs35l41->regmap);

	return 0;
}

static void cs35l41_wait_for_pwrmgt_sts(struct cs35l41_private *cs35l41)
{
	const int pwrmgt_retries = 10;
	unsigned int sts;
	int i, ret;

	for (i = 0; i < pwrmgt_retries; i++) {
		ret = regmap_read(cs35l41->regmap, CS35L41_PWRMGT_STS, &sts);
		if (ret)
			dev_err(cs35l41->dev, "Failed to read PWRMGT_STS: %d\n", ret);
		else if (!(sts & CS35L41_WR_PEND_STS_MASK))
			return;

		udelay(20);
	}

	dev_err(cs35l41->dev, "Timed out reading PWRMGT_STS\n");
}

static int cs35l41_exit_hibernate(struct cs35l41_private *cs35l41)
{
	const int wake_retries = 20;
	const int sleep_retries = 5;
	int ret, i, j;

	for (i = 0; i < sleep_retries; i++) {
		dev_dbg(cs35l41->dev, "Exit hibernate\n");

		for (j = 0; j < wake_retries; j++) {
			ret = cs35l41_set_cspl_mbox_cmd(cs35l41->dev, cs35l41->regmap,
							CSPL_MBOX_CMD_OUT_OF_HIBERNATE);
			if (!ret)
				break;

			usleep_range(100, 200);
		}

		if (j < wake_retries) {
			dev_dbg(cs35l41->dev, "Wake success at cycle: %d\n", j);
			return 0;
		}

		dev_err(cs35l41->dev, "Wake failed, re-enter hibernate: %d\n", ret);

		cs35l41_wait_for_pwrmgt_sts(cs35l41);
		regmap_write(cs35l41->regmap, CS35L41_WAKESRC_CTL, 0x0088);

		cs35l41_wait_for_pwrmgt_sts(cs35l41);
		regmap_write(cs35l41->regmap, CS35L41_WAKESRC_CTL, 0x0188);

		cs35l41_wait_for_pwrmgt_sts(cs35l41);
		regmap_write(cs35l41->regmap, CS35L41_PWRMGT_CTL, 0x3);
	}

	dev_err(cs35l41->dev, "Timed out waking device\n");

	return -ETIMEDOUT;
}

static int __maybe_unused cs35l41_runtime_resume(struct device *dev)
{
	struct cs35l41_private *cs35l41 = dev_get_drvdata(dev);
	int ret;

	dev_dbg(cs35l41->dev, "Runtime resume\n");

	if (!cs35l41->dsp.preloaded || !cs35l41->dsp.cs_dsp.running)
		return 0;

	regcache_cache_only(cs35l41->regmap, false);

	ret = cs35l41_exit_hibernate(cs35l41);
	if (ret)
		return ret;

	/* Test key needs to be unlocked to allow the OTP settings to re-apply */
	cs35l41_test_key_unlock(cs35l41->dev, cs35l41->regmap);
	ret = regcache_sync(cs35l41->regmap);
	cs35l41_test_key_lock(cs35l41->dev, cs35l41->regmap);
	if (ret) {
		dev_err(cs35l41->dev, "Failed to restore register cache: %d\n", ret);
		return ret;
	}
	cs35l41_init_boost(cs35l41->dev, cs35l41->regmap, &cs35l41->hw_cfg);

	return 0;
}

static int __maybe_unused cs35l41_sys_suspend(struct device *dev)
{
	struct cs35l41_private *cs35l41 = dev_get_drvdata(dev);

	dev_dbg(cs35l41->dev, "System suspend, disabling IRQ\n");
	disable_irq(cs35l41->irq);

	return 0;
}

static int __maybe_unused cs35l41_sys_suspend_noirq(struct device *dev)
{
	struct cs35l41_private *cs35l41 = dev_get_drvdata(dev);

	dev_dbg(cs35l41->dev, "Late system suspend, reenabling IRQ\n");
	enable_irq(cs35l41->irq);

	return 0;
}

static int __maybe_unused cs35l41_sys_resume_noirq(struct device *dev)
{
	struct cs35l41_private *cs35l41 = dev_get_drvdata(dev);

	dev_dbg(cs35l41->dev, "Early system resume, disabling IRQ\n");
	disable_irq(cs35l41->irq);

	return 0;
}

static int __maybe_unused cs35l41_sys_resume(struct device *dev)
{
	struct cs35l41_private *cs35l41 = dev_get_drvdata(dev);

	dev_dbg(cs35l41->dev, "System resume, reenabling IRQ\n");
	enable_irq(cs35l41->irq);

	return 0;
}

const struct dev_pm_ops cs35l41_pm_ops = {
	SET_RUNTIME_PM_OPS(cs35l41_runtime_suspend, cs35l41_runtime_resume, NULL)

	SET_SYSTEM_SLEEP_PM_OPS(cs35l41_sys_suspend, cs35l41_sys_resume)
	SET_NOIRQ_SYSTEM_SLEEP_PM_OPS(cs35l41_sys_suspend_noirq, cs35l41_sys_resume_noirq)
};
EXPORT_SYMBOL_GPL(cs35l41_pm_ops);

MODULE_DESCRIPTION("ASoC CS35L41 driver");
MODULE_AUTHOR("David Rhodes, Cirrus Logic Inc, <david.rhodes@cirrus.com>");
MODULE_LICENSE("GPL");<|MERGE_RESOLUTION|>--- conflicted
+++ resolved
@@ -945,40 +945,6 @@
 	return 0;
 }
 
-<<<<<<< HEAD
-static int cs35l41_irq_gpio_config(struct cs35l41_private *cs35l41)
-{
-	struct cs35l41_irq_cfg *irq_gpio_cfg1 = &cs35l41->pdata.irq_config1;
-	struct cs35l41_irq_cfg *irq_gpio_cfg2 = &cs35l41->pdata.irq_config2;
-	int irq_pol = IRQF_TRIGGER_NONE;
-
-	regmap_update_bits(cs35l41->regmap, CS35L41_GPIO1_CTRL1,
-			   CS35L41_GPIO_POL_MASK | CS35L41_GPIO_DIR_MASK,
-			   irq_gpio_cfg1->irq_pol_inv << CS35L41_GPIO_POL_SHIFT |
-			   !irq_gpio_cfg1->irq_out_en << CS35L41_GPIO_DIR_SHIFT);
-
-	regmap_update_bits(cs35l41->regmap, CS35L41_GPIO2_CTRL1,
-			   CS35L41_GPIO_POL_MASK | CS35L41_GPIO_DIR_MASK,
-			   irq_gpio_cfg2->irq_pol_inv << CS35L41_GPIO_POL_SHIFT |
-			   !irq_gpio_cfg2->irq_out_en << CS35L41_GPIO_DIR_SHIFT);
-
-	regmap_update_bits(cs35l41->regmap, CS35L41_GPIO_PAD_CONTROL,
-			   CS35L41_GPIO1_CTRL_MASK | CS35L41_GPIO2_CTRL_MASK,
-			   irq_gpio_cfg1->irq_src_sel << CS35L41_GPIO1_CTRL_SHIFT |
-			   irq_gpio_cfg2->irq_src_sel << CS35L41_GPIO2_CTRL_SHIFT);
-
-	if ((irq_gpio_cfg2->irq_src_sel ==
-			(CS35L41_GPIO_CTRL_ACTV_LO | CS35L41_VALID_PDATA)) ||
-		(irq_gpio_cfg2->irq_src_sel ==
-			(CS35L41_GPIO_CTRL_OPEN_INT | CS35L41_VALID_PDATA)))
-		irq_pol = IRQF_TRIGGER_LOW;
-	else if (irq_gpio_cfg2->irq_src_sel ==
-			(CS35L41_GPIO_CTRL_ACTV_HI | CS35L41_VALID_PDATA))
-		irq_pol = IRQF_TRIGGER_HIGH;
-
-	return irq_pol;
-}
-=======
 static const struct snd_soc_dapm_route cs35l41_ext_bst_routes[] = {
 	{"Main AMP", NULL, "VSPK"},
 };
@@ -986,7 +952,6 @@
 static const struct snd_soc_dapm_widget cs35l41_ext_bst_widget[] = {
 	SND_SOC_DAPM_SUPPLY("VSPK", CS35L41_GPIO1_CTRL1, CS35L41_GPIO_LVL_SHIFT, 0, NULL, 0),
 };
->>>>>>> 88084a3d
 
 static int cs35l41_component_probe(struct snd_soc_component *component)
 {
@@ -1064,11 +1029,7 @@
 	.endianness = 1,
 };
 
-<<<<<<< HEAD
-static int cs35l41_handle_pdata(struct device *dev, struct cs35l41_platform_data *pdata)
-=======
 static int cs35l41_handle_pdata(struct device *dev, struct cs35l41_hw_cfg *hw_cfg)
->>>>>>> 88084a3d
 {
 	struct cs35l41_gpio_cfg *gpio1 = &hw_cfg->gpio1;
 	struct cs35l41_gpio_cfg *gpio2 = &hw_cfg->gpio2;
@@ -1190,11 +1151,7 @@
 	if (hw_cfg) {
 		cs35l41->hw_cfg = *hw_cfg;
 	} else {
-<<<<<<< HEAD
-		ret = cs35l41_handle_pdata(cs35l41->dev, &cs35l41->pdata);
-=======
 		ret = cs35l41_handle_pdata(cs35l41->dev, &cs35l41->hw_cfg);
->>>>>>> 88084a3d
 		if (ret != 0)
 			return ret;
 	}
