/*
 * fscrypt.h: declarations for per-file encryption
 *
 * Filesystems that implement per-file encryption must include this header
 * file.
 *
 * Copyright (C) 2015, Google, Inc.
 *
 * Written by Michael Halcrow, 2015.
 * Modified by Jaegeuk Kim, 2015.
 */
#ifndef _LINUX_FSCRYPT_H
#define _LINUX_FSCRYPT_H

#include <linux/fs.h>
#include <linux/mm.h>
#include <linux/slab.h>

#define FS_CRYPTO_BLOCK_SIZE		16

struct fscrypt_ctx;

/* iv sector for security/pfe/pfk_fscrypt.c and f2fs */
#define PG_DUN(i, p)                                            \
	(((((u64)(i)->i_ino) & 0xffffffff) << 32) | ((p)->index & 0xffffffff))

struct fscrypt_info;

struct fscrypt_str {
	unsigned char *name;
	u32 len;
};

struct fscrypt_name {
	const struct qstr *usr_fname;
	struct fscrypt_str disk_name;
	u32 hash;
	u32 minor_hash;
	struct fscrypt_str crypto_buf;
	bool is_ciphertext_name;
};

#define FSTR_INIT(n, l)		{ .name = n, .len = l }
#define FSTR_TO_QSTR(f)		QSTR_INIT((f)->name, (f)->len)
#define fname_name(p)		((p)->disk_name.name)
#define fname_len(p)		((p)->disk_name.len)

#ifdef CONFIG_FS_ENCRYPTION
/*
 * fscrypt superblock flags
 */
#define FS_CFLG_OWN_PAGES (1U << 1)

/*
 * crypto operations for filesystems
 */
struct fscrypt_operations {
	unsigned int flags;
	const char *key_prefix;
	int (*get_context)(struct inode *, void *, size_t);
	int (*set_context)(struct inode *, const void *, size_t, void *);
	bool (*dummy_context)(struct inode *);
	bool (*empty_dir)(struct inode *);
	unsigned int max_namelen;
};

/* Decryption work */
struct fscrypt_ctx {
	union {
		struct {
			struct bio *bio;
			struct work_struct work;
		};
		struct list_head free_list;	/* Free list */
	};
	u8 flags;				/* Flags */
};

static inline bool fscrypt_has_encryption_key(const struct inode *inode)
{
	/* pairs with cmpxchg_release() in fscrypt_get_encryption_info() */
	return READ_ONCE(inode->i_crypt_info) != NULL;
}

static inline bool fscrypt_dummy_context_enabled(struct inode *inode)
{
	return inode->i_sb->s_cop->dummy_context &&
		inode->i_sb->s_cop->dummy_context(inode);
}

/*
 * When d_splice_alias() moves a directory's encrypted alias to its decrypted
 * alias as a result of the encryption key being added, DCACHE_ENCRYPTED_NAME
 * must be cleared.  Note that we don't have to support arbitrary moves of this
 * flag because fscrypt doesn't allow encrypted aliases to be the source or
 * target of a rename().
 */
static inline void fscrypt_handle_d_move(struct dentry *dentry)
{
	dentry->d_flags &= ~DCACHE_ENCRYPTED_NAME;
}

/* crypto.c */
extern void fscrypt_enqueue_decrypt_work(struct work_struct *);
extern struct fscrypt_ctx *fscrypt_get_ctx(gfp_t);
extern void fscrypt_release_ctx(struct fscrypt_ctx *);

extern struct page *fscrypt_encrypt_pagecache_blocks(struct page *page,
						     unsigned int len,
						     unsigned int offs,
						     gfp_t gfp_flags);
extern int fscrypt_encrypt_block_inplace(const struct inode *inode,
					 struct page *page, unsigned int len,
					 unsigned int offs, u64 lblk_num,
					 gfp_t gfp_flags);

extern int fscrypt_decrypt_pagecache_blocks(struct page *page, unsigned int len,
					    unsigned int offs);
extern int fscrypt_decrypt_block_inplace(const struct inode *inode,
					 struct page *page, unsigned int len,
					 unsigned int offs, u64 lblk_num);

static inline bool fscrypt_is_bounce_page(struct page *page)
{
	return page->mapping == NULL;
}

static inline struct page *fscrypt_pagecache_page(struct page *bounce_page)
{
	return (struct page *)page_private(bounce_page);
}

extern void fscrypt_free_bounce_page(struct page *bounce_page);

/* policy.c */
extern int fscrypt_ioctl_set_policy(struct file *, const void __user *);
extern int fscrypt_ioctl_get_policy(struct file *, void __user *);
extern int fscrypt_has_permitted_context(struct inode *, struct inode *);
extern int fscrypt_inherit_context(struct inode *, struct inode *,
					void *, bool);
/* keyinfo.c */
extern int fscrypt_get_encryption_info(struct inode *);
extern void fscrypt_put_encryption_info(struct inode *);
extern void fscrypt_free_inode(struct inode *);

/* fname.c */
extern int fscrypt_setup_filename(struct inode *, const struct qstr *,
				int lookup, struct fscrypt_name *);

static inline void fscrypt_free_filename(struct fscrypt_name *fname)
{
	kfree(fname->crypto_buf.name);
}

extern int fscrypt_fname_alloc_buffer(const struct inode *, u32,
				struct fscrypt_str *);
extern void fscrypt_fname_free_buffer(struct fscrypt_str *);
extern int fscrypt_fname_disk_to_usr(struct inode *, u32, u32,
			const struct fscrypt_str *, struct fscrypt_str *);

#define FSCRYPT_FNAME_MAX_UNDIGESTED_SIZE	32

/* Extracts the second-to-last ciphertext block; see explanation below */
#define FSCRYPT_FNAME_DIGEST(name, len)	\
	((name) + round_down((len) - FS_CRYPTO_BLOCK_SIZE - 1, \
			     FS_CRYPTO_BLOCK_SIZE))

#define FSCRYPT_FNAME_DIGEST_SIZE	FS_CRYPTO_BLOCK_SIZE

/**
 * fscrypt_digested_name - alternate identifier for an on-disk filename
 *
 * When userspace lists an encrypted directory without access to the key,
 * filenames whose ciphertext is longer than FSCRYPT_FNAME_MAX_UNDIGESTED_SIZE
 * bytes are shown in this abbreviated form (base64-encoded) rather than as the
 * full ciphertext (base64-encoded).  This is necessary to allow supporting
 * filenames up to NAME_MAX bytes, since base64 encoding expands the length.
 *
 * To make it possible for filesystems to still find the correct directory entry
 * despite not knowing the full on-disk name, we encode any filesystem-specific
 * 'hash' and/or 'minor_hash' which the filesystem may need for its lookups,
 * followed by the second-to-last ciphertext block of the filename.  Due to the
 * use of the CBC-CTS encryption mode, the second-to-last ciphertext block
 * depends on the full plaintext.  (Note that ciphertext stealing causes the
 * last two blocks to appear "flipped".)  This makes accidental collisions very
 * unlikely: just a 1 in 2^128 chance for two filenames to collide even if they
 * share the same filesystem-specific hashes.
 *
 * However, this scheme isn't immune to intentional collisions, which can be
 * created by anyone able to create arbitrary plaintext filenames and view them
 * without the key.  Making the "digest" be a real cryptographic hash like
 * SHA-256 over the full ciphertext would prevent this, although it would be
 * less efficient and harder to implement, especially since the filesystem would
 * need to calculate it for each directory entry examined during a search.
 */
struct fscrypt_digested_name {
	u32 hash;
	u32 minor_hash;
	u8 digest[FSCRYPT_FNAME_DIGEST_SIZE];
};

/**
 * fscrypt_match_name() - test whether the given name matches a directory entry
 * @fname: the name being searched for
 * @de_name: the name from the directory entry
 * @de_name_len: the length of @de_name in bytes
 *
 * Normally @fname->disk_name will be set, and in that case we simply compare
 * that to the name stored in the directory entry.  The only exception is that
 * if we don't have the key for an encrypted directory and a filename in it is
 * very long, then we won't have the full disk_name and we'll instead need to
 * match against the fscrypt_digested_name.
 *
 * Return: %true if the name matches, otherwise %false.
 */
static inline bool fscrypt_match_name(const struct fscrypt_name *fname,
				      const u8 *de_name, u32 de_name_len)
{
	if (unlikely(!fname->disk_name.name)) {
		const struct fscrypt_digested_name *n =
			(const void *)fname->crypto_buf.name;
		if (WARN_ON_ONCE(fname->usr_fname->name[0] != '_'))
			return false;
		if (de_name_len <= FSCRYPT_FNAME_MAX_UNDIGESTED_SIZE)
			return false;
		return !memcmp(FSCRYPT_FNAME_DIGEST(de_name, de_name_len),
			       n->digest, FSCRYPT_FNAME_DIGEST_SIZE);
	}

	if (de_name_len != fname->disk_name.len)
		return false;
	return !memcmp(de_name, fname->disk_name.name, fname->disk_name.len);
}

/* bio.c */
extern void fscrypt_decrypt_bio(struct bio *);
extern void fscrypt_enqueue_decrypt_bio(struct fscrypt_ctx *ctx,
					struct bio *bio);
extern int fscrypt_zeroout_range(const struct inode *, pgoff_t, sector_t,
				 unsigned int);

/* hooks.c */
extern int fscrypt_file_open(struct inode *inode, struct file *filp);
extern int __fscrypt_prepare_link(struct inode *inode, struct inode *dir,
				  struct dentry *dentry);
extern int __fscrypt_prepare_rename(struct inode *old_dir,
				    struct dentry *old_dentry,
				    struct inode *new_dir,
				    struct dentry *new_dentry,
				    unsigned int flags);
extern int __fscrypt_prepare_lookup(struct inode *dir, struct dentry *dentry,
				    struct fscrypt_name *fname);
extern int __fscrypt_prepare_symlink(struct inode *dir, unsigned int len,
				     unsigned int max_len,
				     struct fscrypt_str *disk_link);
extern int __fscrypt_encrypt_symlink(struct inode *inode, const char *target,
				     unsigned int len,
				     struct fscrypt_str *disk_link);
extern const char *fscrypt_get_symlink(struct inode *inode, const void *caddr,
				       unsigned int max_size,
				       struct delayed_call *done);
#else  /* !CONFIG_FS_ENCRYPTION */

static inline bool fscrypt_has_encryption_key(const struct inode *inode)
{
	return false;
}

static inline bool fscrypt_dummy_context_enabled(struct inode *inode)
{
	return false;
}

static inline void fscrypt_handle_d_move(struct dentry *dentry)
{
}

/* crypto.c */
static inline void fscrypt_enqueue_decrypt_work(struct work_struct *work)
{
}

static inline struct fscrypt_ctx *fscrypt_get_ctx(gfp_t gfp_flags)
{
	return ERR_PTR(-EOPNOTSUPP);
}

static inline void fscrypt_release_ctx(struct fscrypt_ctx *ctx)
{
	return;
}

static inline struct page *fscrypt_encrypt_pagecache_blocks(struct page *page,
							    unsigned int len,
							    unsigned int offs,
							    gfp_t gfp_flags)
{
	return ERR_PTR(-EOPNOTSUPP);
}

static inline int fscrypt_encrypt_block_inplace(const struct inode *inode,
						struct page *page,
						unsigned int len,
						unsigned int offs, u64 lblk_num,
						gfp_t gfp_flags)
{
	return -EOPNOTSUPP;
}

static inline int fscrypt_decrypt_pagecache_blocks(struct page *page,
						   unsigned int len,
						   unsigned int offs)
{
	return -EOPNOTSUPP;
}

static inline int fscrypt_decrypt_block_inplace(const struct inode *inode,
						struct page *page,
						unsigned int len,
						unsigned int offs, u64 lblk_num)
{
	return -EOPNOTSUPP;
}

static inline bool fscrypt_is_bounce_page(struct page *page)
{
	return false;
}

static inline struct page *fscrypt_pagecache_page(struct page *bounce_page)
{
	WARN_ON_ONCE(1);
	return ERR_PTR(-EINVAL);
}

static inline void fscrypt_free_bounce_page(struct page *bounce_page)
{
}

/* policy.c */
static inline int fscrypt_ioctl_set_policy(struct file *filp,
					   const void __user *arg)
{
	return -EOPNOTSUPP;
}

static inline int fscrypt_ioctl_get_policy(struct file *filp, void __user *arg)
{
	return -EOPNOTSUPP;
}

static inline int fscrypt_has_permitted_context(struct inode *parent,
						struct inode *child)
{
	return 0;
}

static inline int fscrypt_inherit_context(struct inode *parent,
					  struct inode *child,
					  void *fs_data, bool preload)
{
	return -EOPNOTSUPP;
}

/* keyinfo.c */
static inline int fscrypt_get_encryption_info(struct inode *inode)
{
	return -EOPNOTSUPP;
}

static inline void fscrypt_put_encryption_info(struct inode *inode)
{
	return;
}

static inline void fscrypt_free_inode(struct inode *inode)
{
}

 /* fname.c */
static inline int fscrypt_setup_filename(struct inode *dir,
					 const struct qstr *iname,
					 int lookup, struct fscrypt_name *fname)
{
	if (IS_ENCRYPTED(dir))
		return -EOPNOTSUPP;

	memset(fname, 0, sizeof(*fname));
	fname->usr_fname = iname;
	fname->disk_name.name = (unsigned char *)iname->name;
	fname->disk_name.len = iname->len;
	return 0;
}

static inline void fscrypt_free_filename(struct fscrypt_name *fname)
{
	return;
}

static inline int fscrypt_fname_alloc_buffer(const struct inode *inode,
					     u32 max_encrypted_len,
					     struct fscrypt_str *crypto_str)
{
	return -EOPNOTSUPP;
}

static inline void fscrypt_fname_free_buffer(struct fscrypt_str *crypto_str)
{
	return;
}

static inline int fscrypt_fname_disk_to_usr(struct inode *inode,
					    u32 hash, u32 minor_hash,
					    const struct fscrypt_str *iname,
					    struct fscrypt_str *oname)
{
	return -EOPNOTSUPP;
}

static inline bool fscrypt_match_name(const struct fscrypt_name *fname,
				      const u8 *de_name, u32 de_name_len)
{
	/* Encryption support disabled; use standard comparison */
	if (de_name_len != fname->disk_name.len)
		return false;
	return !memcmp(de_name, fname->disk_name.name, fname->disk_name.len);
}

/* bio.c */
static inline void fscrypt_decrypt_bio(struct bio *bio)
{
}

static inline void fscrypt_enqueue_decrypt_bio(struct fscrypt_ctx *ctx,
					       struct bio *bio)
{
}

static inline int fscrypt_zeroout_range(const struct inode *inode, pgoff_t lblk,
					sector_t pblk, unsigned int len)
{
	return -EOPNOTSUPP;
}

/* hooks.c */

static inline int fscrypt_file_open(struct inode *inode, struct file *filp)
{
	if (IS_ENCRYPTED(inode))
		return -EOPNOTSUPP;
	return 0;
}

static inline int __fscrypt_prepare_link(struct inode *inode, struct inode *dir,
					 struct dentry *dentry)
{
	return -EOPNOTSUPP;
}

static inline int __fscrypt_prepare_rename(struct inode *old_dir,
					   struct dentry *old_dentry,
					   struct inode *new_dir,
					   struct dentry *new_dentry,
					   unsigned int flags)
{
	return -EOPNOTSUPP;
}

static inline int __fscrypt_prepare_lookup(struct inode *dir,
					   struct dentry *dentry,
					   struct fscrypt_name *fname)
{
	return -EOPNOTSUPP;
}

static inline int __fscrypt_prepare_symlink(struct inode *dir,
					    unsigned int len,
					    unsigned int max_len,
					    struct fscrypt_str *disk_link)
{
	return -EOPNOTSUPP;
}


static inline int __fscrypt_encrypt_symlink(struct inode *inode,
					    const char *target,
					    unsigned int len,
					    struct fscrypt_str *disk_link)
{
	return -EOPNOTSUPP;
}

static inline const char *fscrypt_get_symlink(struct inode *inode,
					      const void *caddr,
					      unsigned int max_size,
					      struct delayed_call *done)
{
	return ERR_PTR(-EOPNOTSUPP);
}
#endif	/* !CONFIG_FS_ENCRYPTION */

/**
 * fscrypt_require_key - require an inode's encryption key
 * @inode: the inode we need the key for
 *
 * If the inode is encrypted, set up its encryption key if not already done.
 * Then require that the key be present and return -ENOKEY otherwise.
 *
 * No locks are needed, and the key will live as long as the struct inode --- so
 * it won't go away from under you.
 *
 * Return: 0 on success, -ENOKEY if the key is missing, or another -errno code
 * if a problem occurred while setting up the encryption key.
 */
static inline int fscrypt_require_key(struct inode *inode)
{
	if (IS_ENCRYPTED(inode)) {
		int err = fscrypt_get_encryption_info(inode);

		if (err)
			return err;
		if (!fscrypt_has_encryption_key(inode))
			return -ENOKEY;
	}
	return 0;
}

/**
 * fscrypt_prepare_link - prepare to link an inode into a possibly-encrypted directory
 * @old_dentry: an existing dentry for the inode being linked
 * @dir: the target directory
 * @dentry: negative dentry for the target filename
 *
 * A new link can only be added to an encrypted directory if the directory's
 * encryption key is available --- since otherwise we'd have no way to encrypt
 * the filename.  Therefore, we first set up the directory's encryption key (if
 * not already done) and return an error if it's unavailable.
 *
 * We also verify that the link will not violate the constraint that all files
 * in an encrypted directory tree use the same encryption policy.
 *
 * Return: 0 on success, -ENOKEY if the directory's encryption key is missing,
 * -EXDEV if the link would result in an inconsistent encryption policy, or
 * another -errno code.
 */
static inline int fscrypt_prepare_link(struct dentry *old_dentry,
				       struct inode *dir,
				       struct dentry *dentry)
{
	if (IS_ENCRYPTED(dir))
		return __fscrypt_prepare_link(d_inode(old_dentry), dir, dentry);
	return 0;
}

/**
 * fscrypt_prepare_rename - prepare for a rename between possibly-encrypted directories
 * @old_dir: source directory
 * @old_dentry: dentry for source file
 * @new_dir: target directory
 * @new_dentry: dentry for target location (may be negative unless exchanging)
 * @flags: rename flags (we care at least about %RENAME_EXCHANGE)
 *
 * Prepare for ->rename() where the source and/or target directories may be
 * encrypted.  A new link can only be added to an encrypted directory if the
 * directory's encryption key is available --- since otherwise we'd have no way
 * to encrypt the filename.  A rename to an existing name, on the other hand,
 * *is* cryptographically possible without the key.  However, we take the more
 * conservative approach and just forbid all no-key renames.
 *
 * We also verify that the rename will not violate the constraint that all files
 * in an encrypted directory tree use the same encryption policy.
 *
 * Return: 0 on success, -ENOKEY if an encryption key is missing, -EXDEV if the
 * rename would cause inconsistent encryption policies, or another -errno code.
 */
static inline int fscrypt_prepare_rename(struct inode *old_dir,
					 struct dentry *old_dentry,
					 struct inode *new_dir,
					 struct dentry *new_dentry,
					 unsigned int flags)
{
	if (IS_ENCRYPTED(old_dir) || IS_ENCRYPTED(new_dir))
		return __fscrypt_prepare_rename(old_dir, old_dentry,
						new_dir, new_dentry, flags);
	return 0;
}

/**
 * fscrypt_prepare_lookup - prepare to lookup a name in a possibly-encrypted directory
 * @dir: directory being searched
 * @dentry: filename being looked up
 * @fname: (output) the name to use to search the on-disk directory
 *
 * Prepare for ->lookup() in a directory which may be encrypted by determining
 * the name that will actually be used to search the directory on-disk.  Lookups
 * can be done with or without the directory's encryption key; without the key,
 * filenames are presented in encrypted form.  Therefore, we'll try to set up
 * the directory's encryption key, but even without it the lookup can continue.
 *
 * This also installs a custom ->d_revalidate() method which will invalidate the
 * dentry if it was created without the key and the key is later added.
 *
 * Return: 0 on success; -ENOENT if key is unavailable but the filename isn't a
 * correctly formed encoded ciphertext name, so a negative dentry should be
 * created; or another -errno code.
 */
static inline int fscrypt_prepare_lookup(struct inode *dir,
					 struct dentry *dentry,
					 struct fscrypt_name *fname)
{
	if (IS_ENCRYPTED(dir))
		return __fscrypt_prepare_lookup(dir, dentry, fname);

	memset(fname, 0, sizeof(*fname));
	fname->usr_fname = &dentry->d_name;
	fname->disk_name.name = (unsigned char *)dentry->d_name.name;
	fname->disk_name.len = dentry->d_name.len;
	return 0;
}

/**
 * fscrypt_prepare_setattr - prepare to change a possibly-encrypted inode's attributes
 * @dentry: dentry through which the inode is being changed
 * @attr: attributes to change
 *
 * Prepare for ->setattr() on a possibly-encrypted inode.  On an encrypted file,
 * most attribute changes are allowed even without the encryption key.  However,
 * without the encryption key we do have to forbid truncates.  This is needed
 * because the size being truncated to may not be a multiple of the filesystem
 * block size, and in that case we'd have to decrypt the final block, zero the
 * portion past i_size, and re-encrypt it.  (We *could* allow truncating to a
 * filesystem block boundary, but it's simpler to just forbid all truncates ---
 * and we already forbid all other contents modifications without the key.)
 *
 * Return: 0 on success, -ENOKEY if the key is missing, or another -errno code
 * if a problem occurred while setting up the encryption key.
 */
static inline int fscrypt_prepare_setattr(struct dentry *dentry,
					  struct iattr *attr)
{
	if (attr->ia_valid & ATTR_SIZE)
		return fscrypt_require_key(d_inode(dentry));
	return 0;
}

/**
 * fscrypt_prepare_symlink - prepare to create a possibly-encrypted symlink
 * @dir: directory in which the symlink is being created
 * @target: plaintext symlink target
 * @len: length of @target excluding null terminator
 * @max_len: space the filesystem has available to store the symlink target
 * @disk_link: (out) the on-disk symlink target being prepared
 *
 * This function computes the size the symlink target will require on-disk,
 * stores it in @disk_link->len, and validates it against @max_len.  An
 * encrypted symlink may be longer than the original.
 *
 * Additionally, @disk_link->name is set to @target if the symlink will be
 * unencrypted, but left NULL if the symlink will be encrypted.  For encrypted
 * symlinks, the filesystem must call fscrypt_encrypt_symlink() to create the
 * on-disk target later.  (The reason for the two-step process is that some
 * filesystems need to know the size of the symlink target before creating the
 * inode, e.g. to determine whether it will be a "fast" or "slow" symlink.)
 *
 * Return: 0 on success, -ENAMETOOLONG if the symlink target is too long,
 * -ENOKEY if the encryption key is missing, or another -errno code if a problem
 * occurred while setting up the encryption key.
 */
static inline int fscrypt_prepare_symlink(struct inode *dir,
					  const char *target,
					  unsigned int len,
					  unsigned int max_len,
					  struct fscrypt_str *disk_link)
{
	if (IS_ENCRYPTED(dir) || fscrypt_dummy_context_enabled(dir))
		return __fscrypt_prepare_symlink(dir, len, max_len, disk_link);

	disk_link->name = (unsigned char *)target;
	disk_link->len = len + 1;
	if (disk_link->len > max_len)
		return -ENAMETOOLONG;
	return 0;
}

/**
 * fscrypt_encrypt_symlink - encrypt the symlink target if needed
 * @inode: symlink inode
 * @target: plaintext symlink target
 * @len: length of @target excluding null terminator
 * @disk_link: (in/out) the on-disk symlink target being prepared
 *
 * If the symlink target needs to be encrypted, then this function encrypts it
 * into @disk_link->name.  fscrypt_prepare_symlink() must have been called
 * previously to compute @disk_link->len.  If the filesystem did not allocate a
 * buffer for @disk_link->name after calling fscrypt_prepare_link(), then one
 * will be kmalloc()'ed and the filesystem will be responsible for freeing it.
 *
 * Return: 0 on success, -errno on failure
 */
static inline int fscrypt_encrypt_symlink(struct inode *inode,
					  const char *target,
					  unsigned int len,
					  struct fscrypt_str *disk_link)
{
	if (IS_ENCRYPTED(inode))
		return __fscrypt_encrypt_symlink(inode, target, len, disk_link);
	return 0;
}

<<<<<<< HEAD
/* fscrypt_ice.c */
#ifdef CONFIG_PFK
extern int fscrypt_using_hardware_encryption(const struct inode *inode);
extern void fscrypt_set_ice_dun(const struct inode *inode,
	struct bio *bio, u64 dun);
extern bool fscrypt_mergeable_bio(struct bio *bio, u64 dun, bool bio_encrypted,
		int bi_crypt_skip);
extern void fscrypt_set_ice_skip(struct bio *bio, int bi_crypt_skip);
#else
static inline int fscrypt_using_hardware_encryption(const struct inode *inode)
{
	return 0;
}

static inline void fscrypt_set_ice_dun(const struct inode *inode,
	struct bio *bio, u64 dun)
{
	return;
}

static inline void fscrypt_set_ice_skip(struct bio *bio, int bi_crypt_skip)
{
}

static inline bool fscrypt_mergeable_bio(struct bio *bio,
	u64 dun, bool bio_encrypted, int bi_crypt_skip)
{
	return true;
}
#endif
=======
/* If *pagep is a bounce page, free it and set *pagep to the pagecache page */
static inline void fscrypt_finalize_bounce_page(struct page **pagep)
{
	struct page *page = *pagep;

	if (fscrypt_is_bounce_page(page)) {
		*pagep = fscrypt_pagecache_page(page);
		fscrypt_free_bounce_page(page);
	}
}
>>>>>>> dead1f52

#endif	/* _LINUX_FSCRYPT_H */<|MERGE_RESOLUTION|>--- conflicted
+++ resolved
@@ -707,7 +707,17 @@
 	return 0;
 }
 
-<<<<<<< HEAD
+/* If *pagep is a bounce page, free it and set *pagep to the pagecache page */
+static inline void fscrypt_finalize_bounce_page(struct page **pagep)
+{
+	struct page *page = *pagep;
+
+	if (fscrypt_is_bounce_page(page)) {
+		*pagep = fscrypt_pagecache_page(page);
+		fscrypt_free_bounce_page(page);
+	}
+}
+
 /* fscrypt_ice.c */
 #ifdef CONFIG_PFK
 extern int fscrypt_using_hardware_encryption(const struct inode *inode);
@@ -738,17 +748,5 @@
 	return true;
 }
 #endif
-=======
-/* If *pagep is a bounce page, free it and set *pagep to the pagecache page */
-static inline void fscrypt_finalize_bounce_page(struct page **pagep)
-{
-	struct page *page = *pagep;
-
-	if (fscrypt_is_bounce_page(page)) {
-		*pagep = fscrypt_pagecache_page(page);
-		fscrypt_free_bounce_page(page);
-	}
-}
->>>>>>> dead1f52
 
 #endif	/* _LINUX_FSCRYPT_H */