--- conflicted
+++ resolved
@@ -311,11 +311,8 @@
 	struct list_head event_list;
 	spinlock_t event_list_lock;
 
-<<<<<<< HEAD
-=======
 	u64 android_oem_data1;
 
->>>>>>> 18b9d3fd
 #ifdef CONFIG_LRU_GEN
 	/* per-memcg mm_struct list */
 	struct lru_gen_mm_list mm_list;
