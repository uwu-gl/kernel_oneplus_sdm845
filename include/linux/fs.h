--- conflicted
+++ resolved
@@ -299,22 +299,6 @@
 	WRITE_LIFE_EXTREME	= RWH_WRITE_LIFE_EXTREME,
 };
 
-<<<<<<< HEAD
-/* Match RWF_* bits to IOCB bits */
-#define IOCB_HIPRI		(__force int) RWF_HIPRI
-#define IOCB_DSYNC		(__force int) RWF_DSYNC
-#define IOCB_SYNC		(__force int) RWF_SYNC
-#define IOCB_NOWAIT		(__force int) RWF_NOWAIT
-#define IOCB_APPEND		(__force int) RWF_APPEND
-
-/* non-RWF related bits - start at 16 */
-#define IOCB_EVENTFD		(1 << 16)
-#define IOCB_DIRECT		(1 << 17)
-#define IOCB_WRITE		(1 << 18)
-/* iocb->ki_waitq is valid */
-#define IOCB_WAITQ		(1 << 19)
-#define IOCB_NOIO		(1 << 20)
-=======
 #define IOCB_EVENTFD		(1 << 0)
 #define IOCB_APPEND		(1 << 1)
 #define IOCB_DIRECT		(1 << 2)
@@ -325,7 +309,6 @@
 #define IOCB_NOWAIT		(1 << 7)
 /* kiocb is a read or write operation submitted by fs/aio.c. */
 #define IOCB_AIO_RW		(1 << 23)
->>>>>>> 115c8415
 
 struct kiocb {
 	struct file		*ki_filp;
