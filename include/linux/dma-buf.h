--- conflicted
+++ resolved
@@ -394,12 +394,9 @@
  * @vmapping_counter: used internally to refcnt the vmaps
  * @vmap_ptr: the current vmap ptr if vmapping_counter > 0
  * @exp_name: name of the exporter; useful for debugging.
-<<<<<<< HEAD
  * @buf_name: unique name for the buffer
  * @ktime: time (in jiffies) at which the buffer was born
-=======
  * @name: userspace-provided name; useful for accounting and debugging.
->>>>>>> 8ca57595
  * @owner: pointer to exporter module; used for refcounting when exporter is a
  *         kernel module.
  * @list_node: node for dma_buf accounting and debugging.
@@ -427,12 +424,9 @@
 	unsigned vmapping_counter;
 	void *vmap_ptr;
 	const char *exp_name;
-<<<<<<< HEAD
 	char *buf_name;
 	ktime_t ktime;
-=======
 	const char *name;
->>>>>>> 8ca57595
 	struct module *owner;
 	struct list_head list_node;
 	void *priv;
