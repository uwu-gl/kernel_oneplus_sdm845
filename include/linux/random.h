/* SPDX-License-Identifier: GPL-2.0 */

#ifndef _LINUX_RANDOM_H
#define _LINUX_RANDOM_H

#include <linux/bug.h>
#include <linux/kernel.h>
#include <linux/list.h>
#include <linux/once.h>

#include <uapi/linux/random.h>

struct notifier_block;

void add_device_randomness(const void *buf, size_t len);
void __init add_bootloader_randomness(const void *buf, size_t len);
void add_input_randomness(unsigned int type, unsigned int code,
			  unsigned int value) __latent_entropy;
void add_interrupt_randomness(int irq) __latent_entropy;
void add_hwgenerator_randomness(const void *buf, size_t len, size_t entropy);

#if defined(LATENT_ENTROPY_PLUGIN) && !defined(__CHECKER__)
static inline void add_latent_entropy(void)
{
	add_device_randomness((const void *)&latent_entropy, sizeof(latent_entropy));
}
#else
static inline void add_latent_entropy(void) { }
#endif

void get_random_bytes(void *buf, size_t len);
size_t __must_check get_random_bytes_arch(void *buf, size_t len);
u32 get_random_u32(void);
u64 get_random_u64(void);
static inline unsigned int get_random_int(void)
{
	return get_random_u32();
}
static inline unsigned long get_random_long(void)
{
#if BITS_PER_LONG == 64
	return get_random_u64();
#else
	return get_random_u32();
#endif
}

int __init random_init(const char *command_line);
bool rng_is_initialized(void);
int wait_for_random_bytes(void);
int register_random_ready_notifier(struct notifier_block *nb);
int unregister_random_ready_notifier(struct notifier_block *nb);

/* Calls wait_for_random_bytes() and then calls get_random_bytes(buf, nbytes).
 * Returns the result of the call to wait_for_random_bytes. */
static inline int get_random_bytes_wait(void *buf, size_t nbytes)
{
	int ret = wait_for_random_bytes();
	get_random_bytes(buf, nbytes);
	return ret;
}

<<<<<<< HEAD
u32 get_random_u32(void);
u64 get_random_u64(void);
static inline unsigned int get_random_int(void)
{
	return get_random_u32();
}
static inline unsigned long get_random_long(void)
{
#if BITS_PER_LONG == 64
	return get_random_u64();
#else
	return get_random_u32();
#endif
}

/*
 * On 64-bit architectures, protect against non-terminated C string overflows
 * by zeroing out the first byte of the canary; this leaves 56 bits of entropy.
 */
#ifdef CONFIG_64BIT
# ifdef __LITTLE_ENDIAN
#  define CANARY_MASK 0xffffffffffffff00UL
# else /* big endian, 64 bits: */
#  define CANARY_MASK 0x00ffffffffffffffUL
# endif
#else /* 32 bits: */
# define CANARY_MASK 0xffffffffUL
#endif

static inline unsigned long get_random_canary(void)
{
	unsigned long val = get_random_long();

	return val & CANARY_MASK;
}

unsigned long randomize_page(unsigned long start, unsigned long range);
=======
#define declare_get_random_var_wait(name, ret_type) \
	static inline int get_random_ ## name ## _wait(ret_type *out) { \
		int ret = wait_for_random_bytes(); \
		if (unlikely(ret)) \
			return ret; \
		*out = get_random_ ## name(); \
		return 0; \
	}
declare_get_random_var_wait(u32, u32)
declare_get_random_var_wait(u64, u32)
declare_get_random_var_wait(int, unsigned int)
declare_get_random_var_wait(long, unsigned long)
#undef declare_get_random_var
>>>>>>> 4ffa4be5

/*
 * This is designed to be standalone for just prandom
 * users, but for now we include it from <linux/random.h>
 * for legacy reasons.
 */
#include <linux/prandom.h>

#ifdef CONFIG_ARCH_RANDOM
# include <asm/archrandom.h>
#else
static inline bool __must_check arch_get_random_long(unsigned long *v) { return false; }
static inline bool __must_check arch_get_random_int(unsigned int *v) { return false; }
static inline bool __must_check arch_get_random_seed_long(unsigned long *v) { return false; }
static inline bool __must_check arch_get_random_seed_int(unsigned int *v) { return false; }
#endif

/*
 * Called from the boot CPU during startup; not valid to call once
 * secondary CPUs are up and preemption is possible.
 */
#ifndef arch_get_random_seed_long_early
static inline bool __init arch_get_random_seed_long_early(unsigned long *v)
{
	WARN_ON(system_state != SYSTEM_BOOTING);
	return arch_get_random_seed_long(v);
}
#endif

#ifndef arch_get_random_long_early
static inline bool __init arch_get_random_long_early(unsigned long *v)
{
	WARN_ON(system_state != SYSTEM_BOOTING);
	return arch_get_random_long(v);
}
#endif

#ifdef CONFIG_SMP
int random_prepare_cpu(unsigned int cpu);
int random_online_cpu(unsigned int cpu);
#endif

#ifndef MODULE
extern const struct file_operations random_fops, urandom_fops;
#endif

#endif /* _LINUX_RANDOM_H */<|MERGE_RESOLUTION|>--- conflicted
+++ resolved
@@ -45,22 +45,6 @@
 #endif
 }
 
-int __init random_init(const char *command_line);
-bool rng_is_initialized(void);
-int wait_for_random_bytes(void);
-int register_random_ready_notifier(struct notifier_block *nb);
-int unregister_random_ready_notifier(struct notifier_block *nb);
-
-/* Calls wait_for_random_bytes() and then calls get_random_bytes(buf, nbytes).
- * Returns the result of the call to wait_for_random_bytes. */
-static inline int get_random_bytes_wait(void *buf, size_t nbytes)
-{
-	int ret = wait_for_random_bytes();
-	get_random_bytes(buf, nbytes);
-	return ret;
-}
-
-<<<<<<< HEAD
 u32 get_random_u32(void);
 u64 get_random_u64(void);
 static inline unsigned int get_random_int(void)
@@ -98,21 +82,6 @@
 }
 
 unsigned long randomize_page(unsigned long start, unsigned long range);
-=======
-#define declare_get_random_var_wait(name, ret_type) \
-	static inline int get_random_ ## name ## _wait(ret_type *out) { \
-		int ret = wait_for_random_bytes(); \
-		if (unlikely(ret)) \
-			return ret; \
-		*out = get_random_ ## name(); \
-		return 0; \
-	}
-declare_get_random_var_wait(u32, u32)
-declare_get_random_var_wait(u64, u32)
-declare_get_random_var_wait(int, unsigned int)
-declare_get_random_var_wait(long, unsigned long)
-#undef declare_get_random_var
->>>>>>> 4ffa4be5
 
 /*
  * This is designed to be standalone for just prandom
