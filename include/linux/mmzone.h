/* SPDX-License-Identifier: GPL-2.0 */
#ifndef _LINUX_MMZONE_H
#define _LINUX_MMZONE_H

#ifndef __ASSEMBLY__
#ifndef __GENERATING_BOUNDS_H

#include <linux/spinlock.h>
#include <linux/list.h>
#include <linux/wait.h>
#include <linux/bitops.h>
#include <linux/cache.h>
#include <linux/threads.h>
#include <linux/numa.h>
#include <linux/init.h>
#include <linux/seqlock.h>
#include <linux/nodemask.h>
#include <linux/pageblock-flags.h>
#include <linux/page-flags-layout.h>
#include <linux/atomic.h>
#include <linux/android_kabi.h>
#include <asm/page.h>

#if defined(OPLUS_FEATURE_MULTI_KSWAPD) && defined(CONFIG_OPLUS_MULTI_KSWAPD)
#include <linux/multi_kswapd.h>
#endif

/* Free memory management - zoned buddy allocator.  */
#ifndef CONFIG_FORCE_MAX_ZONEORDER
#define MAX_ORDER 11
#else
#define MAX_ORDER CONFIG_FORCE_MAX_ZONEORDER
#endif
#define MAX_ORDER_NR_PAGES (1 << (MAX_ORDER - 1))

#if defined(OPLUS_FEATURE_MULTI_FREEAREA) && defined(CONFIG_PHYSICAL_ANTI_FRAGMENTATION)
#define FREE_AREA_COUNTS 4
#endif
/*
 * PAGE_ALLOC_COSTLY_ORDER is the order at which allocations are deemed
 * costly to service.  That is between allocation orders which should
 * coalesce naturally under reasonable reclaim pressure and those which
 * will not.
 */
#define PAGE_ALLOC_COSTLY_ORDER 3

#define MAX_KSWAPD_THREADS 16

enum migratetype {
	MIGRATE_UNMOVABLE,
	MIGRATE_MOVABLE,
	MIGRATE_RECLAIMABLE,
#ifdef CONFIG_CMA
	/*
	 * MIGRATE_CMA migration type is designed to mimic the way
	 * ZONE_MOVABLE works.  Only movable pages can be allocated
	 * from MIGRATE_CMA pageblocks and page allocator never
	 * implicitly change migration type of MIGRATE_CMA pageblock.
	 *
	 * The way to use it is to change migratetype of a range of
	 * pageblocks to MIGRATE_CMA which can be done by
	 * __free_pageblock_cma() function.  What is important though
	 * is that a range of pageblocks must be aligned to
	 * MAX_ORDER_NR_PAGES should biggest page be bigger then
	 * a single pageblock.
	 */
	MIGRATE_CMA,
#endif
#if defined(OPLUS_FEATURE_MEMORY_ISOLATE) && defined(CONFIG_OPLUS_MEMORY_ISOLATE)
/*
 * Add a migrate type to manage special page alloc/free
 */
        MIGRATE_OPLUS2,
#endif /* OPLUS_FEATURE_MEMORY_ISOLATE */
	MIGRATE_PCPTYPES, /* the number of types on the pcp lists */
	MIGRATE_HIGHATOMIC = MIGRATE_PCPTYPES,
#ifdef CONFIG_MEMORY_ISOLATION
	MIGRATE_ISOLATE,	/* can't allocate from here */
#endif
	MIGRATE_TYPES
};

/* In mm/page_alloc.c; keep in sync also with show_migration_types() there */
extern char * const migratetype_names[MIGRATE_TYPES];

#ifdef CONFIG_CMA
#  define is_migrate_cma(migratetype) unlikely((migratetype) == MIGRATE_CMA)
#  define is_migrate_cma_page(_page) (get_pageblock_migratetype(_page) == MIGRATE_CMA)
#  define get_cma_migrate_type() MIGRATE_CMA
#else
#  define is_migrate_cma(migratetype) false
#  define is_migrate_cma_page(_page) false
#  define get_cma_migrate_type() MIGRATE_MOVABLE
#endif

static inline bool is_migrate_movable(int mt)
{
	return is_migrate_cma(mt) || mt == MIGRATE_MOVABLE;
}

#define for_each_migratetype_order(order, type) \
	for (order = 0; order < MAX_ORDER; order++) \
		for (type = 0; type < MIGRATE_TYPES; type++)

extern int page_group_by_mobility_disabled;

#define NR_MIGRATETYPE_BITS (PB_migrate_end - PB_migrate + 1)
#define MIGRATETYPE_MASK ((1UL << NR_MIGRATETYPE_BITS) - 1)

#define get_pageblock_migratetype(page)					\
	get_pfnblock_flags_mask(page, page_to_pfn(page),		\
			PB_migrate_end, MIGRATETYPE_MASK)

struct free_area {
	struct list_head	free_list[MIGRATE_TYPES];
	unsigned long		nr_free;
};

struct pglist_data;

/*
 * zone->lock and the zone lru_lock are two of the hottest locks in the kernel.
 * So add a wild amount of padding here to ensure that they fall into separate
 * cachelines.  There are very few zone structures in the machine, so space
 * consumption is not a concern here.
 */
#if defined(CONFIG_SMP)
struct zone_padding {
	char x[0];
} ____cacheline_internodealigned_in_smp;
#define ZONE_PADDING(name)	struct zone_padding name;
#else
#define ZONE_PADDING(name)
#endif

#ifdef CONFIG_NUMA
enum numa_stat_item {
	NUMA_HIT,		/* allocated in intended node */
	NUMA_MISS,		/* allocated in non intended node */
	NUMA_FOREIGN,		/* was intended here, hit elsewhere */
	NUMA_INTERLEAVE_HIT,	/* interleaver preferred this zone */
	NUMA_LOCAL,		/* allocation from local node */
	NUMA_OTHER,		/* allocation from other node */
	NR_VM_NUMA_STAT_ITEMS
};
#else
#define NR_VM_NUMA_STAT_ITEMS 0
#endif

enum zone_stat_item {
	/* First 128 byte cacheline (assuming 64 bit words) */
	NR_FREE_PAGES,
	NR_ZONE_LRU_BASE, /* Used only for compaction and reclaim retry */
	NR_ZONE_INACTIVE_ANON = NR_ZONE_LRU_BASE,
	NR_ZONE_ACTIVE_ANON,
	NR_ZONE_INACTIVE_FILE,
	NR_ZONE_ACTIVE_FILE,
	NR_ZONE_UNEVICTABLE,
	NR_ZONE_WRITE_PENDING,	/* Count of dirty, writeback and unstable pages */
	NR_MLOCK,		/* mlock()ed pages found and moved off LRU */
	NR_PAGETABLE,		/* used for pagetables */
	NR_KERNEL_STACK_KB,	/* measured in KiB */
#if IS_ENABLED(CONFIG_SHADOW_CALL_STACK)
	NR_KERNEL_SCS_BYTES,	/* measured in bytes */
#endif
	/* Second 128 byte cacheline */
	NR_BOUNCE,
#if IS_ENABLED(CONFIG_ZSMALLOC)
	NR_ZSPAGES,		/* allocated in zsmalloc */
#endif
	NR_FREE_CMA_PAGES,
#if defined(OPLUS_FEATURE_MEMORY_ISOLATE) && defined(CONFIG_OPLUS_MEMORY_ISOLATE)
/*
 * Account free pages for MIGRATE_OPLUS
 */
	NR_FREE_OPLUS2_PAGES,
#endif /* OPLUS_FEATURE_MEMORY_ISOLATE */
#ifdef OPLUS_FEATURE_HEALTHINFO
        NR_IONCACHE_PAGES,
#endif /* OPLUS_FEATURE_HEALTHINFO */
	NR_VM_ZONE_STAT_ITEMS };

enum node_stat_item {
	NR_LRU_BASE,
	NR_INACTIVE_ANON = NR_LRU_BASE, /* must match order of LRU_[IN]ACTIVE */
	NR_ACTIVE_ANON,		/*  "     "     "   "       "         */
	NR_INACTIVE_FILE,	/*  "     "     "   "       "         */
	NR_ACTIVE_FILE,		/*  "     "     "   "       "         */
	NR_UNEVICTABLE,		/*  "     "     "   "       "         */
	NR_SLAB_RECLAIMABLE,
	NR_SLAB_UNRECLAIMABLE,
	NR_ISOLATED_ANON,	/* Temporary isolated pages from anon lru */
	NR_ISOLATED_FILE,	/* Temporary isolated pages from file lru */
	WORKINGSET_REFAULT,
	WORKINGSET_ACTIVATE,
	WORKINGSET_RESTORE,
	WORKINGSET_NODERECLAIM,
	NR_ANON_MAPPED,	/* Mapped anonymous pages */
	NR_FILE_MAPPED,	/* pagecache pages mapped into pagetables.
			   only modified from process context */
	NR_FILE_PAGES,
	NR_FILE_DIRTY,
	NR_WRITEBACK,
	NR_WRITEBACK_TEMP,	/* Writeback using temporary buffers */
	NR_SHMEM,		/* shmem pages (included tmpfs/GEM pages) */
	NR_SHMEM_THPS,
	NR_SHMEM_PMDMAPPED,
	NR_ANON_THPS,
	NR_UNSTABLE_NFS,	/* NFS unstable pages */
	NR_VMSCAN_WRITE,
	NR_VMSCAN_IMMEDIATE,	/* Prioritise for reclaim when writeback ends */
	NR_DIRTIED,		/* page dirtyings since bootup */
	NR_WRITTEN,		/* page writings since bootup */
	NR_KERNEL_MISC_RECLAIMABLE,	/* reclaimable non-slab kernel pages */
	NR_UNRECLAIMABLE_PAGES,
	NR_ION_HEAP,
	NR_ION_HEAP_POOL,
	NR_GPU_HEAP,
	NR_VM_NODE_STAT_ITEMS
};

/*
 * We do arithmetic on the LRU lists in various places in the code,
 * so it is important to keep the active lists LRU_ACTIVE higher in
 * the array than the corresponding inactive lists, and to keep
 * the *_FILE lists LRU_FILE higher than the corresponding _ANON lists.
 *
 * This has to be kept in sync with the statistics in zone_stat_item
 * above and the descriptions in vmstat_text in mm/vmstat.c
 */
#define LRU_BASE 0
#define LRU_ACTIVE 1
#define LRU_FILE 2

enum lru_list {
	LRU_INACTIVE_ANON = LRU_BASE,
	LRU_ACTIVE_ANON = LRU_BASE + LRU_ACTIVE,
	LRU_INACTIVE_FILE = LRU_BASE + LRU_FILE,
	LRU_ACTIVE_FILE = LRU_BASE + LRU_FILE + LRU_ACTIVE,
	LRU_UNEVICTABLE,
	NR_LRU_LISTS
};

#define for_each_lru(lru) for (lru = 0; lru < NR_LRU_LISTS; lru++)

#define for_each_evictable_lru(lru) for (lru = 0; lru <= LRU_ACTIVE_FILE; lru++)

static inline int is_file_lru(enum lru_list lru)
{
	return (lru == LRU_INACTIVE_FILE || lru == LRU_ACTIVE_FILE);
}

static inline int is_active_lru(enum lru_list lru)
{
	return (lru == LRU_ACTIVE_ANON || lru == LRU_ACTIVE_FILE);
}

#define ANON_AND_FILE 2

struct zone_reclaim_stat {
	/*
	 * The pageout code in vmscan.c keeps track of how many of the
	 * mem/swap backed and file backed pages are referenced.
	 * The higher the rotated/scanned ratio, the more valuable
	 * that cache is.
	 */
	unsigned long		recent_rotated[ANON_AND_FILE];
	unsigned long		recent_scanned[ANON_AND_FILE];
};

#endif /* !__GENERATING_BOUNDS_H */

/*
 * Evictable pages are divided into multiple generations. The youngest and the
 * oldest generation numbers, max_seq and min_seq, are monotonically increasing.
 * They form a sliding window of a variable size [MIN_NR_GENS, MAX_NR_GENS]. An
 * offset within MAX_NR_GENS, gen, indexes the LRU list of the corresponding
 * generation. The gen counter in page->flags stores gen+1 while a page is on
 * one of lrugen->lists[]. Otherwise it stores 0.
 *
 * A page is added to the youngest generation on faulting. The aging needs to
 * check the accessed bit at least twice before handing this page over to the
 * eviction. The first check takes care of the accessed bit set on the initial
 * fault; the second check makes sure this page hasn't been used since then.
 * This process, AKA second chance, requires a minimum of two generations,
 * hence MIN_NR_GENS. And to maintain ABI compatibility with the active/inactive
 * LRU, these two generations are considered active; the rest of generations, if
 * they exist, are considered inactive. See lru_gen_is_active(). PG_active is
 * always cleared while a page is on one of lrugen->lists[] so that the aging
 * needs not to worry about it. And it's set again when a page considered active
 * is isolated for non-reclaiming purposes, e.g., migration. See
 * lru_gen_add_page() and lru_gen_del_page().
 *
 * MAX_NR_GENS is set to 4 so that the multi-gen LRU can support twice of the
 * categories of the active/inactive LRU when keeping track of accesses through
 * page tables. It requires order_base_2(MAX_NR_GENS+1) bits in page->flags.
 */
#define MIN_NR_GENS		2U
#define MAX_NR_GENS		4U

/*
 * Each generation is divided into multiple tiers. Tiers represent different
 * ranges of numbers of accesses through file descriptors. A page accessed N
 * times through file descriptors is in tier order_base_2(N). A page in the
 * first tier (N=0,1) is marked by PG_referenced unless it was faulted in
 * though page tables or read ahead. A page in any other tier (N>1) is marked
 * by PG_referenced and PG_workingset.
 *
 * In contrast to moving across generations which requires the LRU lock, moving
 * across tiers only requires operations on page->flags and therefore has a
 * negligible cost in the buffered access path. In the eviction path,
 * comparisons of refaulted/(evicted+protected) from the first tier and the
 * rest infer whether pages accessed multiple times through file descriptors
 * are statistically hot and thus worth protecting.
 *
 * MAX_NR_TIERS is set to 4 so that the multi-gen LRU can support twice of the
 * categories of the active/inactive LRU when keeping track of accesses through
 * file descriptors. It requires MAX_NR_TIERS-2 additional bits in page->flags.
 */
#define MAX_NR_TIERS		4U

#ifndef __GENERATING_BOUNDS_H

struct lruvec;
struct mem_cgroup;
struct page_vma_mapped_walk;

#define LRU_GEN_MASK		((BIT(LRU_GEN_WIDTH) - 1) << LRU_GEN_PGOFF)
#define LRU_REFS_MASK		((BIT(LRU_REFS_WIDTH) - 1) << LRU_REFS_PGOFF)
#define LRU_REFS_FLAGS		(BIT(PG_referenced) | BIT(PG_workingset))

#ifdef CONFIG_LRU_GEN

enum {
	LRU_GEN_ANON,
	LRU_GEN_FILE,
};

enum {
	LRU_GEN_CORE,
	LRU_GEN_MM_WALK,
	LRU_GEN_NONLEAF_YOUNG,
	NR_LRU_GEN_CAPS
};

#define MIN_LRU_BATCH		BITS_PER_LONG
#define MAX_LRU_BATCH		(MIN_LRU_BATCH * 128)

/* whether to keep historical stats from evicted generations */
#ifdef CONFIG_LRU_GEN_STATS
#define NR_HIST_GENS		MAX_NR_GENS
#else
#define NR_HIST_GENS		1U
#endif

/*
 * The youngest generation number is stored in max_seq for both anon and file
 * types as they are aged on an equal footing. The oldest generation numbers are
 * stored in min_seq[] separately for anon and file types as clean file pages
 * can be evicted regardless of swap constraints.
 *
 * Normally anon and file min_seq are in sync. But if swapping is constrained,
 * e.g., out of swap space, file min_seq is allowed to advance and leave anon
 * min_seq behind.
 */
struct lru_gen_struct {
	/* the aging increments the youngest generation number */
	unsigned long max_seq;
	/* the eviction increments the oldest generation numbers */
	unsigned long min_seq[ANON_AND_FILE];
	/* the birth time of each generation in jiffies */
	unsigned long timestamps[MAX_NR_GENS];
	/* the multi-gen LRU lists */
	struct list_head lists[MAX_NR_GENS][ANON_AND_FILE][MAX_NR_ZONES];
	/* the sizes of the above lists */
	unsigned long nr_pages[MAX_NR_GENS][ANON_AND_FILE][MAX_NR_ZONES];
	/* the exponential moving average of refaulted */
	unsigned long avg_refaulted[ANON_AND_FILE][MAX_NR_TIERS];
	/* the exponential moving average of evicted+protected */
	unsigned long avg_total[ANON_AND_FILE][MAX_NR_TIERS];
	/* the first tier doesn't need protection, hence the minus one */
	unsigned long protected[NR_HIST_GENS][ANON_AND_FILE][MAX_NR_TIERS - 1];
	/* can be modified without holding the LRU lock */
	atomic_long_t evicted[NR_HIST_GENS][ANON_AND_FILE][MAX_NR_TIERS];
	atomic_long_t refaulted[NR_HIST_GENS][ANON_AND_FILE][MAX_NR_TIERS];
	/* whether the multi-gen LRU is enabled */
	bool enabled;
};

enum {
	MM_PTE_TOTAL,	/* total leaf entries */
	MM_PTE_OLD,	/* old leaf entries */
	MM_PTE_YOUNG,	/* young leaf entries */
	MM_PMD_TOTAL,	/* total non-leaf entries */
	MM_PMD_FOUND,	/* non-leaf entries found in Bloom filters */
	MM_PMD_ADDED,	/* non-leaf entries added to Bloom filters */
	NR_MM_STATS
};

/* mnemonic codes for the mm stats above */
#define MM_STAT_CODES		"toydfa"

/* double-buffering Bloom filters */
#define NR_BLOOM_FILTERS	2

struct lru_gen_mm_state {
	/* set to max_seq after each iteration */
	unsigned long seq;
	/* where the current iteration starts (inclusive) */
	struct list_head *head;
	/* where the last iteration ends (exclusive) */
	struct list_head *tail;
	/* to wait for the last page table walker to finish */
	struct wait_queue_head wait;
	/* Bloom filters flip after each iteration */
	unsigned long *filters[NR_BLOOM_FILTERS];
	/* the mm stats for debugging */
	unsigned long stats[NR_HIST_GENS][NR_MM_STATS];
	/* the number of concurrent page table walkers */
	int nr_walkers;
<<<<<<< HEAD
};

struct lru_gen_mm_walk {
	/* the lruvec under reclaim */
	struct lruvec *lruvec;
	/* unstable max_seq from lru_gen_struct */
	unsigned long max_seq;
	/* the next address within an mm to scan */
	unsigned long next_addr;
	/* to batch page table entries */
	unsigned long bitmap[BITS_TO_LONGS(MIN_LRU_BATCH)];
	/* to batch promoted pages */
	int nr_pages[MAX_NR_GENS][ANON_AND_FILE][MAX_NR_ZONES];
	/* to batch the mm stats */
	int mm_stats[NR_MM_STATS];
	/* total batched items */
	int batched;
	bool can_swap;
	bool full_scan;
};

=======
};

struct lru_gen_mm_walk {
	/* the lruvec under reclaim */
	struct lruvec *lruvec;
	/* unstable max_seq from lru_gen_struct */
	unsigned long max_seq;
	/* the next address within an mm to scan */
	unsigned long next_addr;
	/* to batch page table entries */
	unsigned long bitmap[BITS_TO_LONGS(MIN_LRU_BATCH)];
	/* to batch promoted pages */
	int nr_pages[MAX_NR_GENS][ANON_AND_FILE][MAX_NR_ZONES];
	/* to batch the mm stats */
	int mm_stats[NR_MM_STATS];
	/* total batched items */
	int batched;
	bool can_swap;
	bool full_scan;
};

>>>>>>> 18b9d3fd
void lru_gen_init_lruvec(struct lruvec *lruvec);
void *lru_gen_eviction(struct page *page);
void lru_gen_refault(struct page *page, void *shadow);
void lru_gen_look_around(struct page_vma_mapped_walk *pvmw);

#ifdef CONFIG_MEMCG
void lru_gen_init_memcg(struct mem_cgroup *memcg);
void lru_gen_exit_memcg(struct mem_cgroup *memcg);
#endif

#else /* !CONFIG_LRU_GEN */

static inline void lru_gen_init_lruvec(struct lruvec *lruvec)
{
}

static inline void *lru_gen_eviction(struct page *page)
{
	return NULL;
}

static inline void lru_gen_refault(struct page *page, void *shadow)
{
}

static inline void lru_gen_look_around(struct page_vma_mapped_walk *pvmw)
{
}

#ifdef CONFIG_MEMCG
static inline void lru_gen_init_memcg(struct mem_cgroup *memcg)
{
}

static inline void lru_gen_exit_memcg(struct mem_cgroup *memcg)
{
}
#endif

#endif /* CONFIG_LRU_GEN */

struct lruvec {
	struct list_head		lists[NR_LRU_LISTS];
	struct zone_reclaim_stat	reclaim_stat;
	/* Evictions & activations on the inactive file list */
	atomic_long_t			inactive_age;
	/* Refaults at the time of last reclaim cycle */
	unsigned long			refaults;
#ifdef CONFIG_LRU_GEN
	/* evictable pages divided into generations */
	struct lru_gen_struct		lrugen;
	/* to concurrently iterate lru_gen_mm_list */
	struct lru_gen_mm_state		mm_state;
#endif
#ifdef CONFIG_MEMCG
	struct pglist_data *pgdat;
#endif
};

/* Mask used at gathering information at once (see memcontrol.c) */
#define LRU_ALL_FILE (BIT(LRU_INACTIVE_FILE) | BIT(LRU_ACTIVE_FILE))
#define LRU_ALL_ANON (BIT(LRU_INACTIVE_ANON) | BIT(LRU_ACTIVE_ANON))
#define LRU_ALL	     ((1 << NR_LRU_LISTS) - 1)

/* Isolate unmapped file */
#define ISOLATE_UNMAPPED	((__force isolate_mode_t)0x2)
/* Isolate for asynchronous migration */
#define ISOLATE_ASYNC_MIGRATE	((__force isolate_mode_t)0x4)
/* Isolate unevictable pages */
#define ISOLATE_UNEVICTABLE	((__force isolate_mode_t)0x8)

/* LRU Isolation modes. */
typedef unsigned __bitwise isolate_mode_t;

enum zone_watermarks {
	WMARK_MIN,
	WMARK_LOW,
	WMARK_HIGH,
	NR_WMARK
};

#ifndef OPLUS_FEATURE_PERFORMANCE
#define min_wmark_pages(z) (z->_watermark[WMARK_MIN] + z->watermark_boost)
#define low_wmark_pages(z) (z->_watermark[WMARK_LOW] + z->watermark_boost)
#define high_wmark_pages(z) (z->_watermark[WMARK_HIGH] + z->watermark_boost)
#define wmark_pages(z, i) (z->_watermark[i] + z->watermark_boost)
#else
#define min_wmark_pages(z) (z->_watermark[WMARK_MIN] + z->watermark_boost/2)
#define low_wmark_pages(z) (z->_watermark[WMARK_LOW] + z->watermark_boost/2)
#define high_wmark_pages(z) (z->_watermark[WMARK_HIGH] + z->watermark_boost)
#define wmark_pages(z, i) (z->_watermark[i] + (((i) == WMARK_HIGH) ? (z->watermark_boost) : (z->watermark_boost / 2)))
#endif

struct per_cpu_pages {
	int count;		/* number of pages in the list */
	int high;		/* high watermark, emptying needed */
	int batch;		/* chunk size for buddy add/remove */

	/* Lists of pages, one per migrate type stored on the pcp-lists */
	struct list_head lists[MIGRATE_PCPTYPES];
};

struct per_cpu_pageset {
	struct per_cpu_pages pcp;
#ifdef CONFIG_NUMA
	s8 expire;
	u16 vm_numa_stat_diff[NR_VM_NUMA_STAT_ITEMS];
#endif
#ifdef CONFIG_SMP
	s8 stat_threshold;
	s8 vm_stat_diff[NR_VM_ZONE_STAT_ITEMS];
#endif
};

struct per_cpu_nodestat {
	s8 stat_threshold;
	s8 vm_node_stat_diff[NR_VM_NODE_STAT_ITEMS];
};

#endif /* !__GENERATING_BOUNDS.H */

enum zone_type {
#ifdef CONFIG_ZONE_DMA
	/*
	 * ZONE_DMA is used when there are devices that are not able
	 * to do DMA to all of addressable memory (ZONE_NORMAL). Then we
	 * carve out the portion of memory that is needed for these devices.
	 * The range is arch specific.
	 *
	 * Some examples
	 *
	 * Architecture		Limit
	 * ---------------------------
	 * parisc, ia64, sparc	<4G
	 * s390			<2G
	 * arm			Various
	 * alpha		Unlimited or 0-16MB.
	 *
	 * i386, x86_64 and multiple other arches
	 * 			<16M.
	 */
	ZONE_DMA,
#endif
#ifdef CONFIG_ZONE_DMA32
	/*
	 * x86_64 needs two ZONE_DMAs because it supports devices that are
	 * only able to do DMA to the lower 16M but also 32 bit devices that
	 * can only do DMA areas below 4G.
	 */
	ZONE_DMA32,
#endif
	/*
	 * Normal addressable memory is in ZONE_NORMAL. DMA operations can be
	 * performed on pages in ZONE_NORMAL if the DMA devices support
	 * transfers to all addressable memory.
	 */
	ZONE_NORMAL,
#ifdef CONFIG_HIGHMEM
	/*
	 * A memory area that is only addressable by the kernel through
	 * mapping portions into its own address space. This is for example
	 * used by i386 to allow the kernel to address the memory beyond
	 * 900MB. The kernel will set up special mappings (page
	 * table entries on i386) for each page that the kernel needs to
	 * access.
	 */
	ZONE_HIGHMEM,
#endif
	ZONE_MOVABLE,
#ifdef CONFIG_ZONE_DEVICE
	ZONE_DEVICE,
#endif
	__MAX_NR_ZONES

};

#ifndef __GENERATING_BOUNDS_H

<<<<<<< HEAD
=======
#if defined(OPLUS_FEATURE_MULTI_FREEAREA) && defined(CONFIG_PHYSICAL_ANTI_FRAGMENTATION)
struct page_label {
    unsigned long label;
    unsigned long segment;
};
#endif


>>>>>>> 18b9d3fd
#define ASYNC_AND_SYNC 2

struct zone {
	/* Read-mostly fields */

	/* zone watermarks, access with *_wmark_pages(zone) macros */
	unsigned long _watermark[NR_WMARK];
	unsigned long watermark_boost;

	unsigned long nr_reserved_highatomic;
#if defined(OPLUS_FEATURE_MEMORY_ISOLATE) && defined(CONFIG_OPLUS_MEMORY_ISOLATE)
/*
 * Number of MIGRATE_OPLUS page block.
 */
	unsigned long nr_migrate_oplus2_block;
#endif /* OPLUS_FEATURE_MEMORY_ISOLATE */
	/*
	 * We don't know if the memory that we're going to allocate will be
	 * freeable or/and it will be released eventually, so to avoid totally
	 * wasting several GB of ram we must reserve some of the lower zone
	 * memory (otherwise we risk to run OOM on the lower zones despite
	 * there being tons of freeable ram on the higher zones).  This array is
	 * recalculated at runtime if the sysctl_lowmem_reserve_ratio sysctl
	 * changes.
	 */
	long lowmem_reserve[MAX_NR_ZONES];

#ifdef CONFIG_NUMA
	int node;
#endif
	struct pglist_data	*zone_pgdat;
	struct per_cpu_pageset __percpu *pageset;

#ifdef CONFIG_CMA
	bool			cma_alloc;
#endif

#ifndef CONFIG_SPARSEMEM
	/*
	 * Flags for a pageblock_nr_pages block. See pageblock-flags.h.
	 * In SPARSEMEM, this map is stored in struct mem_section
	 */
	unsigned long		*pageblock_flags;
#endif /* CONFIG_SPARSEMEM */

	/* zone_start_pfn == zone_start_paddr >> PAGE_SHIFT */
	unsigned long		zone_start_pfn;

	/*
	 * spanned_pages is the total pages spanned by the zone, including
	 * holes, which is calculated as:
	 * 	spanned_pages = zone_end_pfn - zone_start_pfn;
	 *
	 * present_pages is physical pages existing within the zone, which
	 * is calculated as:
	 *	present_pages = spanned_pages - absent_pages(pages in holes);
	 *
	 * managed_pages is present pages managed by the buddy system, which
	 * is calculated as (reserved_pages includes pages allocated by the
	 * bootmem allocator):
	 *	managed_pages = present_pages - reserved_pages;
	 *
	 * So present_pages may be used by memory hotplug or memory power
	 * management logic to figure out unmanaged pages by checking
	 * (present_pages - managed_pages). And managed_pages should be used
	 * by page allocator and vm scanner to calculate all kinds of watermarks
	 * and thresholds.
	 *
	 * Locking rules:
	 *
	 * zone_start_pfn and spanned_pages are protected by span_seqlock.
	 * It is a seqlock because it has to be read outside of zone->lock,
	 * and it is done in the main allocator path.  But, it is written
	 * quite infrequently.
	 *
	 * The span_seq lock is declared along with zone->lock because it is
	 * frequently read in proximity to zone->lock.  It's good to
	 * give them a chance of being in the same cacheline.
	 *
	 * Write access to present_pages at runtime should be protected by
	 * mem_hotplug_begin/end(). Any reader who can't tolerant drift of
	 * present_pages should get_online_mems() to get a stable value.
	 *
	 * Read access to managed_pages should be safe because it's unsigned
	 * long. Write access to zone->managed_pages and totalram_pages are
	 * protected by managed_page_count_lock at runtime. Idealy only
	 * adjust_managed_page_count() should be used instead of directly
	 * touching zone->managed_pages and totalram_pages.
	 */
	unsigned long		managed_pages;
	unsigned long		spanned_pages;
	unsigned long		present_pages;
#if defined(OPLUS_FEATURE_MULTI_FREEAREA) && defined(CONFIG_PHYSICAL_ANTI_FRAGMENTATION)
    struct page_label zone_label[FREE_AREA_COUNTS];
#endif
	const char		*name;

#ifdef CONFIG_MEMORY_ISOLATION
	/*
	 * Number of isolated pageblock. It is used to solve incorrect
	 * freepage counting problem due to racy retrieving migratetype
	 * of pageblock. Protected by zone->lock.
	 */
	unsigned long		nr_isolate_pageblock;
#endif

#ifdef CONFIG_MEMORY_HOTPLUG
	/* see spanned/present_pages for more description */
	seqlock_t		span_seqlock;
#endif

	int initialized;

	/* Write-intensive fields used from the page allocator */
	ZONE_PADDING(_pad1_)

	/* free areas of different sizes */
#if defined(OPLUS_FEATURE_MULTI_FREEAREA) && defined(CONFIG_PHYSICAL_ANTI_FRAGMENTATION)
	struct free_area	free_area[FREE_AREA_COUNTS][MAX_ORDER];
#else
	struct free_area	free_area[MAX_ORDER];
#endif

	/* zone flags, see below */
	unsigned long		flags;

	/* Primarily protects free_area */
	spinlock_t		lock;

	/* Write-intensive fields used by compaction and vmstats. */
	ZONE_PADDING(_pad2_)

	/*
	 * When free pages are below this point, additional steps are taken
	 * when reading the number of free pages to avoid per-cpu counter
	 * drift allowing watermarks to be breached
	 */
	unsigned long percpu_drift_mark;

#if defined CONFIG_COMPACTION || defined CONFIG_CMA
	/* pfn where compaction free scanner should start */
	unsigned long		compact_cached_free_pfn;
	/* pfn where compaction migration scanner should start */
	unsigned long		compact_cached_migrate_pfn[ASYNC_AND_SYNC];
	unsigned long		compact_init_migrate_pfn;
	unsigned long		compact_init_free_pfn;
#endif

#ifdef CONFIG_COMPACTION
	/*
	 * On compaction failure, 1<<compact_defer_shift compactions
	 * are skipped before trying again. The number attempted since
	 * last failure is tracked with compact_considered.
	 */
	unsigned int		compact_considered;
	unsigned int		compact_defer_shift;
	int			compact_order_failed;
#endif

#if defined CONFIG_COMPACTION || defined CONFIG_CMA
	/* Set to true when the PG_migrate_skip bits should be cleared */
	bool			compact_blockskip_flush;
#endif

	bool			contiguous;

	ZONE_PADDING(_pad3_)
	/* Zone statistics */
	atomic_long_t		vm_stat[NR_VM_ZONE_STAT_ITEMS];
	atomic_long_t		vm_numa_stat[NR_VM_NUMA_STAT_ITEMS];

	ANDROID_KABI_RESERVE(1);
	ANDROID_KABI_RESERVE(2);
	ANDROID_KABI_RESERVE(3);
	ANDROID_KABI_RESERVE(4);
} ____cacheline_internodealigned_in_smp;

enum pgdat_flags {
	PGDAT_CONGESTED,		/* pgdat has many dirty pages backed by
					 * a congested BDI
					 */
	PGDAT_DIRTY,			/* reclaim scanning has recently found
					 * many dirty file pages at the tail
					 * of the LRU.
					 */
	PGDAT_WRITEBACK,		/* reclaim scanning has recently found
					 * many pages under writeback
					 */
	PGDAT_RECLAIM_LOCKED,		/* prevents concurrent reclaim */
};

enum zone_flags {
	ZONE_BOOSTED_WATERMARK,		/* zone recently boosted watermarks.
					 * Cleared when kswapd is woken.
					 */
};

static inline unsigned long zone_end_pfn(const struct zone *zone)
{
	return zone->zone_start_pfn + zone->spanned_pages;
}

static inline bool zone_spans_pfn(const struct zone *zone, unsigned long pfn)
{
	return zone->zone_start_pfn <= pfn && pfn < zone_end_pfn(zone);
}

static inline bool zone_is_initialized(struct zone *zone)
{
	return zone->initialized;
}

static inline bool zone_is_empty(struct zone *zone)
{
	return zone->spanned_pages == 0;
}

/*
 * Return true if [start_pfn, start_pfn + nr_pages) range has a non-empty
 * intersection with the given zone
 */
static inline bool zone_intersects(struct zone *zone,
		unsigned long start_pfn, unsigned long nr_pages)
{
	if (zone_is_empty(zone))
		return false;
	if (start_pfn >= zone_end_pfn(zone) ||
	    start_pfn + nr_pages <= zone->zone_start_pfn)
		return false;

	return true;
}

/*
 * The "priority" of VM scanning is how much of the queues we will scan in one
 * go. A value of 12 for DEF_PRIORITY implies that we will scan 1/4096th of the
 * queues ("queue_length >> 12") during an aging round.
 */
#define DEF_PRIORITY 12

/* Maximum number of zones on a zonelist */
#define MAX_ZONES_PER_ZONELIST (MAX_NUMNODES * MAX_NR_ZONES)

enum {
	ZONELIST_FALLBACK,	/* zonelist with fallback */
#ifdef CONFIG_NUMA
	/*
	 * The NUMA zonelists are doubled because we need zonelists that
	 * restrict the allocations to a single node for __GFP_THISNODE.
	 */
	ZONELIST_NOFALLBACK,	/* zonelist without fallback (__GFP_THISNODE) */
#endif
	MAX_ZONELISTS
};

/*
 * This struct contains information about a zone in a zonelist. It is stored
 * here to avoid dereferences into large structures and lookups of tables
 */
struct zoneref {
	struct zone *zone;	/* Pointer to actual zone */
	int zone_idx;		/* zone_idx(zoneref->zone) */
};

/*
 * One allocation request operates on a zonelist. A zonelist
 * is a list of zones, the first one is the 'goal' of the
 * allocation, the other zones are fallback zones, in decreasing
 * priority.
 *
 * To speed the reading of the zonelist, the zonerefs contain the zone index
 * of the entry being read. Helper functions to access information given
 * a struct zoneref are
 *
 * zonelist_zone()	- Return the struct zone * for an entry in _zonerefs
 * zonelist_zone_idx()	- Return the index of the zone for an entry
 * zonelist_node_idx()	- Return the index of the node for an entry
 */
struct zonelist {
	struct zoneref _zonerefs[MAX_ZONES_PER_ZONELIST + 1];
};

#ifndef CONFIG_DISCONTIGMEM
/* The array of struct pages - for discontigmem use pgdat->lmem_map */
extern struct page *mem_map;
#endif

/*
 * On NUMA machines, each NUMA node would have a pg_data_t to describe
 * it's memory layout. On UMA machines there is a single pglist_data which
 * describes the whole memory.
 *
 * Memory statistics and page replacement data structures are maintained on a
 * per-zone basis.
 */
struct bootmem_data;
typedef struct pglist_data {
	struct zone node_zones[MAX_NR_ZONES];
	struct zonelist node_zonelists[MAX_ZONELISTS];
	int nr_zones;
#ifdef CONFIG_FLAT_NODE_MEM_MAP	/* means !SPARSEMEM */
	struct page *node_mem_map;
#ifdef CONFIG_PAGE_EXTENSION
	struct page_ext *node_page_ext;
#endif
#endif
#ifndef CONFIG_NO_BOOTMEM
	struct bootmem_data *bdata;
#endif
#if defined(CONFIG_MEMORY_HOTPLUG) || defined(CONFIG_DEFERRED_STRUCT_PAGE_INIT)
	/*
	 * Must be held any time you expect node_start_pfn, node_present_pages
	 * or node_spanned_pages stay constant.
	 * Also synchronizes pgdat->first_deferred_pfn during deferred page
	 * init.
	 *
	 * pgdat_resize_lock() and pgdat_resize_unlock() are provided to
	 * manipulate node_size_lock without checking for CONFIG_MEMORY_HOTPLUG
	 * or CONFIG_DEFERRED_STRUCT_PAGE_INIT.
	 *
	 * Nests above zone->lock and zone->span_seqlock
	 */
	spinlock_t node_size_lock;
#endif
	unsigned long node_start_pfn;
	unsigned long node_present_pages; /* total number of physical pages */
	unsigned long node_spanned_pages; /* total size of physical page
					     range, including holes */
	int node_id;
	wait_queue_head_t kswapd_wait;
	wait_queue_head_t pfmemalloc_wait;
#if defined(OPLUS_FEATURE_MULTI_KSWAPD) && defined(CONFIG_OPLUS_MULTI_KSWAPD)
	struct task_struct *kswapd[MAX_KSWAPD_THREADS];
#else
	/*
	 * Protected by mem_hotplug_begin/end()
	 */
	struct task_struct *kswapd[MAX_KSWAPD_THREADS];
#endif
	int kswapd_order;
	enum zone_type kswapd_classzone_idx;

	int kswapd_failures;		/* Number of 'reclaimed == 0' runs */

	u64 android_oem_data1;
#ifdef CONFIG_COMPACTION
	int kcompactd_max_order;
	enum zone_type kcompactd_classzone_idx;
	wait_queue_head_t kcompactd_wait;
	struct task_struct *kcompactd;
#endif
	/*
	 * This is a per-node reserve of pages that are not available
	 * to userspace allocations.
	 */
	unsigned long		totalreserve_pages;

#ifdef CONFIG_NUMA
	/*
	 * zone reclaim becomes active if more unmapped pages exist.
	 */
	unsigned long		min_unmapped_pages;
	unsigned long		min_slab_pages;
#endif /* CONFIG_NUMA */

	/* Write-intensive fields used by page reclaim */
	ZONE_PADDING(_pad1_)
	spinlock_t		lru_lock;

#ifdef CONFIG_DEFERRED_STRUCT_PAGE_INIT
	/*
	 * If memory initialisation on large machines is deferred then this
	 * is the first PFN that needs to be initialised.
	 */
	unsigned long first_deferred_pfn;
	/* Number of non-deferred pages */
	unsigned long static_init_pgcnt;
#endif /* CONFIG_DEFERRED_STRUCT_PAGE_INIT */

#ifdef CONFIG_TRANSPARENT_HUGEPAGE
	spinlock_t split_queue_lock;
	struct list_head split_queue;
	unsigned long split_queue_len;
#endif

	/* Fields commonly accessed by the page reclaim scanner */
	struct lruvec		lruvec;

	unsigned long		flags;

#ifdef CONFIG_LRU_GEN
	/* kswap mm walk data */
	struct lru_gen_mm_walk	mm_walk;
#endif

	ZONE_PADDING(_pad2_)

	/* Per-node vmstats */
	struct per_cpu_nodestat __percpu *per_cpu_nodestats;
	atomic_long_t vm_stat[NR_VM_NODE_STAT_ITEMS];
} pg_data_t;

#define node_present_pages(nid)	(NODE_DATA(nid)->node_present_pages)
#define node_spanned_pages(nid)	(NODE_DATA(nid)->node_spanned_pages)
#ifdef CONFIG_FLAT_NODE_MEM_MAP
#define pgdat_page_nr(pgdat, pagenr)	((pgdat)->node_mem_map + (pagenr))
#else
#define pgdat_page_nr(pgdat, pagenr)	pfn_to_page((pgdat)->node_start_pfn + (pagenr))
#endif
#define nid_page_nr(nid, pagenr) 	pgdat_page_nr(NODE_DATA(nid),(pagenr))

#define node_start_pfn(nid)	(NODE_DATA(nid)->node_start_pfn)
#define node_end_pfn(nid) pgdat_end_pfn(NODE_DATA(nid))
static inline spinlock_t *zone_lru_lock(struct zone *zone)
{
	return &zone->zone_pgdat->lru_lock;
}

static inline struct lruvec *node_lruvec(struct pglist_data *pgdat)
{
	return &pgdat->lruvec;
}

static inline unsigned long pgdat_end_pfn(pg_data_t *pgdat)
{
	return pgdat->node_start_pfn + pgdat->node_spanned_pages;
}

static inline bool pgdat_is_empty(pg_data_t *pgdat)
{
	return !pgdat->node_start_pfn && !pgdat->node_spanned_pages;
}

#include <linux/memory_hotplug.h>

void build_all_zonelists(pg_data_t *pgdat);
void wakeup_kswapd(struct zone *zone, gfp_t gfp_mask, int order,
		   enum zone_type classzone_idx);
bool __zone_watermark_ok(struct zone *z, unsigned int order, unsigned long mark,
			 int classzone_idx, unsigned int alloc_flags,
			 long free_pages);
bool zone_watermark_ok(struct zone *z, unsigned int order,
		unsigned long mark, int classzone_idx,
		unsigned int alloc_flags);
bool zone_watermark_ok_safe(struct zone *z, unsigned int order,
		unsigned long mark, int classzone_idx);
/*
 * Memory initialization context, use to differentiate memory added by
 * the platform statically or via memory hotplug interface.
 */
enum meminit_context {
	MEMINIT_EARLY,
	MEMINIT_HOTPLUG,
};

extern void init_currently_empty_zone(struct zone *zone, unsigned long start_pfn,
				     unsigned long size);

extern void lruvec_init(struct lruvec *lruvec);

static inline struct pglist_data *lruvec_pgdat(struct lruvec *lruvec)
{
#ifdef CONFIG_MEMCG
	return lruvec->pgdat;
#else
	return container_of(lruvec, struct pglist_data, lruvec);
#endif
}

extern unsigned long lruvec_lru_size(struct lruvec *lruvec, enum lru_list lru, int zone_idx);

#ifdef CONFIG_HAVE_MEMORY_PRESENT
void memory_present(int nid, unsigned long start, unsigned long end);
#else
static inline void memory_present(int nid, unsigned long start, unsigned long end) {}
#endif

#ifdef CONFIG_HAVE_MEMORYLESS_NODES
int local_memory_node(int node_id);
#else
static inline int local_memory_node(int node_id) { return node_id; };
#endif

/*
 * zone_idx() returns 0 for the ZONE_DMA zone, 1 for the ZONE_NORMAL zone, etc.
 */
#define zone_idx(zone)		((zone) - (zone)->zone_pgdat->node_zones)

#ifdef CONFIG_ZONE_DEVICE
static inline bool is_dev_zone(const struct zone *zone)
{
	return zone_idx(zone) == ZONE_DEVICE;
}
#else
static inline bool is_dev_zone(const struct zone *zone)
{
	return false;
}
#endif

/*
 * Returns true if a zone has pages managed by the buddy allocator.
 * All the reclaim decisions have to use this function rather than
 * populated_zone(). If the whole zone is reserved then we can easily
 * end up with populated_zone() && !managed_zone().
 */
static inline bool managed_zone(struct zone *zone)
{
	return zone->managed_pages;
}

/* Returns true if a zone has memory */
static inline bool populated_zone(struct zone *zone)
{
	return zone->present_pages;
}

#ifdef CONFIG_NUMA
static inline int zone_to_nid(struct zone *zone)
{
	return zone->node;
}

static inline void zone_set_nid(struct zone *zone, int nid)
{
	zone->node = nid;
}
#else
static inline int zone_to_nid(struct zone *zone)
{
	return 0;
}

static inline void zone_set_nid(struct zone *zone, int nid) {}
#endif

extern int movable_zone;

#ifdef CONFIG_HIGHMEM
static inline int zone_movable_is_highmem(void)
{
#ifdef CONFIG_HAVE_MEMBLOCK_NODE_MAP
	return movable_zone == ZONE_HIGHMEM;
#else
	return (ZONE_MOVABLE - 1) == ZONE_HIGHMEM;
#endif
}
#endif

static inline int is_highmem_idx(enum zone_type idx)
{
#ifdef CONFIG_HIGHMEM
	return (idx == ZONE_HIGHMEM ||
		(idx == ZONE_MOVABLE && zone_movable_is_highmem()));
#else
	return 0;
#endif
}

/**
 * is_highmem - helper function to quickly check if a struct zone is a
 *              highmem zone or not.  This is an attempt to keep references
 *              to ZONE_{DMA/NORMAL/HIGHMEM/etc} in general code to a minimum.
 * @zone - pointer to struct zone variable
 */
static inline int is_highmem(struct zone *zone)
{
#ifdef CONFIG_HIGHMEM
	return is_highmem_idx(zone_idx(zone));
#else
	return 0;
#endif
}

/* These two functions are used to setup the per zone pages min values */
struct ctl_table;

int min_free_kbytes_sysctl_handler(struct ctl_table *, int,
					void __user *, size_t *, loff_t *);
int watermark_boost_factor_sysctl_handler(struct ctl_table *, int,
					void __user *, size_t *, loff_t *);
int watermark_scale_factor_sysctl_handler(struct ctl_table *, int,
					void __user *, size_t *, loff_t *);
extern int sysctl_lowmem_reserve_ratio[MAX_NR_ZONES];
int lowmem_reserve_ratio_sysctl_handler(struct ctl_table *, int,
					void __user *, size_t *, loff_t *);
int percpu_pagelist_fraction_sysctl_handler(struct ctl_table *, int,
					void __user *, size_t *, loff_t *);
int sysctl_min_unmapped_ratio_sysctl_handler(struct ctl_table *, int,
			void __user *, size_t *, loff_t *);
int sysctl_min_slab_ratio_sysctl_handler(struct ctl_table *, int,
			void __user *, size_t *, loff_t *);

extern int numa_zonelist_order_handler(struct ctl_table *, int,
			void __user *, size_t *, loff_t *);
extern char numa_zonelist_order[];
#define NUMA_ZONELIST_ORDER_LEN	16

#ifndef CONFIG_NEED_MULTIPLE_NODES

extern struct pglist_data contig_page_data;
#define NODE_DATA(nid)		(&contig_page_data)
#define NODE_MEM_MAP(nid)	mem_map

#else /* CONFIG_NEED_MULTIPLE_NODES */

#include <asm/mmzone.h>

#endif /* !CONFIG_NEED_MULTIPLE_NODES */

extern struct pglist_data *first_online_pgdat(void);
extern struct pglist_data *next_online_pgdat(struct pglist_data *pgdat);
extern struct zone *next_zone(struct zone *zone);

/**
 * for_each_online_pgdat - helper macro to iterate over all online nodes
 * @pgdat - pointer to a pg_data_t variable
 */
#define for_each_online_pgdat(pgdat)			\
	for (pgdat = first_online_pgdat();		\
	     pgdat;					\
	     pgdat = next_online_pgdat(pgdat))
/**
 * for_each_zone - helper macro to iterate over all memory zones
 * @zone - pointer to struct zone variable
 *
 * The user only needs to declare the zone variable, for_each_zone
 * fills it in.
 */
#define for_each_zone(zone)			        \
	for (zone = (first_online_pgdat())->node_zones; \
	     zone;					\
	     zone = next_zone(zone))

#define for_each_populated_zone(zone)		        \
	for (zone = (first_online_pgdat())->node_zones; \
	     zone;					\
	     zone = next_zone(zone))			\
		if (!populated_zone(zone))		\
			; /* do nothing */		\
		else

static inline struct zone *zonelist_zone(struct zoneref *zoneref)
{
	return zoneref->zone;
}

static inline int zonelist_zone_idx(struct zoneref *zoneref)
{
	return zoneref->zone_idx;
}

static inline int zonelist_node_idx(struct zoneref *zoneref)
{
	return zone_to_nid(zoneref->zone);
}

struct zoneref *__next_zones_zonelist(struct zoneref *z,
					enum zone_type highest_zoneidx,
					nodemask_t *nodes);

/**
 * next_zones_zonelist - Returns the next zone at or below highest_zoneidx within the allowed nodemask using a cursor within a zonelist as a starting point
 * @z - The cursor used as a starting point for the search
 * @highest_zoneidx - The zone index of the highest zone to return
 * @nodes - An optional nodemask to filter the zonelist with
 *
 * This function returns the next zone at or below a given zone index that is
 * within the allowed nodemask using a cursor as the starting point for the
 * search. The zoneref returned is a cursor that represents the current zone
 * being examined. It should be advanced by one before calling
 * next_zones_zonelist again.
 */
static __always_inline struct zoneref *next_zones_zonelist(struct zoneref *z,
					enum zone_type highest_zoneidx,
					nodemask_t *nodes)
{
	if (likely(!nodes && zonelist_zone_idx(z) <= highest_zoneidx))
		return z;
	return __next_zones_zonelist(z, highest_zoneidx, nodes);
}

/**
 * first_zones_zonelist - Returns the first zone at or below highest_zoneidx within the allowed nodemask in a zonelist
 * @zonelist - The zonelist to search for a suitable zone
 * @highest_zoneidx - The zone index of the highest zone to return
 * @nodes - An optional nodemask to filter the zonelist with
 * @return - Zoneref pointer for the first suitable zone found (see below)
 *
 * This function returns the first zone at or below a given zone index that is
 * within the allowed nodemask. The zoneref returned is a cursor that can be
 * used to iterate the zonelist with next_zones_zonelist by advancing it by
 * one before calling.
 *
 * When no eligible zone is found, zoneref->zone is NULL (zoneref itself is
 * never NULL). This may happen either genuinely, or due to concurrent nodemask
 * update due to cpuset modification.
 */
static inline struct zoneref *first_zones_zonelist(struct zonelist *zonelist,
					enum zone_type highest_zoneidx,
					nodemask_t *nodes)
{
	return next_zones_zonelist(zonelist->_zonerefs,
							highest_zoneidx, nodes);
}

/**
 * for_each_zone_zonelist_nodemask - helper macro to iterate over valid zones in a zonelist at or below a given zone index and within a nodemask
 * @zone - The current zone in the iterator
 * @z - The current pointer within zonelist->zones being iterated
 * @zlist - The zonelist being iterated
 * @highidx - The zone index of the highest zone to return
 * @nodemask - Nodemask allowed by the allocator
 *
 * This iterator iterates though all zones at or below a given zone index and
 * within a given nodemask
 */
#define for_each_zone_zonelist_nodemask(zone, z, zlist, highidx, nodemask) \
	for (z = first_zones_zonelist(zlist, highidx, nodemask), zone = zonelist_zone(z);	\
		zone;							\
		z = next_zones_zonelist(++z, highidx, nodemask),	\
			zone = zonelist_zone(z))

#define for_next_zone_zonelist_nodemask(zone, z, zlist, highidx, nodemask) \
	for (zone = z->zone;	\
		zone;							\
		z = next_zones_zonelist(++z, highidx, nodemask),	\
			zone = zonelist_zone(z))


/**
 * for_each_zone_zonelist - helper macro to iterate over valid zones in a zonelist at or below a given zone index
 * @zone - The current zone in the iterator
 * @z - The current pointer within zonelist->zones being iterated
 * @zlist - The zonelist being iterated
 * @highidx - The zone index of the highest zone to return
 *
 * This iterator iterates though all zones at or below a given zone index.
 */
#define for_each_zone_zonelist(zone, z, zlist, highidx) \
	for_each_zone_zonelist_nodemask(zone, z, zlist, highidx, NULL)

#ifdef CONFIG_SPARSEMEM
#include <asm/sparsemem.h>
#endif

#if !defined(CONFIG_HAVE_ARCH_EARLY_PFN_TO_NID) && \
	!defined(CONFIG_HAVE_MEMBLOCK_NODE_MAP)
static inline unsigned long early_pfn_to_nid(unsigned long pfn)
{
	BUILD_BUG_ON(IS_ENABLED(CONFIG_NUMA));
	return 0;
}
#endif

#ifdef CONFIG_FLATMEM
#define pfn_to_nid(pfn)		(0)
#endif

#ifdef CONFIG_SPARSEMEM

/*
 * SECTION_SHIFT    		#bits space required to store a section #
 *
 * PA_SECTION_SHIFT		physical address to/from section number
 * PFN_SECTION_SHIFT		pfn to/from section number
 */
#define PA_SECTION_SHIFT	(SECTION_SIZE_BITS)
#define PFN_SECTION_SHIFT	(SECTION_SIZE_BITS - PAGE_SHIFT)

#define NR_MEM_SECTIONS		(1UL << SECTIONS_SHIFT)

#define PAGES_PER_SECTION       (1UL << PFN_SECTION_SHIFT)
#define PAGE_SECTION_MASK	(~(PAGES_PER_SECTION-1))

#define SECTION_BLOCKFLAGS_BITS \
	((1UL << (PFN_SECTION_SHIFT - pageblock_order)) * NR_PAGEBLOCK_BITS)

#if (MAX_ORDER - 1 + PAGE_SHIFT) > SECTION_SIZE_BITS
#error Allocator MAX_ORDER exceeds SECTION_SIZE
#endif

static inline unsigned long pfn_to_section_nr(unsigned long pfn)
{
	return pfn >> PFN_SECTION_SHIFT;
}
static inline unsigned long section_nr_to_pfn(unsigned long sec)
{
	return sec << PFN_SECTION_SHIFT;
}

#define SECTION_ALIGN_UP(pfn)	(((pfn) + PAGES_PER_SECTION - 1) & PAGE_SECTION_MASK)
#define SECTION_ALIGN_DOWN(pfn)	((pfn) & PAGE_SECTION_MASK)

struct page;
struct page_ext;
struct mem_section {
	/*
	 * This is, logically, a pointer to an array of struct
	 * pages.  However, it is stored with some other magic.
	 * (see sparse.c::sparse_init_one_section())
	 *
	 * Additionally during early boot we encode node id of
	 * the location of the section here to guide allocation.
	 * (see sparse.c::memory_present())
	 *
	 * Making it a UL at least makes someone do a cast
	 * before using it wrong.
	 */
	unsigned long section_mem_map;

	/* See declaration of similar field in struct zone */
	unsigned long *pageblock_flags;
#ifdef CONFIG_PAGE_EXTENSION
	/*
	 * If SPARSEMEM, pgdat doesn't have page_ext pointer. We use
	 * section. (see page_ext.h about this.)
	 */
	struct page_ext *page_ext;
	unsigned long pad;
#endif
	/*
	 * WARNING: mem_section must be a power-of-2 in size for the
	 * calculation and use of SECTION_ROOT_MASK to make sense.
	 */
};

#ifdef CONFIG_SPARSEMEM_EXTREME
#define SECTIONS_PER_ROOT       (PAGE_SIZE / sizeof (struct mem_section))
#else
#define SECTIONS_PER_ROOT	1
#endif

#define SECTION_NR_TO_ROOT(sec)	((sec) / SECTIONS_PER_ROOT)
#define NR_SECTION_ROOTS	DIV_ROUND_UP(NR_MEM_SECTIONS, SECTIONS_PER_ROOT)
#define SECTION_ROOT_MASK	(SECTIONS_PER_ROOT - 1)

#ifdef CONFIG_SPARSEMEM_EXTREME
extern struct mem_section **mem_section;
#else
extern struct mem_section mem_section[NR_SECTION_ROOTS][SECTIONS_PER_ROOT];
#endif

static inline struct mem_section *__nr_to_section(unsigned long nr)
{
	unsigned long root = SECTION_NR_TO_ROOT(nr);

	if (unlikely(root >= NR_SECTION_ROOTS))
		return NULL;

#ifdef CONFIG_SPARSEMEM_EXTREME
	if (!mem_section || !mem_section[root])
		return NULL;
#endif
	return &mem_section[root][nr & SECTION_ROOT_MASK];
}
extern int __section_nr(struct mem_section* ms);
extern unsigned long usemap_size(void);

/*
 * We use the lower bits of the mem_map pointer to store
 * a little bit of information.  The pointer is calculated
 * as mem_map - section_nr_to_pfn(pnum).  The result is
 * aligned to the minimum alignment of the two values:
 *   1. All mem_map arrays are page-aligned.
 *   2. section_nr_to_pfn() always clears PFN_SECTION_SHIFT
 *      lowest bits.  PFN_SECTION_SHIFT is arch-specific
 *      (equal SECTION_SIZE_BITS - PAGE_SHIFT), and the
 *      worst combination is powerpc with 256k pages,
 *      which results in PFN_SECTION_SHIFT equal 6.
 * To sum it up, at least 6 bits are available.
 */
#define	SECTION_MARKED_PRESENT	(1UL<<0)
#define SECTION_HAS_MEM_MAP	(1UL<<1)
#define SECTION_IS_ONLINE	(1UL<<2)
#define SECTION_MAP_LAST_BIT	(1UL<<3)
#define SECTION_MAP_MASK	(~(SECTION_MAP_LAST_BIT-1))
#define SECTION_NID_SHIFT	3

static inline struct page *__section_mem_map_addr(struct mem_section *section)
{
	unsigned long map = section->section_mem_map;
	map &= SECTION_MAP_MASK;
	return (struct page *)map;
}

static inline int present_section(struct mem_section *section)
{
	return (section && (section->section_mem_map & SECTION_MARKED_PRESENT));
}

static inline int present_section_nr(unsigned long nr)
{
	return present_section(__nr_to_section(nr));
}

static inline int valid_section(struct mem_section *section)
{
	return (section && (section->section_mem_map & SECTION_HAS_MEM_MAP));
}

static inline int valid_section_nr(unsigned long nr)
{
	return valid_section(__nr_to_section(nr));
}

static inline int online_section(struct mem_section *section)
{
	return (section && (section->section_mem_map & SECTION_IS_ONLINE));
}

static inline int online_section_nr(unsigned long nr)
{
	return online_section(__nr_to_section(nr));
}

#ifdef CONFIG_MEMORY_HOTPLUG
void online_mem_sections(unsigned long start_pfn, unsigned long end_pfn);
#ifdef CONFIG_MEMORY_HOTREMOVE
void offline_mem_sections(unsigned long start_pfn, unsigned long end_pfn);
#endif
#endif

static inline struct mem_section *__pfn_to_section(unsigned long pfn)
{
	return __nr_to_section(pfn_to_section_nr(pfn));
}

extern int __highest_present_section_nr;

#ifndef CONFIG_HAVE_ARCH_PFN_VALID
static inline int pfn_valid(unsigned long pfn)
{
	if (pfn_to_section_nr(pfn) >= NR_MEM_SECTIONS)
		return 0;
	return valid_section(__nr_to_section(pfn_to_section_nr(pfn)));
}
#endif

static inline int pfn_present(unsigned long pfn)
{
	if (pfn_to_section_nr(pfn) >= NR_MEM_SECTIONS)
		return 0;
	return present_section(__nr_to_section(pfn_to_section_nr(pfn)));
}

/*
 * These are _only_ used during initialisation, therefore they
 * can use __initdata ...  They could have names to indicate
 * this restriction.
 */
#ifdef CONFIG_NUMA
#define pfn_to_nid(pfn)							\
({									\
	unsigned long __pfn_to_nid_pfn = (pfn);				\
	page_to_nid(pfn_to_page(__pfn_to_nid_pfn));			\
})
#else
#define pfn_to_nid(pfn)		(0)
#endif

#define early_pfn_valid(pfn)	pfn_valid(pfn)
void sparse_init(void);
#else
#define sparse_init()	do {} while (0)
#define sparse_index_init(_sec, _nid)  do {} while (0)
#endif /* CONFIG_SPARSEMEM */

/*
 * During memory init memblocks map pfns to nids. The search is expensive and
 * this caches recent lookups. The implementation of __early_pfn_to_nid
 * may treat start/end as pfns or sections.
 */
struct mminit_pfnnid_cache {
	unsigned long last_start;
	unsigned long last_end;
	int last_nid;
};

#ifndef early_pfn_valid
#define early_pfn_valid(pfn)	(1)
#endif

void memory_present(int nid, unsigned long start, unsigned long end);

/*
 * If it is possible to have holes within a MAX_ORDER_NR_PAGES, then we
 * need to check pfn validility within that MAX_ORDER_NR_PAGES block.
 * pfn_valid_within() should be used in this case; we optimise this away
 * when we have no holes within a MAX_ORDER_NR_PAGES block.
 */
#ifdef CONFIG_HOLES_IN_ZONE
#define pfn_valid_within(pfn) pfn_valid(pfn)
#else
#define pfn_valid_within(pfn) (1)
#endif

#ifdef CONFIG_ARCH_HAS_HOLES_MEMORYMODEL
/*
 * pfn_valid() is meant to be able to tell if a given PFN has valid memmap
 * associated with it or not. This means that a struct page exists for this
 * pfn. The caller cannot assume the page is fully initialized in general.
 * Hotplugable pages might not have been onlined yet. pfn_to_online_page()
 * will ensure the struct page is fully online and initialized. Special pages
 * (e.g. ZONE_DEVICE) are never onlined and should be treated accordingly.
 *
 * In FLATMEM, it is expected that holes always have valid memmap as long as
 * there is valid PFNs either side of the hole. In SPARSEMEM, it is assumed
 * that a valid section has a memmap for the entire section.
 *
 * However, an ARM, and maybe other embedded architectures in the future
 * free memmap backing holes to save memory on the assumption the memmap is
 * never used. The page_zone linkages are then broken even though pfn_valid()
 * returns true. A walker of the full memmap must then do this additional
 * check to ensure the memmap they are looking at is sane by making sure
 * the zone and PFN linkages are still valid. This is expensive, but walkers
 * of the full memmap are extremely rare.
 */
bool memmap_valid_within(unsigned long pfn,
					struct page *page, struct zone *zone);
#else
static inline bool memmap_valid_within(unsigned long pfn,
					struct page *page, struct zone *zone)
{
	return true;
}
#endif /* CONFIG_ARCH_HAS_HOLES_MEMORYMODEL */

#endif /* !__GENERATING_BOUNDS.H */
#endif /* !__ASSEMBLY__ */
#endif /* _LINUX_MMZONE_H */<|MERGE_RESOLUTION|>--- conflicted
+++ resolved
@@ -418,7 +418,6 @@
 	unsigned long stats[NR_HIST_GENS][NR_MM_STATS];
 	/* the number of concurrent page table walkers */
 	int nr_walkers;
-<<<<<<< HEAD
 };
 
 struct lru_gen_mm_walk {
@@ -440,29 +439,6 @@
 	bool full_scan;
 };
 
-=======
-};
-
-struct lru_gen_mm_walk {
-	/* the lruvec under reclaim */
-	struct lruvec *lruvec;
-	/* unstable max_seq from lru_gen_struct */
-	unsigned long max_seq;
-	/* the next address within an mm to scan */
-	unsigned long next_addr;
-	/* to batch page table entries */
-	unsigned long bitmap[BITS_TO_LONGS(MIN_LRU_BATCH)];
-	/* to batch promoted pages */
-	int nr_pages[MAX_NR_GENS][ANON_AND_FILE][MAX_NR_ZONES];
-	/* to batch the mm stats */
-	int mm_stats[NR_MM_STATS];
-	/* total batched items */
-	int batched;
-	bool can_swap;
-	bool full_scan;
-};
-
->>>>>>> 18b9d3fd
 void lru_gen_init_lruvec(struct lruvec *lruvec);
 void *lru_gen_eviction(struct page *page);
 void lru_gen_refault(struct page *page, void *shadow);
@@ -641,8 +617,6 @@
 
 #ifndef __GENERATING_BOUNDS_H
 
-<<<<<<< HEAD
-=======
 #if defined(OPLUS_FEATURE_MULTI_FREEAREA) && defined(CONFIG_PHYSICAL_ANTI_FRAGMENTATION)
 struct page_label {
     unsigned long label;
@@ -651,7 +625,6 @@
 #endif
 
 
->>>>>>> 18b9d3fd
 #define ASYNC_AND_SYNC 2
 
 struct zone {
