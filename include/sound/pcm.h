--- conflicted
+++ resolved
@@ -128,10 +128,6 @@
 #define SNDRV_RENDER_STOPPED    (1 << 1)
 #define SNDRV_RENDER_RUNNING    (1 << 2)
 
-<<<<<<< HEAD
-
-=======
->>>>>>> 5e52a76e
 /* If you change this don't forget to change rates[] table in pcm_native.c */
 #define SNDRV_PCM_RATE_5512		(1<<0)		/* 5512Hz */
 #define SNDRV_PCM_RATE_8000		(1<<1)		/* 8000Hz */
