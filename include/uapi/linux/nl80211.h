#ifndef __LINUX_NL80211_H
#define __LINUX_NL80211_H
/*
 * 802.11 netlink interface public header
 *
 * Copyright 2006-2010 Johannes Berg <johannes@sipsolutions.net>
 * Copyright 2008 Michael Wu <flamingice@sourmilk.net>
 * Copyright 2008 Luis Carlos Cobo <luisca@cozybit.com>
 * Copyright 2008 Michael Buesch <m@bues.ch>
 * Copyright 2008, 2009 Luis R. Rodriguez <lrodriguez@atheros.com>
 * Copyright 2008 Jouni Malinen <jouni.malinen@atheros.com>
 * Copyright 2008 Colin McCabe <colin@cozybit.com>
 * Copyright 2015	Intel Deutschland GmbH
 *
 * Permission to use, copy, modify, and/or distribute this software for any
 * purpose with or without fee is hereby granted, provided that the above
 * copyright notice and this permission notice appear in all copies.
 *
 * THE SOFTWARE IS PROVIDED "AS IS" AND THE AUTHOR DISCLAIMS ALL WARRANTIES
 * WITH REGARD TO THIS SOFTWARE INCLUDING ALL IMPLIED WARRANTIES OF
 * MERCHANTABILITY AND FITNESS. IN NO EVENT SHALL THE AUTHOR BE LIABLE FOR
 * ANY SPECIAL, DIRECT, INDIRECT, OR CONSEQUENTIAL DAMAGES OR ANY DAMAGES
 * WHATSOEVER RESULTING FROM LOSS OF USE, DATA OR PROFITS, WHETHER IN AN
 * ACTION OF CONTRACT, NEGLIGENCE OR OTHER TORTIOUS ACTION, ARISING OUT OF
 * OR IN CONNECTION WITH THE USE OR PERFORMANCE OF THIS SOFTWARE.
 *
 */

/*
 * This header file defines the userspace API to the wireless stack. Please
 * be careful not to break things - i.e. don't move anything around or so
 * unless you can demonstrate that it breaks neither API nor ABI.
 *
 * Additions to the API should be accompanied by actual implementations in
 * an upstream driver, so that example implementations exist in case there
 * are ever concerns about the precise semantics of the API or changes are
 * needed, and to ensure that code for dead (no longer implemented) API
 * can actually be identified and removed.
 * Nonetheless, semantics should also be documented carefully in this file.
 */

#include <linux/types.h>

#define NL80211_GENL_NAME "nl80211"

#define NL80211_MULTICAST_GROUP_CONFIG		"config"
#define NL80211_MULTICAST_GROUP_SCAN		"scan"
#define NL80211_MULTICAST_GROUP_REG		"regulatory"
#define NL80211_MULTICAST_GROUP_MLME		"mlme"
#define NL80211_MULTICAST_GROUP_VENDOR		"vendor"
#define NL80211_MULTICAST_GROUP_NAN		"nan"
#define NL80211_MULTICAST_GROUP_TESTMODE	"testmode"

/**
 * DOC: Station handling
 *
 * Stations are added per interface, but a special case exists with VLAN
 * interfaces. When a station is bound to an AP interface, it may be moved
 * into a VLAN identified by a VLAN interface index (%NL80211_ATTR_STA_VLAN).
 * The station is still assumed to belong to the AP interface it was added
 * to.
 *
 * Station handling varies per interface type and depending on the driver's
 * capabilities.
 *
 * For drivers supporting TDLS with external setup (WIPHY_FLAG_SUPPORTS_TDLS
 * and WIPHY_FLAG_TDLS_EXTERNAL_SETUP), the station lifetime is as follows:
 *  - a setup station entry is added, not yet authorized, without any rate
 *    or capability information, this just exists to avoid race conditions
 *  - when the TDLS setup is done, a single NL80211_CMD_SET_STATION is valid
 *    to add rate and capability information to the station and at the same
 *    time mark it authorized.
 *  - %NL80211_TDLS_ENABLE_LINK is then used
 *  - after this, the only valid operation is to remove it by tearing down
 *    the TDLS link (%NL80211_TDLS_DISABLE_LINK)
 *
 * TODO: need more info for other interface types
 */

/**
 * DOC: Frame transmission/registration support
 *
 * Frame transmission and registration support exists to allow userspace
 * management entities such as wpa_supplicant react to management frames
 * that are not being handled by the kernel. This includes, for example,
 * certain classes of action frames that cannot be handled in the kernel
 * for various reasons.
 *
 * Frame registration is done on a per-interface basis and registrations
 * cannot be removed other than by closing the socket. It is possible to
 * specify a registration filter to register, for example, only for a
 * certain type of action frame. In particular with action frames, those
 * that userspace registers for will not be returned as unhandled by the
 * driver, so that the registered application has to take responsibility
 * for doing that.
 *
 * The type of frame that can be registered for is also dependent on the
 * driver and interface type. The frame types are advertised in wiphy
 * attributes so applications know what to expect.
 *
 * NOTE: When an interface changes type while registrations are active,
 *       these registrations are ignored until the interface type is
 *       changed again. This means that changing the interface type can
 *       lead to a situation that couldn't otherwise be produced, but
 *       any such registrations will be dormant in the sense that they
 *       will not be serviced, i.e. they will not receive any frames.
 *
 * Frame transmission allows userspace to send for example the required
 * responses to action frames. It is subject to some sanity checking,
 * but many frames can be transmitted. When a frame was transmitted, its
 * status is indicated to the sending socket.
 *
 * For more technical details, see the corresponding command descriptions
 * below.
 */

/**
 * DOC: Virtual interface / concurrency capabilities
 *
 * Some devices are able to operate with virtual MACs, they can have
 * more than one virtual interface. The capability handling for this
 * is a bit complex though, as there may be a number of restrictions
 * on the types of concurrency that are supported.
 *
 * To start with, each device supports the interface types listed in
 * the %NL80211_ATTR_SUPPORTED_IFTYPES attribute, but by listing the
 * types there no concurrency is implied.
 *
 * Once concurrency is desired, more attributes must be observed:
 * To start with, since some interface types are purely managed in
 * software, like the AP-VLAN type in mac80211 for example, there's
 * an additional list of these, they can be added at any time and
 * are only restricted by some semantic restrictions (e.g. AP-VLAN
 * cannot be added without a corresponding AP interface). This list
 * is exported in the %NL80211_ATTR_SOFTWARE_IFTYPES attribute.
 *
 * Further, the list of supported combinations is exported. This is
 * in the %NL80211_ATTR_INTERFACE_COMBINATIONS attribute. Basically,
 * it exports a list of "groups", and at any point in time the
 * interfaces that are currently active must fall into any one of
 * the advertised groups. Within each group, there are restrictions
 * on the number of interfaces of different types that are supported
 * and also the number of different channels, along with potentially
 * some other restrictions. See &enum nl80211_if_combination_attrs.
 *
 * All together, these attributes define the concurrency of virtual
 * interfaces that a given device supports.
 */

/**
 * DOC: packet coalesce support
 *
 * In most cases, host that receives IPv4 and IPv6 multicast/broadcast
 * packets does not do anything with these packets. Therefore the
 * reception of these unwanted packets causes unnecessary processing
 * and power consumption.
 *
 * Packet coalesce feature helps to reduce number of received interrupts
 * to host by buffering these packets in firmware/hardware for some
 * predefined time. Received interrupt will be generated when one of the
 * following events occur.
 * a) Expiration of hardware timer whose expiration time is set to maximum
 * coalescing delay of matching coalesce rule.
 * b) Coalescing buffer in hardware reaches it's limit.
 * c) Packet doesn't match any of the configured coalesce rules.
 *
 * User needs to configure following parameters for creating a coalesce
 * rule.
 * a) Maximum coalescing delay
 * b) List of packet patterns which needs to be matched
 * c) Condition for coalescence. pattern 'match' or 'no match'
 * Multiple such rules can be created.
 */

/**
 * DOC: FILS shared key authentication offload
 *
 * FILS shared key authentication offload can be advertized by drivers by
 * setting @NL80211_EXT_FEATURE_FILS_SK_OFFLOAD flag. The drivers that support
 * FILS shared key authentication offload should be able to construct the
 * authentication and association frames for FILS shared key authentication and
 * eventually do a key derivation as per IEEE 802.11ai. The below additional
 * parameters should be given to driver in %NL80211_CMD_CONNECT.
 *	%NL80211_ATTR_FILS_ERP_USERNAME - used to construct keyname_nai
 *	%NL80211_ATTR_FILS_ERP_REALM - used to construct keyname_nai
 *	%NL80211_ATTR_FILS_ERP_NEXT_SEQ_NUM - used to construct erp message
 *	%NL80211_ATTR_FILS_ERP_RRK - used to generate the rIK and rMSK
 * rIK should be used to generate an authentication tag on the ERP message and
 * rMSK should be used to derive a PMKSA.
 * rIK, rMSK should be generated and keyname_nai, sequence number should be used
 * as specified in IETF RFC 6696.
 *
 * When FILS shared key authentication is completed, driver needs to provide the
 * below additional parameters to userspace.
 *	%NL80211_ATTR_FILS_KEK - used for key renewal
 *	%NL80211_ATTR_FILS_ERP_NEXT_SEQ_NUM - used in further EAP-RP exchanges
 *	%NL80211_ATTR_PMKID - used to identify the PMKSA used/generated
 *	%Nl80211_ATTR_PMK - used to update PMKSA cache in userspace
 * The PMKSA can be maintained in userspace persistently so that it can be used
 * later after reboots or wifi turn off/on also.
 *
 * %NL80211_ATTR_FILS_CACHE_ID is the cache identifier advertized by a FILS
 * capable AP supporting PMK caching. It specifies the scope within which the
 * PMKSAs are cached in an ESS. %NL80211_CMD_SET_PMKSA and
 * %NL80211_CMD_DEL_PMKSA are enhanced to allow support for PMKSA caching based
 * on FILS cache identifier. Additionally %NL80211_ATTR_PMK is used with
 * %NL80211_SET_PMKSA to specify the PMK corresponding to a PMKSA for driver to
 * use in a FILS shared key connection with PMKSA caching.
 */

/**
 * enum nl80211_commands - supported nl80211 commands
 *
 * @NL80211_CMD_UNSPEC: unspecified command to catch errors
 *
 * @NL80211_CMD_GET_WIPHY: request information about a wiphy or dump request
 *	to get a list of all present wiphys.
 * @NL80211_CMD_SET_WIPHY: set wiphy parameters, needs %NL80211_ATTR_WIPHY or
 *	%NL80211_ATTR_IFINDEX; can be used to set %NL80211_ATTR_WIPHY_NAME,
 *	%NL80211_ATTR_WIPHY_TXQ_PARAMS, %NL80211_ATTR_WIPHY_FREQ (and the
 *	attributes determining the channel width; this is used for setting
 *	monitor mode channel),  %NL80211_ATTR_WIPHY_RETRY_SHORT,
 *	%NL80211_ATTR_WIPHY_RETRY_LONG, %NL80211_ATTR_WIPHY_FRAG_THRESHOLD,
 *	and/or %NL80211_ATTR_WIPHY_RTS_THRESHOLD.
 *	However, for setting the channel, see %NL80211_CMD_SET_CHANNEL
 *	instead, the support here is for backward compatibility only.
 * @NL80211_CMD_NEW_WIPHY: Newly created wiphy, response to get request
 *	or rename notification. Has attributes %NL80211_ATTR_WIPHY and
 *	%NL80211_ATTR_WIPHY_NAME.
 * @NL80211_CMD_DEL_WIPHY: Wiphy deleted. Has attributes
 *	%NL80211_ATTR_WIPHY and %NL80211_ATTR_WIPHY_NAME.
 *
 * @NL80211_CMD_GET_INTERFACE: Request an interface's configuration;
 *	either a dump request for all interfaces or a specific get with a
 *	single %NL80211_ATTR_IFINDEX is supported.
 * @NL80211_CMD_SET_INTERFACE: Set type of a virtual interface, requires
 *	%NL80211_ATTR_IFINDEX and %NL80211_ATTR_IFTYPE.
 * @NL80211_CMD_NEW_INTERFACE: Newly created virtual interface or response
 *	to %NL80211_CMD_GET_INTERFACE. Has %NL80211_ATTR_IFINDEX,
 *	%NL80211_ATTR_WIPHY and %NL80211_ATTR_IFTYPE attributes. Can also
 *	be sent from userspace to request creation of a new virtual interface,
 *	then requires attributes %NL80211_ATTR_WIPHY, %NL80211_ATTR_IFTYPE and
 *	%NL80211_ATTR_IFNAME.
 * @NL80211_CMD_DEL_INTERFACE: Virtual interface was deleted, has attributes
 *	%NL80211_ATTR_IFINDEX and %NL80211_ATTR_WIPHY. Can also be sent from
 *	userspace to request deletion of a virtual interface, then requires
 *	attribute %NL80211_ATTR_IFINDEX.
 *
 * @NL80211_CMD_GET_KEY: Get sequence counter information for a key specified
 *	by %NL80211_ATTR_KEY_IDX and/or %NL80211_ATTR_MAC.
 * @NL80211_CMD_SET_KEY: Set key attributes %NL80211_ATTR_KEY_DEFAULT,
 *	%NL80211_ATTR_KEY_DEFAULT_MGMT, or %NL80211_ATTR_KEY_THRESHOLD.
 * @NL80211_CMD_NEW_KEY: add a key with given %NL80211_ATTR_KEY_DATA,
 *	%NL80211_ATTR_KEY_IDX, %NL80211_ATTR_MAC, %NL80211_ATTR_KEY_CIPHER,
 *	and %NL80211_ATTR_KEY_SEQ attributes.
 * @NL80211_CMD_DEL_KEY: delete a key identified by %NL80211_ATTR_KEY_IDX
 *	or %NL80211_ATTR_MAC.
 *
 * @NL80211_CMD_GET_BEACON: (not used)
 * @NL80211_CMD_SET_BEACON: change the beacon on an access point interface
 *	using the %NL80211_ATTR_BEACON_HEAD and %NL80211_ATTR_BEACON_TAIL
 *	attributes. For drivers that generate the beacon and probe responses
 *	internally, the following attributes must be provided: %NL80211_ATTR_IE,
 *	%NL80211_ATTR_IE_PROBE_RESP and %NL80211_ATTR_IE_ASSOC_RESP.
 * @NL80211_CMD_START_AP: Start AP operation on an AP interface, parameters
 *	are like for %NL80211_CMD_SET_BEACON, and additionally parameters that
 *	do not change are used, these include %NL80211_ATTR_BEACON_INTERVAL,
 *	%NL80211_ATTR_DTIM_PERIOD, %NL80211_ATTR_SSID,
 *	%NL80211_ATTR_HIDDEN_SSID, %NL80211_ATTR_CIPHERS_PAIRWISE,
 *	%NL80211_ATTR_CIPHER_GROUP, %NL80211_ATTR_WPA_VERSIONS,
 *	%NL80211_ATTR_AKM_SUITES, %NL80211_ATTR_PRIVACY,
 *	%NL80211_ATTR_AUTH_TYPE, %NL80211_ATTR_INACTIVITY_TIMEOUT,
 *	%NL80211_ATTR_ACL_POLICY and %NL80211_ATTR_MAC_ADDRS.
 *	The channel to use can be set on the interface or be given using the
 *	%NL80211_ATTR_WIPHY_FREQ and the attributes determining channel width.
 * @NL80211_CMD_NEW_BEACON: old alias for %NL80211_CMD_START_AP
 * @NL80211_CMD_STOP_AP: Stop AP operation on the given interface
 * @NL80211_CMD_DEL_BEACON: old alias for %NL80211_CMD_STOP_AP
 *
 * @NL80211_CMD_GET_STATION: Get station attributes for station identified by
 *	%NL80211_ATTR_MAC on the interface identified by %NL80211_ATTR_IFINDEX.
 * @NL80211_CMD_SET_STATION: Set station attributes for station identified by
 *	%NL80211_ATTR_MAC on the interface identified by %NL80211_ATTR_IFINDEX.
 * @NL80211_CMD_NEW_STATION: Add a station with given attributes to the
 *	the interface identified by %NL80211_ATTR_IFINDEX.
 * @NL80211_CMD_DEL_STATION: Remove a station identified by %NL80211_ATTR_MAC
 *	or, if no MAC address given, all stations, on the interface identified
 *	by %NL80211_ATTR_IFINDEX. %NL80211_ATTR_MGMT_SUBTYPE and
 *	%NL80211_ATTR_REASON_CODE can optionally be used to specify which type
 *	of disconnection indication should be sent to the station
 *	(Deauthentication or Disassociation frame and reason code for that
 *	frame).
 *
 * @NL80211_CMD_GET_MPATH: Get mesh path attributes for mesh path to
 * 	destination %NL80211_ATTR_MAC on the interface identified by
 * 	%NL80211_ATTR_IFINDEX.
 * @NL80211_CMD_SET_MPATH:  Set mesh path attributes for mesh path to
 * 	destination %NL80211_ATTR_MAC on the interface identified by
 * 	%NL80211_ATTR_IFINDEX.
 * @NL80211_CMD_NEW_MPATH: Create a new mesh path for the destination given by
 *	%NL80211_ATTR_MAC via %NL80211_ATTR_MPATH_NEXT_HOP.
 * @NL80211_CMD_DEL_MPATH: Delete a mesh path to the destination given by
 *	%NL80211_ATTR_MAC.
 * @NL80211_CMD_NEW_PATH: Add a mesh path with given attributes to the
 *	the interface identified by %NL80211_ATTR_IFINDEX.
 * @NL80211_CMD_DEL_PATH: Remove a mesh path identified by %NL80211_ATTR_MAC
 *	or, if no MAC address given, all mesh paths, on the interface identified
 *	by %NL80211_ATTR_IFINDEX.
 * @NL80211_CMD_SET_BSS: Set BSS attributes for BSS identified by
 *	%NL80211_ATTR_IFINDEX.
 *
 * @NL80211_CMD_GET_REG: ask the wireless core to send us its currently set
 *	regulatory domain. If %NL80211_ATTR_WIPHY is specified and the device
 *	has a private regulatory domain, it will be returned. Otherwise, the
 *	global regdomain will be returned.
 *	A device will have a private regulatory domain if it uses the
 *	regulatory_hint() API. Even when a private regdomain is used the channel
 *	information will still be mended according to further hints from
 *	the regulatory core to help with compliance. A dump version of this API
 *	is now available which will returns the global regdomain as well as
 *	all private regdomains of present wiphys (for those that have it).
 *	If a wiphy is self-managed (%NL80211_ATTR_WIPHY_SELF_MANAGED_REG), then
 *	its private regdomain is the only valid one for it. The regulatory
 *	core is not used to help with compliance in this case.
 * @NL80211_CMD_SET_REG: Set current regulatory domain. CRDA sends this command
 *	after being queried by the kernel. CRDA replies by sending a regulatory
 *	domain structure which consists of %NL80211_ATTR_REG_ALPHA set to our
 *	current alpha2 if it found a match. It also provides
 * 	NL80211_ATTR_REG_RULE_FLAGS, and a set of regulatory rules. Each
 * 	regulatory rule is a nested set of attributes  given by
 * 	%NL80211_ATTR_REG_RULE_FREQ_[START|END] and
 * 	%NL80211_ATTR_FREQ_RANGE_MAX_BW with an attached power rule given by
 * 	%NL80211_ATTR_REG_RULE_POWER_MAX_ANT_GAIN and
 * 	%NL80211_ATTR_REG_RULE_POWER_MAX_EIRP.
 * @NL80211_CMD_REQ_SET_REG: ask the wireless core to set the regulatory domain
 * 	to the specified ISO/IEC 3166-1 alpha2 country code. The core will
 * 	store this as a valid request and then query userspace for it.
 *
 * @NL80211_CMD_GET_MESH_CONFIG: Get mesh networking properties for the
 *	interface identified by %NL80211_ATTR_IFINDEX
 *
 * @NL80211_CMD_SET_MESH_CONFIG: Set mesh networking properties for the
 *      interface identified by %NL80211_ATTR_IFINDEX
 *
 * @NL80211_CMD_SET_MGMT_EXTRA_IE: Set extra IEs for management frames. The
 *	interface is identified with %NL80211_ATTR_IFINDEX and the management
 *	frame subtype with %NL80211_ATTR_MGMT_SUBTYPE. The extra IE data to be
 *	added to the end of the specified management frame is specified with
 *	%NL80211_ATTR_IE. If the command succeeds, the requested data will be
 *	added to all specified management frames generated by
 *	kernel/firmware/driver.
 *	Note: This command has been removed and it is only reserved at this
 *	point to avoid re-using existing command number. The functionality this
 *	command was planned for has been provided with cleaner design with the
 *	option to specify additional IEs in NL80211_CMD_TRIGGER_SCAN,
 *	NL80211_CMD_AUTHENTICATE, NL80211_CMD_ASSOCIATE,
 *	NL80211_CMD_DEAUTHENTICATE, and NL80211_CMD_DISASSOCIATE.
 *
 * @NL80211_CMD_GET_SCAN: get scan results
 * @NL80211_CMD_TRIGGER_SCAN: trigger a new scan with the given parameters
 *	%NL80211_ATTR_TX_NO_CCK_RATE is used to decide whether to send the
 *	probe requests at CCK rate or not. %NL80211_ATTR_BSSID can be used to
 *	specify a BSSID to scan for; if not included, the wildcard BSSID will
 *	be used.
 * @NL80211_CMD_NEW_SCAN_RESULTS: scan notification (as a reply to
 *	NL80211_CMD_GET_SCAN and on the "scan" multicast group)
 * @NL80211_CMD_SCAN_ABORTED: scan was aborted, for unspecified reasons,
 *	partial scan results may be available
 *
 * @NL80211_CMD_START_SCHED_SCAN: start a scheduled scan at certain
 *	intervals and certain number of cycles, as specified by
 *	%NL80211_ATTR_SCHED_SCAN_PLANS. If %NL80211_ATTR_SCHED_SCAN_PLANS is
 *	not specified and only %NL80211_ATTR_SCHED_SCAN_INTERVAL is specified,
 *	scheduled scan will run in an infinite loop with the specified interval.
 *	These attributes are mutually exculsive,
 *	i.e. NL80211_ATTR_SCHED_SCAN_INTERVAL must not be passed if
 *	NL80211_ATTR_SCHED_SCAN_PLANS is defined.
 *	If for some reason scheduled scan is aborted by the driver, all scan
 *	plans are canceled (including scan plans that did not start yet).
 *	Like with normal scans, if SSIDs (%NL80211_ATTR_SCAN_SSIDS)
 *	are passed, they are used in the probe requests.  For
 *	broadcast, a broadcast SSID must be passed (ie. an empty
 *	string).  If no SSID is passed, no probe requests are sent and
 *	a passive scan is performed.  %NL80211_ATTR_SCAN_FREQUENCIES,
 *	if passed, define which channels should be scanned; if not
 *	passed, all channels allowed for the current regulatory domain
 *	are used.  Extra IEs can also be passed from the userspace by
 *	using the %NL80211_ATTR_IE attribute.  The first cycle of the
 *	scheduled scan can be delayed by %NL80211_ATTR_SCHED_SCAN_DELAY
 *	is supplied.
 * @NL80211_CMD_STOP_SCHED_SCAN: stop a scheduled scan. Returns -ENOENT if
 *	scheduled scan is not running. The caller may assume that as soon
 *	as the call returns, it is safe to start a new scheduled scan again.
 * @NL80211_CMD_SCHED_SCAN_RESULTS: indicates that there are scheduled scan
 *	results available.
 * @NL80211_CMD_SCHED_SCAN_STOPPED: indicates that the scheduled scan has
 *	stopped.  The driver may issue this event at any time during a
 *	scheduled scan.  One reason for stopping the scan is if the hardware
 *	does not support starting an association or a normal scan while running
 *	a scheduled scan.  This event is also sent when the
 *	%NL80211_CMD_STOP_SCHED_SCAN command is received or when the interface
 *	is brought down while a scheduled scan was running.
 *
 * @NL80211_CMD_GET_SURVEY: get survey resuls, e.g. channel occupation
 *      or noise level
 * @NL80211_CMD_NEW_SURVEY_RESULTS: survey data notification (as a reply to
 *	NL80211_CMD_GET_SURVEY and on the "scan" multicast group)
 *
 * @NL80211_CMD_SET_PMKSA: Add a PMKSA cache entry using %NL80211_ATTR_MAC
 *	(for the BSSID), %NL80211_ATTR_PMKID, and optionally %NL80211_ATTR_PMK
 *	(PMK is used for PTKSA derivation in case of FILS shared key offload) or
 *	using %NL80211_ATTR_SSID, %NL80211_ATTR_FILS_CACHE_ID,
 *	%NL80211_ATTR_PMKID, and %NL80211_ATTR_PMK in case of FILS
 *	authentication where %NL80211_ATTR_FILS_CACHE_ID is the identifier
 *	advertized by a FILS capable AP identifying the scope of PMKSA in an
 *	ESS.
 * @NL80211_CMD_DEL_PMKSA: Delete a PMKSA cache entry, using %NL80211_ATTR_MAC
 *	(for the BSSID) and %NL80211_ATTR_PMKID or using %NL80211_ATTR_SSID,
 *	%NL80211_ATTR_FILS_CACHE_ID, and %NL80211_ATTR_PMKID in case of FILS
 *	authentication.
 * @NL80211_CMD_FLUSH_PMKSA: Flush all PMKSA cache entries.
 *
 * @NL80211_CMD_REG_CHANGE: indicates to userspace the regulatory domain
 * 	has been changed and provides details of the request information
 * 	that caused the change such as who initiated the regulatory request
 * 	(%NL80211_ATTR_REG_INITIATOR), the wiphy_idx
 * 	(%NL80211_ATTR_REG_ALPHA2) on which the request was made from if
 * 	the initiator was %NL80211_REGDOM_SET_BY_COUNTRY_IE or
 * 	%NL80211_REGDOM_SET_BY_DRIVER, the type of regulatory domain
 * 	set (%NL80211_ATTR_REG_TYPE), if the type of regulatory domain is
 * 	%NL80211_REG_TYPE_COUNTRY the alpha2 to which we have moved on
 * 	to (%NL80211_ATTR_REG_ALPHA2).
 * @NL80211_CMD_REG_BEACON_HINT: indicates to userspace that an AP beacon
 * 	has been found while world roaming thus enabling active scan or
 * 	any mode of operation that initiates TX (beacons) on a channel
 * 	where we would not have been able to do either before. As an example
 * 	if you are world roaming (regulatory domain set to world or if your
 * 	driver is using a custom world roaming regulatory domain) and while
 * 	doing a passive scan on the 5 GHz band you find an AP there (if not
 * 	on a DFS channel) you will now be able to actively scan for that AP
 * 	or use AP mode on your card on that same channel. Note that this will
 * 	never be used for channels 1-11 on the 2 GHz band as they are always
 * 	enabled world wide. This beacon hint is only sent if your device had
 * 	either disabled active scanning or beaconing on a channel. We send to
 * 	userspace the wiphy on which we removed a restriction from
 * 	(%NL80211_ATTR_WIPHY) and the channel on which this occurred
 * 	before (%NL80211_ATTR_FREQ_BEFORE) and after (%NL80211_ATTR_FREQ_AFTER)
 * 	the beacon hint was processed.
 *
 * @NL80211_CMD_AUTHENTICATE: authentication request and notification.
 *	This command is used both as a command (request to authenticate) and
 *	as an event on the "mlme" multicast group indicating completion of the
 *	authentication process.
 *	When used as a command, %NL80211_ATTR_IFINDEX is used to identify the
 *	interface. %NL80211_ATTR_MAC is used to specify PeerSTAAddress (and
 *	BSSID in case of station mode). %NL80211_ATTR_SSID is used to specify
 *	the SSID (mainly for association, but is included in authentication
 *	request, too, to help BSS selection. %NL80211_ATTR_WIPHY_FREQ is used
 *	to specify the frequence of the channel in MHz. %NL80211_ATTR_AUTH_TYPE
 *	is used to specify the authentication type. %NL80211_ATTR_IE is used to
 *	define IEs (VendorSpecificInfo, but also including RSN IE and FT IEs)
 *	to be added to the frame.
 *	When used as an event, this reports reception of an Authentication
 *	frame in station and IBSS modes when the local MLME processed the
 *	frame, i.e., it was for the local STA and was received in correct
 *	state. This is similar to MLME-AUTHENTICATE.confirm primitive in the
 *	MLME SAP interface (kernel providing MLME, userspace SME). The
 *	included %NL80211_ATTR_FRAME attribute contains the management frame
 *	(including both the header and frame body, but not FCS). This event is
 *	also used to indicate if the authentication attempt timed out. In that
 *	case the %NL80211_ATTR_FRAME attribute is replaced with a
 *	%NL80211_ATTR_TIMED_OUT flag (and %NL80211_ATTR_MAC to indicate which
 *	pending authentication timed out).
 * @NL80211_CMD_ASSOCIATE: association request and notification; like
 *	NL80211_CMD_AUTHENTICATE but for Association and Reassociation
 *	(similar to MLME-ASSOCIATE.request, MLME-REASSOCIATE.request,
 *	MLME-ASSOCIATE.confirm or MLME-REASSOCIATE.confirm primitives). The
 *	%NL80211_ATTR_PREV_BSSID attribute is used to specify whether the
 *	request is for the initial association to an ESS (that attribute not
 *	included) or for reassociation within the ESS (that attribute is
 *	included).
 * @NL80211_CMD_DEAUTHENTICATE: deauthentication request and notification; like
 *	NL80211_CMD_AUTHENTICATE but for Deauthentication frames (similar to
 *	MLME-DEAUTHENTICATION.request and MLME-DEAUTHENTICATE.indication
 *	primitives).
 * @NL80211_CMD_DISASSOCIATE: disassociation request and notification; like
 *	NL80211_CMD_AUTHENTICATE but for Disassociation frames (similar to
 *	MLME-DISASSOCIATE.request and MLME-DISASSOCIATE.indication primitives).
 *
 * @NL80211_CMD_MICHAEL_MIC_FAILURE: notification of a locally detected Michael
 *	MIC (part of TKIP) failure; sent on the "mlme" multicast group; the
 *	event includes %NL80211_ATTR_MAC to describe the source MAC address of
 *	the frame with invalid MIC, %NL80211_ATTR_KEY_TYPE to show the key
 *	type, %NL80211_ATTR_KEY_IDX to indicate the key identifier, and
 *	%NL80211_ATTR_KEY_SEQ to indicate the TSC value of the frame; this
 *	event matches with MLME-MICHAELMICFAILURE.indication() primitive
 *
 * @NL80211_CMD_JOIN_IBSS: Join a new IBSS -- given at least an SSID and a
 *	FREQ attribute (for the initial frequency if no peer can be found)
 *	and optionally a MAC (as BSSID) and FREQ_FIXED attribute if those
 *	should be fixed rather than automatically determined. Can only be
 *	executed on a network interface that is UP, and fixed BSSID/FREQ
 *	may be rejected. Another optional parameter is the beacon interval,
 *	given in the %NL80211_ATTR_BEACON_INTERVAL attribute, which if not
 *	given defaults to 100 TU (102.4ms).
 * @NL80211_CMD_LEAVE_IBSS: Leave the IBSS -- no special arguments, the IBSS is
 *	determined by the network interface.
 *
 * @NL80211_CMD_TESTMODE: testmode command, takes a wiphy (or ifindex) attribute
 *	to identify the device, and the TESTDATA blob attribute to pass through
 *	to the driver.
 *
 * @NL80211_CMD_CONNECT: connection request and notification; this command
 *	requests to connect to a specified network but without separating
 *	auth and assoc steps. For this, you need to specify the SSID in a
 *	%NL80211_ATTR_SSID attribute, and can optionally specify the association
 *	IEs in %NL80211_ATTR_IE, %NL80211_ATTR_AUTH_TYPE, %NL80211_ATTR_USE_MFP,
 *	%NL80211_ATTR_MAC, %NL80211_ATTR_WIPHY_FREQ, %NL80211_ATTR_CONTROL_PORT,
 *	%NL80211_ATTR_CONTROL_PORT_ETHERTYPE,
 *	%NL80211_ATTR_CONTROL_PORT_NO_ENCRYPT, %NL80211_ATTR_MAC_HINT, and
 *	%NL80211_ATTR_WIPHY_FREQ_HINT.
 *	If included, %NL80211_ATTR_MAC and %NL80211_ATTR_WIPHY_FREQ are
 *	restrictions on BSS selection, i.e., they effectively prevent roaming
 *	within the ESS. %NL80211_ATTR_MAC_HINT and %NL80211_ATTR_WIPHY_FREQ_HINT
 *	can be included to provide a recommendation of the initial BSS while
 *	allowing the driver to roam to other BSSes within the ESS and also to
 *	ignore this recommendation if the indicated BSS is not ideal. Only one
 *	set of BSSID,frequency parameters is used (i.e., either the enforcing
 *	%NL80211_ATTR_MAC,%NL80211_ATTR_WIPHY_FREQ or the less strict
 *	%NL80211_ATTR_MAC_HINT and %NL80211_ATTR_WIPHY_FREQ_HINT).
 *	%NL80211_ATTR_PREV_BSSID can be used to request a reassociation within
 *	the ESS in case the device is already associated and an association with
 *	a different BSS is desired.
 *	Background scan period can optionally be
 *	specified in %NL80211_ATTR_BG_SCAN_PERIOD,
 *	if not specified default background scan configuration
 *	in driver is used and if period value is 0, bg scan will be disabled.
 *	This attribute is ignored if driver does not support roam scan.
 *	It is also sent as an event, with the BSSID and response IEs when the
 *	connection is established or failed to be established. This can be
 *	determined by the %NL80211_ATTR_STATUS_CODE attribute (0 = success,
 *	non-zero = failure). If %NL80211_ATTR_TIMED_OUT is included in the
 *	event, the connection attempt failed due to not being able to initiate
 *	authentication/association or not receiving a response from the AP.
 *	Non-zero %NL80211_ATTR_STATUS_CODE value is indicated in that case as
 *	well to remain backwards compatible.
 * @NL80211_CMD_ROAM: request that the card roam (currently not implemented),
 *	sent as an event when the card/driver roamed by itself.
 *	When used as an event, and the driver roamed in a network that requires
 *	802.1X authentication, %NL80211_ATTR_PORT_AUTHORIZED should be set
 *	if the 802.1X authentication was done by the driver or if roaming was
 *	done using Fast Transition protocol (in which case 802.1X authentication
 *	is not needed). If %NL80211_ATTR_PORT_AUTHORIZED is not set, user space
 *	is responsible for the 802.1X authentication.
 * @NL80211_CMD_DISCONNECT: drop a given connection; also used to notify
 *	userspace that a connection was dropped by the AP or due to other
 *	reasons, for this the %NL80211_ATTR_DISCONNECTED_BY_AP and
 *	%NL80211_ATTR_REASON_CODE attributes are used.
 *
 * @NL80211_CMD_SET_WIPHY_NETNS: Set a wiphy's netns. Note that all devices
 *	associated with this wiphy must be down and will follow.
 *
 * @NL80211_CMD_REMAIN_ON_CHANNEL: Request to remain awake on the specified
 *	channel for the specified amount of time. This can be used to do
 *	off-channel operations like transmit a Public Action frame and wait for
 *	a response while being associated to an AP on another channel.
 *	%NL80211_ATTR_IFINDEX is used to specify which interface (and thus
 *	radio) is used. %NL80211_ATTR_WIPHY_FREQ is used to specify the
 *	frequency for the operation.
 *	%NL80211_ATTR_DURATION is used to specify the duration in milliseconds
 *	to remain on the channel. This command is also used as an event to
 *	notify when the requested duration starts (it may take a while for the
 *	driver to schedule this time due to other concurrent needs for the
 *	radio).
 *	When called, this operation returns a cookie (%NL80211_ATTR_COOKIE)
 *	that will be included with any events pertaining to this request;
 *	the cookie is also used to cancel the request.
 * @NL80211_CMD_CANCEL_REMAIN_ON_CHANNEL: This command can be used to cancel a
 *	pending remain-on-channel duration if the desired operation has been
 *	completed prior to expiration of the originally requested duration.
 *	%NL80211_ATTR_WIPHY or %NL80211_ATTR_IFINDEX is used to specify the
 *	radio. The %NL80211_ATTR_COOKIE attribute must be given as well to
 *	uniquely identify the request.
 *	This command is also used as an event to notify when a requested
 *	remain-on-channel duration has expired.
 *
 * @NL80211_CMD_SET_TX_BITRATE_MASK: Set the mask of rates to be used in TX
 *	rate selection. %NL80211_ATTR_IFINDEX is used to specify the interface
 *	and @NL80211_ATTR_TX_RATES the set of allowed rates.
 *
 * @NL80211_CMD_REGISTER_FRAME: Register for receiving certain mgmt frames
 *	(via @NL80211_CMD_FRAME) for processing in userspace. This command
 *	requires an interface index, a frame type attribute (optional for
 *	backward compatibility reasons, if not given assumes action frames)
 *	and a match attribute containing the first few bytes of the frame
 *	that should match, e.g. a single byte for only a category match or
 *	four bytes for vendor frames including the OUI. The registration
 *	cannot be dropped, but is removed automatically when the netlink
 *	socket is closed. Multiple registrations can be made.
 * @NL80211_CMD_REGISTER_ACTION: Alias for @NL80211_CMD_REGISTER_FRAME for
 *	backward compatibility
 * @NL80211_CMD_FRAME: Management frame TX request and RX notification. This
 *	command is used both as a request to transmit a management frame and
 *	as an event indicating reception of a frame that was not processed in
 *	kernel code, but is for us (i.e., which may need to be processed in a
 *	user space application). %NL80211_ATTR_FRAME is used to specify the
 *	frame contents (including header). %NL80211_ATTR_WIPHY_FREQ is used
 *	to indicate on which channel the frame is to be transmitted or was
 *	received. If this channel is not the current channel (remain-on-channel
 *	or the operational channel) the device will switch to the given channel
 *	and transmit the frame, optionally waiting for a response for the time
 *	specified using %NL80211_ATTR_DURATION. When called, this operation
 *	returns a cookie (%NL80211_ATTR_COOKIE) that will be included with the
 *	TX status event pertaining to the TX request.
 *	%NL80211_ATTR_TX_NO_CCK_RATE is used to decide whether to send the
 *	management frames at CCK rate or not in 2GHz band.
 *	%NL80211_ATTR_CSA_C_OFFSETS_TX is an array of offsets to CSA
 *	counters which will be updated to the current value. This attribute
 *	is used during CSA period.
 * @NL80211_CMD_FRAME_WAIT_CANCEL: When an off-channel TX was requested, this
 *	command may be used with the corresponding cookie to cancel the wait
 *	time if it is known that it is no longer necessary.
 * @NL80211_CMD_ACTION: Alias for @NL80211_CMD_FRAME for backward compatibility.
 * @NL80211_CMD_FRAME_TX_STATUS: Report TX status of a management frame
 *	transmitted with %NL80211_CMD_FRAME. %NL80211_ATTR_COOKIE identifies
 *	the TX command and %NL80211_ATTR_FRAME includes the contents of the
 *	frame. %NL80211_ATTR_ACK flag is included if the recipient acknowledged
 *	the frame.
 * @NL80211_CMD_ACTION_TX_STATUS: Alias for @NL80211_CMD_FRAME_TX_STATUS for
 *	backward compatibility.
 *
 * @NL80211_CMD_SET_POWER_SAVE: Set powersave, using %NL80211_ATTR_PS_STATE
 * @NL80211_CMD_GET_POWER_SAVE: Get powersave status in %NL80211_ATTR_PS_STATE
 *
 * @NL80211_CMD_SET_CQM: Connection quality monitor configuration. This command
 *	is used to configure connection quality monitoring notification trigger
 *	levels.
 * @NL80211_CMD_NOTIFY_CQM: Connection quality monitor notification. This
 *	command is used as an event to indicate the that a trigger level was
 *	reached.
 * @NL80211_CMD_SET_CHANNEL: Set the channel (using %NL80211_ATTR_WIPHY_FREQ
 *	and the attributes determining channel width) the given interface
 *	(identifed by %NL80211_ATTR_IFINDEX) shall operate on.
 *	In case multiple channels are supported by the device, the mechanism
 *	with which it switches channels is implementation-defined.
 *	When a monitor interface is given, it can only switch channel while
 *	no other interfaces are operating to avoid disturbing the operation
 *	of any other interfaces, and other interfaces will again take
 *	precedence when they are used.
 *
 * @NL80211_CMD_SET_WDS_PEER: Set the MAC address of the peer on a WDS interface.
 *
 * @NL80211_CMD_SET_MULTICAST_TO_UNICAST: Configure if this AP should perform
 *	multicast to unicast conversion. When enabled, all multicast packets
 *	with ethertype ARP, IPv4 or IPv6 (possibly within an 802.1Q header)
 *	will be sent out to each station once with the destination (multicast)
 *	MAC address replaced by the station's MAC address. Note that this may
 *	break certain expectations of the receiver, e.g. the ability to drop
 *	unicast IP packets encapsulated in multicast L2 frames, or the ability
 *	to not send destination unreachable messages in such cases.
 *	This can only be toggled per BSS. Configure this on an interface of
 *	type %NL80211_IFTYPE_AP. It applies to all its VLAN interfaces
 *	(%NL80211_IFTYPE_AP_VLAN), except for those in 4addr (WDS) mode.
 *	If %NL80211_ATTR_MULTICAST_TO_UNICAST_ENABLED is not present with this
 *	command, the feature is disabled.
 *
 * @NL80211_CMD_JOIN_MESH: Join a mesh. The mesh ID must be given, and initial
 *	mesh config parameters may be given.
 * @NL80211_CMD_LEAVE_MESH: Leave the mesh network -- no special arguments, the
 *	network is determined by the network interface.
 *
 * @NL80211_CMD_UNPROT_DEAUTHENTICATE: Unprotected deauthentication frame
 *	notification. This event is used to indicate that an unprotected
 *	deauthentication frame was dropped when MFP is in use.
 * @NL80211_CMD_UNPROT_DISASSOCIATE: Unprotected disassociation frame
 *	notification. This event is used to indicate that an unprotected
 *	disassociation frame was dropped when MFP is in use.
 *
 * @NL80211_CMD_NEW_PEER_CANDIDATE: Notification on the reception of a
 *      beacon or probe response from a compatible mesh peer.  This is only
 *      sent while no station information (sta_info) exists for the new peer
 *      candidate and when @NL80211_MESH_SETUP_USERSPACE_AUTH,
 *      @NL80211_MESH_SETUP_USERSPACE_AMPE, or
 *      @NL80211_MESH_SETUP_USERSPACE_MPM is set.  On reception of this
 *      notification, userspace may decide to create a new station
 *      (@NL80211_CMD_NEW_STATION).  To stop this notification from
 *      reoccurring, the userspace authentication daemon may want to create the
 *      new station with the AUTHENTICATED flag unset and maybe change it later
 *      depending on the authentication result.
 *
 * @NL80211_CMD_GET_WOWLAN: get Wake-on-Wireless-LAN (WoWLAN) settings.
 * @NL80211_CMD_SET_WOWLAN: set Wake-on-Wireless-LAN (WoWLAN) settings.
 *	Since wireless is more complex than wired ethernet, it supports
 *	various triggers. These triggers can be configured through this
 *	command with the %NL80211_ATTR_WOWLAN_TRIGGERS attribute. For
 *	more background information, see
 *	http://wireless.kernel.org/en/users/Documentation/WoWLAN.
 *	The @NL80211_CMD_SET_WOWLAN command can also be used as a notification
 *	from the driver reporting the wakeup reason. In this case, the
 *	@NL80211_ATTR_WOWLAN_TRIGGERS attribute will contain the reason
 *	for the wakeup, if it was caused by wireless. If it is not present
 *	in the wakeup notification, the wireless device didn't cause the
 *	wakeup but reports that it was woken up.
 *
 * @NL80211_CMD_SET_REKEY_OFFLOAD: This command is used give the driver
 *	the necessary information for supporting GTK rekey offload. This
 *	feature is typically used during WoWLAN. The configuration data
 *	is contained in %NL80211_ATTR_REKEY_DATA (which is nested and
 *	contains the data in sub-attributes). After rekeying happened,
 *	this command may also be sent by the driver as an MLME event to
 *	inform userspace of the new replay counter.
 *
 * @NL80211_CMD_PMKSA_CANDIDATE: This is used as an event to inform userspace
 *	of PMKSA caching dandidates.
 *
 * @NL80211_CMD_TDLS_OPER: Perform a high-level TDLS command (e.g. link setup).
 *	In addition, this can be used as an event to request userspace to take
 *	actions on TDLS links (set up a new link or tear down an existing one).
 *	In such events, %NL80211_ATTR_TDLS_OPERATION indicates the requested
 *	operation, %NL80211_ATTR_MAC contains the peer MAC address, and
 *	%NL80211_ATTR_REASON_CODE the reason code to be used (only with
 *	%NL80211_TDLS_TEARDOWN).
 * @NL80211_CMD_TDLS_MGMT: Send a TDLS management frame. The
 *	%NL80211_ATTR_TDLS_ACTION attribute determines the type of frame to be
 *	sent. Public Action codes (802.11-2012 8.1.5.1) will be sent as
 *	802.11 management frames, while TDLS action codes (802.11-2012
 *	8.5.13.1) will be encapsulated and sent as data frames. The currently
 *	supported Public Action code is %WLAN_PUB_ACTION_TDLS_DISCOVER_RES
 *	and the currently supported TDLS actions codes are given in
 *	&enum ieee80211_tdls_actioncode.
 *
 * @NL80211_CMD_UNEXPECTED_FRAME: Used by an application controlling an AP
 *	(or GO) interface (i.e. hostapd) to ask for unexpected frames to
 *	implement sending deauth to stations that send unexpected class 3
 *	frames. Also used as the event sent by the kernel when such a frame
 *	is received.
 *	For the event, the %NL80211_ATTR_MAC attribute carries the TA and
 *	other attributes like the interface index are present.
 *	If used as the command it must have an interface index and you can
 *	only unsubscribe from the event by closing the socket. Subscription
 *	is also for %NL80211_CMD_UNEXPECTED_4ADDR_FRAME events.
 *
 * @NL80211_CMD_UNEXPECTED_4ADDR_FRAME: Sent as an event indicating that the
 *	associated station identified by %NL80211_ATTR_MAC sent a 4addr frame
 *	and wasn't already in a 4-addr VLAN. The event will be sent similarly
 *	to the %NL80211_CMD_UNEXPECTED_FRAME event, to the same listener.
 *
 * @NL80211_CMD_PROBE_CLIENT: Probe an associated station on an AP interface
 *	by sending a null data frame to it and reporting when the frame is
 *	acknowleged. This is used to allow timing out inactive clients. Uses
 *	%NL80211_ATTR_IFINDEX and %NL80211_ATTR_MAC. The command returns a
 *	direct reply with an %NL80211_ATTR_COOKIE that is later used to match
 *	up the event with the request. The event includes the same data and
 *	has %NL80211_ATTR_ACK set if the frame was ACKed.
 *
 * @NL80211_CMD_REGISTER_BEACONS: Register this socket to receive beacons from
 *	other BSSes when any interfaces are in AP mode. This helps implement
 *	OLBC handling in hostapd. Beacons are reported in %NL80211_CMD_FRAME
 *	messages. Note that per PHY only one application may register.
 *
 * @NL80211_CMD_SET_NOACK_MAP: sets a bitmap for the individual TIDs whether
 *      No Acknowledgement Policy should be applied.
 *
 * @NL80211_CMD_CH_SWITCH_NOTIFY: An AP or GO may decide to switch channels
 *	independently of the userspace SME, send this event indicating
 *	%NL80211_ATTR_IFINDEX is now on %NL80211_ATTR_WIPHY_FREQ and the
 *	attributes determining channel width.  This indication may also be
 *	sent when a remotely-initiated switch (e.g., when a STA receives a CSA
 *	from the remote AP) is completed;
 *
 * @NL80211_CMD_CH_SWITCH_STARTED_NOTIFY: Notify that a channel switch
 *	has been started on an interface, regardless of the initiator
 *	(ie. whether it was requested from a remote device or
 *	initiated on our own).  It indicates that
 *	%NL80211_ATTR_IFINDEX will be on %NL80211_ATTR_WIPHY_FREQ
 *	after %NL80211_ATTR_CH_SWITCH_COUNT TBTT's.  The userspace may
 *	decide to react to this indication by requesting other
 *	interfaces to change channel as well.
 *
 * @NL80211_CMD_START_P2P_DEVICE: Start the given P2P Device, identified by
 *	its %NL80211_ATTR_WDEV identifier. It must have been created with
 *	%NL80211_CMD_NEW_INTERFACE previously. After it has been started, the
 *	P2P Device can be used for P2P operations, e.g. remain-on-channel and
 *	public action frame TX.
 * @NL80211_CMD_STOP_P2P_DEVICE: Stop the given P2P Device, identified by
 *	its %NL80211_ATTR_WDEV identifier.
 *
 * @NL80211_CMD_CONN_FAILED: connection request to an AP failed; used to
 *	notify userspace that AP has rejected the connection request from a
 *	station, due to particular reason. %NL80211_ATTR_CONN_FAILED_REASON
 *	is used for this.
 *
 * @NL80211_CMD_SET_MCAST_RATE: Change the rate used to send multicast frames
 *	for IBSS or MESH vif.
 *
 * @NL80211_CMD_SET_MAC_ACL: sets ACL for MAC address based access control.
 *	This is to be used with the drivers advertising the support of MAC
 *	address based access control. List of MAC addresses is passed in
 *	%NL80211_ATTR_MAC_ADDRS and ACL policy is passed in
 *	%NL80211_ATTR_ACL_POLICY. Driver will enable ACL with this list, if it
 *	is not already done. The new list will replace any existing list. Driver
 *	will clear its ACL when the list of MAC addresses passed is empty. This
 *	command is used in AP/P2P GO mode. Driver has to make sure to clear its
 *	ACL list during %NL80211_CMD_STOP_AP.
 *
 * @NL80211_CMD_RADAR_DETECT: Start a Channel availability check (CAC). Once
 *	a radar is detected or the channel availability scan (CAC) has finished
 *	or was aborted, or a radar was detected, usermode will be notified with
 *	this event. This command is also used to notify userspace about radars
 *	while operating on this channel.
 *	%NL80211_ATTR_RADAR_EVENT is used to inform about the type of the
 *	event.
 *
 * @NL80211_CMD_GET_PROTOCOL_FEATURES: Get global nl80211 protocol features,
 *	i.e. features for the nl80211 protocol rather than device features.
 *	Returns the features in the %NL80211_ATTR_PROTOCOL_FEATURES bitmap.
 *
 * @NL80211_CMD_UPDATE_FT_IES: Pass down the most up-to-date Fast Transition
 *	Information Element to the WLAN driver
 *
 * @NL80211_CMD_FT_EVENT: Send a Fast transition event from the WLAN driver
 *	to the supplicant. This will carry the target AP's MAC address along
 *	with the relevant Information Elements. This event is used to report
 *	received FT IEs (MDIE, FTIE, RSN IE, TIE, RICIE).
 *
 * @NL80211_CMD_CRIT_PROTOCOL_START: Indicates user-space will start running
 *	a critical protocol that needs more reliability in the connection to
 *	complete.
 *
 * @NL80211_CMD_CRIT_PROTOCOL_STOP: Indicates the connection reliability can
 *	return back to normal.
 *
 * @NL80211_CMD_GET_COALESCE: Get currently supported coalesce rules.
 * @NL80211_CMD_SET_COALESCE: Configure coalesce rules or clear existing rules.
 *
 * @NL80211_CMD_CHANNEL_SWITCH: Perform a channel switch by announcing the
 *	the new channel information (Channel Switch Announcement - CSA)
 *	in the beacon for some time (as defined in the
 *	%NL80211_ATTR_CH_SWITCH_COUNT parameter) and then change to the
 *	new channel. Userspace provides the new channel information (using
 *	%NL80211_ATTR_WIPHY_FREQ and the attributes determining channel
 *	width). %NL80211_ATTR_CH_SWITCH_BLOCK_TX may be supplied to inform
 *	other station that transmission must be blocked until the channel
 *	switch is complete.
 *
 * @NL80211_CMD_VENDOR: Vendor-specified command/event. The command is specified
 *	by the %NL80211_ATTR_VENDOR_ID attribute and a sub-command in
 *	%NL80211_ATTR_VENDOR_SUBCMD. Parameter(s) can be transported in
 *	%NL80211_ATTR_VENDOR_DATA.
 *	For feature advertisement, the %NL80211_ATTR_VENDOR_DATA attribute is
 *	used in the wiphy data as a nested attribute containing descriptions
 *	(&struct nl80211_vendor_cmd_info) of the supported vendor commands.
 *	This may also be sent as an event with the same attributes.
 *
 * @NL80211_CMD_SET_QOS_MAP: Set Interworking QoS mapping for IP DSCP values.
 *	The QoS mapping information is included in %NL80211_ATTR_QOS_MAP. If
 *	that attribute is not included, QoS mapping is disabled. Since this
 *	QoS mapping is relevant for IP packets, it is only valid during an
 *	association. This is cleared on disassociation and AP restart.
 *
 * @NL80211_CMD_ADD_TX_TS: Ask the kernel to add a traffic stream for the given
 *	%NL80211_ATTR_TSID and %NL80211_ATTR_MAC with %NL80211_ATTR_USER_PRIO
 *	and %NL80211_ATTR_ADMITTED_TIME parameters.
 *	Note that the action frame handshake with the AP shall be handled by
 *	userspace via the normal management RX/TX framework, this only sets
 *	up the TX TS in the driver/device.
 *	If the admitted time attribute is not added then the request just checks
 *	if a subsequent setup could be successful, the intent is to use this to
 *	avoid setting up a session with the AP when local restrictions would
 *	make that impossible. However, the subsequent "real" setup may still
 *	fail even if the check was successful.
 * @NL80211_CMD_DEL_TX_TS: Remove an existing TS with the %NL80211_ATTR_TSID
 *	and %NL80211_ATTR_MAC parameters. It isn't necessary to call this
 *	before removing a station entry entirely, or before disassociating
 *	or similar, cleanup will happen in the driver/device in this case.
 *
 * @NL80211_CMD_GET_MPP: Get mesh path attributes for mesh proxy path to
 *	destination %NL80211_ATTR_MAC on the interface identified by
 *	%NL80211_ATTR_IFINDEX.
 *
 * @NL80211_CMD_JOIN_OCB: Join the OCB network. The center frequency and
 *	bandwidth of a channel must be given.
 * @NL80211_CMD_LEAVE_OCB: Leave the OCB network -- no special arguments, the
 *	network is determined by the network interface.
 *
 * @NL80211_CMD_TDLS_CHANNEL_SWITCH: Start channel-switching with a TDLS peer,
 *	identified by the %NL80211_ATTR_MAC parameter. A target channel is
 *	provided via %NL80211_ATTR_WIPHY_FREQ and other attributes determining
 *	channel width/type. The target operating class is given via
 *	%NL80211_ATTR_OPER_CLASS.
 *	The driver is responsible for continually initiating channel-switching
 *	operations and returning to the base channel for communication with the
 *	AP.
 * @NL80211_CMD_TDLS_CANCEL_CHANNEL_SWITCH: Stop channel-switching with a TDLS
 *	peer given by %NL80211_ATTR_MAC. Both peers must be on the base channel
 *	when this command completes.
 *
 * @NL80211_CMD_WIPHY_REG_CHANGE: Similar to %NL80211_CMD_REG_CHANGE, but used
 *	as an event to indicate changes for devices with wiphy-specific regdom
 *	management.
 *
 * @NL80211_CMD_ABORT_SCAN: Stop an ongoing scan. Returns -ENOENT if a scan is
 *	not running. The driver indicates the status of the scan through
 *	cfg80211_scan_done().
 *
 * @NL80211_CMD_START_NAN: Start NAN operation, identified by its
 *	%NL80211_ATTR_WDEV interface. This interface must have been previously
 *	created with %NL80211_CMD_NEW_INTERFACE. After it has been started, the
 *	NAN interface will create or join a cluster. This command must have a
 *	valid %NL80211_ATTR_NAN_MASTER_PREF attribute and optional
 *	%NL80211_ATTR_NAN_DUAL attributes.
 *	After this command NAN functions can be added.
 * @NL80211_CMD_STOP_NAN: Stop the NAN operation, identified by
 *	its %NL80211_ATTR_WDEV interface.
 * @NL80211_CMD_ADD_NAN_FUNCTION: Add a NAN function. The function is defined
 *	with %NL80211_ATTR_NAN_FUNC nested attribute. When called, this
 *	operation returns the strictly positive and unique instance id
 *	(%NL80211_ATTR_NAN_FUNC_INST_ID) and a cookie (%NL80211_ATTR_COOKIE)
 *	of the function upon success.
 *	Since instance ID's can be re-used, this cookie is the right
 *	way to identify the function. This will avoid races when a termination
 *	event is handled by the user space after it has already added a new
 *	function that got the same instance id from the kernel as the one
 *	which just terminated.
 *	This cookie may be used in NAN events even before the command
 *	returns, so userspace shouldn't process NAN events until it processes
 *	the response to this command.
 *	Look at %NL80211_ATTR_SOCKET_OWNER as well.
 * @NL80211_CMD_DEL_NAN_FUNCTION: Delete a NAN function by cookie.
 *	This command is also used as a notification sent when a NAN function is
 *	terminated. This will contain a %NL80211_ATTR_NAN_FUNC_INST_ID
 *	and %NL80211_ATTR_COOKIE attributes.
 * @NL80211_CMD_CHANGE_NAN_CONFIG: Change current NAN configuration. NAN
 *	must be operational (%NL80211_CMD_START_NAN was executed).
 *	It must contain at least one of the following attributes:
 *	%NL80211_ATTR_NAN_MASTER_PREF, %NL80211_ATTR_NAN_DUAL.
 * @NL80211_CMD_NAN_FUNC_MATCH: Notification sent when a match is reported.
 *	This will contain a %NL80211_ATTR_NAN_MATCH nested attribute and
 *	%NL80211_ATTR_COOKIE.
 *
 * @NL80211_CMD_UPDATE_CONNECT_PARAMS: Update one or more connect parameters
 *	for subsequent roaming cases if the driver or firmware uses internal
 *	BSS selection. This command can be issued only while connected and it
 *	does not result in a change for the current association. Currently,
 *	only the %NL80211_ATTR_IE data is used and updated with this command.
 *
 * @NL80211_CMD_SET_PMK: For offloaded 4-Way handshake, set the PMK or PMK-R0
 *	for the given authenticator address (specified with &NL80211_ATTR_MAC).
 *	When &NL80211_ATTR_PMKR0_NAME is set, &NL80211_ATTR_PMK specifies the
 *	PMK-R0, otherwise it specifies the PMK.
 * @NL80211_CMD_DEL_PMK: For offloaded 4-Way handshake, delete the previously
 *	configured PMK for the authenticator address identified by
 *	&NL80211_ATTR_MAC.
 * @NL80211_CMD_PORT_AUTHORIZED: An event that indicates that the 4 way
 *	handshake was completed successfully by the driver. The BSSID is
 *	specified with &NL80211_ATTR_MAC. Drivers that support 4 way handshake
 *	offload should send this event after indicating 802.11 association with
 *	&NL80211_CMD_CONNECT or &NL80211_CMD_ROAM. If the 4 way handshake failed
 *	&NL80211_CMD_DISCONNECT should be indicated instead.
 *
 * @NL80211_CMD_RELOAD_REGDB: Request that the regdb firmware file is reloaded.
 *
 * @NL80211_CMD_EXTERNAL_AUTH: This interface is exclusively defined for host
 *	drivers that do not define separate commands for authentication and
 *	association, but rely on user space for the authentication to happen.
 *	This interface acts both as the event request (driver to user space)
 *	to trigger the authentication and command response (userspace to
 *	driver) to indicate the authentication status.
 *
 *	User space uses the %NL80211_CMD_CONNECT command to the host driver to
 *	trigger a connection. The host driver selects a BSS and further uses
 *	this interface to offload only the authentication part to the user
 *	space. Authentication frames are passed between the driver and user
 *	space through the %NL80211_CMD_FRAME interface. Host driver proceeds
 *	further with the association after getting successful authentication
 *	status. User space indicates the authentication status through
 *	%NL80211_ATTR_STATUS_CODE attribute in %NL80211_CMD_EXTERNAL_AUTH
 *	command interface.
 *
 *	Host driver reports this status on an authentication failure to the
 *	user space through the connect result as the user space would have
 *	initiated the connection through the connect request.
 *
 * @NL80211_CMD_STA_OPMODE_CHANGED: An event that notify station's
 *	ht opmode or vht opmode changes using any of %NL80211_ATTR_SMPS_MODE,
 *	%NL80211_ATTR_CHANNEL_WIDTH,%NL80211_ATTR_NSS attributes with its
 *	address(specified in %NL80211_ATTR_MAC).
 *
 * @NL80211_CMD_GET_FTM_RESPONDER_STATS: Retrieve FTM responder statistics, in
 *	the %NL80211_ATTR_FTM_RESPONDER_STATS attribute.
 *
 * @NL80211_CMD_PEER_MEASUREMENT_START: start a (set of) peer measurement(s)
 *	with the given parameters, which are encapsulated in the nested
 *	%NL80211_ATTR_PEER_MEASUREMENTS attribute. Optionally, MAC address
 *	randomization may be enabled and configured by specifying the
 *	%NL80211_ATTR_MAC and %NL80211_ATTR_MAC_MASK attributes.
 *	If a timeout is requested, use the %NL80211_ATTR_TIMEOUT attribute.
 *	A u64 cookie for further %NL80211_ATTR_COOKIE use is is returned in
 *	the netlink extended ack message.
 *
 *	To cancel a measurement, close the socket that requested it.
 *
 *	Measurement results are reported to the socket that requested the
 *	measurement using @NL80211_CMD_PEER_MEASUREMENT_RESULT when they
 *	become available, so applications must ensure a large enough socket
 *	buffer size.
 *
 *	Depending on driver support it may or may not be possible to start
 *	multiple concurrent measurements.
 * @NL80211_CMD_PEER_MEASUREMENT_RESULT: This command number is used for the
 *	result notification from the driver to the requesting socket.
 * @NL80211_CMD_PEER_MEASUREMENT_COMPLETE: Notification only, indicating that
 *	the measurement completed, using the measurement cookie
 *	(%NL80211_ATTR_COOKIE).
 *
 * @NL80211_CMD_NOTIFY_RADAR: Notify the kernel that a radar signal was
 *	detected and reported by a neighboring device on the channel
 *	indicated by %NL80211_ATTR_WIPHY_FREQ and other attributes
 *	determining the width and type.
 *
 * @NL80211_CMD_UPDATE_OWE_INFO: This interface allows the host driver to
 *	offload OWE processing to user space. This intends to support
 *	OWE AKM by the host drivers that implement SME but rely
 *	on the user space for the cryptographic/DH IE processing in AP mode.
 *
 * @NL80211_CMD_MAX: highest used command number
 * @__NL80211_CMD_AFTER_LAST: internal use
 */
enum nl80211_commands {
/* don't change the order or add anything between, this is ABI! */
	NL80211_CMD_UNSPEC,

	NL80211_CMD_GET_WIPHY,		/* can dump */
	NL80211_CMD_SET_WIPHY,
	NL80211_CMD_NEW_WIPHY,
	NL80211_CMD_DEL_WIPHY,

	NL80211_CMD_GET_INTERFACE,	/* can dump */
	NL80211_CMD_SET_INTERFACE,
	NL80211_CMD_NEW_INTERFACE,
	NL80211_CMD_DEL_INTERFACE,

	NL80211_CMD_GET_KEY,
	NL80211_CMD_SET_KEY,
	NL80211_CMD_NEW_KEY,
	NL80211_CMD_DEL_KEY,

	NL80211_CMD_GET_BEACON,
	NL80211_CMD_SET_BEACON,
	NL80211_CMD_START_AP,
	NL80211_CMD_NEW_BEACON = NL80211_CMD_START_AP,
	NL80211_CMD_STOP_AP,
	NL80211_CMD_DEL_BEACON = NL80211_CMD_STOP_AP,

	NL80211_CMD_GET_STATION,
	NL80211_CMD_SET_STATION,
	NL80211_CMD_NEW_STATION,
	NL80211_CMD_DEL_STATION,

	NL80211_CMD_GET_MPATH,
	NL80211_CMD_SET_MPATH,
	NL80211_CMD_NEW_MPATH,
	NL80211_CMD_DEL_MPATH,

	NL80211_CMD_SET_BSS,

	NL80211_CMD_SET_REG,
	NL80211_CMD_REQ_SET_REG,

	NL80211_CMD_GET_MESH_CONFIG,
	NL80211_CMD_SET_MESH_CONFIG,

	NL80211_CMD_SET_MGMT_EXTRA_IE /* reserved; not used */,

	NL80211_CMD_GET_REG,

	NL80211_CMD_GET_SCAN,
	NL80211_CMD_TRIGGER_SCAN,
	NL80211_CMD_NEW_SCAN_RESULTS,
	NL80211_CMD_SCAN_ABORTED,

	NL80211_CMD_REG_CHANGE,

	NL80211_CMD_AUTHENTICATE,
	NL80211_CMD_ASSOCIATE,
	NL80211_CMD_DEAUTHENTICATE,
	NL80211_CMD_DISASSOCIATE,

	NL80211_CMD_MICHAEL_MIC_FAILURE,

	NL80211_CMD_REG_BEACON_HINT,

	NL80211_CMD_JOIN_IBSS,
	NL80211_CMD_LEAVE_IBSS,

	NL80211_CMD_TESTMODE,

	NL80211_CMD_CONNECT,
	NL80211_CMD_ROAM,
	NL80211_CMD_DISCONNECT,

	NL80211_CMD_SET_WIPHY_NETNS,

	NL80211_CMD_GET_SURVEY,
	NL80211_CMD_NEW_SURVEY_RESULTS,

	NL80211_CMD_SET_PMKSA,
	NL80211_CMD_DEL_PMKSA,
	NL80211_CMD_FLUSH_PMKSA,

	NL80211_CMD_REMAIN_ON_CHANNEL,
	NL80211_CMD_CANCEL_REMAIN_ON_CHANNEL,

	NL80211_CMD_SET_TX_BITRATE_MASK,

	NL80211_CMD_REGISTER_FRAME,
	NL80211_CMD_REGISTER_ACTION = NL80211_CMD_REGISTER_FRAME,
	NL80211_CMD_FRAME,
	NL80211_CMD_ACTION = NL80211_CMD_FRAME,
	NL80211_CMD_FRAME_TX_STATUS,
	NL80211_CMD_ACTION_TX_STATUS = NL80211_CMD_FRAME_TX_STATUS,

	NL80211_CMD_SET_POWER_SAVE,
	NL80211_CMD_GET_POWER_SAVE,

	NL80211_CMD_SET_CQM,
	NL80211_CMD_NOTIFY_CQM,

	NL80211_CMD_SET_CHANNEL,
	NL80211_CMD_SET_WDS_PEER,

	NL80211_CMD_FRAME_WAIT_CANCEL,

	NL80211_CMD_JOIN_MESH,
	NL80211_CMD_LEAVE_MESH,

	NL80211_CMD_UNPROT_DEAUTHENTICATE,
	NL80211_CMD_UNPROT_DISASSOCIATE,

	NL80211_CMD_NEW_PEER_CANDIDATE,

	NL80211_CMD_GET_WOWLAN,
	NL80211_CMD_SET_WOWLAN,

	NL80211_CMD_START_SCHED_SCAN,
	NL80211_CMD_STOP_SCHED_SCAN,
	NL80211_CMD_SCHED_SCAN_RESULTS,
	NL80211_CMD_SCHED_SCAN_STOPPED,

	NL80211_CMD_SET_REKEY_OFFLOAD,

	NL80211_CMD_PMKSA_CANDIDATE,

	NL80211_CMD_TDLS_OPER,
	NL80211_CMD_TDLS_MGMT,

	NL80211_CMD_UNEXPECTED_FRAME,

	NL80211_CMD_PROBE_CLIENT,

	NL80211_CMD_REGISTER_BEACONS,

	NL80211_CMD_UNEXPECTED_4ADDR_FRAME,

	NL80211_CMD_SET_NOACK_MAP,

	NL80211_CMD_CH_SWITCH_NOTIFY,

	NL80211_CMD_START_P2P_DEVICE,
	NL80211_CMD_STOP_P2P_DEVICE,

	NL80211_CMD_CONN_FAILED,

	NL80211_CMD_SET_MCAST_RATE,

	NL80211_CMD_SET_MAC_ACL,

	NL80211_CMD_RADAR_DETECT,

	NL80211_CMD_GET_PROTOCOL_FEATURES,

	NL80211_CMD_UPDATE_FT_IES,
	NL80211_CMD_FT_EVENT,

	NL80211_CMD_CRIT_PROTOCOL_START,
	NL80211_CMD_CRIT_PROTOCOL_STOP,

	NL80211_CMD_GET_COALESCE,
	NL80211_CMD_SET_COALESCE,

	NL80211_CMD_CHANNEL_SWITCH,

	NL80211_CMD_VENDOR,

	NL80211_CMD_SET_QOS_MAP,

	NL80211_CMD_ADD_TX_TS,
	NL80211_CMD_DEL_TX_TS,

	NL80211_CMD_GET_MPP,

	NL80211_CMD_JOIN_OCB,
	NL80211_CMD_LEAVE_OCB,

	NL80211_CMD_CH_SWITCH_STARTED_NOTIFY,

	NL80211_CMD_TDLS_CHANNEL_SWITCH,
	NL80211_CMD_TDLS_CANCEL_CHANNEL_SWITCH,

	NL80211_CMD_WIPHY_REG_CHANGE,

	NL80211_CMD_ABORT_SCAN,

	NL80211_CMD_START_NAN,
	NL80211_CMD_STOP_NAN,
	NL80211_CMD_ADD_NAN_FUNCTION,
	NL80211_CMD_DEL_NAN_FUNCTION,
	NL80211_CMD_CHANGE_NAN_CONFIG,
	NL80211_CMD_NAN_MATCH,

	NL80211_CMD_SET_MULTICAST_TO_UNICAST,

	NL80211_CMD_UPDATE_CONNECT_PARAMS,

	NL80211_CMD_SET_PMK,
	NL80211_CMD_DEL_PMK,

	NL80211_CMD_PORT_AUTHORIZED,

	NL80211_CMD_RELOAD_REGDB,

	NL80211_CMD_EXTERNAL_AUTH,

	NL80211_CMD_STA_OPMODE_CHANGED,

	NL80211_CMD_CONTROL_PORT_FRAME,

	NL80211_CMD_GET_FTM_RESPONDER_STATS,

	NL80211_CMD_PEER_MEASUREMENT_START,
	NL80211_CMD_PEER_MEASUREMENT_RESULT,
	NL80211_CMD_PEER_MEASUREMENT_COMPLETE,

	NL80211_CMD_NOTIFY_RADAR,

	NL80211_CMD_UPDATE_OWE_INFO,

	/* add new commands above here */

	/* used to define NL80211_CMD_MAX below */
	__NL80211_CMD_AFTER_LAST,
	NL80211_CMD_MAX = __NL80211_CMD_AFTER_LAST - 1
};

/*
 * Allow user space programs to use #ifdef on new commands by defining them
 * here
 */
#define NL80211_CMD_SET_BSS NL80211_CMD_SET_BSS
#define NL80211_CMD_SET_MGMT_EXTRA_IE NL80211_CMD_SET_MGMT_EXTRA_IE
#define NL80211_CMD_REG_CHANGE NL80211_CMD_REG_CHANGE
#define NL80211_CMD_AUTHENTICATE NL80211_CMD_AUTHENTICATE
#define NL80211_CMD_ASSOCIATE NL80211_CMD_ASSOCIATE
#define NL80211_CMD_DEAUTHENTICATE NL80211_CMD_DEAUTHENTICATE
#define NL80211_CMD_DISASSOCIATE NL80211_CMD_DISASSOCIATE
#define NL80211_CMD_REG_BEACON_HINT NL80211_CMD_REG_BEACON_HINT

#define NL80211_ATTR_FEATURE_FLAGS NL80211_ATTR_FEATURE_FLAGS

/* source-level API compatibility */
#define NL80211_CMD_GET_MESH_PARAMS NL80211_CMD_GET_MESH_CONFIG
#define NL80211_CMD_SET_MESH_PARAMS NL80211_CMD_SET_MESH_CONFIG
#define NL80211_MESH_SETUP_VENDOR_PATH_SEL_IE NL80211_MESH_SETUP_IE

/**
 * enum nl80211_attrs - nl80211 netlink attributes
 *
 * @NL80211_ATTR_UNSPEC: unspecified attribute to catch errors
 *
 * @NL80211_ATTR_WIPHY: index of wiphy to operate on, cf.
 *	/sys/class/ieee80211/<phyname>/index
 * @NL80211_ATTR_WIPHY_NAME: wiphy name (used for renaming)
 * @NL80211_ATTR_WIPHY_TXQ_PARAMS: a nested array of TX queue parameters
 * @NL80211_ATTR_WIPHY_FREQ: frequency of the selected channel in MHz,
 *	defines the channel together with the (deprecated)
 *	%NL80211_ATTR_WIPHY_CHANNEL_TYPE attribute or the attributes
 *	%NL80211_ATTR_CHANNEL_WIDTH and if needed %NL80211_ATTR_CENTER_FREQ1
 *	and %NL80211_ATTR_CENTER_FREQ2
 * @NL80211_ATTR_CHANNEL_WIDTH: u32 attribute containing one of the values
 *	of &enum nl80211_chan_width, describing the channel width. See the
 *	documentation of the enum for more information.
 * @NL80211_ATTR_CENTER_FREQ1: Center frequency of the first part of the
 *	channel, used for anything but 20 MHz bandwidth
 * @NL80211_ATTR_CENTER_FREQ2: Center frequency of the second part of the
 *	channel, used only for 80+80 MHz bandwidth
 * @NL80211_ATTR_WIPHY_CHANNEL_TYPE: included with NL80211_ATTR_WIPHY_FREQ
 *	if HT20 or HT40 are to be used (i.e., HT disabled if not included):
 *	NL80211_CHAN_NO_HT = HT not allowed (i.e., same as not including
 *		this attribute)
 *	NL80211_CHAN_HT20 = HT20 only
 *	NL80211_CHAN_HT40MINUS = secondary channel is below the primary channel
 *	NL80211_CHAN_HT40PLUS = secondary channel is above the primary channel
 *	This attribute is now deprecated.
 * @NL80211_ATTR_WIPHY_RETRY_SHORT: TX retry limit for frames whose length is
 *	less than or equal to the RTS threshold; allowed range: 1..255;
 *	dot11ShortRetryLimit; u8
 * @NL80211_ATTR_WIPHY_RETRY_LONG: TX retry limit for frames whose length is
 *	greater than the RTS threshold; allowed range: 1..255;
 *	dot11ShortLongLimit; u8
 * @NL80211_ATTR_WIPHY_FRAG_THRESHOLD: fragmentation threshold, i.e., maximum
 *	length in octets for frames; allowed range: 256..8000, disable
 *	fragmentation with (u32)-1; dot11FragmentationThreshold; u32
 * @NL80211_ATTR_WIPHY_RTS_THRESHOLD: RTS threshold (TX frames with length
 *	larger than or equal to this use RTS/CTS handshake); allowed range:
 *	0..65536, disable with (u32)-1; dot11RTSThreshold; u32
 * @NL80211_ATTR_WIPHY_COVERAGE_CLASS: Coverage Class as defined by IEEE 802.11
 *	section 7.3.2.9; dot11CoverageClass; u8
 *
 * @NL80211_ATTR_IFINDEX: network interface index of the device to operate on
 * @NL80211_ATTR_IFNAME: network interface name
 * @NL80211_ATTR_IFTYPE: type of virtual interface, see &enum nl80211_iftype
 *
 * @NL80211_ATTR_WDEV: wireless device identifier, used for pseudo-devices
 *	that don't have a netdev (u64)
 *
 * @NL80211_ATTR_MAC: MAC address (various uses)
 *
 * @NL80211_ATTR_KEY_DATA: (temporal) key data; for TKIP this consists of
 *	16 bytes encryption key followed by 8 bytes each for TX and RX MIC
 *	keys
 * @NL80211_ATTR_KEY_IDX: key ID (u8, 0-3)
 * @NL80211_ATTR_KEY_CIPHER: key cipher suite (u32, as defined by IEEE 802.11
 *	section 7.3.2.25.1, e.g. 0x000FAC04)
 * @NL80211_ATTR_KEY_SEQ: transmit key sequence number (IV/PN) for TKIP and
 *	CCMP keys, each six bytes in little endian
 * @NL80211_ATTR_KEY_DEFAULT: Flag attribute indicating the key is default key
 * @NL80211_ATTR_KEY_DEFAULT_MGMT: Flag attribute indicating the key is the
 *	default management key
 * @NL80211_ATTR_CIPHER_SUITES_PAIRWISE: For crypto settings for connect or
 *	other commands, indicates which pairwise cipher suites are used
 * @NL80211_ATTR_CIPHER_SUITE_GROUP: For crypto settings for connect or
 *	other commands, indicates which group cipher suite is used
 *
 * @NL80211_ATTR_BEACON_INTERVAL: beacon interval in TU
 * @NL80211_ATTR_DTIM_PERIOD: DTIM period for beaconing
 * @NL80211_ATTR_BEACON_HEAD: portion of the beacon before the TIM IE
 * @NL80211_ATTR_BEACON_TAIL: portion of the beacon after the TIM IE
 *
 * @NL80211_ATTR_STA_AID: Association ID for the station (u16)
 * @NL80211_ATTR_STA_FLAGS: flags, nested element with NLA_FLAG attributes of
 *	&enum nl80211_sta_flags (deprecated, use %NL80211_ATTR_STA_FLAGS2)
 * @NL80211_ATTR_STA_LISTEN_INTERVAL: listen interval as defined by
 *	IEEE 802.11 7.3.1.6 (u16).
 * @NL80211_ATTR_STA_SUPPORTED_RATES: supported rates, array of supported
 *	rates as defined by IEEE 802.11 7.3.2.2 but without the length
 *	restriction (at most %NL80211_MAX_SUPP_RATES).
 * @NL80211_ATTR_STA_VLAN: interface index of VLAN interface to move station
 *	to, or the AP interface the station was originally added to to.
 * @NL80211_ATTR_STA_INFO: information about a station, part of station info
 *	given for %NL80211_CMD_GET_STATION, nested attribute containing
 *	info as possible, see &enum nl80211_sta_info.
 *
 * @NL80211_ATTR_WIPHY_BANDS: Information about an operating bands,
 *	consisting of a nested array.
 *
 * @NL80211_ATTR_MESH_ID: mesh id (1-32 bytes).
 * @NL80211_ATTR_STA_PLINK_ACTION: action to perform on the mesh peer link
 *	(see &enum nl80211_plink_action).
 * @NL80211_ATTR_MPATH_NEXT_HOP: MAC address of the next hop for a mesh path.
 * @NL80211_ATTR_MPATH_INFO: information about a mesh_path, part of mesh path
 * 	info given for %NL80211_CMD_GET_MPATH, nested attribute described at
 *	&enum nl80211_mpath_info.
 *
 * @NL80211_ATTR_MNTR_FLAGS: flags, nested element with NLA_FLAG attributes of
 *      &enum nl80211_mntr_flags.
 *
 * @NL80211_ATTR_REG_ALPHA2: an ISO-3166-alpha2 country code for which the
 * 	current regulatory domain should be set to or is already set to.
 * 	For example, 'CR', for Costa Rica. This attribute is used by the kernel
 * 	to query the CRDA to retrieve one regulatory domain. This attribute can
 * 	also be used by userspace to query the kernel for the currently set
 * 	regulatory domain. We chose an alpha2 as that is also used by the
 * 	IEEE-802.11 country information element to identify a country.
 * 	Users can also simply ask the wireless core to set regulatory domain
 * 	to a specific alpha2.
 * @NL80211_ATTR_REG_RULES: a nested array of regulatory domain regulatory
 *	rules.
 *
 * @NL80211_ATTR_BSS_CTS_PROT: whether CTS protection is enabled (u8, 0 or 1)
 * @NL80211_ATTR_BSS_SHORT_PREAMBLE: whether short preamble is enabled
 *	(u8, 0 or 1)
 * @NL80211_ATTR_BSS_SHORT_SLOT_TIME: whether short slot time enabled
 *	(u8, 0 or 1)
 * @NL80211_ATTR_BSS_BASIC_RATES: basic rates, array of basic
 *	rates in format defined by IEEE 802.11 7.3.2.2 but without the length
 *	restriction (at most %NL80211_MAX_SUPP_RATES).
 *
 * @NL80211_ATTR_HT_CAPABILITY: HT Capability information element (from
 *	association request when used with NL80211_CMD_NEW_STATION)
 *
 * @NL80211_ATTR_SUPPORTED_IFTYPES: nested attribute containing all
 *	supported interface types, each a flag attribute with the number
 *	of the interface mode.
 *
 * @NL80211_ATTR_MGMT_SUBTYPE: Management frame subtype for
 *	%NL80211_CMD_SET_MGMT_EXTRA_IE.
 *
 * @NL80211_ATTR_IE: Information element(s) data (used, e.g., with
 *	%NL80211_CMD_SET_MGMT_EXTRA_IE).
 *
 * @NL80211_ATTR_MAX_NUM_SCAN_SSIDS: number of SSIDs you can scan with
 *	a single scan request, a wiphy attribute.
 * @NL80211_ATTR_MAX_NUM_SCHED_SCAN_SSIDS: number of SSIDs you can
 *	scan with a single scheduled scan request, a wiphy attribute.
 * @NL80211_ATTR_MAX_SCAN_IE_LEN: maximum length of information elements
 *	that can be added to a scan request
 * @NL80211_ATTR_MAX_SCHED_SCAN_IE_LEN: maximum length of information
 *	elements that can be added to a scheduled scan request
 * @NL80211_ATTR_MAX_MATCH_SETS: maximum number of sets that can be
 *	used with @NL80211_ATTR_SCHED_SCAN_MATCH, a wiphy attribute.
 *
 * @NL80211_ATTR_SCAN_FREQUENCIES: nested attribute with frequencies (in MHz)
 * @NL80211_ATTR_SCAN_SSIDS: nested attribute with SSIDs, leave out for passive
 *	scanning and include a zero-length SSID (wildcard) for wildcard scan
 * @NL80211_ATTR_BSS: scan result BSS
 *
 * @NL80211_ATTR_REG_INITIATOR: indicates who requested the regulatory domain
 * 	currently in effect. This could be any of the %NL80211_REGDOM_SET_BY_*
 * @NL80211_ATTR_REG_TYPE: indicates the type of the regulatory domain currently
 * 	set. This can be one of the nl80211_reg_type (%NL80211_REGDOM_TYPE_*)
 *
 * @NL80211_ATTR_SUPPORTED_COMMANDS: wiphy attribute that specifies
 *	an array of command numbers (i.e. a mapping index to command number)
 *	that the driver for the given wiphy supports.
 *
 * @NL80211_ATTR_FRAME: frame data (binary attribute), including frame header
 *	and body, but not FCS; used, e.g., with NL80211_CMD_AUTHENTICATE and
 *	NL80211_CMD_ASSOCIATE events
 * @NL80211_ATTR_SSID: SSID (binary attribute, 0..32 octets)
 * @NL80211_ATTR_AUTH_TYPE: AuthenticationType, see &enum nl80211_auth_type,
 *	represented as a u32
 * @NL80211_ATTR_REASON_CODE: ReasonCode for %NL80211_CMD_DEAUTHENTICATE and
 *	%NL80211_CMD_DISASSOCIATE, u16
 *
 * @NL80211_ATTR_KEY_TYPE: Key Type, see &enum nl80211_key_type, represented as
 *	a u32
 *
 * @NL80211_ATTR_FREQ_BEFORE: A channel which has suffered a regulatory change
 * 	due to considerations from a beacon hint. This attribute reflects
 * 	the state of the channel _before_ the beacon hint processing. This
 * 	attributes consists of a nested attribute containing
 * 	NL80211_FREQUENCY_ATTR_*
 * @NL80211_ATTR_FREQ_AFTER: A channel which has suffered a regulatory change
 * 	due to considerations from a beacon hint. This attribute reflects
 * 	the state of the channel _after_ the beacon hint processing. This
 * 	attributes consists of a nested attribute containing
 * 	NL80211_FREQUENCY_ATTR_*
 *
 * @NL80211_ATTR_CIPHER_SUITES: a set of u32 values indicating the supported
 *	cipher suites
 *
 * @NL80211_ATTR_FREQ_FIXED: a flag indicating the IBSS should not try to look
 *	for other networks on different channels
 *
 * @NL80211_ATTR_TIMED_OUT: a flag indicating than an operation timed out; this
 *	is used, e.g., with %NL80211_CMD_AUTHENTICATE event
 *
 * @NL80211_ATTR_USE_MFP: Whether management frame protection (IEEE 802.11w) is
 *	used for the association (&enum nl80211_mfp, represented as a u32);
 *	this attribute can be used
 *	with %NL80211_CMD_ASSOCIATE and %NL80211_CMD_CONNECT requests
 *
 * @NL80211_ATTR_STA_FLAGS2: Attribute containing a
 *	&struct nl80211_sta_flag_update.
 *
 * @NL80211_ATTR_CONTROL_PORT: A flag indicating whether user space controls
 *	IEEE 802.1X port, i.e., sets/clears %NL80211_STA_FLAG_AUTHORIZED, in
 *	station mode. If the flag is included in %NL80211_CMD_ASSOCIATE
 *	request, the driver will assume that the port is unauthorized until
 *	authorized by user space. Otherwise, port is marked authorized by
 *	default in station mode.
 * @NL80211_ATTR_CONTROL_PORT_ETHERTYPE: A 16-bit value indicating the
 *	ethertype that will be used for key negotiation. It can be
 *	specified with the associate and connect commands. If it is not
 *	specified, the value defaults to 0x888E (PAE, 802.1X). This
 *	attribute is also used as a flag in the wiphy information to
 *	indicate that protocols other than PAE are supported.
 * @NL80211_ATTR_CONTROL_PORT_NO_ENCRYPT: When included along with
 *	%NL80211_ATTR_CONTROL_PORT_ETHERTYPE, indicates that the custom
 *	ethertype frames used for key negotiation must not be encrypted.
 *
 * @NL80211_ATTR_TESTDATA: Testmode data blob, passed through to the driver.
 *	We recommend using nested, driver-specific attributes within this.
 *
 * @NL80211_ATTR_DISCONNECTED_BY_AP: A flag indicating that the DISCONNECT
 *	event was due to the AP disconnecting the station, and not due to
 *	a local disconnect request.
 * @NL80211_ATTR_STATUS_CODE: StatusCode for the %NL80211_CMD_CONNECT
 *	event (u16)
 * @NL80211_ATTR_PRIVACY: Flag attribute, used with connect(), indicating
 *	that protected APs should be used. This is also used with NEW_BEACON to
 *	indicate that the BSS is to use protection.
 *
 * @NL80211_ATTR_CIPHERS_PAIRWISE: Used with CONNECT, ASSOCIATE, and NEW_BEACON
 *	to indicate which unicast key ciphers will be used with the connection
 *	(an array of u32).
 * @NL80211_ATTR_CIPHER_GROUP: Used with CONNECT, ASSOCIATE, and NEW_BEACON to
 *	indicate which group key cipher will be used with the connection (a
 *	u32).
 * @NL80211_ATTR_WPA_VERSIONS: Used with CONNECT, ASSOCIATE, and NEW_BEACON to
 *	indicate which WPA version(s) the AP we want to associate with is using
 *	(a u32 with flags from &enum nl80211_wpa_versions).
 * @NL80211_ATTR_AKM_SUITES: Used with CONNECT, ASSOCIATE, and NEW_BEACON to
 *	indicate which key management algorithm(s) to use (an array of u32).
 *
 * @NL80211_ATTR_REQ_IE: (Re)association request information elements as
 *	sent out by the card, for ROAM and successful CONNECT events.
 * @NL80211_ATTR_RESP_IE: (Re)association response information elements as
 *	sent by peer, for ROAM and successful CONNECT events.
 *
 * @NL80211_ATTR_PREV_BSSID: previous BSSID, to be used in ASSOCIATE and CONNECT
 *	commands to specify a request to reassociate within an ESS, i.e., to use
 *	Reassociate Request frame (with the value of this attribute in the
 *	Current AP address field) instead of Association Request frame which is
 *	used for the initial association to an ESS.
 *
 * @NL80211_ATTR_KEY: key information in a nested attribute with
 *	%NL80211_KEY_* sub-attributes
 * @NL80211_ATTR_KEYS: array of keys for static WEP keys for connect()
 *	and join_ibss(), key information is in a nested attribute each
 *	with %NL80211_KEY_* sub-attributes
 *
 * @NL80211_ATTR_PID: Process ID of a network namespace.
 *
 * @NL80211_ATTR_GENERATION: Used to indicate consistent snapshots for
 *	dumps. This number increases whenever the object list being
 *	dumped changes, and as such userspace can verify that it has
 *	obtained a complete and consistent snapshot by verifying that
 *	all dump messages contain the same generation number. If it
 *	changed then the list changed and the dump should be repeated
 *	completely from scratch.
 *
 * @NL80211_ATTR_4ADDR: Use 4-address frames on a virtual interface
 *
 * @NL80211_ATTR_SURVEY_INFO: survey information about a channel, part of
 *      the survey response for %NL80211_CMD_GET_SURVEY, nested attribute
 *      containing info as possible, see &enum survey_info.
 *
 * @NL80211_ATTR_PMKID: PMK material for PMKSA caching.
 * @NL80211_ATTR_MAX_NUM_PMKIDS: maximum number of PMKIDs a firmware can
 *	cache, a wiphy attribute.
 *
 * @NL80211_ATTR_DURATION: Duration of an operation in milliseconds, u32.
 * @NL80211_ATTR_MAX_REMAIN_ON_CHANNEL_DURATION: Device attribute that
 *	specifies the maximum duration that can be requested with the
 *	remain-on-channel operation, in milliseconds, u32.
 *
 * @NL80211_ATTR_COOKIE: Generic 64-bit cookie to identify objects.
 *
 * @NL80211_ATTR_TX_RATES: Nested set of attributes
 *	(enum nl80211_tx_rate_attributes) describing TX rates per band. The
 *	enum nl80211_band value is used as the index (nla_type() of the nested
 *	data. If a band is not included, it will be configured to allow all
 *	rates based on negotiated supported rates information. This attribute
 *	is used with %NL80211_CMD_SET_TX_BITRATE_MASK and with starting AP,
 *	and joining mesh networks (not IBSS yet). In the later case, it must
 *	specify just a single bitrate, which is to be used for the beacon.
 *	The driver must also specify support for this with the extended
 *	features NL80211_EXT_FEATURE_BEACON_RATE_LEGACY,
 *	NL80211_EXT_FEATURE_BEACON_RATE_HT and
 *	NL80211_EXT_FEATURE_BEACON_RATE_VHT.
 *
 * @NL80211_ATTR_FRAME_MATCH: A binary attribute which typically must contain
 *	at least one byte, currently used with @NL80211_CMD_REGISTER_FRAME.
 * @NL80211_ATTR_FRAME_TYPE: A u16 indicating the frame type/subtype for the
 *	@NL80211_CMD_REGISTER_FRAME command.
 * @NL80211_ATTR_TX_FRAME_TYPES: wiphy capability attribute, which is a
 *	nested attribute of %NL80211_ATTR_FRAME_TYPE attributes, containing
 *	information about which frame types can be transmitted with
 *	%NL80211_CMD_FRAME.
 * @NL80211_ATTR_RX_FRAME_TYPES: wiphy capability attribute, which is a
 *	nested attribute of %NL80211_ATTR_FRAME_TYPE attributes, containing
 *	information about which frame types can be registered for RX.
 *
 * @NL80211_ATTR_ACK: Flag attribute indicating that the frame was
 *	acknowledged by the recipient.
 *
 * @NL80211_ATTR_PS_STATE: powersave state, using &enum nl80211_ps_state values.
 *
 * @NL80211_ATTR_CQM: connection quality monitor configuration in a
 *	nested attribute with %NL80211_ATTR_CQM_* sub-attributes.
 *
 * @NL80211_ATTR_LOCAL_STATE_CHANGE: Flag attribute to indicate that a command
 *	is requesting a local authentication/association state change without
 *	invoking actual management frame exchange. This can be used with
 *	NL80211_CMD_AUTHENTICATE, NL80211_CMD_DEAUTHENTICATE,
 *	NL80211_CMD_DISASSOCIATE.
 *
 * @NL80211_ATTR_AP_ISOLATE: (AP mode) Do not forward traffic between stations
 *	connected to this BSS.
 *
 * @NL80211_ATTR_WIPHY_TX_POWER_SETTING: Transmit power setting type. See
 *      &enum nl80211_tx_power_setting for possible values.
 * @NL80211_ATTR_WIPHY_TX_POWER_LEVEL: Transmit power level in signed mBm units.
 *      This is used in association with @NL80211_ATTR_WIPHY_TX_POWER_SETTING
 *      for non-automatic settings.
 *
 * @NL80211_ATTR_SUPPORT_IBSS_RSN: The device supports IBSS RSN, which mostly
 *	means support for per-station GTKs.
 *
 * @NL80211_ATTR_WIPHY_ANTENNA_TX: Bitmap of allowed antennas for transmitting.
 *	This can be used to mask out antennas which are not attached or should
 *	not be used for transmitting. If an antenna is not selected in this
 *	bitmap the hardware is not allowed to transmit on this antenna.
 *
 *	Each bit represents one antenna, starting with antenna 1 at the first
 *	bit. Depending on which antennas are selected in the bitmap, 802.11n
 *	drivers can derive which chainmasks to use (if all antennas belonging to
 *	a particular chain are disabled this chain should be disabled) and if
 *	a chain has diversity antennas wether diversity should be used or not.
 *	HT capabilities (STBC, TX Beamforming, Antenna selection) can be
 *	derived from the available chains after applying the antenna mask.
 *	Non-802.11n drivers can derive wether to use diversity or not.
 *	Drivers may reject configurations or RX/TX mask combinations they cannot
 *	support by returning -EINVAL.
 *
 * @NL80211_ATTR_WIPHY_ANTENNA_RX: Bitmap of allowed antennas for receiving.
 *	This can be used to mask out antennas which are not attached or should
 *	not be used for receiving. If an antenna is not selected in this bitmap
 *	the hardware should not be configured to receive on this antenna.
 *	For a more detailed description see @NL80211_ATTR_WIPHY_ANTENNA_TX.
 *
 * @NL80211_ATTR_WIPHY_ANTENNA_AVAIL_TX: Bitmap of antennas which are available
 *	for configuration as TX antennas via the above parameters.
 *
 * @NL80211_ATTR_WIPHY_ANTENNA_AVAIL_RX: Bitmap of antennas which are available
 *	for configuration as RX antennas via the above parameters.
 *
 * @NL80211_ATTR_MCAST_RATE: Multicast tx rate (in 100 kbps) for IBSS
 *
 * @NL80211_ATTR_OFFCHANNEL_TX_OK: For management frame TX, the frame may be
 *	transmitted on another channel when the channel given doesn't match
 *	the current channel. If the current channel doesn't match and this
 *	flag isn't set, the frame will be rejected. This is also used as an
 *	nl80211 capability flag.
 *
 * @NL80211_ATTR_BSS_HT_OPMODE: HT operation mode (u16)
 *
 * @NL80211_ATTR_KEY_DEFAULT_TYPES: A nested attribute containing flags
 *	attributes, specifying what a key should be set as default as.
 *	See &enum nl80211_key_default_types.
 *
 * @NL80211_ATTR_MESH_SETUP: Optional mesh setup parameters.  These cannot be
 *	changed once the mesh is active.
 * @NL80211_ATTR_MESH_CONFIG: Mesh configuration parameters, a nested attribute
 *	containing attributes from &enum nl80211_meshconf_params.
 * @NL80211_ATTR_SUPPORT_MESH_AUTH: Currently, this means the underlying driver
 *	allows auth frames in a mesh to be passed to userspace for processing via
 *	the @NL80211_MESH_SETUP_USERSPACE_AUTH flag.
 * @NL80211_ATTR_STA_PLINK_STATE: The state of a mesh peer link as defined in
 *	&enum nl80211_plink_state. Used when userspace is driving the peer link
 *	management state machine.  @NL80211_MESH_SETUP_USERSPACE_AMPE or
 *	@NL80211_MESH_SETUP_USERSPACE_MPM must be enabled.
 *
 * @NL80211_ATTR_WOWLAN_TRIGGERS_SUPPORTED: indicates, as part of the wiphy
 *	capabilities, the supported WoWLAN triggers
 * @NL80211_ATTR_WOWLAN_TRIGGERS: used by %NL80211_CMD_SET_WOWLAN to
 *	indicate which WoW triggers should be enabled. This is also
 *	used by %NL80211_CMD_GET_WOWLAN to get the currently enabled WoWLAN
 *	triggers.
 *
 * @NL80211_ATTR_SCHED_SCAN_INTERVAL: Interval between scheduled scan
 *	cycles, in msecs.
 *
 * @NL80211_ATTR_SCHED_SCAN_MATCH: Nested attribute with one or more
 *	sets of attributes to match during scheduled scans.  Only BSSs
 *	that match any of the sets will be reported.  These are
 *	pass-thru filter rules.
 *	For a match to succeed, the BSS must match all attributes of a
 *	set.  Since not every hardware supports matching all types of
 *	attributes, there is no guarantee that the reported BSSs are
 *	fully complying with the match sets and userspace needs to be
 *	able to ignore them by itself.
 *	Thus, the implementation is somewhat hardware-dependent, but
 *	this is only an optimization and the userspace application
 *	needs to handle all the non-filtered results anyway.
 *	If the match attributes don't make sense when combined with
 *	the values passed in @NL80211_ATTR_SCAN_SSIDS (eg. if an SSID
 *	is included in the probe request, but the match attributes
 *	will never let it go through), -EINVAL may be returned.
 *	If ommited, no filtering is done.
 *
 * @NL80211_ATTR_INTERFACE_COMBINATIONS: Nested attribute listing the supported
 *	interface combinations. In each nested item, it contains attributes
 *	defined in &enum nl80211_if_combination_attrs.
 * @NL80211_ATTR_SOFTWARE_IFTYPES: Nested attribute (just like
 *	%NL80211_ATTR_SUPPORTED_IFTYPES) containing the interface types that
 *	are managed in software: interfaces of these types aren't subject to
 *	any restrictions in their number or combinations.
 *
 * @NL80211_ATTR_REKEY_DATA: nested attribute containing the information
 *	necessary for GTK rekeying in the device, see &enum nl80211_rekey_data.
 *
 * @NL80211_ATTR_SCAN_SUPP_RATES: rates per to be advertised as supported in scan,
 *	nested array attribute containing an entry for each band, with the entry
 *	being a list of supported rates as defined by IEEE 802.11 7.3.2.2 but
 *	without the length restriction (at most %NL80211_MAX_SUPP_RATES).
 *
 * @NL80211_ATTR_HIDDEN_SSID: indicates whether SSID is to be hidden from Beacon
 *	and Probe Response (when response to wildcard Probe Request); see
 *	&enum nl80211_hidden_ssid, represented as a u32
 *
 * @NL80211_ATTR_IE_PROBE_RESP: Information element(s) for Probe Response frame.
 *	This is used with %NL80211_CMD_NEW_BEACON and %NL80211_CMD_SET_BEACON to
 *	provide extra IEs (e.g., WPS/P2P IE) into Probe Response frames when the
 *	driver (or firmware) replies to Probe Request frames.
 * @NL80211_ATTR_IE_ASSOC_RESP: Information element(s) for (Re)Association
 *	Response frames. This is used with %NL80211_CMD_NEW_BEACON and
 *	%NL80211_CMD_SET_BEACON to provide extra IEs (e.g., WPS/P2P IE) into
 *	(Re)Association Response frames when the driver (or firmware) replies to
 *	(Re)Association Request frames.
 *
 * @NL80211_ATTR_STA_WME: Nested attribute containing the wme configuration
 *	of the station, see &enum nl80211_sta_wme_attr.
 * @NL80211_ATTR_SUPPORT_AP_UAPSD: the device supports uapsd when working
 *	as AP.
 *
 * @NL80211_ATTR_ROAM_SUPPORT: Indicates whether the firmware is capable of
 *	roaming to another AP in the same ESS if the signal lever is low.
 *
 * @NL80211_ATTR_PMKSA_CANDIDATE: Nested attribute containing the PMKSA caching
 *	candidate information, see &enum nl80211_pmksa_candidate_attr.
 *
 * @NL80211_ATTR_TX_NO_CCK_RATE: Indicates whether to use CCK rate or not
 *	for management frames transmission. In order to avoid p2p probe/action
 *	frames are being transmitted at CCK rate in 2GHz band, the user space
 *	applications use this attribute.
 *	This attribute is used with %NL80211_CMD_TRIGGER_SCAN and
 *	%NL80211_CMD_FRAME commands.
 *
 * @NL80211_ATTR_TDLS_ACTION: Low level TDLS action code (e.g. link setup
 *	request, link setup confirm, link teardown, etc.). Values are
 *	described in the TDLS (802.11z) specification.
 * @NL80211_ATTR_TDLS_DIALOG_TOKEN: Non-zero token for uniquely identifying a
 *	TDLS conversation between two devices.
 * @NL80211_ATTR_TDLS_OPERATION: High level TDLS operation; see
 *	&enum nl80211_tdls_operation, represented as a u8.
 * @NL80211_ATTR_TDLS_SUPPORT: A flag indicating the device can operate
 *	as a TDLS peer sta.
 * @NL80211_ATTR_TDLS_EXTERNAL_SETUP: The TDLS discovery/setup and teardown
 *	procedures should be performed by sending TDLS packets via
 *	%NL80211_CMD_TDLS_MGMT. Otherwise %NL80211_CMD_TDLS_OPER should be
 *	used for asking the driver to perform a TDLS operation.
 *
 * @NL80211_ATTR_DEVICE_AP_SME: This u32 attribute may be listed for devices
 *	that have AP support to indicate that they have the AP SME integrated
 *	with support for the features listed in this attribute, see
 *	&enum nl80211_ap_sme_features.
 *
 * @NL80211_ATTR_DONT_WAIT_FOR_ACK: Used with %NL80211_CMD_FRAME, this tells
 *	the driver to not wait for an acknowledgement. Note that due to this,
 *	it will also not give a status callback nor return a cookie. This is
 *	mostly useful for probe responses to save airtime.
 *
 * @NL80211_ATTR_FEATURE_FLAGS: This u32 attribute contains flags from
 *	&enum nl80211_feature_flags and is advertised in wiphy information.
 * @NL80211_ATTR_PROBE_RESP_OFFLOAD: Indicates that the HW responds to probe
 *	requests while operating in AP-mode.
 *	This attribute holds a bitmap of the supported protocols for
 *	offloading (see &enum nl80211_probe_resp_offload_support_attr).
 *
 * @NL80211_ATTR_PROBE_RESP: Probe Response template data. Contains the entire
 *	probe-response frame. The DA field in the 802.11 header is zero-ed out,
 *	to be filled by the FW.
 * @NL80211_ATTR_DISABLE_HT:  Force HT capable interfaces to disable
 *      this feature.  Currently, only supported in mac80211 drivers.
 * @NL80211_ATTR_HT_CAPABILITY_MASK: Specify which bits of the
 *      ATTR_HT_CAPABILITY to which attention should be paid.
 *      Currently, only mac80211 NICs support this feature.
 *      The values that may be configured are:
 *       MCS rates, MAX-AMSDU, HT-20-40 and HT_CAP_SGI_40
 *       AMPDU density and AMPDU factor.
 *      All values are treated as suggestions and may be ignored
 *      by the driver as required.  The actual values may be seen in
 *      the station debugfs ht_caps file.
 *
 * @NL80211_ATTR_DFS_REGION: region for regulatory rules which this country
 *    abides to when initiating radiation on DFS channels. A country maps
 *    to one DFS region.
 *
 * @NL80211_ATTR_NOACK_MAP: This u16 bitmap contains the No Ack Policy of
 *      up to 16 TIDs.
 *
 * @NL80211_ATTR_INACTIVITY_TIMEOUT: timeout value in seconds, this can be
 *	used by the drivers which has MLME in firmware and does not have support
 *	to report per station tx/rx activity to free up the staion entry from
 *	the list. This needs to be used when the driver advertises the
 *	capability to timeout the stations.
 *
 * @NL80211_ATTR_RX_SIGNAL_DBM: signal strength in dBm (as a 32-bit int);
 *	this attribute is (depending on the driver capabilities) added to
 *	received frames indicated with %NL80211_CMD_FRAME.
 *
 * @NL80211_ATTR_BG_SCAN_PERIOD: Background scan period in seconds
 *      or 0 to disable background scan.
 *
 * @NL80211_ATTR_USER_REG_HINT_TYPE: type of regulatory hint passed from
 *	userspace. If unset it is assumed the hint comes directly from
 *	a user. If set code could specify exactly what type of source
 *	was used to provide the hint. For the different types of
 *	allowed user regulatory hints see nl80211_user_reg_hint_type.
 *
 * @NL80211_ATTR_CONN_FAILED_REASON: The reason for which AP has rejected
 *	the connection request from a station. nl80211_connect_failed_reason
 *	enum has different reasons of connection failure.
 *
 * @NL80211_ATTR_AUTH_DATA: Fields and elements in Authentication frames.
 *	This contains the authentication frame body (non-IE and IE data),
 *	excluding the Authentication algorithm number, i.e., starting at the
 *	Authentication transaction sequence number field. It is used with
 *	authentication algorithms that need special fields to be added into
 *	the frames (SAE and FILS). Currently, only the SAE cases use the
 *	initial two fields (Authentication transaction sequence number and
 *	Status code). However, those fields are included in the attribute data
 *	for all authentication algorithms to keep the attribute definition
 *	consistent.
 *
 * @NL80211_ATTR_VHT_CAPABILITY: VHT Capability information element (from
 *	association request when used with NL80211_CMD_NEW_STATION)
 *
 * @NL80211_ATTR_SCAN_FLAGS: scan request control flags (u32)
 *
 * @NL80211_ATTR_P2P_CTWINDOW: P2P GO Client Traffic Window (u8), used with
 *	the START_AP and SET_BSS commands
 * @NL80211_ATTR_P2P_OPPPS: P2P GO opportunistic PS (u8), used with the
 *	START_AP and SET_BSS commands. This can have the values 0 or 1;
 *	if not given in START_AP 0 is assumed, if not given in SET_BSS
 *	no change is made.
 *
 * @NL80211_ATTR_LOCAL_MESH_POWER_MODE: local mesh STA link-specific power mode
 *	defined in &enum nl80211_mesh_power_mode.
 *
 * @NL80211_ATTR_ACL_POLICY: ACL policy, see &enum nl80211_acl_policy,
 *	carried in a u32 attribute
 *
 * @NL80211_ATTR_MAC_ADDRS: Array of nested MAC addresses, used for
 *	MAC ACL.
 *
 * @NL80211_ATTR_MAC_ACL_MAX: u32 attribute to advertise the maximum
 *	number of MAC addresses that a device can support for MAC
 *	ACL.
 *
 * @NL80211_ATTR_RADAR_EVENT: Type of radar event for notification to userspace,
 *	contains a value of enum nl80211_radar_event (u32).
 *
 * @NL80211_ATTR_EXT_CAPA: 802.11 extended capabilities that the kernel driver
 *	has and handles. The format is the same as the IE contents. See
 *	802.11-2012 8.4.2.29 for more information.
 * @NL80211_ATTR_EXT_CAPA_MASK: Extended capabilities that the kernel driver
 *	has set in the %NL80211_ATTR_EXT_CAPA value, for multibit fields.
 *
 * @NL80211_ATTR_STA_CAPABILITY: Station capabilities (u16) are advertised to
 *	the driver, e.g., to enable TDLS power save (PU-APSD).
 *
 * @NL80211_ATTR_STA_EXT_CAPABILITY: Station extended capabilities are
 *	advertised to the driver, e.g., to enable TDLS off channel operations
 *	and PU-APSD.
 *
 * @NL80211_ATTR_PROTOCOL_FEATURES: global nl80211 feature flags, see
 *	&enum nl80211_protocol_features, the attribute is a u32.
 *
 * @NL80211_ATTR_SPLIT_WIPHY_DUMP: flag attribute, userspace supports
 *	receiving the data for a single wiphy split across multiple
 *	messages, given with wiphy dump message
 *
 * @NL80211_ATTR_MDID: Mobility Domain Identifier
 *
 * @NL80211_ATTR_IE_RIC: Resource Information Container Information
 *	Element
 *
 * @NL80211_ATTR_CRIT_PROT_ID: critical protocol identifier requiring increased
 *	reliability, see &enum nl80211_crit_proto_id (u16).
 * @NL80211_ATTR_MAX_CRIT_PROT_DURATION: duration in milliseconds in which
 *      the connection should have increased reliability (u16).
 *
 * @NL80211_ATTR_PEER_AID: Association ID for the peer TDLS station (u16).
 *	This is similar to @NL80211_ATTR_STA_AID but with a difference of being
 *	allowed to be used with the first @NL80211_CMD_SET_STATION command to
 *	update a TDLS peer STA entry.
 *
 * @NL80211_ATTR_COALESCE_RULE: Coalesce rule information.
 *
 * @NL80211_ATTR_CH_SWITCH_COUNT: u32 attribute specifying the number of TBTT's
 *	until the channel switch event.
 * @NL80211_ATTR_CH_SWITCH_BLOCK_TX: flag attribute specifying that transmission
 *	must be blocked on the current channel (before the channel switch
 *	operation).
 * @NL80211_ATTR_CSA_IES: Nested set of attributes containing the IE information
 *	for the time while performing a channel switch.
 * @NL80211_ATTR_CSA_C_OFF_BEACON: An array of offsets (u16) to the channel
 *	switch counters in the beacons tail (%NL80211_ATTR_BEACON_TAIL).
 * @NL80211_ATTR_CSA_C_OFF_PRESP: An array of offsets (u16) to the channel
 *	switch counters in the probe response (%NL80211_ATTR_PROBE_RESP).
 *
 * @NL80211_ATTR_RXMGMT_FLAGS: flags for nl80211_send_mgmt(), u32.
 *	As specified in the &enum nl80211_rxmgmt_flags.
 *
 * @NL80211_ATTR_STA_SUPPORTED_CHANNELS: array of supported channels.
 *
 * @NL80211_ATTR_STA_SUPPORTED_OPER_CLASSES: array of supported
 *      supported operating classes.
 *
 * @NL80211_ATTR_HANDLE_DFS: A flag indicating whether user space
 *	controls DFS operation in IBSS mode. If the flag is included in
 *	%NL80211_CMD_JOIN_IBSS request, the driver will allow use of DFS
 *	channels and reports radar events to userspace. Userspace is required
 *	to react to radar events, e.g. initiate a channel switch or leave the
 *	IBSS network.
 *
 * @NL80211_ATTR_SUPPORT_5_MHZ: A flag indicating that the device supports
 *	5 MHz channel bandwidth.
 * @NL80211_ATTR_SUPPORT_10_MHZ: A flag indicating that the device supports
 *	10 MHz channel bandwidth.
 *
 * @NL80211_ATTR_OPMODE_NOTIF: Operating mode field from Operating Mode
 *	Notification Element based on association request when used with
 *	%NL80211_CMD_NEW_STATION; u8 attribute.
 *
 * @NL80211_ATTR_VENDOR_ID: The vendor ID, either a 24-bit OUI or, if
 *	%NL80211_VENDOR_ID_IS_LINUX is set, a special Linux ID (not used yet)
 * @NL80211_ATTR_VENDOR_SUBCMD: vendor sub-command
 * @NL80211_ATTR_VENDOR_DATA: data for the vendor command, if any; this
 *	attribute is also used for vendor command feature advertisement
 * @NL80211_ATTR_VENDOR_EVENTS: used for event list advertising in the wiphy
 *	info, containing a nested array of possible events
 *
 * @NL80211_ATTR_QOS_MAP: IP DSCP mapping for Interworking QoS mapping. This
 *	data is in the format defined for the payload of the QoS Map Set element
 *	in IEEE Std 802.11-2012, 8.4.2.97.
 *
 * @NL80211_ATTR_MAC_HINT: MAC address recommendation as initial BSS
 * @NL80211_ATTR_WIPHY_FREQ_HINT: frequency of the recommended initial BSS
 *
 * @NL80211_ATTR_MAX_AP_ASSOC_STA: Device attribute that indicates how many
 *	associated stations are supported in AP mode (including P2P GO); u32.
 *	Since drivers may not have a fixed limit on the maximum number (e.g.,
 *	other concurrent operations may affect this), drivers are allowed to
 *	advertise values that cannot always be met. In such cases, an attempt
 *	to add a new station entry with @NL80211_CMD_NEW_STATION may fail.
 *
 * @NL80211_ATTR_CSA_C_OFFSETS_TX: An array of csa counter offsets (u16) which
 *	should be updated when the frame is transmitted.
 * @NL80211_ATTR_MAX_CSA_COUNTERS: U8 attribute used to advertise the maximum
 *	supported number of csa counters.
 *
 * @NL80211_ATTR_TDLS_PEER_CAPABILITY: flags for TDLS peer capabilities, u32.
 *	As specified in the &enum nl80211_tdls_peer_capability.
 *
 * @NL80211_ATTR_SOCKET_OWNER: Flag attribute, if set during interface
 *	creation then the new interface will be owned by the netlink socket
 *	that created it and will be destroyed when the socket is closed.
 *	If set during scheduled scan start then the new scan req will be
 *	owned by the netlink socket that created it and the scheduled scan will
 *	be stopped when the socket is closed.
 *	If set during configuration of regulatory indoor operation then the
 *	regulatory indoor configuration would be owned by the netlink socket
 *	that configured the indoor setting, and the indoor operation would be
 *	cleared when the socket is closed.
 *	If set during NAN interface creation, the interface will be destroyed
 *	if the socket is closed just like any other interface. Moreover, only
 *	the netlink socket that created the interface will be allowed to add
 *	and remove functions. NAN notifications will be sent in unicast to that
 *	socket. Without this attribute, any socket can add functions and the
 *	notifications will be sent to the %NL80211_MCGRP_NAN multicast group.
 *	If set during %NL80211_CMD_ASSOCIATE or %NL80211_CMD_CONNECT the
 *	station will deauthenticate when the socket is closed.
 *
 * @NL80211_ATTR_TDLS_INITIATOR: flag attribute indicating the current end is
 *	the TDLS link initiator.
 *
 * @NL80211_ATTR_USE_RRM: flag for indicating whether the current connection
 *	shall support Radio Resource Measurements (11k). This attribute can be
 *	used with %NL80211_CMD_ASSOCIATE and %NL80211_CMD_CONNECT requests.
 *	User space applications are expected to use this flag only if the
 *	underlying device supports these minimal RRM features:
 *		%NL80211_FEATURE_DS_PARAM_SET_IE_IN_PROBES,
 *		%NL80211_FEATURE_QUIET,
 *	Or, if global RRM is supported, see:
 *		%NL80211_EXT_FEATURE_RRM
 *	If this flag is used, driver must add the Power Capabilities IE to the
 *	association request. In addition, it must also set the RRM capability
 *	flag in the association request's Capability Info field.
 *
 * @NL80211_ATTR_WIPHY_DYN_ACK: flag attribute used to enable ACK timeout
 *	estimation algorithm (dynack). In order to activate dynack
 *	%NL80211_FEATURE_ACKTO_ESTIMATION feature flag must be set by lower
 *	drivers to indicate dynack capability. Dynack is automatically disabled
 *	setting valid value for coverage class.
 *
 * @NL80211_ATTR_TSID: a TSID value (u8 attribute)
 * @NL80211_ATTR_USER_PRIO: user priority value (u8 attribute)
 * @NL80211_ATTR_ADMITTED_TIME: admitted time in units of 32 microseconds
 *	(per second) (u16 attribute)
 *
 * @NL80211_ATTR_SMPS_MODE: SMPS mode to use (ap mode). see
 *	&enum nl80211_smps_mode.
 *
 * @NL80211_ATTR_OPER_CLASS: operating class
 *
 * @NL80211_ATTR_MAC_MASK: MAC address mask
 *
 * @NL80211_ATTR_WIPHY_SELF_MANAGED_REG: flag attribute indicating this device
 *	is self-managing its regulatory information and any regulatory domain
 *	obtained from it is coming from the device's wiphy and not the global
 *	cfg80211 regdomain.
 *
 * @NL80211_ATTR_EXT_FEATURES: extended feature flags contained in a byte
 *	array. The feature flags are identified by their bit index (see &enum
 *	nl80211_ext_feature_index). The bit index is ordered starting at the
 *	least-significant bit of the first byte in the array, ie. bit index 0
 *	is located at bit 0 of byte 0. bit index 25 would be located at bit 1
 *	of byte 3 (u8 array).
 *
 * @NL80211_ATTR_SURVEY_RADIO_STATS: Request overall radio statistics to be
 *	returned along with other survey data. If set, @NL80211_CMD_GET_SURVEY
 *	may return a survey entry without a channel indicating global radio
 *	statistics (only some values are valid and make sense.)
 *	For devices that don't return such an entry even then, the information
 *	should be contained in the result as the sum of the respective counters
 *	over all channels.
 *
 * @NL80211_ATTR_SCHED_SCAN_DELAY: delay before the first cycle of a
 *	scheduled scan is started.  Or the delay before a WoWLAN
 *	net-detect scan is started, counting from the moment the
 *	system is suspended.  This value is a u32, in seconds.

 * @NL80211_ATTR_REG_INDOOR: flag attribute, if set indicates that the device
 *      is operating in an indoor environment.
 *
 * @NL80211_ATTR_MAX_NUM_SCHED_SCAN_PLANS: maximum number of scan plans for
 *	scheduled scan supported by the device (u32), a wiphy attribute.
 * @NL80211_ATTR_MAX_SCAN_PLAN_INTERVAL: maximum interval (in seconds) for
 *	a scan plan (u32), a wiphy attribute.
 * @NL80211_ATTR_MAX_SCAN_PLAN_ITERATIONS: maximum number of iterations in
 *	a scan plan (u32), a wiphy attribute.
 * @NL80211_ATTR_SCHED_SCAN_PLANS: a list of scan plans for scheduled scan.
 *	Each scan plan defines the number of scan iterations and the interval
 *	between scans. The last scan plan will always run infinitely,
 *	thus it must not specify the number of iterations, only the interval
 *	between scans. The scan plans are executed sequentially.
 *	Each scan plan is a nested attribute of &enum nl80211_sched_scan_plan.
 * @NL80211_ATTR_PBSS: flag attribute. If set it means operate
 *	in a PBSS. Specified in %NL80211_CMD_CONNECT to request
 *	connecting to a PCP, and in %NL80211_CMD_START_AP to start
 *	a PCP instead of AP. Relevant for DMG networks only.
 * @NL80211_ATTR_BSS_SELECT: nested attribute for driver supporting the
 *	BSS selection feature. When used with %NL80211_CMD_GET_WIPHY it contains
 *	attributes according &enum nl80211_bss_select_attr to indicate what
 *	BSS selection behaviours are supported. When used with %NL80211_CMD_CONNECT
 *	it contains the behaviour-specific attribute containing the parameters for
 *	BSS selection to be done by driver and/or firmware.
 *
 * @NL80211_ATTR_STA_SUPPORT_P2P_PS: whether P2P PS mechanism supported
 *	or not. u8, one of the values of &enum nl80211_sta_p2p_ps_status
 *
 * @NL80211_ATTR_PAD: attribute used for padding for 64-bit alignment
 *
 * @NL80211_ATTR_IFTYPE_EXT_CAPA: Nested attribute of the following attributes:
 *	%NL80211_ATTR_IFTYPE, %NL80211_ATTR_EXT_CAPA,
 *	%NL80211_ATTR_EXT_CAPA_MASK, to specify the extended capabilities per
 *	interface type.
 *
 * @NL80211_ATTR_MU_MIMO_GROUP_DATA: array of 24 bytes that defines a MU-MIMO
 *	groupID for monitor mode.
 *	The first 8 bytes are a mask that defines the membership in each
 *	group (there are 64 groups, group 0 and 63 are reserved),
 *	each bit represents a group and set to 1 for being a member in
 *	that group and 0 for not being a member.
 *	The remaining 16 bytes define the position in each group: 2 bits for
 *	each group.
 *	(smaller group numbers represented on most significant bits and bigger
 *	group numbers on least significant bits.)
 *	This attribute is used only if all interfaces are in monitor mode.
 *	Set this attribute in order to monitor packets using the given MU-MIMO
 *	groupID data.
 *	to turn off that feature set all the bits of the groupID to zero.
 * @NL80211_ATTR_MU_MIMO_FOLLOW_MAC_ADDR: mac address for the sniffer to follow
 *	when using MU-MIMO air sniffer.
 *	to turn that feature off set an invalid mac address
 *	(e.g. FF:FF:FF:FF:FF:FF)
 *
 * @NL80211_ATTR_SCAN_START_TIME_TSF: The time at which the scan was actually
 *	started (u64). The time is the TSF of the BSS the interface that
 *	requested the scan is connected to (if available, otherwise this
 *	attribute must not be included).
 * @NL80211_ATTR_SCAN_START_TIME_TSF_BSSID: The BSS according to which
 *	%NL80211_ATTR_SCAN_START_TIME_TSF is set.
 * @NL80211_ATTR_MEASUREMENT_DURATION: measurement duration in TUs (u16). If
 *	%NL80211_ATTR_MEASUREMENT_DURATION_MANDATORY is not set, this is the
 *	maximum measurement duration allowed. This attribute is used with
 *	measurement requests. It can also be used with %NL80211_CMD_TRIGGER_SCAN
 *	if the scan is used for beacon report radio measurement.
 * @NL80211_ATTR_MEASUREMENT_DURATION_MANDATORY: flag attribute that indicates
 *	that the duration specified with %NL80211_ATTR_MEASUREMENT_DURATION is
 *	mandatory. If this flag is not set, the duration is the maximum duration
 *	and the actual measurement duration may be shorter.
 *
 * @NL80211_ATTR_MESH_PEER_AID: Association ID for the mesh peer (u16). This is
 *	used to pull the stored data for mesh peer in power save state.
 *
 * @NL80211_ATTR_NAN_MASTER_PREF: the master preference to be used by
 *	%NL80211_CMD_START_NAN and optionally with
 *	%NL80211_CMD_CHANGE_NAN_CONFIG. Its type is u8 and it can't be 0.
 *	Also, values 1 and 255 are reserved for certification purposes and
 *	should not be used during a normal device operation.
 * @NL80211_ATTR_NAN_DUAL: NAN dual band operation config (see
 *	&enum nl80211_nan_dual_band_conf). This attribute is used with
 *	%NL80211_CMD_START_NAN and optionally with
 *	%NL80211_CMD_CHANGE_NAN_CONFIG.
 * @NL80211_ATTR_NAN_FUNC: a function that can be added to NAN. See
 *	&enum nl80211_nan_func_attributes for description of this nested
 *	attribute.
 * @NL80211_ATTR_NAN_MATCH: used to report a match. This is a nested attribute.
 *	See &enum nl80211_nan_match_attributes.
 * @NL80211_ATTR_FILS_KEK: KEK for FILS (Re)Association Request/Response frame
 *	protection.
 * @NL80211_ATTR_FILS_NONCES: Nonces (part of AAD) for FILS (Re)Association
 *	Request/Response frame protection. This attribute contains the 16 octet
 *	STA Nonce followed by 16 octets of AP Nonce.
 *
 * @NL80211_ATTR_MULTICAST_TO_UNICAST_ENABLED: Indicates whether or not multicast
 *	packets should be send out as unicast to all stations (flag attribute).
 *
 * @NL80211_ATTR_BSSID: The BSSID of the AP. Note that %NL80211_ATTR_MAC is also
 *	used in various commands/events for specifying the BSSID.
 *
 * @NL80211_ATTR_SCHED_SCAN_RELATIVE_RSSI: Relative RSSI threshold by which
 *	other BSSs has to be better or slightly worse than the current
 *	connected BSS so that they get reported to user space.
 *	This will give an opportunity to userspace to consider connecting to
 *	other matching BSSs which have better or slightly worse RSSI than
 *	the current connected BSS by using an offloaded operation to avoid
 *	unnecessary wakeups.
 *
 * @NL80211_ATTR_SCHED_SCAN_RSSI_ADJUST: When present the RSSI level for BSSs in
 *	the specified band is to be adjusted before doing
 *	%NL80211_ATTR_SCHED_SCAN_RELATIVE_RSSI based comparision to figure out
 *	better BSSs. The attribute value is a packed structure
 *	value as specified by &struct nl80211_bss_select_rssi_adjust.
 *
 * @NL80211_ATTR_TIMEOUT_REASON: The reason for which an operation timed out.
 *	u32 attribute with an &enum nl80211_timeout_reason value. This is used,
 *	e.g., with %NL80211_CMD_CONNECT event.
 *
 * @NL80211_ATTR_FILS_ERP_USERNAME: EAP Re-authentication Protocol (ERP)
 *	username part of NAI used to refer keys rRK and rIK. This is used with
 *	%NL80211_CMD_CONNECT.
 *
 * @NL80211_ATTR_FILS_ERP_REALM: EAP Re-authentication Protocol (ERP) realm part
 *	of NAI specifying the domain name of the ER server. This is used with
 *	%NL80211_CMD_CONNECT.
 *
 * @NL80211_ATTR_FILS_ERP_NEXT_SEQ_NUM: Unsigned 16-bit ERP next sequence number
 *	to use in ERP messages. This is used in generating the FILS wrapped data
 *	for FILS authentication and is used with %NL80211_CMD_CONNECT.
 *
 * @NL80211_ATTR_FILS_ERP_RRK: ERP re-authentication Root Key (rRK) for the
 *	NAI specified by %NL80211_ATTR_FILS_ERP_USERNAME and
 *	%NL80211_ATTR_FILS_ERP_REALM. This is used for generating rIK and rMSK
 *	from successful FILS authentication and is used with
 *	%NL80211_CMD_CONNECT.
 *
 * @NL80211_ATTR_FILS_CACHE_ID: A 2-octet identifier advertized by a FILS AP
 *	identifying the scope of PMKSAs. This is used with
 *	@NL80211_CMD_SET_PMKSA and @NL80211_CMD_DEL_PMKSA.
 *
 * @NL80211_ATTR_PMK: PMK for the PMKSA identified by %NL80211_ATTR_PMKID.
 *	This is used with @NL80211_CMD_SET_PMKSA.
 * @NL80211_ATTR_PORT_AUTHORIZED: flag attribute used in %NL80211_CMD_ROAMED
 *	notification indicating that that 802.1X authentication was done by
 *	the driver or is not needed (because roaming used the Fast Transition
 *	protocol).
 *
 * @NL80211_ATTR_EXTERNAL_AUTH_ACTION: Identify the requested external
 *     authentication operation (u32 attribute with an
 *     &enum nl80211_external_auth_action value). This is used with the
 *     &NL80211_CMD_EXTERNAL_AUTH request event.
 * @NL80211_ATTR_EXTERNAL_AUTH_SUPPORT: Flag attribute indicating that the user
 *	space supports external authentication. This attribute shall be used
 *	with %NL80211_CMD_CONNECT and %NL80211_CMD_START_AP request. The driver
 *	may offload authentication processing to user space if this capability
 *	is indicated in the respective requests from the user space.
 *
<<<<<<< HEAD
=======
 * @NL80211_ATTR_NSS: Station's New/updated  RX_NSS value notified using this
 *	u8 attribute. This is used with %NL80211_CMD_STA_OPMODE_CHANGED.
 *
 * @NL80211_ATTR_TXQ_STATS: TXQ statistics (nested attribute, see &enum
 *      nl80211_txq_stats)
 * @NL80211_ATTR_TXQ_LIMIT: Total packet limit for the TXQ queues for this phy.
 *      The smaller of this and the memory limit is enforced.
 * @NL80211_ATTR_TXQ_MEMORY_LIMIT: Total memory memory limit (in bytes) for the
 *      TXQ queues for this phy. The smaller of this and the packet limit is
 *      enforced.
 * @NL80211_ATTR_TXQ_QUANTUM: TXQ scheduler quantum (bytes). Number of bytes
 *      a flow is assigned on each round of the DRR scheduler.
 * @NL80211_ATTR_HE_CAPABILITY: HE Capability information element (from
 *	association request when used with NL80211_CMD_NEW_STATION). Can be set
 *	only if %NL80211_STA_FLAG_WME is set.
 *
 * @NL80211_ATTR_FTM_RESPONDER: nested attribute which user-space can include
 *      in %NL80211_CMD_START_AP or %NL80211_CMD_SET_BEACON for fine timing
 *      measurement (FTM) responder functionality and containing parameters as
 *      possible, see &enum nl80211_ftm_responder_attr
 *
 * @NL80211_ATTR_FTM_RESPONDER_STATS: Nested attribute with FTM responder
 *      statistics, see &enum nl80211_ftm_responder_stats.
 *
 * @NL80211_ATTR_TIMEOUT: Timeout for the given operation in milliseconds (u32),
 *      if the attribute is not given no timeout is requested. Note that 0 is an
 *      invalid value.
 *
 * @NL80211_ATTR_PEER_MEASUREMENTS: peer measurements request (and result)
 *      data, uses nested attributes specified in
 *      &enum nl80211_peer_measurement_attrs.
 *      This is also used for capability advertisement in the wiphy information,
 *      with the appropriate sub-attributes.
 *
 * @NL80211_ATTR_AIRTIME_WEIGHT: Station's weight when scheduled by the airtime
 *      scheduler.
 *
 * @NL80211_ATTR_STA_TX_POWER_SETTING: Transmit power setting type (u8) for
 *      station associated with the AP. See &enum nl80211_tx_power_setting for
 *      possible values.
 * @NL80211_ATTR_STA_TX_POWER: Transmit power level (s16) in dBm units. This
 *      allows to set Tx power for a station. If this attribute is not included,
 *      the default per-interface tx power setting will be overriding. Driver
 *      should be picking up the lowest tx power, either tx power per-interface
 *      or per-station.
 *
 * @NL80211_ATTR_SAE_PASSWORD: attribute for passing SAE password material. It
 *      is used with %NL80211_CMD_CONNECT to provide password for offloading
 *      SAE authentication for WPA3-Personal networks.
 *
 * @NL80211_ATTR_TWT_RESPONDER: Enable target wait time responder support.
 *
 * @NL80211_ATTR_HE_OBSS_PD: nested attribute for OBSS Packet Detection
 *      functionality.
 *
 * @NL80211_ATTR_WIPHY_EDMG_CHANNELS: bitmap that indicates the 2.16 GHz
 *      channel(s) that are allowed to be used for EDMG transmissions.
 *      Defined by IEEE P802.11ay/D4.0 section 9.4.2.251. (u8 attribute)
 * @NL80211_ATTR_WIPHY_EDMG_BW_CONFIG: Channel BW Configuration subfield encodes
 *      the allowed channel bandwidth configurations. (u8 attribute)
 *      Defined by IEEE P802.11ay/D4.0 section 9.4.2.251, Table 13.
 *
 * @NL80211_ATTR_VLAN_ID: VLAN ID (1..4094) for the station and VLAN group key
 *      (u16).
 *
 * @NL80211_ATTR_HE_BSS_COLOR: nested attribute for BSS Color Settings.
 *
 * @NL80211_ATTR_IFTYPE_AKM_SUITES: nested array attribute, with each entry
 *	using attributes from &enum nl80211_iftype_akm_attributes. This
 *	attribute is sent in a response to %NL80211_CMD_GET_WIPHY indicating
 *	supported AKM suites capability per interface. AKMs advertised in
 *	%NL80211_ATTR_AKM_SUITES are default capabilities if AKM suites not
 *	advertised for a specific interface type.
 *
>>>>>>> d6d7f6f8
 * @NUM_NL80211_ATTR: total number of nl80211_attrs available
 * @NL80211_ATTR_MAX: highest attribute number currently defined
 * @__NL80211_ATTR_AFTER_LAST: internal use
 */
enum nl80211_attrs {
/* don't change the order or add anything between, this is ABI! */
	NL80211_ATTR_UNSPEC,

	NL80211_ATTR_WIPHY,
	NL80211_ATTR_WIPHY_NAME,

	NL80211_ATTR_IFINDEX,
	NL80211_ATTR_IFNAME,
	NL80211_ATTR_IFTYPE,

	NL80211_ATTR_MAC,

	NL80211_ATTR_KEY_DATA,
	NL80211_ATTR_KEY_IDX,
	NL80211_ATTR_KEY_CIPHER,
	NL80211_ATTR_KEY_SEQ,
	NL80211_ATTR_KEY_DEFAULT,

	NL80211_ATTR_BEACON_INTERVAL,
	NL80211_ATTR_DTIM_PERIOD,
	NL80211_ATTR_BEACON_HEAD,
	NL80211_ATTR_BEACON_TAIL,

	NL80211_ATTR_STA_AID,
	NL80211_ATTR_STA_FLAGS,
	NL80211_ATTR_STA_LISTEN_INTERVAL,
	NL80211_ATTR_STA_SUPPORTED_RATES,
	NL80211_ATTR_STA_VLAN,
	NL80211_ATTR_STA_INFO,

	NL80211_ATTR_WIPHY_BANDS,

	NL80211_ATTR_MNTR_FLAGS,

	NL80211_ATTR_MESH_ID,
	NL80211_ATTR_STA_PLINK_ACTION,
	NL80211_ATTR_MPATH_NEXT_HOP,
	NL80211_ATTR_MPATH_INFO,

	NL80211_ATTR_BSS_CTS_PROT,
	NL80211_ATTR_BSS_SHORT_PREAMBLE,
	NL80211_ATTR_BSS_SHORT_SLOT_TIME,

	NL80211_ATTR_HT_CAPABILITY,

	NL80211_ATTR_SUPPORTED_IFTYPES,

	NL80211_ATTR_REG_ALPHA2,
	NL80211_ATTR_REG_RULES,

	NL80211_ATTR_MESH_CONFIG,

	NL80211_ATTR_BSS_BASIC_RATES,

	NL80211_ATTR_WIPHY_TXQ_PARAMS,
	NL80211_ATTR_WIPHY_FREQ,
	NL80211_ATTR_WIPHY_CHANNEL_TYPE,

	NL80211_ATTR_KEY_DEFAULT_MGMT,

	NL80211_ATTR_MGMT_SUBTYPE,
	NL80211_ATTR_IE,

	NL80211_ATTR_MAX_NUM_SCAN_SSIDS,

	NL80211_ATTR_SCAN_FREQUENCIES,
	NL80211_ATTR_SCAN_SSIDS,
	NL80211_ATTR_GENERATION, /* replaces old SCAN_GENERATION */
	NL80211_ATTR_BSS,

	NL80211_ATTR_REG_INITIATOR,
	NL80211_ATTR_REG_TYPE,

	NL80211_ATTR_SUPPORTED_COMMANDS,

	NL80211_ATTR_FRAME,
	NL80211_ATTR_SSID,
	NL80211_ATTR_AUTH_TYPE,
	NL80211_ATTR_REASON_CODE,

	NL80211_ATTR_KEY_TYPE,

	NL80211_ATTR_MAX_SCAN_IE_LEN,
	NL80211_ATTR_CIPHER_SUITES,

	NL80211_ATTR_FREQ_BEFORE,
	NL80211_ATTR_FREQ_AFTER,

	NL80211_ATTR_FREQ_FIXED,


	NL80211_ATTR_WIPHY_RETRY_SHORT,
	NL80211_ATTR_WIPHY_RETRY_LONG,
	NL80211_ATTR_WIPHY_FRAG_THRESHOLD,
	NL80211_ATTR_WIPHY_RTS_THRESHOLD,

	NL80211_ATTR_TIMED_OUT,

	NL80211_ATTR_USE_MFP,

	NL80211_ATTR_STA_FLAGS2,

	NL80211_ATTR_CONTROL_PORT,

	NL80211_ATTR_TESTDATA,

	NL80211_ATTR_PRIVACY,

	NL80211_ATTR_DISCONNECTED_BY_AP,
	NL80211_ATTR_STATUS_CODE,

	NL80211_ATTR_CIPHER_SUITES_PAIRWISE,
	NL80211_ATTR_CIPHER_SUITE_GROUP,
	NL80211_ATTR_WPA_VERSIONS,
	NL80211_ATTR_AKM_SUITES,

	NL80211_ATTR_REQ_IE,
	NL80211_ATTR_RESP_IE,

	NL80211_ATTR_PREV_BSSID,

	NL80211_ATTR_KEY,
	NL80211_ATTR_KEYS,

	NL80211_ATTR_PID,

	NL80211_ATTR_4ADDR,

	NL80211_ATTR_SURVEY_INFO,

	NL80211_ATTR_PMKID,
	NL80211_ATTR_MAX_NUM_PMKIDS,

	NL80211_ATTR_DURATION,

	NL80211_ATTR_COOKIE,

	NL80211_ATTR_WIPHY_COVERAGE_CLASS,

	NL80211_ATTR_TX_RATES,

	NL80211_ATTR_FRAME_MATCH,

	NL80211_ATTR_ACK,

	NL80211_ATTR_PS_STATE,

	NL80211_ATTR_CQM,

	NL80211_ATTR_LOCAL_STATE_CHANGE,

	NL80211_ATTR_AP_ISOLATE,

	NL80211_ATTR_WIPHY_TX_POWER_SETTING,
	NL80211_ATTR_WIPHY_TX_POWER_LEVEL,

	NL80211_ATTR_TX_FRAME_TYPES,
	NL80211_ATTR_RX_FRAME_TYPES,
	NL80211_ATTR_FRAME_TYPE,

	NL80211_ATTR_CONTROL_PORT_ETHERTYPE,
	NL80211_ATTR_CONTROL_PORT_NO_ENCRYPT,

	NL80211_ATTR_SUPPORT_IBSS_RSN,

	NL80211_ATTR_WIPHY_ANTENNA_TX,
	NL80211_ATTR_WIPHY_ANTENNA_RX,

	NL80211_ATTR_MCAST_RATE,

	NL80211_ATTR_OFFCHANNEL_TX_OK,

	NL80211_ATTR_BSS_HT_OPMODE,

	NL80211_ATTR_KEY_DEFAULT_TYPES,

	NL80211_ATTR_MAX_REMAIN_ON_CHANNEL_DURATION,

	NL80211_ATTR_MESH_SETUP,

	NL80211_ATTR_WIPHY_ANTENNA_AVAIL_TX,
	NL80211_ATTR_WIPHY_ANTENNA_AVAIL_RX,

	NL80211_ATTR_SUPPORT_MESH_AUTH,
	NL80211_ATTR_STA_PLINK_STATE,

	NL80211_ATTR_WOWLAN_TRIGGERS,
	NL80211_ATTR_WOWLAN_TRIGGERS_SUPPORTED,

	NL80211_ATTR_SCHED_SCAN_INTERVAL,

	NL80211_ATTR_INTERFACE_COMBINATIONS,
	NL80211_ATTR_SOFTWARE_IFTYPES,

	NL80211_ATTR_REKEY_DATA,

	NL80211_ATTR_MAX_NUM_SCHED_SCAN_SSIDS,
	NL80211_ATTR_MAX_SCHED_SCAN_IE_LEN,

	NL80211_ATTR_SCAN_SUPP_RATES,

	NL80211_ATTR_HIDDEN_SSID,

	NL80211_ATTR_IE_PROBE_RESP,
	NL80211_ATTR_IE_ASSOC_RESP,

	NL80211_ATTR_STA_WME,
	NL80211_ATTR_SUPPORT_AP_UAPSD,

	NL80211_ATTR_ROAM_SUPPORT,

	NL80211_ATTR_SCHED_SCAN_MATCH,
	NL80211_ATTR_MAX_MATCH_SETS,

	NL80211_ATTR_PMKSA_CANDIDATE,

	NL80211_ATTR_TX_NO_CCK_RATE,

	NL80211_ATTR_TDLS_ACTION,
	NL80211_ATTR_TDLS_DIALOG_TOKEN,
	NL80211_ATTR_TDLS_OPERATION,
	NL80211_ATTR_TDLS_SUPPORT,
	NL80211_ATTR_TDLS_EXTERNAL_SETUP,

	NL80211_ATTR_DEVICE_AP_SME,

	NL80211_ATTR_DONT_WAIT_FOR_ACK,

	NL80211_ATTR_FEATURE_FLAGS,

	NL80211_ATTR_PROBE_RESP_OFFLOAD,

	NL80211_ATTR_PROBE_RESP,

	NL80211_ATTR_DFS_REGION,

	NL80211_ATTR_DISABLE_HT,
	NL80211_ATTR_HT_CAPABILITY_MASK,

	NL80211_ATTR_NOACK_MAP,

	NL80211_ATTR_INACTIVITY_TIMEOUT,

	NL80211_ATTR_RX_SIGNAL_DBM,

	NL80211_ATTR_BG_SCAN_PERIOD,

	NL80211_ATTR_WDEV,

	NL80211_ATTR_USER_REG_HINT_TYPE,

	NL80211_ATTR_CONN_FAILED_REASON,

	NL80211_ATTR_AUTH_DATA,

	NL80211_ATTR_VHT_CAPABILITY,

	NL80211_ATTR_SCAN_FLAGS,

	NL80211_ATTR_CHANNEL_WIDTH,
	NL80211_ATTR_CENTER_FREQ1,
	NL80211_ATTR_CENTER_FREQ2,

	NL80211_ATTR_P2P_CTWINDOW,
	NL80211_ATTR_P2P_OPPPS,

	NL80211_ATTR_LOCAL_MESH_POWER_MODE,

	NL80211_ATTR_ACL_POLICY,

	NL80211_ATTR_MAC_ADDRS,

	NL80211_ATTR_MAC_ACL_MAX,

	NL80211_ATTR_RADAR_EVENT,

	NL80211_ATTR_EXT_CAPA,
	NL80211_ATTR_EXT_CAPA_MASK,

	NL80211_ATTR_STA_CAPABILITY,
	NL80211_ATTR_STA_EXT_CAPABILITY,

	NL80211_ATTR_PROTOCOL_FEATURES,
	NL80211_ATTR_SPLIT_WIPHY_DUMP,

	NL80211_ATTR_DISABLE_VHT,
	NL80211_ATTR_VHT_CAPABILITY_MASK,

	NL80211_ATTR_MDID,
	NL80211_ATTR_IE_RIC,

	NL80211_ATTR_CRIT_PROT_ID,
	NL80211_ATTR_MAX_CRIT_PROT_DURATION,

	NL80211_ATTR_PEER_AID,

	NL80211_ATTR_COALESCE_RULE,

	NL80211_ATTR_CH_SWITCH_COUNT,
	NL80211_ATTR_CH_SWITCH_BLOCK_TX,
	NL80211_ATTR_CSA_IES,
	NL80211_ATTR_CSA_C_OFF_BEACON,
	NL80211_ATTR_CSA_C_OFF_PRESP,

	NL80211_ATTR_RXMGMT_FLAGS,

	NL80211_ATTR_STA_SUPPORTED_CHANNELS,

	NL80211_ATTR_STA_SUPPORTED_OPER_CLASSES,

	NL80211_ATTR_HANDLE_DFS,

	NL80211_ATTR_SUPPORT_5_MHZ,
	NL80211_ATTR_SUPPORT_10_MHZ,

	NL80211_ATTR_OPMODE_NOTIF,

	NL80211_ATTR_VENDOR_ID,
	NL80211_ATTR_VENDOR_SUBCMD,
	NL80211_ATTR_VENDOR_DATA,
	NL80211_ATTR_VENDOR_EVENTS,

	NL80211_ATTR_QOS_MAP,

	NL80211_ATTR_MAC_HINT,
	NL80211_ATTR_WIPHY_FREQ_HINT,

	NL80211_ATTR_MAX_AP_ASSOC_STA,

	NL80211_ATTR_TDLS_PEER_CAPABILITY,

	NL80211_ATTR_SOCKET_OWNER,

	NL80211_ATTR_CSA_C_OFFSETS_TX,
	NL80211_ATTR_MAX_CSA_COUNTERS,

	NL80211_ATTR_TDLS_INITIATOR,

	NL80211_ATTR_USE_RRM,

	NL80211_ATTR_WIPHY_DYN_ACK,

	NL80211_ATTR_TSID,
	NL80211_ATTR_USER_PRIO,
	NL80211_ATTR_ADMITTED_TIME,

	NL80211_ATTR_SMPS_MODE,

	NL80211_ATTR_OPER_CLASS,

	NL80211_ATTR_MAC_MASK,

	NL80211_ATTR_WIPHY_SELF_MANAGED_REG,

	NL80211_ATTR_EXT_FEATURES,

	NL80211_ATTR_SURVEY_RADIO_STATS,

	NL80211_ATTR_NETNS_FD,

	NL80211_ATTR_SCHED_SCAN_DELAY,

	NL80211_ATTR_REG_INDOOR,

	NL80211_ATTR_MAX_NUM_SCHED_SCAN_PLANS,
	NL80211_ATTR_MAX_SCAN_PLAN_INTERVAL,
	NL80211_ATTR_MAX_SCAN_PLAN_ITERATIONS,
	NL80211_ATTR_SCHED_SCAN_PLANS,

	NL80211_ATTR_PBSS,

	NL80211_ATTR_BSS_SELECT,

	NL80211_ATTR_STA_SUPPORT_P2P_PS,

	NL80211_ATTR_PAD,

	NL80211_ATTR_IFTYPE_EXT_CAPA,

	NL80211_ATTR_MU_MIMO_GROUP_DATA,
	NL80211_ATTR_MU_MIMO_FOLLOW_MAC_ADDR,

	NL80211_ATTR_SCAN_START_TIME_TSF,
	NL80211_ATTR_SCAN_START_TIME_TSF_BSSID,
	NL80211_ATTR_MEASUREMENT_DURATION,
	NL80211_ATTR_MEASUREMENT_DURATION_MANDATORY,

	NL80211_ATTR_MESH_PEER_AID,

	NL80211_ATTR_NAN_MASTER_PREF,
	NL80211_ATTR_NAN_DUAL,
	NL80211_ATTR_NAN_FUNC,
	NL80211_ATTR_NAN_MATCH,

	NL80211_ATTR_FILS_KEK,
	NL80211_ATTR_FILS_NONCES,

	NL80211_ATTR_MULTICAST_TO_UNICAST_ENABLED,

	NL80211_ATTR_BSSID,

	NL80211_ATTR_SCHED_SCAN_RELATIVE_RSSI,
	NL80211_ATTR_SCHED_SCAN_RSSI_ADJUST,

	NL80211_ATTR_TIMEOUT_REASON,

	NL80211_ATTR_FILS_ERP_USERNAME,
	NL80211_ATTR_FILS_ERP_REALM,
	NL80211_ATTR_FILS_ERP_NEXT_SEQ_NUM,
	NL80211_ATTR_FILS_ERP_RRK,
	NL80211_ATTR_FILS_CACHE_ID,

	NL80211_ATTR_PMK,

	NL80211_ATTR_SCHED_SCAN_MULTI,
	NL80211_ATTR_SCHED_SCAN_MAX_REQS,

	NL80211_ATTR_WANT_1X_4WAY_HS,
	NL80211_ATTR_PMKR0_NAME,
	NL80211_ATTR_PORT_AUTHORIZED,

	NL80211_ATTR_EXTERNAL_AUTH_ACTION,
	NL80211_ATTR_EXTERNAL_AUTH_SUPPORT,

<<<<<<< HEAD
=======
	NL80211_ATTR_NSS,
	NL80211_ATTR_ACK_SIGNAL,

	NL80211_ATTR_CONTROL_PORT_OVER_NL80211,

	NL80211_ATTR_TXQ_STATS,
	NL80211_ATTR_TXQ_LIMIT,
	NL80211_ATTR_TXQ_MEMORY_LIMIT,
	NL80211_ATTR_TXQ_QUANTUM,

	NL80211_ATTR_HE_CAPABILITY,

	NL80211_ATTR_FTM_RESPONDER,

	NL80211_ATTR_FTM_RESPONDER_STATS,

	NL80211_ATTR_TIMEOUT,

	NL80211_ATTR_PEER_MEASUREMENTS,

	NL80211_ATTR_AIRTIME_WEIGHT,
	NL80211_ATTR_STA_TX_POWER_SETTING,
	NL80211_ATTR_STA_TX_POWER,

	NL80211_ATTR_SAE_PASSWORD,

	NL80211_ATTR_TWT_RESPONDER,

	NL80211_ATTR_HE_OBSS_PD,

	NL80211_ATTR_WIPHY_EDMG_CHANNELS,
	NL80211_ATTR_WIPHY_EDMG_BW_CONFIG,

	NL80211_ATTR_VLAN_ID,

	NL80211_ATTR_HE_BSS_COLOR,

	NL80211_ATTR_IFTYPE_AKM_SUITES,

>>>>>>> d6d7f6f8
	/* add attributes here, update the policy in nl80211.c */

	__NL80211_ATTR_AFTER_LAST,
	NUM_NL80211_ATTR = __NL80211_ATTR_AFTER_LAST,
	NL80211_ATTR_MAX = __NL80211_ATTR_AFTER_LAST - 1
};

/* source-level API compatibility */
#define NL80211_ATTR_SCAN_GENERATION NL80211_ATTR_GENERATION
#define	NL80211_ATTR_MESH_PARAMS NL80211_ATTR_MESH_CONFIG
#define NL80211_ATTR_IFACE_SOCKET_OWNER NL80211_ATTR_SOCKET_OWNER
#define NL80211_ATTR_SAE_DATA NL80211_ATTR_AUTH_DATA

/*
 * Allow user space programs to use #ifdef on new attributes by defining them
 * here
 */
#define NL80211_CMD_CONNECT NL80211_CMD_CONNECT
#define NL80211_ATTR_HT_CAPABILITY NL80211_ATTR_HT_CAPABILITY
#define NL80211_ATTR_BSS_BASIC_RATES NL80211_ATTR_BSS_BASIC_RATES
#define NL80211_ATTR_WIPHY_TXQ_PARAMS NL80211_ATTR_WIPHY_TXQ_PARAMS
#define NL80211_ATTR_WIPHY_FREQ NL80211_ATTR_WIPHY_FREQ
#define NL80211_ATTR_WIPHY_CHANNEL_TYPE NL80211_ATTR_WIPHY_CHANNEL_TYPE
#define NL80211_ATTR_MGMT_SUBTYPE NL80211_ATTR_MGMT_SUBTYPE
#define NL80211_ATTR_IE NL80211_ATTR_IE
#define NL80211_ATTR_REG_INITIATOR NL80211_ATTR_REG_INITIATOR
#define NL80211_ATTR_REG_TYPE NL80211_ATTR_REG_TYPE
#define NL80211_ATTR_FRAME NL80211_ATTR_FRAME
#define NL80211_ATTR_SSID NL80211_ATTR_SSID
#define NL80211_ATTR_AUTH_TYPE NL80211_ATTR_AUTH_TYPE
#define NL80211_ATTR_REASON_CODE NL80211_ATTR_REASON_CODE
#define NL80211_ATTR_CIPHER_SUITES_PAIRWISE NL80211_ATTR_CIPHER_SUITES_PAIRWISE
#define NL80211_ATTR_CIPHER_SUITE_GROUP NL80211_ATTR_CIPHER_SUITE_GROUP
#define NL80211_ATTR_WPA_VERSIONS NL80211_ATTR_WPA_VERSIONS
#define NL80211_ATTR_AKM_SUITES NL80211_ATTR_AKM_SUITES
#define NL80211_ATTR_KEY NL80211_ATTR_KEY
#define NL80211_ATTR_KEYS NL80211_ATTR_KEYS
#define NL80211_ATTR_FEATURE_FLAGS NL80211_ATTR_FEATURE_FLAGS

#define NL80211_WIPHY_NAME_MAXLEN		64

#define NL80211_MAX_SUPP_RATES			32
#define NL80211_MAX_SUPP_HT_RATES		77
#define NL80211_MAX_SUPP_REG_RULES		64
#define NL80211_TKIP_DATA_OFFSET_ENCR_KEY	0
#define NL80211_TKIP_DATA_OFFSET_TX_MIC_KEY	16
#define NL80211_TKIP_DATA_OFFSET_RX_MIC_KEY	24
#define NL80211_HT_CAPABILITY_LEN		26
#define NL80211_VHT_CAPABILITY_LEN		12

#define NL80211_MAX_NR_CIPHER_SUITES		5
#define NL80211_MAX_NR_AKM_SUITES		2

#define NL80211_MIN_REMAIN_ON_CHANNEL_TIME	10

/* default RSSI threshold for scan results if none specified. */
#define NL80211_SCAN_RSSI_THOLD_OFF		-300

#define NL80211_CQM_TXE_MAX_INTVL		1800

/**
 * enum nl80211_iftype - (virtual) interface types
 *
 * @NL80211_IFTYPE_UNSPECIFIED: unspecified type, driver decides
 * @NL80211_IFTYPE_ADHOC: independent BSS member
 * @NL80211_IFTYPE_STATION: managed BSS member
 * @NL80211_IFTYPE_AP: access point
 * @NL80211_IFTYPE_AP_VLAN: VLAN interface for access points; VLAN interfaces
 *	are a bit special in that they must always be tied to a pre-existing
 *	AP type interface.
 * @NL80211_IFTYPE_WDS: wireless distribution interface
 * @NL80211_IFTYPE_MONITOR: monitor interface receiving all frames
 * @NL80211_IFTYPE_MESH_POINT: mesh point
 * @NL80211_IFTYPE_P2P_CLIENT: P2P client
 * @NL80211_IFTYPE_P2P_GO: P2P group owner
 * @NL80211_IFTYPE_P2P_DEVICE: P2P device interface type, this is not a netdev
 *	and therefore can't be created in the normal ways, use the
 *	%NL80211_CMD_START_P2P_DEVICE and %NL80211_CMD_STOP_P2P_DEVICE
 *	commands to create and destroy one
 * @NL80211_IF_TYPE_OCB: Outside Context of a BSS
 *	This mode corresponds to the MIB variable dot11OCBActivated=true
 * @NL80211_IFTYPE_NAN: NAN device interface type (not a netdev)
 * @NL80211_IFTYPE_MAX: highest interface type number currently defined
 * @NUM_NL80211_IFTYPES: number of defined interface types
 *
 * These values are used with the %NL80211_ATTR_IFTYPE
 * to set the type of an interface.
 *
 */
enum nl80211_iftype {
	NL80211_IFTYPE_UNSPECIFIED,
	NL80211_IFTYPE_ADHOC,
	NL80211_IFTYPE_STATION,
	NL80211_IFTYPE_AP,
	NL80211_IFTYPE_AP_VLAN,
	NL80211_IFTYPE_WDS,
	NL80211_IFTYPE_MONITOR,
	NL80211_IFTYPE_MESH_POINT,
	NL80211_IFTYPE_P2P_CLIENT,
	NL80211_IFTYPE_P2P_GO,
	NL80211_IFTYPE_P2P_DEVICE,
	NL80211_IFTYPE_OCB,
	NL80211_IFTYPE_NAN,

	/* keep last */
	NUM_NL80211_IFTYPES,
	NL80211_IFTYPE_MAX = NUM_NL80211_IFTYPES - 1
};

/**
 * enum nl80211_sta_flags - station flags
 *
 * Station flags. When a station is added to an AP interface, it is
 * assumed to be already associated (and hence authenticated.)
 *
 * @__NL80211_STA_FLAG_INVALID: attribute number 0 is reserved
 * @NL80211_STA_FLAG_AUTHORIZED: station is authorized (802.1X)
 * @NL80211_STA_FLAG_SHORT_PREAMBLE: station is capable of receiving frames
 *	with short barker preamble
 * @NL80211_STA_FLAG_WME: station is WME/QoS capable
 * @NL80211_STA_FLAG_MFP: station uses management frame protection
 * @NL80211_STA_FLAG_AUTHENTICATED: station is authenticated
 * @NL80211_STA_FLAG_TDLS_PEER: station is a TDLS peer -- this flag should
 *	only be used in managed mode (even in the flags mask). Note that the
 *	flag can't be changed, it is only valid while adding a station, and
 *	attempts to change it will silently be ignored (rather than rejected
 *	as errors.)
 * @NL80211_STA_FLAG_ASSOCIATED: station is associated; used with drivers
 *	that support %NL80211_FEATURE_FULL_AP_CLIENT_STATE to transition a
 *	previously added station into associated state
 * @NL80211_STA_FLAG_MAX: highest station flag number currently defined
 * @__NL80211_STA_FLAG_AFTER_LAST: internal use
 */
enum nl80211_sta_flags {
	__NL80211_STA_FLAG_INVALID,
	NL80211_STA_FLAG_AUTHORIZED,
	NL80211_STA_FLAG_SHORT_PREAMBLE,
	NL80211_STA_FLAG_WME,
	NL80211_STA_FLAG_MFP,
	NL80211_STA_FLAG_AUTHENTICATED,
	NL80211_STA_FLAG_TDLS_PEER,
	NL80211_STA_FLAG_ASSOCIATED,

	/* keep last */
	__NL80211_STA_FLAG_AFTER_LAST,
	NL80211_STA_FLAG_MAX = __NL80211_STA_FLAG_AFTER_LAST - 1
};

/**
 * enum nl80211_sta_p2p_ps_status - station support of P2P PS
 *
 * @NL80211_P2P_PS_UNSUPPORTED: station doesn't support P2P PS mechanism
 * @@NL80211_P2P_PS_SUPPORTED: station supports P2P PS mechanism
 * @NUM_NL80211_P2P_PS_STATUS: number of values
 */
enum nl80211_sta_p2p_ps_status {
	NL80211_P2P_PS_UNSUPPORTED = 0,
	NL80211_P2P_PS_SUPPORTED,

	NUM_NL80211_P2P_PS_STATUS,
};

#define NL80211_STA_FLAG_MAX_OLD_API	NL80211_STA_FLAG_TDLS_PEER

/**
 * struct nl80211_sta_flag_update - station flags mask/set
 * @mask: mask of station flags to set
 * @set: which values to set them to
 *
 * Both mask and set contain bits as per &enum nl80211_sta_flags.
 */
struct nl80211_sta_flag_update {
	__u32 mask;
	__u32 set;
} __attribute__((packed));

/**
 * enum nl80211_rate_info - bitrate information
 *
 * These attribute types are used with %NL80211_STA_INFO_TXRATE
 * when getting information about the bitrate of a station.
 * There are 2 attributes for bitrate, a legacy one that represents
 * a 16-bit value, and new one that represents a 32-bit value.
 * If the rate value fits into 16 bit, both attributes are reported
 * with the same value. If the rate is too high to fit into 16 bits
 * (>6.5535Gbps) only 32-bit attribute is included.
 * User space tools encouraged to use the 32-bit attribute and fall
 * back to the 16-bit one for compatibility with older kernels.
 *
 * @__NL80211_RATE_INFO_INVALID: attribute number 0 is reserved
 * @NL80211_RATE_INFO_BITRATE: total bitrate (u16, 100kbit/s)
 * @NL80211_RATE_INFO_MCS: mcs index for 802.11n (u8)
 * @NL80211_RATE_INFO_40_MHZ_WIDTH: 40 MHz dualchannel bitrate
 * @NL80211_RATE_INFO_SHORT_GI: 400ns guard interval
 * @NL80211_RATE_INFO_BITRATE32: total bitrate (u32, 100kbit/s)
 * @NL80211_RATE_INFO_MAX: highest rate_info number currently defined
 * @NL80211_RATE_INFO_VHT_MCS: MCS index for VHT (u8)
 * @NL80211_RATE_INFO_VHT_NSS: number of streams in VHT (u8)
 * @NL80211_RATE_INFO_80_MHZ_WIDTH: 80 MHz VHT rate
 * @NL80211_RATE_INFO_80P80_MHZ_WIDTH: unused - 80+80 is treated the
 *	same as 160 for purposes of the bitrates
 * @NL80211_RATE_INFO_160_MHZ_WIDTH: 160 MHz VHT rate
 * @NL80211_RATE_INFO_10_MHZ_WIDTH: 10 MHz width - note that this is
 *	a legacy rate and will be reported as the actual bitrate, i.e.
 *	half the base (20 MHz) rate
 * @NL80211_RATE_INFO_5_MHZ_WIDTH: 5 MHz width - note that this is
 *	a legacy rate and will be reported as the actual bitrate, i.e.
 *	a quarter of the base (20 MHz) rate
 * @__NL80211_RATE_INFO_AFTER_LAST: internal use
 */
enum nl80211_rate_info {
	__NL80211_RATE_INFO_INVALID,
	NL80211_RATE_INFO_BITRATE,
	NL80211_RATE_INFO_MCS,
	NL80211_RATE_INFO_40_MHZ_WIDTH,
	NL80211_RATE_INFO_SHORT_GI,
	NL80211_RATE_INFO_BITRATE32,
	NL80211_RATE_INFO_VHT_MCS,
	NL80211_RATE_INFO_VHT_NSS,
	NL80211_RATE_INFO_80_MHZ_WIDTH,
	NL80211_RATE_INFO_80P80_MHZ_WIDTH,
	NL80211_RATE_INFO_160_MHZ_WIDTH,
	NL80211_RATE_INFO_10_MHZ_WIDTH,
	NL80211_RATE_INFO_5_MHZ_WIDTH,

	/* keep last */
	__NL80211_RATE_INFO_AFTER_LAST,
	NL80211_RATE_INFO_MAX = __NL80211_RATE_INFO_AFTER_LAST - 1
};

/**
 * enum nl80211_sta_bss_param - BSS information collected by STA
 *
 * These attribute types are used with %NL80211_STA_INFO_BSS_PARAM
 * when getting information about the bitrate of a station.
 *
 * @__NL80211_STA_BSS_PARAM_INVALID: attribute number 0 is reserved
 * @NL80211_STA_BSS_PARAM_CTS_PROT: whether CTS protection is enabled (flag)
 * @NL80211_STA_BSS_PARAM_SHORT_PREAMBLE:  whether short preamble is enabled
 *	(flag)
 * @NL80211_STA_BSS_PARAM_SHORT_SLOT_TIME:  whether short slot time is enabled
 *	(flag)
 * @NL80211_STA_BSS_PARAM_DTIM_PERIOD: DTIM period for beaconing (u8)
 * @NL80211_STA_BSS_PARAM_BEACON_INTERVAL: Beacon interval (u16)
 * @NL80211_STA_BSS_PARAM_MAX: highest sta_bss_param number currently defined
 * @__NL80211_STA_BSS_PARAM_AFTER_LAST: internal use
 */
enum nl80211_sta_bss_param {
	__NL80211_STA_BSS_PARAM_INVALID,
	NL80211_STA_BSS_PARAM_CTS_PROT,
	NL80211_STA_BSS_PARAM_SHORT_PREAMBLE,
	NL80211_STA_BSS_PARAM_SHORT_SLOT_TIME,
	NL80211_STA_BSS_PARAM_DTIM_PERIOD,
	NL80211_STA_BSS_PARAM_BEACON_INTERVAL,

	/* keep last */
	__NL80211_STA_BSS_PARAM_AFTER_LAST,
	NL80211_STA_BSS_PARAM_MAX = __NL80211_STA_BSS_PARAM_AFTER_LAST - 1
};

/**
 * enum nl80211_sta_info - station information
 *
 * These attribute types are used with %NL80211_ATTR_STA_INFO
 * when getting information about a station.
 *
 * @__NL80211_STA_INFO_INVALID: attribute number 0 is reserved
 * @NL80211_STA_INFO_INACTIVE_TIME: time since last activity (u32, msecs)
 * @NL80211_STA_INFO_RX_BYTES: total received bytes (MPDU length)
 *	(u32, from this station)
 * @NL80211_STA_INFO_TX_BYTES: total transmitted bytes (MPDU length)
 *	(u32, to this station)
 * @NL80211_STA_INFO_RX_BYTES64: total received bytes (MPDU length)
 *	(u64, from this station)
 * @NL80211_STA_INFO_TX_BYTES64: total transmitted bytes (MPDU length)
 *	(u64, to this station)
 * @NL80211_STA_INFO_SIGNAL: signal strength of last received PPDU (u8, dBm)
 * @NL80211_STA_INFO_TX_BITRATE: current unicast tx rate, nested attribute
 * 	containing info as possible, see &enum nl80211_rate_info
 * @NL80211_STA_INFO_RX_PACKETS: total received packet (MSDUs and MMPDUs)
 *	(u32, from this station)
 * @NL80211_STA_INFO_TX_PACKETS: total transmitted packets (MSDUs and MMPDUs)
 *	(u32, to this station)
 * @NL80211_STA_INFO_TX_RETRIES: total retries (MPDUs) (u32, to this station)
 * @NL80211_STA_INFO_TX_FAILED: total failed packets (MPDUs)
 *	(u32, to this station)
 * @NL80211_STA_INFO_SIGNAL_AVG: signal strength average (u8, dBm)
 * @NL80211_STA_INFO_LLID: the station's mesh LLID
 * @NL80211_STA_INFO_PLID: the station's mesh PLID
 * @NL80211_STA_INFO_PLINK_STATE: peer link state for the station
 *	(see %enum nl80211_plink_state)
 * @NL80211_STA_INFO_RX_BITRATE: last unicast data frame rx rate, nested
 *	attribute, like NL80211_STA_INFO_TX_BITRATE.
 * @NL80211_STA_INFO_BSS_PARAM: current station's view of BSS, nested attribute
 *     containing info as possible, see &enum nl80211_sta_bss_param
 * @NL80211_STA_INFO_CONNECTED_TIME: time since the station is last connected
 * @NL80211_STA_INFO_STA_FLAGS: Contains a struct nl80211_sta_flag_update.
 * @NL80211_STA_INFO_BEACON_LOSS: count of times beacon loss was detected (u32)
 * @NL80211_STA_INFO_T_OFFSET: timing offset with respect to this STA (s64)
 * @NL80211_STA_INFO_LOCAL_PM: local mesh STA link-specific power mode
 * @NL80211_STA_INFO_PEER_PM: peer mesh STA link-specific power mode
 * @NL80211_STA_INFO_NONPEER_PM: neighbor mesh STA power save mode towards
 *	non-peer STA
 * @NL80211_STA_INFO_CHAIN_SIGNAL: per-chain signal strength of last PPDU
 *	Contains a nested array of signal strength attributes (u8, dBm)
 * @NL80211_STA_INFO_CHAIN_SIGNAL_AVG: per-chain signal strength average
 *	Same format as NL80211_STA_INFO_CHAIN_SIGNAL.
 * @NL80211_STA_EXPECTED_THROUGHPUT: expected throughput considering also the
 *	802.11 header (u32, kbps)
 * @NL80211_STA_INFO_RX_DROP_MISC: RX packets dropped for unspecified reasons
 *	(u64)
 * @NL80211_STA_INFO_BEACON_RX: number of beacons received from this peer (u64)
 * @NL80211_STA_INFO_BEACON_SIGNAL_AVG: signal strength average
 *	for beacons only (u8, dBm)
 * @NL80211_STA_INFO_TID_STATS: per-TID statistics (see &enum nl80211_tid_stats)
 *	This is a nested attribute where each the inner attribute number is the
 *	TID+1 and the special TID 16 (i.e. value 17) is used for non-QoS frames;
 *	each one of those is again nested with &enum nl80211_tid_stats
 *	attributes carrying the actual values.
 * @NL80211_STA_INFO_RX_DURATION: aggregate PPDU duration for all frames
 *	received from the station (u64, usec)
 * @NL80211_STA_INFO_PAD: attribute used for padding for 64-bit alignment
 * @__NL80211_STA_INFO_AFTER_LAST: internal
 * @NL80211_STA_INFO_MAX: highest possible station info attribute
 */
enum nl80211_sta_info {
	__NL80211_STA_INFO_INVALID,
	NL80211_STA_INFO_INACTIVE_TIME,
	NL80211_STA_INFO_RX_BYTES,
	NL80211_STA_INFO_TX_BYTES,
	NL80211_STA_INFO_LLID,
	NL80211_STA_INFO_PLID,
	NL80211_STA_INFO_PLINK_STATE,
	NL80211_STA_INFO_SIGNAL,
	NL80211_STA_INFO_TX_BITRATE,
	NL80211_STA_INFO_RX_PACKETS,
	NL80211_STA_INFO_TX_PACKETS,
	NL80211_STA_INFO_TX_RETRIES,
	NL80211_STA_INFO_TX_FAILED,
	NL80211_STA_INFO_SIGNAL_AVG,
	NL80211_STA_INFO_RX_BITRATE,
	NL80211_STA_INFO_BSS_PARAM,
	NL80211_STA_INFO_CONNECTED_TIME,
	NL80211_STA_INFO_STA_FLAGS,
	NL80211_STA_INFO_BEACON_LOSS,
	NL80211_STA_INFO_T_OFFSET,
	NL80211_STA_INFO_LOCAL_PM,
	NL80211_STA_INFO_PEER_PM,
	NL80211_STA_INFO_NONPEER_PM,
	NL80211_STA_INFO_RX_BYTES64,
	NL80211_STA_INFO_TX_BYTES64,
	NL80211_STA_INFO_CHAIN_SIGNAL,
	NL80211_STA_INFO_CHAIN_SIGNAL_AVG,
	NL80211_STA_INFO_EXPECTED_THROUGHPUT,
	NL80211_STA_INFO_RX_DROP_MISC,
	NL80211_STA_INFO_BEACON_RX,
	NL80211_STA_INFO_BEACON_SIGNAL_AVG,
	NL80211_STA_INFO_TID_STATS,
	NL80211_STA_INFO_RX_DURATION,
	NL80211_STA_INFO_PAD,

	/* keep last */
	__NL80211_STA_INFO_AFTER_LAST,
	NL80211_STA_INFO_MAX = __NL80211_STA_INFO_AFTER_LAST - 1
};

/**
 * enum nl80211_tid_stats - per TID statistics attributes
 * @__NL80211_TID_STATS_INVALID: attribute number 0 is reserved
 * @NL80211_TID_STATS_RX_MSDU: number of MSDUs received (u64)
 * @NL80211_TID_STATS_TX_MSDU: number of MSDUs transmitted (or
 *	attempted to transmit; u64)
 * @NL80211_TID_STATS_TX_MSDU_RETRIES: number of retries for
 *	transmitted MSDUs (not counting the first attempt; u64)
 * @NL80211_TID_STATS_TX_MSDU_FAILED: number of failed transmitted
 *	MSDUs (u64)
 * @NL80211_TID_STATS_PAD: attribute used for padding for 64-bit alignment
 * @NUM_NL80211_TID_STATS: number of attributes here
 * @NL80211_TID_STATS_MAX: highest numbered attribute here
 */
enum nl80211_tid_stats {
	__NL80211_TID_STATS_INVALID,
	NL80211_TID_STATS_RX_MSDU,
	NL80211_TID_STATS_TX_MSDU,
	NL80211_TID_STATS_TX_MSDU_RETRIES,
	NL80211_TID_STATS_TX_MSDU_FAILED,
	NL80211_TID_STATS_PAD,

	/* keep last */
	NUM_NL80211_TID_STATS,
	NL80211_TID_STATS_MAX = NUM_NL80211_TID_STATS - 1
};

/**
 * enum nl80211_mpath_flags - nl80211 mesh path flags
 *
 * @NL80211_MPATH_FLAG_ACTIVE: the mesh path is active
 * @NL80211_MPATH_FLAG_RESOLVING: the mesh path discovery process is running
 * @NL80211_MPATH_FLAG_SN_VALID: the mesh path contains a valid SN
 * @NL80211_MPATH_FLAG_FIXED: the mesh path has been manually set
 * @NL80211_MPATH_FLAG_RESOLVED: the mesh path discovery process succeeded
 */
enum nl80211_mpath_flags {
	NL80211_MPATH_FLAG_ACTIVE =	1<<0,
	NL80211_MPATH_FLAG_RESOLVING =	1<<1,
	NL80211_MPATH_FLAG_SN_VALID =	1<<2,
	NL80211_MPATH_FLAG_FIXED =	1<<3,
	NL80211_MPATH_FLAG_RESOLVED =	1<<4,
};

/**
 * enum nl80211_mpath_info - mesh path information
 *
 * These attribute types are used with %NL80211_ATTR_MPATH_INFO when getting
 * information about a mesh path.
 *
 * @__NL80211_MPATH_INFO_INVALID: attribute number 0 is reserved
 * @NL80211_MPATH_INFO_FRAME_QLEN: number of queued frames for this destination
 * @NL80211_MPATH_INFO_SN: destination sequence number
 * @NL80211_MPATH_INFO_METRIC: metric (cost) of this mesh path
 * @NL80211_MPATH_INFO_EXPTIME: expiration time for the path, in msec from now
 * @NL80211_MPATH_INFO_FLAGS: mesh path flags, enumerated in
 * 	&enum nl80211_mpath_flags;
 * @NL80211_MPATH_INFO_DISCOVERY_TIMEOUT: total path discovery timeout, in msec
 * @NL80211_MPATH_INFO_DISCOVERY_RETRIES: mesh path discovery retries
 * @NL80211_MPATH_INFO_MAX: highest mesh path information attribute number
 *	currently defind
 * @__NL80211_MPATH_INFO_AFTER_LAST: internal use
 */
enum nl80211_mpath_info {
	__NL80211_MPATH_INFO_INVALID,
	NL80211_MPATH_INFO_FRAME_QLEN,
	NL80211_MPATH_INFO_SN,
	NL80211_MPATH_INFO_METRIC,
	NL80211_MPATH_INFO_EXPTIME,
	NL80211_MPATH_INFO_FLAGS,
	NL80211_MPATH_INFO_DISCOVERY_TIMEOUT,
	NL80211_MPATH_INFO_DISCOVERY_RETRIES,

	/* keep last */
	__NL80211_MPATH_INFO_AFTER_LAST,
	NL80211_MPATH_INFO_MAX = __NL80211_MPATH_INFO_AFTER_LAST - 1
};

/**
 * enum nl80211_band_attr - band attributes
 * @__NL80211_BAND_ATTR_INVALID: attribute number 0 is reserved
 * @NL80211_BAND_ATTR_FREQS: supported frequencies in this band,
 *	an array of nested frequency attributes
 * @NL80211_BAND_ATTR_RATES: supported bitrates in this band,
 *	an array of nested bitrate attributes
 * @NL80211_BAND_ATTR_HT_MCS_SET: 16-byte attribute containing the MCS set as
 *	defined in 802.11n
 * @NL80211_BAND_ATTR_HT_CAPA: HT capabilities, as in the HT information IE
 * @NL80211_BAND_ATTR_HT_AMPDU_FACTOR: A-MPDU factor, as in 11n
 * @NL80211_BAND_ATTR_HT_AMPDU_DENSITY: A-MPDU density, as in 11n
 * @NL80211_BAND_ATTR_VHT_MCS_SET: 32-byte attribute containing the MCS set as
 *	defined in 802.11ac
 * @NL80211_BAND_ATTR_VHT_CAPA: VHT capabilities, as in the HT information IE
 * @NL80211_BAND_ATTR_MAX: highest band attribute currently defined
 * @__NL80211_BAND_ATTR_AFTER_LAST: internal use
 */
enum nl80211_band_attr {
	__NL80211_BAND_ATTR_INVALID,
	NL80211_BAND_ATTR_FREQS,
	NL80211_BAND_ATTR_RATES,

	NL80211_BAND_ATTR_HT_MCS_SET,
	NL80211_BAND_ATTR_HT_CAPA,
	NL80211_BAND_ATTR_HT_AMPDU_FACTOR,
	NL80211_BAND_ATTR_HT_AMPDU_DENSITY,

	NL80211_BAND_ATTR_VHT_MCS_SET,
	NL80211_BAND_ATTR_VHT_CAPA,

	/* keep last */
	__NL80211_BAND_ATTR_AFTER_LAST,
	NL80211_BAND_ATTR_MAX = __NL80211_BAND_ATTR_AFTER_LAST - 1
};

#define NL80211_BAND_ATTR_HT_CAPA NL80211_BAND_ATTR_HT_CAPA

/**
 * enum nl80211_frequency_attr - frequency attributes
 * @__NL80211_FREQUENCY_ATTR_INVALID: attribute number 0 is reserved
 * @NL80211_FREQUENCY_ATTR_FREQ: Frequency in MHz
 * @NL80211_FREQUENCY_ATTR_DISABLED: Channel is disabled in current
 *	regulatory domain.
 * @NL80211_FREQUENCY_ATTR_NO_IR: no mechanisms that initiate radiation
 * 	are permitted on this channel, this includes sending probe
 * 	requests, or modes of operation that require beaconing.
 * @NL80211_FREQUENCY_ATTR_RADAR: Radar detection is mandatory
 *	on this channel in current regulatory domain.
 * @NL80211_FREQUENCY_ATTR_MAX_TX_POWER: Maximum transmission power in mBm
 *	(100 * dBm).
 * @NL80211_FREQUENCY_ATTR_DFS_STATE: current state for DFS
 *	(enum nl80211_dfs_state)
 * @NL80211_FREQUENCY_ATTR_DFS_TIME: time in miliseconds for how long
 *	this channel is in this DFS state.
 * @NL80211_FREQUENCY_ATTR_NO_HT40_MINUS: HT40- isn't possible with this
 *	channel as the control channel
 * @NL80211_FREQUENCY_ATTR_NO_HT40_PLUS: HT40+ isn't possible with this
 *	channel as the control channel
 * @NL80211_FREQUENCY_ATTR_NO_80MHZ: any 80 MHz channel using this channel
 *	as the primary or any of the secondary channels isn't possible,
 *	this includes 80+80 channels
 * @NL80211_FREQUENCY_ATTR_NO_160MHZ: any 160 MHz (but not 80+80) channel
 *	using this channel as the primary or any of the secondary channels
 *	isn't possible
 * @NL80211_FREQUENCY_ATTR_DFS_CAC_TIME: DFS CAC time in milliseconds.
 * @NL80211_FREQUENCY_ATTR_INDOOR_ONLY: Only indoor use is permitted on this
 *	channel. A channel that has the INDOOR_ONLY attribute can only be
 *	used when there is a clear assessment that the device is operating in
 *	an indoor surroundings, i.e., it is connected to AC power (and not
 *	through portable DC inverters) or is under the control of a master
 *	that is acting as an AP and is connected to AC power.
 * @NL80211_FREQUENCY_ATTR_IR_CONCURRENT: IR operation is allowed on this
 *	channel if it's connected concurrently to a BSS on the same channel on
 *	the 2 GHz band or to a channel in the same UNII band (on the 5 GHz
 *	band), and IEEE80211_CHAN_RADAR is not set. Instantiating a GO or TDLS
 *	off-channel on a channel that has the IR_CONCURRENT attribute set can be
 *	done when there is a clear assessment that the device is operating under
 *	the guidance of an authorized master, i.e., setting up a GO or TDLS
 *	off-channel while the device is also connected to an AP with DFS and
 *	radar detection on the UNII band (it is up to user-space, i.e.,
 *	wpa_supplicant to perform the required verifications). Using this
 *	attribute for IR is disallowed for master interfaces (IBSS, AP).
 * @NL80211_FREQUENCY_ATTR_NO_20MHZ: 20 MHz operation is not allowed
 *	on this channel in current regulatory domain.
 * @NL80211_FREQUENCY_ATTR_NO_10MHZ: 10 MHz operation is not allowed
 *	on this channel in current regulatory domain.
 * @NL80211_FREQUENCY_ATTR_MAX: highest frequency attribute number
 *	currently defined
 * @__NL80211_FREQUENCY_ATTR_AFTER_LAST: internal use
 *
 * See https://apps.fcc.gov/eas/comments/GetPublishedDocument.html?id=327&tn=528122
 * for more information on the FCC description of the relaxations allowed
 * by NL80211_FREQUENCY_ATTR_INDOOR_ONLY and
 * NL80211_FREQUENCY_ATTR_IR_CONCURRENT.
 */
enum nl80211_frequency_attr {
	__NL80211_FREQUENCY_ATTR_INVALID,
	NL80211_FREQUENCY_ATTR_FREQ,
	NL80211_FREQUENCY_ATTR_DISABLED,
	NL80211_FREQUENCY_ATTR_NO_IR,
	__NL80211_FREQUENCY_ATTR_NO_IBSS,
	NL80211_FREQUENCY_ATTR_RADAR,
	NL80211_FREQUENCY_ATTR_MAX_TX_POWER,
	NL80211_FREQUENCY_ATTR_DFS_STATE,
	NL80211_FREQUENCY_ATTR_DFS_TIME,
	NL80211_FREQUENCY_ATTR_NO_HT40_MINUS,
	NL80211_FREQUENCY_ATTR_NO_HT40_PLUS,
	NL80211_FREQUENCY_ATTR_NO_80MHZ,
	NL80211_FREQUENCY_ATTR_NO_160MHZ,
	NL80211_FREQUENCY_ATTR_DFS_CAC_TIME,
	NL80211_FREQUENCY_ATTR_INDOOR_ONLY,
	NL80211_FREQUENCY_ATTR_IR_CONCURRENT,
	NL80211_FREQUENCY_ATTR_NO_20MHZ,
	NL80211_FREQUENCY_ATTR_NO_10MHZ,

	/* keep last */
	__NL80211_FREQUENCY_ATTR_AFTER_LAST,
	NL80211_FREQUENCY_ATTR_MAX = __NL80211_FREQUENCY_ATTR_AFTER_LAST - 1
};

#define NL80211_FREQUENCY_ATTR_MAX_TX_POWER NL80211_FREQUENCY_ATTR_MAX_TX_POWER
#define NL80211_FREQUENCY_ATTR_PASSIVE_SCAN	NL80211_FREQUENCY_ATTR_NO_IR
#define NL80211_FREQUENCY_ATTR_NO_IBSS		NL80211_FREQUENCY_ATTR_NO_IR
#define NL80211_FREQUENCY_ATTR_NO_IR		NL80211_FREQUENCY_ATTR_NO_IR
#define NL80211_FREQUENCY_ATTR_GO_CONCURRENT \
					NL80211_FREQUENCY_ATTR_IR_CONCURRENT

/**
 * enum nl80211_bitrate_attr - bitrate attributes
 * @__NL80211_BITRATE_ATTR_INVALID: attribute number 0 is reserved
 * @NL80211_BITRATE_ATTR_RATE: Bitrate in units of 100 kbps
 * @NL80211_BITRATE_ATTR_2GHZ_SHORTPREAMBLE: Short preamble supported
 *	in 2.4 GHz band.
 * @NL80211_BITRATE_ATTR_MAX: highest bitrate attribute number
 *	currently defined
 * @__NL80211_BITRATE_ATTR_AFTER_LAST: internal use
 */
enum nl80211_bitrate_attr {
	__NL80211_BITRATE_ATTR_INVALID,
	NL80211_BITRATE_ATTR_RATE,
	NL80211_BITRATE_ATTR_2GHZ_SHORTPREAMBLE,

	/* keep last */
	__NL80211_BITRATE_ATTR_AFTER_LAST,
	NL80211_BITRATE_ATTR_MAX = __NL80211_BITRATE_ATTR_AFTER_LAST - 1
};

/**
 * enum nl80211_initiator - Indicates the initiator of a reg domain request
 * @NL80211_REGDOM_SET_BY_CORE: Core queried CRDA for a dynamic world
 * 	regulatory domain.
 * @NL80211_REGDOM_SET_BY_USER: User asked the wireless core to set the
 * 	regulatory domain.
 * @NL80211_REGDOM_SET_BY_DRIVER: a wireless drivers has hinted to the
 * 	wireless core it thinks its knows the regulatory domain we should be in.
 * @NL80211_REGDOM_SET_BY_COUNTRY_IE: the wireless core has received an
 * 	802.11 country information element with regulatory information it
 * 	thinks we should consider. cfg80211 only processes the country
 *	code from the IE, and relies on the regulatory domain information
 *	structure passed by userspace (CRDA) from our wireless-regdb.
 *	If a channel is enabled but the country code indicates it should
 *	be disabled we disable the channel and re-enable it upon disassociation.
 */
enum nl80211_reg_initiator {
	NL80211_REGDOM_SET_BY_CORE,
	NL80211_REGDOM_SET_BY_USER,
	NL80211_REGDOM_SET_BY_DRIVER,
	NL80211_REGDOM_SET_BY_COUNTRY_IE,
};

/**
 * enum nl80211_reg_type - specifies the type of regulatory domain
 * @NL80211_REGDOM_TYPE_COUNTRY: the regulatory domain set is one that pertains
 *	to a specific country. When this is set you can count on the
 *	ISO / IEC 3166 alpha2 country code being valid.
 * @NL80211_REGDOM_TYPE_WORLD: the regulatory set domain is the world regulatory
 * 	domain.
 * @NL80211_REGDOM_TYPE_CUSTOM_WORLD: the regulatory domain set is a custom
 * 	driver specific world regulatory domain. These do not apply system-wide
 * 	and are only applicable to the individual devices which have requested
 * 	them to be applied.
 * @NL80211_REGDOM_TYPE_INTERSECTION: the regulatory domain set is the product
 *	of an intersection between two regulatory domains -- the previously
 *	set regulatory domain on the system and the last accepted regulatory
 *	domain request to be processed.
 */
enum nl80211_reg_type {
	NL80211_REGDOM_TYPE_COUNTRY,
	NL80211_REGDOM_TYPE_WORLD,
	NL80211_REGDOM_TYPE_CUSTOM_WORLD,
	NL80211_REGDOM_TYPE_INTERSECTION,
};

/**
 * enum nl80211_reg_rule_attr - regulatory rule attributes
 * @__NL80211_REG_RULE_ATTR_INVALID: attribute number 0 is reserved
 * @NL80211_ATTR_REG_RULE_FLAGS: a set of flags which specify additional
 * 	considerations for a given frequency range. These are the
 * 	&enum nl80211_reg_rule_flags.
 * @NL80211_ATTR_FREQ_RANGE_START: starting frequencry for the regulatory
 * 	rule in KHz. This is not a center of frequency but an actual regulatory
 * 	band edge.
 * @NL80211_ATTR_FREQ_RANGE_END: ending frequency for the regulatory rule
 * 	in KHz. This is not a center a frequency but an actual regulatory
 * 	band edge.
 * @NL80211_ATTR_FREQ_RANGE_MAX_BW: maximum allowed bandwidth for this
 *	frequency range, in KHz.
 * @NL80211_ATTR_POWER_RULE_MAX_ANT_GAIN: the maximum allowed antenna gain
 * 	for a given frequency range. The value is in mBi (100 * dBi).
 * 	If you don't have one then don't send this.
 * @NL80211_ATTR_POWER_RULE_MAX_EIRP: the maximum allowed EIRP for
 * 	a given frequency range. The value is in mBm (100 * dBm).
 * @NL80211_ATTR_DFS_CAC_TIME: DFS CAC time in milliseconds.
 *	If not present or 0 default CAC time will be used.
 * @NL80211_REG_RULE_ATTR_MAX: highest regulatory rule attribute number
 *	currently defined
 * @__NL80211_REG_RULE_ATTR_AFTER_LAST: internal use
 */
enum nl80211_reg_rule_attr {
	__NL80211_REG_RULE_ATTR_INVALID,
	NL80211_ATTR_REG_RULE_FLAGS,

	NL80211_ATTR_FREQ_RANGE_START,
	NL80211_ATTR_FREQ_RANGE_END,
	NL80211_ATTR_FREQ_RANGE_MAX_BW,

	NL80211_ATTR_POWER_RULE_MAX_ANT_GAIN,
	NL80211_ATTR_POWER_RULE_MAX_EIRP,

	NL80211_ATTR_DFS_CAC_TIME,

	/* keep last */
	__NL80211_REG_RULE_ATTR_AFTER_LAST,
	NL80211_REG_RULE_ATTR_MAX = __NL80211_REG_RULE_ATTR_AFTER_LAST - 1
};

/**
 * enum nl80211_sched_scan_match_attr - scheduled scan match attributes
 * @__NL80211_SCHED_SCAN_MATCH_ATTR_INVALID: attribute number 0 is reserved
 * @NL80211_SCHED_SCAN_MATCH_ATTR_SSID: SSID to be used for matching,
 *	only report BSS with matching SSID.
 * @NL80211_SCHED_SCAN_MATCH_ATTR_RSSI: RSSI threshold (in dBm) for reporting a
 *	BSS in scan results. Filtering is turned off if not specified. Note that
 *	if this attribute is in a match set of its own, then it is treated as
 *	the default value for all matchsets with an SSID, rather than being a
 *	matchset of its own without an RSSI filter. This is due to problems with
 *	how this API was implemented in the past. Also, due to the same problem,
 *	the only way to create a matchset with only an RSSI filter (with this
 *	attribute) is if there's only a single matchset with the RSSI attribute.
 * @NL80211_SCHED_SCAN_MATCH_ATTR_RELATIVE_RSSI: Flag indicating whether
 *	%NL80211_SCHED_SCAN_MATCH_ATTR_RSSI to be used as absolute RSSI or
 *	relative to current bss's RSSI.
 * @NL80211_SCHED_SCAN_MATCH_ATTR_RSSI_ADJUST: When present the RSSI level for
 *	BSS-es in the specified band is to be adjusted before doing
 *	RSSI-based BSS selection. The attribute value is a packed structure
 *	value as specified by &struct nl80211_bss_select_rssi_adjust.
 * @NL80211_SCHED_SCAN_MATCH_ATTR_MAX: highest scheduled scan filter
 *	attribute number currently defined
 * @__NL80211_SCHED_SCAN_MATCH_ATTR_AFTER_LAST: internal use
 */
enum nl80211_sched_scan_match_attr {
	__NL80211_SCHED_SCAN_MATCH_ATTR_INVALID,

	NL80211_SCHED_SCAN_MATCH_ATTR_SSID,
	NL80211_SCHED_SCAN_MATCH_ATTR_RSSI,
	NL80211_SCHED_SCAN_MATCH_ATTR_RELATIVE_RSSI,
	NL80211_SCHED_SCAN_MATCH_ATTR_RSSI_ADJUST,

	/* keep last */
	__NL80211_SCHED_SCAN_MATCH_ATTR_AFTER_LAST,
	NL80211_SCHED_SCAN_MATCH_ATTR_MAX =
		__NL80211_SCHED_SCAN_MATCH_ATTR_AFTER_LAST - 1
};

/* only for backward compatibility */
#define NL80211_ATTR_SCHED_SCAN_MATCH_SSID NL80211_SCHED_SCAN_MATCH_ATTR_SSID

/**
 * enum nl80211_reg_rule_flags - regulatory rule flags
 *
 * @NL80211_RRF_NO_OFDM: OFDM modulation not allowed
 * @NL80211_RRF_NO_CCK: CCK modulation not allowed
 * @NL80211_RRF_NO_INDOOR: indoor operation not allowed
 * @NL80211_RRF_NO_OUTDOOR: outdoor operation not allowed
 * @NL80211_RRF_DFS: DFS support is required to be used
 * @NL80211_RRF_PTP_ONLY: this is only for Point To Point links
 * @NL80211_RRF_PTMP_ONLY: this is only for Point To Multi Point links
 * @NL80211_RRF_NO_IR: no mechanisms that initiate radiation are allowed,
 * 	this includes probe requests or modes of operation that require
 * 	beaconing.
 * @NL80211_RRF_AUTO_BW: maximum available bandwidth should be calculated
 *	base on contiguous rules and wider channels will be allowed to cross
 *	multiple contiguous/overlapping frequency ranges.
 * @NL80211_RRF_IR_CONCURRENT: See &NL80211_FREQUENCY_ATTR_IR_CONCURRENT
 * @NL80211_RRF_NO_HT40MINUS: channels can't be used in HT40- operation
 * @NL80211_RRF_NO_HT40PLUS: channels can't be used in HT40+ operation
 * @NL80211_RRF_NO_80MHZ: 80MHz operation not allowed
 * @NL80211_RRF_NO_160MHZ: 160MHz operation not allowed
 */
enum nl80211_reg_rule_flags {
	NL80211_RRF_NO_OFDM		= 1<<0,
	NL80211_RRF_NO_CCK		= 1<<1,
	NL80211_RRF_NO_INDOOR		= 1<<2,
	NL80211_RRF_NO_OUTDOOR		= 1<<3,
	NL80211_RRF_DFS			= 1<<4,
	NL80211_RRF_PTP_ONLY		= 1<<5,
	NL80211_RRF_PTMP_ONLY		= 1<<6,
	NL80211_RRF_NO_IR		= 1<<7,
	__NL80211_RRF_NO_IBSS		= 1<<8,
	NL80211_RRF_AUTO_BW		= 1<<11,
	NL80211_RRF_IR_CONCURRENT	= 1<<12,
	NL80211_RRF_NO_HT40MINUS	= 1<<13,
	NL80211_RRF_NO_HT40PLUS		= 1<<14,
	NL80211_RRF_NO_80MHZ		= 1<<15,
	NL80211_RRF_NO_160MHZ		= 1<<16,
};

#define NL80211_RRF_PASSIVE_SCAN	NL80211_RRF_NO_IR
#define NL80211_RRF_NO_IBSS		NL80211_RRF_NO_IR
#define NL80211_RRF_NO_IR		NL80211_RRF_NO_IR
#define NL80211_RRF_NO_HT40		(NL80211_RRF_NO_HT40MINUS |\
					 NL80211_RRF_NO_HT40PLUS)
#define NL80211_RRF_GO_CONCURRENT	NL80211_RRF_IR_CONCURRENT

/* For backport compatibility with older userspace */
#define NL80211_RRF_NO_IR_ALL		(NL80211_RRF_NO_IR | __NL80211_RRF_NO_IBSS)

/**
 * enum nl80211_dfs_regions - regulatory DFS regions
 *
 * @NL80211_DFS_UNSET: Country has no DFS master region specified
 * @NL80211_DFS_FCC: Country follows DFS master rules from FCC
 * @NL80211_DFS_ETSI: Country follows DFS master rules from ETSI
 * @NL80211_DFS_JP: Country follows DFS master rules from JP/MKK/Telec
 */
enum nl80211_dfs_regions {
	NL80211_DFS_UNSET	= 0,
	NL80211_DFS_FCC		= 1,
	NL80211_DFS_ETSI	= 2,
	NL80211_DFS_JP		= 3,
};

/**
 * enum nl80211_user_reg_hint_type - type of user regulatory hint
 *
 * @NL80211_USER_REG_HINT_USER: a user sent the hint. This is always
 *	assumed if the attribute is not set.
 * @NL80211_USER_REG_HINT_CELL_BASE: the hint comes from a cellular
 *	base station. Device drivers that have been tested to work
 *	properly to support this type of hint can enable these hints
 *	by setting the NL80211_FEATURE_CELL_BASE_REG_HINTS feature
 *	capability on the struct wiphy. The wireless core will
 *	ignore all cell base station hints until at least one device
 *	present has been registered with the wireless core that
 *	has listed NL80211_FEATURE_CELL_BASE_REG_HINTS as a
 *	supported feature.
 * @NL80211_USER_REG_HINT_INDOOR: a user sent an hint indicating that the
 *	platform is operating in an indoor environment.
 */
enum nl80211_user_reg_hint_type {
	NL80211_USER_REG_HINT_USER	= 0,
	NL80211_USER_REG_HINT_CELL_BASE = 1,
	NL80211_USER_REG_HINT_INDOOR    = 2,
};

/**
 * enum nl80211_survey_info - survey information
 *
 * These attribute types are used with %NL80211_ATTR_SURVEY_INFO
 * when getting information about a survey.
 *
 * @__NL80211_SURVEY_INFO_INVALID: attribute number 0 is reserved
 * @NL80211_SURVEY_INFO_FREQUENCY: center frequency of channel
 * @NL80211_SURVEY_INFO_NOISE: noise level of channel (u8, dBm)
 * @NL80211_SURVEY_INFO_IN_USE: channel is currently being used
 * @NL80211_SURVEY_INFO_TIME: amount of time (in ms) that the radio
 *	was turned on (on channel or globally)
 * @NL80211_SURVEY_INFO_TIME_BUSY: amount of the time the primary
 *	channel was sensed busy (either due to activity or energy detect)
 * @NL80211_SURVEY_INFO_TIME_EXT_BUSY: amount of time the extension
 *	channel was sensed busy
 * @NL80211_SURVEY_INFO_TIME_RX: amount of time the radio spent
 *	receiving data (on channel or globally)
 * @NL80211_SURVEY_INFO_TIME_TX: amount of time the radio spent
 *	transmitting data (on channel or globally)
 * @NL80211_SURVEY_INFO_TIME_SCAN: time the radio spent for scan
 *	(on this channel or globally)
 * @NL80211_SURVEY_INFO_PAD: attribute used for padding for 64-bit alignment
 * @NL80211_SURVEY_INFO_MAX: highest survey info attribute number
 *	currently defined
 * @__NL80211_SURVEY_INFO_AFTER_LAST: internal use
 */
enum nl80211_survey_info {
	__NL80211_SURVEY_INFO_INVALID,
	NL80211_SURVEY_INFO_FREQUENCY,
	NL80211_SURVEY_INFO_NOISE,
	NL80211_SURVEY_INFO_IN_USE,
	NL80211_SURVEY_INFO_TIME,
	NL80211_SURVEY_INFO_TIME_BUSY,
	NL80211_SURVEY_INFO_TIME_EXT_BUSY,
	NL80211_SURVEY_INFO_TIME_RX,
	NL80211_SURVEY_INFO_TIME_TX,
	NL80211_SURVEY_INFO_TIME_SCAN,
	NL80211_SURVEY_INFO_PAD,

	/* keep last */
	__NL80211_SURVEY_INFO_AFTER_LAST,
	NL80211_SURVEY_INFO_MAX = __NL80211_SURVEY_INFO_AFTER_LAST - 1
};

/* keep old names for compatibility */
#define NL80211_SURVEY_INFO_CHANNEL_TIME		NL80211_SURVEY_INFO_TIME
#define NL80211_SURVEY_INFO_CHANNEL_TIME_BUSY		NL80211_SURVEY_INFO_TIME_BUSY
#define NL80211_SURVEY_INFO_CHANNEL_TIME_EXT_BUSY	NL80211_SURVEY_INFO_TIME_EXT_BUSY
#define NL80211_SURVEY_INFO_CHANNEL_TIME_RX		NL80211_SURVEY_INFO_TIME_RX
#define NL80211_SURVEY_INFO_CHANNEL_TIME_TX		NL80211_SURVEY_INFO_TIME_TX

/**
 * enum nl80211_mntr_flags - monitor configuration flags
 *
 * Monitor configuration flags.
 *
 * @__NL80211_MNTR_FLAG_INVALID: reserved
 *
 * @NL80211_MNTR_FLAG_FCSFAIL: pass frames with bad FCS
 * @NL80211_MNTR_FLAG_PLCPFAIL: pass frames with bad PLCP
 * @NL80211_MNTR_FLAG_CONTROL: pass control frames
 * @NL80211_MNTR_FLAG_OTHER_BSS: disable BSSID filtering
 * @NL80211_MNTR_FLAG_COOK_FRAMES: report frames after processing.
 *	overrides all other flags.
 * @NL80211_MNTR_FLAG_ACTIVE: use the configured MAC address
 *	and ACK incoming unicast packets.
 *
 * @__NL80211_MNTR_FLAG_AFTER_LAST: internal use
 * @NL80211_MNTR_FLAG_MAX: highest possible monitor flag
 */
enum nl80211_mntr_flags {
	__NL80211_MNTR_FLAG_INVALID,
	NL80211_MNTR_FLAG_FCSFAIL,
	NL80211_MNTR_FLAG_PLCPFAIL,
	NL80211_MNTR_FLAG_CONTROL,
	NL80211_MNTR_FLAG_OTHER_BSS,
	NL80211_MNTR_FLAG_COOK_FRAMES,
	NL80211_MNTR_FLAG_ACTIVE,

	/* keep last */
	__NL80211_MNTR_FLAG_AFTER_LAST,
	NL80211_MNTR_FLAG_MAX = __NL80211_MNTR_FLAG_AFTER_LAST - 1
};

/**
 * enum nl80211_mesh_power_mode - mesh power save modes
 *
 * @NL80211_MESH_POWER_UNKNOWN: The mesh power mode of the mesh STA is
 *	not known or has not been set yet.
 * @NL80211_MESH_POWER_ACTIVE: Active mesh power mode. The mesh STA is
 *	in Awake state all the time.
 * @NL80211_MESH_POWER_LIGHT_SLEEP: Light sleep mode. The mesh STA will
 *	alternate between Active and Doze states, but will wake up for
 *	neighbor's beacons.
 * @NL80211_MESH_POWER_DEEP_SLEEP: Deep sleep mode. The mesh STA will
 *	alternate between Active and Doze states, but may not wake up
 *	for neighbor's beacons.
 *
 * @__NL80211_MESH_POWER_AFTER_LAST - internal use
 * @NL80211_MESH_POWER_MAX - highest possible power save level
 */

enum nl80211_mesh_power_mode {
	NL80211_MESH_POWER_UNKNOWN,
	NL80211_MESH_POWER_ACTIVE,
	NL80211_MESH_POWER_LIGHT_SLEEP,
	NL80211_MESH_POWER_DEEP_SLEEP,

	__NL80211_MESH_POWER_AFTER_LAST,
	NL80211_MESH_POWER_MAX = __NL80211_MESH_POWER_AFTER_LAST - 1
};

/**
 * enum nl80211_meshconf_params - mesh configuration parameters
 *
 * Mesh configuration parameters. These can be changed while the mesh is
 * active.
 *
 * @__NL80211_MESHCONF_INVALID: internal use
 *
 * @NL80211_MESHCONF_RETRY_TIMEOUT: specifies the initial retry timeout in
 *	millisecond units, used by the Peer Link Open message
 *
 * @NL80211_MESHCONF_CONFIRM_TIMEOUT: specifies the initial confirm timeout, in
 *	millisecond units, used by the peer link management to close a peer link
 *
 * @NL80211_MESHCONF_HOLDING_TIMEOUT: specifies the holding timeout, in
 *	millisecond units
 *
 * @NL80211_MESHCONF_MAX_PEER_LINKS: maximum number of peer links allowed
 *	on this mesh interface
 *
 * @NL80211_MESHCONF_MAX_RETRIES: specifies the maximum number of peer link
 *	open retries that can be sent to establish a new peer link instance in a
 *	mesh
 *
 * @NL80211_MESHCONF_TTL: specifies the value of TTL field set at a source mesh
 *	point.
 *
 * @NL80211_MESHCONF_AUTO_OPEN_PLINKS: whether we should automatically open
 *	peer links when we detect compatible mesh peers. Disabled if
 *	@NL80211_MESH_SETUP_USERSPACE_MPM or @NL80211_MESH_SETUP_USERSPACE_AMPE are
 *	set.
 *
 * @NL80211_MESHCONF_HWMP_MAX_PREQ_RETRIES: the number of action frames
 *	containing a PREQ that an MP can send to a particular destination (path
 *	target)
 *
 * @NL80211_MESHCONF_PATH_REFRESH_TIME: how frequently to refresh mesh paths
 *	(in milliseconds)
 *
 * @NL80211_MESHCONF_MIN_DISCOVERY_TIMEOUT: minimum length of time to wait
 *	until giving up on a path discovery (in milliseconds)
 *
 * @NL80211_MESHCONF_HWMP_ACTIVE_PATH_TIMEOUT: The time (in TUs) for which mesh
 *	points receiving a PREQ shall consider the forwarding information from
 *	the root to be valid. (TU = time unit)
 *
 * @NL80211_MESHCONF_HWMP_PREQ_MIN_INTERVAL: The minimum interval of time (in
 *	TUs) during which an MP can send only one action frame containing a PREQ
 *	reference element
 *
 * @NL80211_MESHCONF_HWMP_NET_DIAM_TRVS_TIME: The interval of time (in TUs)
 *	that it takes for an HWMP information element to propagate across the
 *	mesh
 *
 * @NL80211_MESHCONF_HWMP_ROOTMODE: whether root mode is enabled or not
 *
 * @NL80211_MESHCONF_ELEMENT_TTL: specifies the value of TTL field set at a
 *	source mesh point for path selection elements.
 *
 * @NL80211_MESHCONF_HWMP_RANN_INTERVAL:  The interval of time (in TUs) between
 *	root announcements are transmitted.
 *
 * @NL80211_MESHCONF_GATE_ANNOUNCEMENTS: Advertise that this mesh station has
 *	access to a broader network beyond the MBSS.  This is done via Root
 *	Announcement frames.
 *
 * @NL80211_MESHCONF_HWMP_PERR_MIN_INTERVAL: The minimum interval of time (in
 *	TUs) during which a mesh STA can send only one Action frame containing a
 *	PERR element.
 *
 * @NL80211_MESHCONF_FORWARDING: set Mesh STA as forwarding or non-forwarding
 *	or forwarding entity (default is TRUE - forwarding entity)
 *
 * @NL80211_MESHCONF_RSSI_THRESHOLD: RSSI threshold in dBm. This specifies the
 *	threshold for average signal strength of candidate station to establish
 *	a peer link.
 *
 * @NL80211_MESHCONF_SYNC_OFFSET_MAX_NEIGHBOR: maximum number of neighbors
 *	to synchronize to for 11s default synchronization method
 *	(see 11C.12.2.2)
 *
 * @NL80211_MESHCONF_HT_OPMODE: set mesh HT protection mode.
 *
 * @NL80211_MESHCONF_ATTR_MAX: highest possible mesh configuration attribute
 *
 * @NL80211_MESHCONF_HWMP_PATH_TO_ROOT_TIMEOUT: The time (in TUs) for
 *	which mesh STAs receiving a proactive PREQ shall consider the forwarding
 *	information to the root mesh STA to be valid.
 *
 * @NL80211_MESHCONF_HWMP_ROOT_INTERVAL: The interval of time (in TUs) between
 *	proactive PREQs are transmitted.
 *
 * @NL80211_MESHCONF_HWMP_CONFIRMATION_INTERVAL: The minimum interval of time
 *	(in TUs) during which a mesh STA can send only one Action frame
 *	containing a PREQ element for root path confirmation.
 *
 * @NL80211_MESHCONF_POWER_MODE: Default mesh power mode for new peer links.
 *	type &enum nl80211_mesh_power_mode (u32)
 *
 * @NL80211_MESHCONF_AWAKE_WINDOW: awake window duration (in TUs)
 *
 * @NL80211_MESHCONF_PLINK_TIMEOUT: If no tx activity is seen from a STA we've
 *	established peering with for longer than this time (in seconds), then
 *	remove it from the STA's list of peers. You may set this to 0 to disable
 *	the removal of the STA. Default is 30 minutes.
 *
 * @__NL80211_MESHCONF_ATTR_AFTER_LAST: internal use
 */
enum nl80211_meshconf_params {
	__NL80211_MESHCONF_INVALID,
	NL80211_MESHCONF_RETRY_TIMEOUT,
	NL80211_MESHCONF_CONFIRM_TIMEOUT,
	NL80211_MESHCONF_HOLDING_TIMEOUT,
	NL80211_MESHCONF_MAX_PEER_LINKS,
	NL80211_MESHCONF_MAX_RETRIES,
	NL80211_MESHCONF_TTL,
	NL80211_MESHCONF_AUTO_OPEN_PLINKS,
	NL80211_MESHCONF_HWMP_MAX_PREQ_RETRIES,
	NL80211_MESHCONF_PATH_REFRESH_TIME,
	NL80211_MESHCONF_MIN_DISCOVERY_TIMEOUT,
	NL80211_MESHCONF_HWMP_ACTIVE_PATH_TIMEOUT,
	NL80211_MESHCONF_HWMP_PREQ_MIN_INTERVAL,
	NL80211_MESHCONF_HWMP_NET_DIAM_TRVS_TIME,
	NL80211_MESHCONF_HWMP_ROOTMODE,
	NL80211_MESHCONF_ELEMENT_TTL,
	NL80211_MESHCONF_HWMP_RANN_INTERVAL,
	NL80211_MESHCONF_GATE_ANNOUNCEMENTS,
	NL80211_MESHCONF_HWMP_PERR_MIN_INTERVAL,
	NL80211_MESHCONF_FORWARDING,
	NL80211_MESHCONF_RSSI_THRESHOLD,
	NL80211_MESHCONF_SYNC_OFFSET_MAX_NEIGHBOR,
	NL80211_MESHCONF_HT_OPMODE,
	NL80211_MESHCONF_HWMP_PATH_TO_ROOT_TIMEOUT,
	NL80211_MESHCONF_HWMP_ROOT_INTERVAL,
	NL80211_MESHCONF_HWMP_CONFIRMATION_INTERVAL,
	NL80211_MESHCONF_POWER_MODE,
	NL80211_MESHCONF_AWAKE_WINDOW,
	NL80211_MESHCONF_PLINK_TIMEOUT,

	/* keep last */
	__NL80211_MESHCONF_ATTR_AFTER_LAST,
	NL80211_MESHCONF_ATTR_MAX = __NL80211_MESHCONF_ATTR_AFTER_LAST - 1
};

/**
 * enum nl80211_mesh_setup_params - mesh setup parameters
 *
 * Mesh setup parameters.  These are used to start/join a mesh and cannot be
 * changed while the mesh is active.
 *
 * @__NL80211_MESH_SETUP_INVALID: Internal use
 *
 * @NL80211_MESH_SETUP_ENABLE_VENDOR_PATH_SEL: Enable this option to use a
 *	vendor specific path selection algorithm or disable it to use the
 *	default HWMP.
 *
 * @NL80211_MESH_SETUP_ENABLE_VENDOR_METRIC: Enable this option to use a
 *	vendor specific path metric or disable it to use the default Airtime
 *	metric.
 *
 * @NL80211_MESH_SETUP_IE: Information elements for this mesh, for instance, a
 *	robust security network ie, or a vendor specific information element
 *	that vendors will use to identify the path selection methods and
 *	metrics in use.
 *
 * @NL80211_MESH_SETUP_USERSPACE_AUTH: Enable this option if an authentication
 *	daemon will be authenticating mesh candidates.
 *
 * @NL80211_MESH_SETUP_USERSPACE_AMPE: Enable this option if an authentication
 *	daemon will be securing peer link frames.  AMPE is a secured version of
 *	Mesh Peering Management (MPM) and is implemented with the assistance of
 *	a userspace daemon.  When this flag is set, the kernel will send peer
 *	management frames to a userspace daemon that will implement AMPE
 *	functionality (security capabilities selection, key confirmation, and
 *	key management).  When the flag is unset (default), the kernel can
 *	autonomously complete (unsecured) mesh peering without the need of a
 *	userspace daemon.
 *
 * @NL80211_MESH_SETUP_ENABLE_VENDOR_SYNC: Enable this option to use a
 *	vendor specific synchronization method or disable it to use the default
 *	neighbor offset synchronization
 *
 * @NL80211_MESH_SETUP_USERSPACE_MPM: Enable this option if userspace will
 *	implement an MPM which handles peer allocation and state.
 *
 * @NL80211_MESH_SETUP_AUTH_PROTOCOL: Inform the kernel of the authentication
 *	method (u8, as defined in IEEE 8.4.2.100.6, e.g. 0x1 for SAE).
 *	Default is no authentication method required.
 *
 * @NL80211_MESH_SETUP_ATTR_MAX: highest possible mesh setup attribute number
 *
 * @__NL80211_MESH_SETUP_ATTR_AFTER_LAST: Internal use
 */
enum nl80211_mesh_setup_params {
	__NL80211_MESH_SETUP_INVALID,
	NL80211_MESH_SETUP_ENABLE_VENDOR_PATH_SEL,
	NL80211_MESH_SETUP_ENABLE_VENDOR_METRIC,
	NL80211_MESH_SETUP_IE,
	NL80211_MESH_SETUP_USERSPACE_AUTH,
	NL80211_MESH_SETUP_USERSPACE_AMPE,
	NL80211_MESH_SETUP_ENABLE_VENDOR_SYNC,
	NL80211_MESH_SETUP_USERSPACE_MPM,
	NL80211_MESH_SETUP_AUTH_PROTOCOL,

	/* keep last */
	__NL80211_MESH_SETUP_ATTR_AFTER_LAST,
	NL80211_MESH_SETUP_ATTR_MAX = __NL80211_MESH_SETUP_ATTR_AFTER_LAST - 1
};

/**
 * enum nl80211_txq_attr - TX queue parameter attributes
 * @__NL80211_TXQ_ATTR_INVALID: Attribute number 0 is reserved
 * @NL80211_TXQ_ATTR_AC: AC identifier (NL80211_AC_*)
 * @NL80211_TXQ_ATTR_TXOP: Maximum burst time in units of 32 usecs, 0 meaning
 *	disabled
 * @NL80211_TXQ_ATTR_CWMIN: Minimum contention window [a value of the form
 *	2^n-1 in the range 1..32767]
 * @NL80211_TXQ_ATTR_CWMAX: Maximum contention window [a value of the form
 *	2^n-1 in the range 1..32767]
 * @NL80211_TXQ_ATTR_AIFS: Arbitration interframe space [0..255]
 * @__NL80211_TXQ_ATTR_AFTER_LAST: Internal
 * @NL80211_TXQ_ATTR_MAX: Maximum TXQ attribute number
 */
enum nl80211_txq_attr {
	__NL80211_TXQ_ATTR_INVALID,
	NL80211_TXQ_ATTR_AC,
	NL80211_TXQ_ATTR_TXOP,
	NL80211_TXQ_ATTR_CWMIN,
	NL80211_TXQ_ATTR_CWMAX,
	NL80211_TXQ_ATTR_AIFS,

	/* keep last */
	__NL80211_TXQ_ATTR_AFTER_LAST,
	NL80211_TXQ_ATTR_MAX = __NL80211_TXQ_ATTR_AFTER_LAST - 1
};

enum nl80211_ac {
	NL80211_AC_VO,
	NL80211_AC_VI,
	NL80211_AC_BE,
	NL80211_AC_BK,
	NL80211_NUM_ACS
};

/* backward compat */
#define NL80211_TXQ_ATTR_QUEUE	NL80211_TXQ_ATTR_AC
#define NL80211_TXQ_Q_VO	NL80211_AC_VO
#define NL80211_TXQ_Q_VI	NL80211_AC_VI
#define NL80211_TXQ_Q_BE	NL80211_AC_BE
#define NL80211_TXQ_Q_BK	NL80211_AC_BK

/**
 * enum nl80211_channel_type - channel type
 * @NL80211_CHAN_NO_HT: 20 MHz, non-HT channel
 * @NL80211_CHAN_HT20: 20 MHz HT channel
 * @NL80211_CHAN_HT40MINUS: HT40 channel, secondary channel
 *	below the control channel
 * @NL80211_CHAN_HT40PLUS: HT40 channel, secondary channel
 *	above the control channel
 */
enum nl80211_channel_type {
	NL80211_CHAN_NO_HT,
	NL80211_CHAN_HT20,
	NL80211_CHAN_HT40MINUS,
	NL80211_CHAN_HT40PLUS
};

/**
 * enum nl80211_chan_width - channel width definitions
 *
 * These values are used with the %NL80211_ATTR_CHANNEL_WIDTH
 * attribute.
 *
 * @NL80211_CHAN_WIDTH_20_NOHT: 20 MHz, non-HT channel
 * @NL80211_CHAN_WIDTH_20: 20 MHz HT channel
 * @NL80211_CHAN_WIDTH_40: 40 MHz channel, the %NL80211_ATTR_CENTER_FREQ1
 *	attribute must be provided as well
 * @NL80211_CHAN_WIDTH_80: 80 MHz channel, the %NL80211_ATTR_CENTER_FREQ1
 *	attribute must be provided as well
 * @NL80211_CHAN_WIDTH_80P80: 80+80 MHz channel, the %NL80211_ATTR_CENTER_FREQ1
 *	and %NL80211_ATTR_CENTER_FREQ2 attributes must be provided as well
 * @NL80211_CHAN_WIDTH_160: 160 MHz channel, the %NL80211_ATTR_CENTER_FREQ1
 *	attribute must be provided as well
 * @NL80211_CHAN_WIDTH_5: 5 MHz OFDM channel
 * @NL80211_CHAN_WIDTH_10: 10 MHz OFDM channel
 */
enum nl80211_chan_width {
	NL80211_CHAN_WIDTH_20_NOHT,
	NL80211_CHAN_WIDTH_20,
	NL80211_CHAN_WIDTH_40,
	NL80211_CHAN_WIDTH_80,
	NL80211_CHAN_WIDTH_80P80,
	NL80211_CHAN_WIDTH_160,
	NL80211_CHAN_WIDTH_5,
	NL80211_CHAN_WIDTH_10,
};

/**
 * enum nl80211_bss_scan_width - control channel width for a BSS
 *
 * These values are used with the %NL80211_BSS_CHAN_WIDTH attribute.
 *
 * @NL80211_BSS_CHAN_WIDTH_20: control channel is 20 MHz wide or compatible
 * @NL80211_BSS_CHAN_WIDTH_10: control channel is 10 MHz wide
 * @NL80211_BSS_CHAN_WIDTH_5: control channel is 5 MHz wide
 */
enum nl80211_bss_scan_width {
	NL80211_BSS_CHAN_WIDTH_20,
	NL80211_BSS_CHAN_WIDTH_10,
	NL80211_BSS_CHAN_WIDTH_5,
};

/**
 * enum nl80211_bss - netlink attributes for a BSS
 *
 * @__NL80211_BSS_INVALID: invalid
 * @NL80211_BSS_BSSID: BSSID of the BSS (6 octets)
 * @NL80211_BSS_FREQUENCY: frequency in MHz (u32)
 * @NL80211_BSS_TSF: TSF of the received probe response/beacon (u64)
 *	(if @NL80211_BSS_PRESP_DATA is present then this is known to be
 *	from a probe response, otherwise it may be from the same beacon
 *	that the NL80211_BSS_BEACON_TSF will be from)
 * @NL80211_BSS_BEACON_INTERVAL: beacon interval of the (I)BSS (u16)
 * @NL80211_BSS_CAPABILITY: capability field (CPU order, u16)
 * @NL80211_BSS_INFORMATION_ELEMENTS: binary attribute containing the
 *	raw information elements from the probe response/beacon (bin);
 *	if the %NL80211_BSS_BEACON_IES attribute is present and the data is
 *	different then the IEs here are from a Probe Response frame; otherwise
 *	they are from a Beacon frame.
 *	However, if the driver does not indicate the source of the IEs, these
 *	IEs may be from either frame subtype.
 *	If present, the @NL80211_BSS_PRESP_DATA attribute indicates that the
 *	data here is known to be from a probe response, without any heuristics.
 * @NL80211_BSS_SIGNAL_MBM: signal strength of probe response/beacon
 *	in mBm (100 * dBm) (s32)
 * @NL80211_BSS_SIGNAL_UNSPEC: signal strength of the probe response/beacon
 *	in unspecified units, scaled to 0..100 (u8)
 * @NL80211_BSS_STATUS: status, if this BSS is "used"
 * @NL80211_BSS_SEEN_MS_AGO: age of this BSS entry in ms
 * @NL80211_BSS_BEACON_IES: binary attribute containing the raw information
 *	elements from a Beacon frame (bin); not present if no Beacon frame has
 *	yet been received
 * @NL80211_BSS_CHAN_WIDTH: channel width of the control channel
 *	(u32, enum nl80211_bss_scan_width)
 * @NL80211_BSS_BEACON_TSF: TSF of the last received beacon (u64)
 *	(not present if no beacon frame has been received yet)
 * @NL80211_BSS_PRESP_DATA: the data in @NL80211_BSS_INFORMATION_ELEMENTS and
 *	@NL80211_BSS_TSF is known to be from a probe response (flag attribute)
 * @NL80211_BSS_LAST_SEEN_BOOTTIME: CLOCK_BOOTTIME timestamp when this entry
 *	was last updated by a received frame. The value is expected to be
 *	accurate to about 10ms. (u64, nanoseconds)
 * @NL80211_BSS_PAD: attribute used for padding for 64-bit alignment
 * @NL80211_BSS_PARENT_TSF: the time at the start of reception of the first
 *	octet of the timestamp field of the last beacon/probe received for
 *	this BSS. The time is the TSF of the BSS specified by
 *	@NL80211_BSS_PARENT_BSSID. (u64).
 * @NL80211_BSS_PARENT_BSSID: the BSS according to which @NL80211_BSS_PARENT_TSF
 *	is set.
 * @NL80211_BSS_CHAIN_SIGNAL: per-chain signal strength of last BSS update.
 *	Contains a nested array of signal strength attributes (u8, dBm),
 *	using the nesting index as the antenna number.
 * @__NL80211_BSS_AFTER_LAST: internal
 * @NL80211_BSS_MAX: highest BSS attribute
 */
enum nl80211_bss {
	__NL80211_BSS_INVALID,
	NL80211_BSS_BSSID,
	NL80211_BSS_FREQUENCY,
	NL80211_BSS_TSF,
	NL80211_BSS_BEACON_INTERVAL,
	NL80211_BSS_CAPABILITY,
	NL80211_BSS_INFORMATION_ELEMENTS,
	NL80211_BSS_SIGNAL_MBM,
	NL80211_BSS_SIGNAL_UNSPEC,
	NL80211_BSS_STATUS,
	NL80211_BSS_SEEN_MS_AGO,
	NL80211_BSS_BEACON_IES,
	NL80211_BSS_CHAN_WIDTH,
	NL80211_BSS_BEACON_TSF,
	NL80211_BSS_PRESP_DATA,
	NL80211_BSS_LAST_SEEN_BOOTTIME,
	NL80211_BSS_PAD,
	NL80211_BSS_PARENT_TSF,
	NL80211_BSS_PARENT_BSSID,
	NL80211_BSS_CHAIN_SIGNAL,

	/* keep last */
	__NL80211_BSS_AFTER_LAST,
	NL80211_BSS_MAX = __NL80211_BSS_AFTER_LAST - 1
};

/**
 * enum nl80211_bss_status - BSS "status"
 * @NL80211_BSS_STATUS_AUTHENTICATED: Authenticated with this BSS.
 *	Note that this is no longer used since cfg80211 no longer
 *	keeps track of whether or not authentication was done with
 *	a given BSS.
 * @NL80211_BSS_STATUS_ASSOCIATED: Associated with this BSS.
 * @NL80211_BSS_STATUS_IBSS_JOINED: Joined to this IBSS.
 *
 * The BSS status is a BSS attribute in scan dumps, which
 * indicates the status the interface has wrt. this BSS.
 */
enum nl80211_bss_status {
	NL80211_BSS_STATUS_AUTHENTICATED,
	NL80211_BSS_STATUS_ASSOCIATED,
	NL80211_BSS_STATUS_IBSS_JOINED,
};

/**
 * enum nl80211_auth_type - AuthenticationType
 *
 * @NL80211_AUTHTYPE_OPEN_SYSTEM: Open System authentication
 * @NL80211_AUTHTYPE_SHARED_KEY: Shared Key authentication (WEP only)
 * @NL80211_AUTHTYPE_FT: Fast BSS Transition (IEEE 802.11r)
 * @NL80211_AUTHTYPE_NETWORK_EAP: Network EAP (some Cisco APs and mainly LEAP)
 * @NL80211_AUTHTYPE_SAE: Simultaneous authentication of equals
 * @NL80211_AUTHTYPE_FILS_SK: Fast Initial Link Setup shared key
 * @NL80211_AUTHTYPE_FILS_SK_PFS: Fast Initial Link Setup shared key with PFS
 * @NL80211_AUTHTYPE_FILS_PK: Fast Initial Link Setup public key
 * @__NL80211_AUTHTYPE_NUM: internal
 * @NL80211_AUTHTYPE_MAX: maximum valid auth algorithm
 * @NL80211_AUTHTYPE_AUTOMATIC: determine automatically (if necessary by
 *	trying multiple times); this is invalid in netlink -- leave out
 *	the attribute for this on CONNECT commands.
 */
enum nl80211_auth_type {
	NL80211_AUTHTYPE_OPEN_SYSTEM,
	NL80211_AUTHTYPE_SHARED_KEY,
	NL80211_AUTHTYPE_FT,
	NL80211_AUTHTYPE_NETWORK_EAP,
	NL80211_AUTHTYPE_SAE,
	NL80211_AUTHTYPE_FILS_SK,
	NL80211_AUTHTYPE_FILS_SK_PFS,
	NL80211_AUTHTYPE_FILS_PK,

	/* keep last */
	__NL80211_AUTHTYPE_NUM,
	NL80211_AUTHTYPE_MAX = __NL80211_AUTHTYPE_NUM - 1,
	NL80211_AUTHTYPE_AUTOMATIC
};

/**
 * enum nl80211_key_type - Key Type
 * @NL80211_KEYTYPE_GROUP: Group (broadcast/multicast) key
 * @NL80211_KEYTYPE_PAIRWISE: Pairwise (unicast/individual) key
 * @NL80211_KEYTYPE_PEERKEY: PeerKey (DLS)
 * @NUM_NL80211_KEYTYPES: number of defined key types
 */
enum nl80211_key_type {
	NL80211_KEYTYPE_GROUP,
	NL80211_KEYTYPE_PAIRWISE,
	NL80211_KEYTYPE_PEERKEY,

	NUM_NL80211_KEYTYPES
};

/**
 * enum nl80211_mfp - Management frame protection state
 * @NL80211_MFP_NO: Management frame protection not used
 * @NL80211_MFP_REQUIRED: Management frame protection required
 */
enum nl80211_mfp {
	NL80211_MFP_NO,
	NL80211_MFP_REQUIRED,
};

enum nl80211_wpa_versions {
	NL80211_WPA_VERSION_1 = 1 << 0,
	NL80211_WPA_VERSION_2 = 1 << 1,
};

/**
 * enum nl80211_key_default_types - key default types
 * @__NL80211_KEY_DEFAULT_TYPE_INVALID: invalid
 * @NL80211_KEY_DEFAULT_TYPE_UNICAST: key should be used as default
 *	unicast key
 * @NL80211_KEY_DEFAULT_TYPE_MULTICAST: key should be used as default
 *	multicast key
 * @NUM_NL80211_KEY_DEFAULT_TYPES: number of default types
 */
enum nl80211_key_default_types {
	__NL80211_KEY_DEFAULT_TYPE_INVALID,
	NL80211_KEY_DEFAULT_TYPE_UNICAST,
	NL80211_KEY_DEFAULT_TYPE_MULTICAST,

	NUM_NL80211_KEY_DEFAULT_TYPES
};

/**
 * enum nl80211_key_attributes - key attributes
 * @__NL80211_KEY_INVALID: invalid
 * @NL80211_KEY_DATA: (temporal) key data; for TKIP this consists of
 *	16 bytes encryption key followed by 8 bytes each for TX and RX MIC
 *	keys
 * @NL80211_KEY_IDX: key ID (u8, 0-3)
 * @NL80211_KEY_CIPHER: key cipher suite (u32, as defined by IEEE 802.11
 *	section 7.3.2.25.1, e.g. 0x000FAC04)
 * @NL80211_KEY_SEQ: transmit key sequence number (IV/PN) for TKIP and
 *	CCMP keys, each six bytes in little endian
 * @NL80211_KEY_DEFAULT: flag indicating default key
 * @NL80211_KEY_DEFAULT_MGMT: flag indicating default management key
 * @NL80211_KEY_TYPE: the key type from enum nl80211_key_type, if not
 *	specified the default depends on whether a MAC address was
 *	given with the command using the key or not (u32)
 * @NL80211_KEY_DEFAULT_TYPES: A nested attribute containing flags
 *	attributes, specifying what a key should be set as default as.
 *	See &enum nl80211_key_default_types.
 * @NL80211_KEY_MODE: the mode from enum nl80211_key_mode.
 *	Defaults to @NL80211_KEY_RX_TX.
 * @NL80211_KEY_DEFAULT_BEACON: flag indicating default Beacon frame key
 *
 * @__NL80211_KEY_AFTER_LAST: internal
 * @NL80211_KEY_MAX: highest key attribute
 */
enum nl80211_key_attributes {
	__NL80211_KEY_INVALID,
	NL80211_KEY_DATA,
	NL80211_KEY_IDX,
	NL80211_KEY_CIPHER,
	NL80211_KEY_SEQ,
	NL80211_KEY_DEFAULT,
	NL80211_KEY_DEFAULT_MGMT,
	NL80211_KEY_TYPE,
	NL80211_KEY_DEFAULT_TYPES,
	NL80211_KEY_MODE,
	NL80211_KEY_DEFAULT_BEACON,

	/* keep last */
	__NL80211_KEY_AFTER_LAST,
	NL80211_KEY_MAX = __NL80211_KEY_AFTER_LAST - 1
};

/**
 * enum nl80211_tx_rate_attributes - TX rate set attributes
 * @__NL80211_TXRATE_INVALID: invalid
 * @NL80211_TXRATE_LEGACY: Legacy (non-MCS) rates allowed for TX rate selection
 *	in an array of rates as defined in IEEE 802.11 7.3.2.2 (u8 values with
 *	1 = 500 kbps) but without the IE length restriction (at most
 *	%NL80211_MAX_SUPP_RATES in a single array).
 * @NL80211_TXRATE_HT: HT (MCS) rates allowed for TX rate selection
 *	in an array of MCS numbers.
 * @NL80211_TXRATE_VHT: VHT rates allowed for TX rate selection,
 *	see &struct nl80211_txrate_vht
 * @NL80211_TXRATE_GI: configure GI, see &enum nl80211_txrate_gi
 * @__NL80211_TXRATE_AFTER_LAST: internal
 * @NL80211_TXRATE_MAX: highest TX rate attribute
 */
enum nl80211_tx_rate_attributes {
	__NL80211_TXRATE_INVALID,
	NL80211_TXRATE_LEGACY,
	NL80211_TXRATE_HT,
	NL80211_TXRATE_VHT,
	NL80211_TXRATE_GI,

	/* keep last */
	__NL80211_TXRATE_AFTER_LAST,
	NL80211_TXRATE_MAX = __NL80211_TXRATE_AFTER_LAST - 1
};

#define NL80211_TXRATE_MCS NL80211_TXRATE_HT
#define NL80211_VHT_NSS_MAX		8

/**
 * struct nl80211_txrate_vht - VHT MCS/NSS txrate bitmap
 * @mcs: MCS bitmap table for each NSS (array index 0 for 1 stream, etc.)
 */
struct nl80211_txrate_vht {
	__u16 mcs[NL80211_VHT_NSS_MAX];
};

enum nl80211_txrate_gi {
	NL80211_TXRATE_DEFAULT_GI,
	NL80211_TXRATE_FORCE_SGI,
	NL80211_TXRATE_FORCE_LGI,
};

/**
 * enum nl80211_band - Frequency band
 * @NL80211_BAND_2GHZ: 2.4 GHz ISM band
 * @NL80211_BAND_5GHZ: around 5 GHz band (4.9 - 5.7 GHz)
 * @NL80211_BAND_60GHZ: around 60 GHz band (58.32 - 64.80 GHz)
 * @NUM_NL80211_BANDS: number of bands, avoid using this in userspace
 *	since newer kernel versions may support more bands
 */
enum nl80211_band {
	NL80211_BAND_2GHZ,
	NL80211_BAND_5GHZ,
	NL80211_BAND_60GHZ,

	NUM_NL80211_BANDS,
};

/**
 * enum nl80211_ps_state - powersave state
 * @NL80211_PS_DISABLED: powersave is disabled
 * @NL80211_PS_ENABLED: powersave is enabled
 */
enum nl80211_ps_state {
	NL80211_PS_DISABLED,
	NL80211_PS_ENABLED,
};

/**
 * enum nl80211_attr_cqm - connection quality monitor attributes
 * @__NL80211_ATTR_CQM_INVALID: invalid
 * @NL80211_ATTR_CQM_RSSI_THOLD: RSSI threshold in dBm. This value specifies
 *	the threshold for the RSSI level at which an event will be sent. Zero
 *	to disable.
 * @NL80211_ATTR_CQM_RSSI_HYST: RSSI hysteresis in dBm. This value specifies
 *	the minimum amount the RSSI level must change after an event before a
 *	new event may be issued (to reduce effects of RSSI oscillation).
 * @NL80211_ATTR_CQM_RSSI_THRESHOLD_EVENT: RSSI threshold event
 * @NL80211_ATTR_CQM_PKT_LOSS_EVENT: a u32 value indicating that this many
 *	consecutive packets were not acknowledged by the peer
 * @NL80211_ATTR_CQM_TXE_RATE: TX error rate in %. Minimum % of TX failures
 *	during the given %NL80211_ATTR_CQM_TXE_INTVL before an
 *	%NL80211_CMD_NOTIFY_CQM with reported %NL80211_ATTR_CQM_TXE_RATE and
 *	%NL80211_ATTR_CQM_TXE_PKTS is generated.
 * @NL80211_ATTR_CQM_TXE_PKTS: number of attempted packets in a given
 *	%NL80211_ATTR_CQM_TXE_INTVL before %NL80211_ATTR_CQM_TXE_RATE is
 *	checked.
 * @NL80211_ATTR_CQM_TXE_INTVL: interval in seconds. Specifies the periodic
 *	interval in which %NL80211_ATTR_CQM_TXE_PKTS and
 *	%NL80211_ATTR_CQM_TXE_RATE must be satisfied before generating an
 *	%NL80211_CMD_NOTIFY_CQM. Set to 0 to turn off TX error reporting.
 * @NL80211_ATTR_CQM_BEACON_LOSS_EVENT: flag attribute that's set in a beacon
 *	loss event
 * @__NL80211_ATTR_CQM_AFTER_LAST: internal
 * @NL80211_ATTR_CQM_MAX: highest key attribute
 */
enum nl80211_attr_cqm {
	__NL80211_ATTR_CQM_INVALID,
	NL80211_ATTR_CQM_RSSI_THOLD,
	NL80211_ATTR_CQM_RSSI_HYST,
	NL80211_ATTR_CQM_RSSI_THRESHOLD_EVENT,
	NL80211_ATTR_CQM_PKT_LOSS_EVENT,
	NL80211_ATTR_CQM_TXE_RATE,
	NL80211_ATTR_CQM_TXE_PKTS,
	NL80211_ATTR_CQM_TXE_INTVL,
	NL80211_ATTR_CQM_BEACON_LOSS_EVENT,

	/* keep last */
	__NL80211_ATTR_CQM_AFTER_LAST,
	NL80211_ATTR_CQM_MAX = __NL80211_ATTR_CQM_AFTER_LAST - 1
};

/**
 * enum nl80211_cqm_rssi_threshold_event - RSSI threshold event
 * @NL80211_CQM_RSSI_THRESHOLD_EVENT_LOW: The RSSI level is lower than the
 *      configured threshold
 * @NL80211_CQM_RSSI_THRESHOLD_EVENT_HIGH: The RSSI is higher than the
 *      configured threshold
 * @NL80211_CQM_RSSI_BEACON_LOSS_EVENT: (reserved, never sent)
 */
enum nl80211_cqm_rssi_threshold_event {
	NL80211_CQM_RSSI_THRESHOLD_EVENT_LOW,
	NL80211_CQM_RSSI_THRESHOLD_EVENT_HIGH,
	NL80211_CQM_RSSI_BEACON_LOSS_EVENT,
};


/**
 * enum nl80211_tx_power_setting - TX power adjustment
 * @NL80211_TX_POWER_AUTOMATIC: automatically determine transmit power
 * @NL80211_TX_POWER_LIMITED: limit TX power by the mBm parameter
 * @NL80211_TX_POWER_FIXED: fix TX power to the mBm parameter
 */
enum nl80211_tx_power_setting {
	NL80211_TX_POWER_AUTOMATIC,
	NL80211_TX_POWER_LIMITED,
	NL80211_TX_POWER_FIXED,
};

/**
 * enum nl80211_packet_pattern_attr - packet pattern attribute
 * @__NL80211_PKTPAT_INVALID: invalid number for nested attribute
 * @NL80211_PKTPAT_PATTERN: the pattern, values where the mask has
 *	a zero bit are ignored
 * @NL80211_PKTPAT_MASK: pattern mask, must be long enough to have
 *	a bit for each byte in the pattern. The lowest-order bit corresponds
 *	to the first byte of the pattern, but the bytes of the pattern are
 *	in a little-endian-like format, i.e. the 9th byte of the pattern
 *	corresponds to the lowest-order bit in the second byte of the mask.
 *	For example: The match 00:xx:00:00:xx:00:00:00:00:xx:xx:xx (where
 *	xx indicates "don't care") would be represented by a pattern of
 *	twelve zero bytes, and a mask of "0xed,0x01".
 *	Note that the pattern matching is done as though frames were not
 *	802.11 frames but 802.3 frames, i.e. the frame is fully unpacked
 *	first (including SNAP header unpacking) and then matched.
 * @NL80211_PKTPAT_OFFSET: packet offset, pattern is matched after
 *	these fixed number of bytes of received packet
 * @NUM_NL80211_PKTPAT: number of attributes
 * @MAX_NL80211_PKTPAT: max attribute number
 */
enum nl80211_packet_pattern_attr {
	__NL80211_PKTPAT_INVALID,
	NL80211_PKTPAT_MASK,
	NL80211_PKTPAT_PATTERN,
	NL80211_PKTPAT_OFFSET,

	NUM_NL80211_PKTPAT,
	MAX_NL80211_PKTPAT = NUM_NL80211_PKTPAT - 1,
};

/**
 * struct nl80211_pattern_support - packet pattern support information
 * @max_patterns: maximum number of patterns supported
 * @min_pattern_len: minimum length of each pattern
 * @max_pattern_len: maximum length of each pattern
 * @max_pkt_offset: maximum Rx packet offset
 *
 * This struct is carried in %NL80211_WOWLAN_TRIG_PKT_PATTERN when
 * that is part of %NL80211_ATTR_WOWLAN_TRIGGERS_SUPPORTED or in
 * %NL80211_ATTR_COALESCE_RULE_PKT_PATTERN when that is part of
 * %NL80211_ATTR_COALESCE_RULE in the capability information given
 * by the kernel to userspace.
 */
struct nl80211_pattern_support {
	__u32 max_patterns;
	__u32 min_pattern_len;
	__u32 max_pattern_len;
	__u32 max_pkt_offset;
} __attribute__((packed));

/* only for backward compatibility */
#define __NL80211_WOWLAN_PKTPAT_INVALID __NL80211_PKTPAT_INVALID
#define NL80211_WOWLAN_PKTPAT_MASK NL80211_PKTPAT_MASK
#define NL80211_WOWLAN_PKTPAT_PATTERN NL80211_PKTPAT_PATTERN
#define NL80211_WOWLAN_PKTPAT_OFFSET NL80211_PKTPAT_OFFSET
#define NUM_NL80211_WOWLAN_PKTPAT NUM_NL80211_PKTPAT
#define MAX_NL80211_WOWLAN_PKTPAT MAX_NL80211_PKTPAT
#define nl80211_wowlan_pattern_support nl80211_pattern_support

/**
 * enum nl80211_wowlan_triggers - WoWLAN trigger definitions
 * @__NL80211_WOWLAN_TRIG_INVALID: invalid number for nested attributes
 * @NL80211_WOWLAN_TRIG_ANY: wake up on any activity, do not really put
 *	the chip into a special state -- works best with chips that have
 *	support for low-power operation already (flag)
 *	Note that this mode is incompatible with all of the others, if
 *	any others are even supported by the device.
 * @NL80211_WOWLAN_TRIG_DISCONNECT: wake up on disconnect, the way disconnect
 *	is detected is implementation-specific (flag)
 * @NL80211_WOWLAN_TRIG_MAGIC_PKT: wake up on magic packet (6x 0xff, followed
 *	by 16 repetitions of MAC addr, anywhere in payload) (flag)
 * @NL80211_WOWLAN_TRIG_PKT_PATTERN: wake up on the specified packet patterns
 *	which are passed in an array of nested attributes, each nested attribute
 *	defining a with attributes from &struct nl80211_wowlan_trig_pkt_pattern.
 *	Each pattern defines a wakeup packet. Packet offset is associated with
 *	each pattern which is used while matching the pattern. The matching is
 *	done on the MSDU, i.e. as though the packet was an 802.3 packet, so the
 *	pattern matching is done after the packet is converted to the MSDU.
 *
 *	In %NL80211_ATTR_WOWLAN_TRIGGERS_SUPPORTED, it is a binary attribute
 *	carrying a &struct nl80211_pattern_support.
 *
 *	When reporting wakeup. it is a u32 attribute containing the 0-based
 *	index of the pattern that caused the wakeup, in the patterns passed
 *	to the kernel when configuring.
 * @NL80211_WOWLAN_TRIG_GTK_REKEY_SUPPORTED: Not a real trigger, and cannot be
 *	used when setting, used only to indicate that GTK rekeying is supported
 *	by the device (flag)
 * @NL80211_WOWLAN_TRIG_GTK_REKEY_FAILURE: wake up on GTK rekey failure (if
 *	done by the device) (flag)
 * @NL80211_WOWLAN_TRIG_EAP_IDENT_REQUEST: wake up on EAP Identity Request
 *	packet (flag)
 * @NL80211_WOWLAN_TRIG_4WAY_HANDSHAKE: wake up on 4-way handshake (flag)
 * @NL80211_WOWLAN_TRIG_RFKILL_RELEASE: wake up when rfkill is released
 *	(on devices that have rfkill in the device) (flag)
 * @NL80211_WOWLAN_TRIG_WAKEUP_PKT_80211: For wakeup reporting only, contains
 *	the 802.11 packet that caused the wakeup, e.g. a deauth frame. The frame
 *	may be truncated, the @NL80211_WOWLAN_TRIG_WAKEUP_PKT_80211_LEN
 *	attribute contains the original length.
 * @NL80211_WOWLAN_TRIG_WAKEUP_PKT_80211_LEN: Original length of the 802.11
 *	packet, may be bigger than the @NL80211_WOWLAN_TRIG_WAKEUP_PKT_80211
 *	attribute if the packet was truncated somewhere.
 * @NL80211_WOWLAN_TRIG_WAKEUP_PKT_8023: For wakeup reporting only, contains the
 *	802.11 packet that caused the wakeup, e.g. a magic packet. The frame may
 *	be truncated, the @NL80211_WOWLAN_TRIG_WAKEUP_PKT_8023_LEN attribute
 *	contains the original length.
 * @NL80211_WOWLAN_TRIG_WAKEUP_PKT_8023_LEN: Original length of the 802.3
 *	packet, may be bigger than the @NL80211_WOWLAN_TRIG_WAKEUP_PKT_8023
 *	attribute if the packet was truncated somewhere.
 * @NL80211_WOWLAN_TRIG_TCP_CONNECTION: TCP connection wake, see DOC section
 *	"TCP connection wakeup" for more details. This is a nested attribute
 *	containing the exact information for establishing and keeping alive
 *	the TCP connection.
 * @NL80211_WOWLAN_TRIG_TCP_WAKEUP_MATCH: For wakeup reporting only, the
 *	wakeup packet was received on the TCP connection
 * @NL80211_WOWLAN_TRIG_WAKEUP_TCP_CONNLOST: For wakeup reporting only, the
 *	TCP connection was lost or failed to be established
 * @NL80211_WOWLAN_TRIG_WAKEUP_TCP_NOMORETOKENS: For wakeup reporting only,
 *	the TCP connection ran out of tokens to use for data to send to the
 *	service
 * @NL80211_WOWLAN_TRIG_NET_DETECT: wake up when a configured network
 *	is detected.  This is a nested attribute that contains the
 *	same attributes used with @NL80211_CMD_START_SCHED_SCAN.  It
 *	specifies how the scan is performed (e.g. the interval, the
 *	channels to scan and the initial delay) as well as the scan
 *	results that will trigger a wake (i.e. the matchsets).  This
 *	attribute is also sent in a response to
 *	@NL80211_CMD_GET_WIPHY, indicating the number of match sets
 *	supported by the driver (u32).
 * @NL80211_WOWLAN_TRIG_NET_DETECT_RESULTS: nested attribute
 *	containing an array with information about what triggered the
 *	wake up.  If no elements are present in the array, it means
 *	that the information is not available.  If more than one
 *	element is present, it means that more than one match
 *	occurred.
 *	Each element in the array is a nested attribute that contains
 *	one optional %NL80211_ATTR_SSID attribute and one optional
 *	%NL80211_ATTR_SCAN_FREQUENCIES attribute.  At least one of
 *	these attributes must be present.  If
 *	%NL80211_ATTR_SCAN_FREQUENCIES contains more than one
 *	frequency, it means that the match occurred in more than one
 *	channel.
 * @NUM_NL80211_WOWLAN_TRIG: number of wake on wireless triggers
 * @MAX_NL80211_WOWLAN_TRIG: highest wowlan trigger attribute number
 *
 * These nested attributes are used to configure the wakeup triggers and
 * to report the wakeup reason(s).
 */
enum nl80211_wowlan_triggers {
	__NL80211_WOWLAN_TRIG_INVALID,
	NL80211_WOWLAN_TRIG_ANY,
	NL80211_WOWLAN_TRIG_DISCONNECT,
	NL80211_WOWLAN_TRIG_MAGIC_PKT,
	NL80211_WOWLAN_TRIG_PKT_PATTERN,
	NL80211_WOWLAN_TRIG_GTK_REKEY_SUPPORTED,
	NL80211_WOWLAN_TRIG_GTK_REKEY_FAILURE,
	NL80211_WOWLAN_TRIG_EAP_IDENT_REQUEST,
	NL80211_WOWLAN_TRIG_4WAY_HANDSHAKE,
	NL80211_WOWLAN_TRIG_RFKILL_RELEASE,
	NL80211_WOWLAN_TRIG_WAKEUP_PKT_80211,
	NL80211_WOWLAN_TRIG_WAKEUP_PKT_80211_LEN,
	NL80211_WOWLAN_TRIG_WAKEUP_PKT_8023,
	NL80211_WOWLAN_TRIG_WAKEUP_PKT_8023_LEN,
	NL80211_WOWLAN_TRIG_TCP_CONNECTION,
	NL80211_WOWLAN_TRIG_WAKEUP_TCP_MATCH,
	NL80211_WOWLAN_TRIG_WAKEUP_TCP_CONNLOST,
	NL80211_WOWLAN_TRIG_WAKEUP_TCP_NOMORETOKENS,
	NL80211_WOWLAN_TRIG_NET_DETECT,
	NL80211_WOWLAN_TRIG_NET_DETECT_RESULTS,

	/* keep last */
	NUM_NL80211_WOWLAN_TRIG,
	MAX_NL80211_WOWLAN_TRIG = NUM_NL80211_WOWLAN_TRIG - 1
};

/**
 * DOC: TCP connection wakeup
 *
 * Some devices can establish a TCP connection in order to be woken up by a
 * packet coming in from outside their network segment, or behind NAT. If
 * configured, the device will establish a TCP connection to the given
 * service, and periodically send data to that service. The first data
 * packet is usually transmitted after SYN/ACK, also ACKing the SYN/ACK.
 * The data packets can optionally include a (little endian) sequence
 * number (in the TCP payload!) that is generated by the device, and, also
 * optionally, a token from a list of tokens. This serves as a keep-alive
 * with the service, and for NATed connections, etc.
 *
 * During this keep-alive period, the server doesn't send any data to the
 * client. When receiving data, it is compared against the wakeup pattern
 * (and mask) and if it matches, the host is woken up. Similarly, if the
 * connection breaks or cannot be established to start with, the host is
 * also woken up.
 *
 * Developer's note: ARP offload is required for this, otherwise TCP
 * response packets might not go through correctly.
 */

/**
 * struct nl80211_wowlan_tcp_data_seq - WoWLAN TCP data sequence
 * @start: starting value
 * @offset: offset of sequence number in packet
 * @len: length of the sequence value to write, 1 through 4
 *
 * Note: don't confuse with the TCP sequence number(s), this is for the
 * keepalive packet payload. The actual value is written into the packet
 * in little endian.
 */
struct nl80211_wowlan_tcp_data_seq {
	__u32 start, offset, len;
};

/**
 * struct nl80211_wowlan_tcp_data_token - WoWLAN TCP data token config
 * @offset: offset of token in packet
 * @len: length of each token
 * @token_stream: stream of data to be used for the tokens, the length must
 *	be a multiple of @len for this to make sense
 */
struct nl80211_wowlan_tcp_data_token {
	__u32 offset, len;
	__u8 token_stream[];
};

/**
 * struct nl80211_wowlan_tcp_data_token_feature - data token features
 * @min_len: minimum token length
 * @max_len: maximum token length
 * @bufsize: total available token buffer size (max size of @token_stream)
 */
struct nl80211_wowlan_tcp_data_token_feature {
	__u32 min_len, max_len, bufsize;
};

/**
 * enum nl80211_wowlan_tcp_attrs - WoWLAN TCP connection parameters
 * @__NL80211_WOWLAN_TCP_INVALID: invalid number for nested attributes
 * @NL80211_WOWLAN_TCP_SRC_IPV4: source IPv4 address (in network byte order)
 * @NL80211_WOWLAN_TCP_DST_IPV4: destination IPv4 address
 *	(in network byte order)
 * @NL80211_WOWLAN_TCP_DST_MAC: destination MAC address, this is given because
 *	route lookup when configured might be invalid by the time we suspend,
 *	and doing a route lookup when suspending is no longer possible as it
 *	might require ARP querying.
 * @NL80211_WOWLAN_TCP_SRC_PORT: source port (u16); optional, if not given a
 *	socket and port will be allocated
 * @NL80211_WOWLAN_TCP_DST_PORT: destination port (u16)
 * @NL80211_WOWLAN_TCP_DATA_PAYLOAD: data packet payload, at least one byte.
 *	For feature advertising, a u32 attribute holding the maximum length
 *	of the data payload.
 * @NL80211_WOWLAN_TCP_DATA_PAYLOAD_SEQ: data packet sequence configuration
 *	(if desired), a &struct nl80211_wowlan_tcp_data_seq. For feature
 *	advertising it is just a flag
 * @NL80211_WOWLAN_TCP_DATA_PAYLOAD_TOKEN: data packet token configuration,
 *	see &struct nl80211_wowlan_tcp_data_token and for advertising see
 *	&struct nl80211_wowlan_tcp_data_token_feature.
 * @NL80211_WOWLAN_TCP_DATA_INTERVAL: data interval in seconds, maximum
 *	interval in feature advertising (u32)
 * @NL80211_WOWLAN_TCP_WAKE_PAYLOAD: wake packet payload, for advertising a
 *	u32 attribute holding the maximum length
 * @NL80211_WOWLAN_TCP_WAKE_MASK: Wake packet payload mask, not used for
 *	feature advertising. The mask works like @NL80211_PKTPAT_MASK
 *	but on the TCP payload only.
 * @NUM_NL80211_WOWLAN_TCP: number of TCP attributes
 * @MAX_NL80211_WOWLAN_TCP: highest attribute number
 */
enum nl80211_wowlan_tcp_attrs {
	__NL80211_WOWLAN_TCP_INVALID,
	NL80211_WOWLAN_TCP_SRC_IPV4,
	NL80211_WOWLAN_TCP_DST_IPV4,
	NL80211_WOWLAN_TCP_DST_MAC,
	NL80211_WOWLAN_TCP_SRC_PORT,
	NL80211_WOWLAN_TCP_DST_PORT,
	NL80211_WOWLAN_TCP_DATA_PAYLOAD,
	NL80211_WOWLAN_TCP_DATA_PAYLOAD_SEQ,
	NL80211_WOWLAN_TCP_DATA_PAYLOAD_TOKEN,
	NL80211_WOWLAN_TCP_DATA_INTERVAL,
	NL80211_WOWLAN_TCP_WAKE_PAYLOAD,
	NL80211_WOWLAN_TCP_WAKE_MASK,

	/* keep last */
	NUM_NL80211_WOWLAN_TCP,
	MAX_NL80211_WOWLAN_TCP = NUM_NL80211_WOWLAN_TCP - 1
};

/**
 * struct nl80211_coalesce_rule_support - coalesce rule support information
 * @max_rules: maximum number of rules supported
 * @pat: packet pattern support information
 * @max_delay: maximum supported coalescing delay in msecs
 *
 * This struct is carried in %NL80211_ATTR_COALESCE_RULE in the
 * capability information given by the kernel to userspace.
 */
struct nl80211_coalesce_rule_support {
	__u32 max_rules;
	struct nl80211_pattern_support pat;
	__u32 max_delay;
} __attribute__((packed));

/**
 * enum nl80211_attr_coalesce_rule - coalesce rule attribute
 * @__NL80211_COALESCE_RULE_INVALID: invalid number for nested attribute
 * @NL80211_ATTR_COALESCE_RULE_DELAY: delay in msecs used for packet coalescing
 * @NL80211_ATTR_COALESCE_RULE_CONDITION: condition for packet coalescence,
 *	see &enum nl80211_coalesce_condition.
 * @NL80211_ATTR_COALESCE_RULE_PKT_PATTERN: packet offset, pattern is matched
 *	after these fixed number of bytes of received packet
 * @NUM_NL80211_ATTR_COALESCE_RULE: number of attributes
 * @NL80211_ATTR_COALESCE_RULE_MAX: max attribute number
 */
enum nl80211_attr_coalesce_rule {
	__NL80211_COALESCE_RULE_INVALID,
	NL80211_ATTR_COALESCE_RULE_DELAY,
	NL80211_ATTR_COALESCE_RULE_CONDITION,
	NL80211_ATTR_COALESCE_RULE_PKT_PATTERN,

	/* keep last */
	NUM_NL80211_ATTR_COALESCE_RULE,
	NL80211_ATTR_COALESCE_RULE_MAX = NUM_NL80211_ATTR_COALESCE_RULE - 1
};

/**
 * enum nl80211_coalesce_condition - coalesce rule conditions
 * @NL80211_COALESCE_CONDITION_MATCH: coalaesce Rx packets when patterns
 *	in a rule are matched.
 * @NL80211_COALESCE_CONDITION_NO_MATCH: coalesce Rx packets when patterns
 *	in a rule are not matched.
 */
enum nl80211_coalesce_condition {
	NL80211_COALESCE_CONDITION_MATCH,
	NL80211_COALESCE_CONDITION_NO_MATCH
};

/**
 * enum nl80211_iface_limit_attrs - limit attributes
 * @NL80211_IFACE_LIMIT_UNSPEC: (reserved)
 * @NL80211_IFACE_LIMIT_MAX: maximum number of interfaces that
 *	can be chosen from this set of interface types (u32)
 * @NL80211_IFACE_LIMIT_TYPES: nested attribute containing a
 *	flag attribute for each interface type in this set
 * @NUM_NL80211_IFACE_LIMIT: number of attributes
 * @MAX_NL80211_IFACE_LIMIT: highest attribute number
 */
enum nl80211_iface_limit_attrs {
	NL80211_IFACE_LIMIT_UNSPEC,
	NL80211_IFACE_LIMIT_MAX,
	NL80211_IFACE_LIMIT_TYPES,

	/* keep last */
	NUM_NL80211_IFACE_LIMIT,
	MAX_NL80211_IFACE_LIMIT = NUM_NL80211_IFACE_LIMIT - 1
};

/**
 * enum nl80211_if_combination_attrs -- interface combination attributes
 *
 * @NL80211_IFACE_COMB_UNSPEC: (reserved)
 * @NL80211_IFACE_COMB_LIMITS: Nested attributes containing the limits
 *	for given interface types, see &enum nl80211_iface_limit_attrs.
 * @NL80211_IFACE_COMB_MAXNUM: u32 attribute giving the total number of
 *	interfaces that can be created in this group. This number doesn't
 *	apply to interfaces purely managed in software, which are listed
 *	in a separate attribute %NL80211_ATTR_INTERFACES_SOFTWARE.
 * @NL80211_IFACE_COMB_STA_AP_BI_MATCH: flag attribute specifying that
 *	beacon intervals within this group must be all the same even for
 *	infrastructure and AP/GO combinations, i.e. the GO(s) must adopt
 *	the infrastructure network's beacon interval.
 * @NL80211_IFACE_COMB_NUM_CHANNELS: u32 attribute specifying how many
 *	different channels may be used within this group.
 * @NL80211_IFACE_COMB_RADAR_DETECT_WIDTHS: u32 attribute containing the bitmap
 *	of supported channel widths for radar detection.
 * @NL80211_IFACE_COMB_RADAR_DETECT_REGIONS: u32 attribute containing the bitmap
 *	of supported regulatory regions for radar detection.
 * @NL80211_IFACE_COMB_BI_MIN_GCD: u32 attribute specifying the minimum GCD of
 *	different beacon intervals supported by all the interface combinations
 *	in this group (if not present, all beacon intervals be identical).
 * @NUM_NL80211_IFACE_COMB: number of attributes
 * @MAX_NL80211_IFACE_COMB: highest attribute number
 *
 * Examples:
 *	limits = [ #{STA} <= 1, #{AP} <= 1 ], matching BI, channels = 1, max = 2
 *	=> allows an AP and a STA that must match BIs
 *
 *	numbers = [ #{AP, P2P-GO} <= 8 ], BI min gcd, channels = 1, max = 8,
 *	=> allows 8 of AP/GO that can have BI gcd >= min gcd
 *
 *	numbers = [ #{STA} <= 2 ], channels = 2, max = 2
 *	=> allows two STAs on different channels
 *
 *	numbers = [ #{STA} <= 1, #{P2P-client,P2P-GO} <= 3 ], max = 4
 *	=> allows a STA plus three P2P interfaces
 *
 * The list of these four possiblities could completely be contained
 * within the %NL80211_ATTR_INTERFACE_COMBINATIONS attribute to indicate
 * that any of these groups must match.
 *
 * "Combinations" of just a single interface will not be listed here,
 * a single interface of any valid interface type is assumed to always
 * be possible by itself. This means that implicitly, for each valid
 * interface type, the following group always exists:
 *	numbers = [ #{<type>} <= 1 ], channels = 1, max = 1
 */
enum nl80211_if_combination_attrs {
	NL80211_IFACE_COMB_UNSPEC,
	NL80211_IFACE_COMB_LIMITS,
	NL80211_IFACE_COMB_MAXNUM,
	NL80211_IFACE_COMB_STA_AP_BI_MATCH,
	NL80211_IFACE_COMB_NUM_CHANNELS,
	NL80211_IFACE_COMB_RADAR_DETECT_WIDTHS,
	NL80211_IFACE_COMB_RADAR_DETECT_REGIONS,
	NL80211_IFACE_COMB_BI_MIN_GCD,

	/* keep last */
	NUM_NL80211_IFACE_COMB,
	MAX_NL80211_IFACE_COMB = NUM_NL80211_IFACE_COMB - 1
};


/**
 * enum nl80211_plink_state - state of a mesh peer link finite state machine
 *
 * @NL80211_PLINK_LISTEN: initial state, considered the implicit
 *	state of non existant mesh peer links
 * @NL80211_PLINK_OPN_SNT: mesh plink open frame has been sent to
 *	this mesh peer
 * @NL80211_PLINK_OPN_RCVD: mesh plink open frame has been received
 *	from this mesh peer
 * @NL80211_PLINK_CNF_RCVD: mesh plink confirm frame has been
 *	received from this mesh peer
 * @NL80211_PLINK_ESTAB: mesh peer link is established
 * @NL80211_PLINK_HOLDING: mesh peer link is being closed or cancelled
 * @NL80211_PLINK_BLOCKED: all frames transmitted from this mesh
 *	plink are discarded
 * @NUM_NL80211_PLINK_STATES: number of peer link states
 * @MAX_NL80211_PLINK_STATES: highest numerical value of plink states
 */
enum nl80211_plink_state {
	NL80211_PLINK_LISTEN,
	NL80211_PLINK_OPN_SNT,
	NL80211_PLINK_OPN_RCVD,
	NL80211_PLINK_CNF_RCVD,
	NL80211_PLINK_ESTAB,
	NL80211_PLINK_HOLDING,
	NL80211_PLINK_BLOCKED,

	/* keep last */
	NUM_NL80211_PLINK_STATES,
	MAX_NL80211_PLINK_STATES = NUM_NL80211_PLINK_STATES - 1
};

/**
 * enum nl80211_plink_action - actions to perform in mesh peers
 *
 * @NL80211_PLINK_ACTION_NO_ACTION: perform no action
 * @NL80211_PLINK_ACTION_OPEN: start mesh peer link establishment
 * @NL80211_PLINK_ACTION_BLOCK: block traffic from this mesh peer
 * @NUM_NL80211_PLINK_ACTIONS: number of possible actions
 */
enum plink_actions {
	NL80211_PLINK_ACTION_NO_ACTION,
	NL80211_PLINK_ACTION_OPEN,
	NL80211_PLINK_ACTION_BLOCK,

	NUM_NL80211_PLINK_ACTIONS,
};


#define NL80211_KCK_LEN			16
#define NL80211_KEK_LEN			16
#define NL80211_REPLAY_CTR_LEN		8

/**
 * enum nl80211_rekey_data - attributes for GTK rekey offload
 * @__NL80211_REKEY_DATA_INVALID: invalid number for nested attributes
 * @NL80211_REKEY_DATA_KEK: key encryption key (binary)
 * @NL80211_REKEY_DATA_KCK: key confirmation key (binary)
 * @NL80211_REKEY_DATA_REPLAY_CTR: replay counter (binary)
 * @NUM_NL80211_REKEY_DATA: number of rekey attributes (internal)
 * @MAX_NL80211_REKEY_DATA: highest rekey attribute (internal)
 */
enum nl80211_rekey_data {
	__NL80211_REKEY_DATA_INVALID,
	NL80211_REKEY_DATA_KEK,
	NL80211_REKEY_DATA_KCK,
	NL80211_REKEY_DATA_REPLAY_CTR,

	/* keep last */
	NUM_NL80211_REKEY_DATA,
	MAX_NL80211_REKEY_DATA = NUM_NL80211_REKEY_DATA - 1
};

/**
 * enum nl80211_hidden_ssid - values for %NL80211_ATTR_HIDDEN_SSID
 * @NL80211_HIDDEN_SSID_NOT_IN_USE: do not hide SSID (i.e., broadcast it in
 *	Beacon frames)
 * @NL80211_HIDDEN_SSID_ZERO_LEN: hide SSID by using zero-length SSID element
 *	in Beacon frames
 * @NL80211_HIDDEN_SSID_ZERO_CONTENTS: hide SSID by using correct length of SSID
 *	element in Beacon frames but zero out each byte in the SSID
 */
enum nl80211_hidden_ssid {
	NL80211_HIDDEN_SSID_NOT_IN_USE,
	NL80211_HIDDEN_SSID_ZERO_LEN,
	NL80211_HIDDEN_SSID_ZERO_CONTENTS
};

/**
 * enum nl80211_sta_wme_attr - station WME attributes
 * @__NL80211_STA_WME_INVALID: invalid number for nested attribute
 * @NL80211_STA_WME_UAPSD_QUEUES: bitmap of uapsd queues. the format
 *	is the same as the AC bitmap in the QoS info field.
 * @NL80211_STA_WME_MAX_SP: max service period. the format is the same
 *	as the MAX_SP field in the QoS info field (but already shifted down).
 * @__NL80211_STA_WME_AFTER_LAST: internal
 * @NL80211_STA_WME_MAX: highest station WME attribute
 */
enum nl80211_sta_wme_attr {
	__NL80211_STA_WME_INVALID,
	NL80211_STA_WME_UAPSD_QUEUES,
	NL80211_STA_WME_MAX_SP,

	/* keep last */
	__NL80211_STA_WME_AFTER_LAST,
	NL80211_STA_WME_MAX = __NL80211_STA_WME_AFTER_LAST - 1
};

/**
 * enum nl80211_pmksa_candidate_attr - attributes for PMKSA caching candidates
 * @__NL80211_PMKSA_CANDIDATE_INVALID: invalid number for nested attributes
 * @NL80211_PMKSA_CANDIDATE_INDEX: candidate index (u32; the smaller, the higher
 *	priority)
 * @NL80211_PMKSA_CANDIDATE_BSSID: candidate BSSID (6 octets)
 * @NL80211_PMKSA_CANDIDATE_PREAUTH: RSN pre-authentication supported (flag)
 * @NUM_NL80211_PMKSA_CANDIDATE: number of PMKSA caching candidate attributes
 *	(internal)
 * @MAX_NL80211_PMKSA_CANDIDATE: highest PMKSA caching candidate attribute
 *	(internal)
 */
enum nl80211_pmksa_candidate_attr {
	__NL80211_PMKSA_CANDIDATE_INVALID,
	NL80211_PMKSA_CANDIDATE_INDEX,
	NL80211_PMKSA_CANDIDATE_BSSID,
	NL80211_PMKSA_CANDIDATE_PREAUTH,

	/* keep last */
	NUM_NL80211_PMKSA_CANDIDATE,
	MAX_NL80211_PMKSA_CANDIDATE = NUM_NL80211_PMKSA_CANDIDATE - 1
};

/**
 * enum nl80211_tdls_operation - values for %NL80211_ATTR_TDLS_OPERATION
 * @NL80211_TDLS_DISCOVERY_REQ: Send a TDLS discovery request
 * @NL80211_TDLS_SETUP: Setup TDLS link
 * @NL80211_TDLS_TEARDOWN: Teardown a TDLS link which is already established
 * @NL80211_TDLS_ENABLE_LINK: Enable TDLS link
 * @NL80211_TDLS_DISABLE_LINK: Disable TDLS link
 */
enum nl80211_tdls_operation {
	NL80211_TDLS_DISCOVERY_REQ,
	NL80211_TDLS_SETUP,
	NL80211_TDLS_TEARDOWN,
	NL80211_TDLS_ENABLE_LINK,
	NL80211_TDLS_DISABLE_LINK,
};

/*
 * enum nl80211_ap_sme_features - device-integrated AP features
 * Reserved for future use, no bits are defined in
 * NL80211_ATTR_DEVICE_AP_SME yet.
enum nl80211_ap_sme_features {
};
 */

/**
 * enum nl80211_feature_flags - device/driver features
 * @NL80211_FEATURE_SK_TX_STATUS: This driver supports reflecting back
 *	TX status to the socket error queue when requested with the
 *	socket option.
 * @NL80211_FEATURE_HT_IBSS: This driver supports IBSS with HT datarates.
 * @NL80211_FEATURE_INACTIVITY_TIMER: This driver takes care of freeing up
 *	the connected inactive stations in AP mode.
 * @NL80211_FEATURE_CELL_BASE_REG_HINTS: This driver has been tested
 *	to work properly to suppport receiving regulatory hints from
 *	cellular base stations.
 * @NL80211_FEATURE_P2P_DEVICE_NEEDS_CHANNEL: (no longer available, only
 *	here to reserve the value for API/ABI compatibility)
 * @NL80211_FEATURE_SAE: This driver supports simultaneous authentication of
 *	equals (SAE) with user space SME (NL80211_CMD_AUTHENTICATE) in station
 *	mode
 * @NL80211_FEATURE_LOW_PRIORITY_SCAN: This driver supports low priority scan
 * @NL80211_FEATURE_SCAN_FLUSH: Scan flush is supported
 * @NL80211_FEATURE_AP_SCAN: Support scanning using an AP vif
 * @NL80211_FEATURE_VIF_TXPOWER: The driver supports per-vif TX power setting
 * @NL80211_FEATURE_NEED_OBSS_SCAN: The driver expects userspace to perform
 *	OBSS scans and generate 20/40 BSS coex reports. This flag is used only
 *	for drivers implementing the CONNECT API, for AUTH/ASSOC it is implied.
 * @NL80211_FEATURE_P2P_GO_CTWIN: P2P GO implementation supports CT Window
 *	setting
 * @NL80211_FEATURE_P2P_GO_OPPPS: P2P GO implementation supports opportunistic
 *	powersave
 * @NL80211_FEATURE_FULL_AP_CLIENT_STATE: The driver supports full state
 *	transitions for AP clients. Without this flag (and if the driver
 *	doesn't have the AP SME in the device) the driver supports adding
 *	stations only when they're associated and adds them in associated
 *	state (to later be transitioned into authorized), with this flag
 *	they should be added before even sending the authentication reply
 *	and then transitioned into authenticated, associated and authorized
 *	states using station flags.
 *	Note that even for drivers that support this, the default is to add
 *	stations in authenticated/associated state, so to add unauthenticated
 *	stations the authenticated/associated bits have to be set in the mask.
 * @NL80211_FEATURE_ADVERTISE_CHAN_LIMITS: cfg80211 advertises channel limits
 *	(HT40, VHT 80/160 MHz) if this flag is set
 * @NL80211_FEATURE_USERSPACE_MPM: This driver supports a userspace Mesh
 *	Peering Management entity which may be implemented by registering for
 *	beacons or NL80211_CMD_NEW_PEER_CANDIDATE events. The mesh beacon is
 *	still generated by the driver.
 * @NL80211_FEATURE_ACTIVE_MONITOR: This driver supports an active monitor
 *	interface. An active monitor interface behaves like a normal monitor
 *	interface, but gets added to the driver. It ensures that incoming
 *	unicast packets directed at the configured interface address get ACKed.
 * @NL80211_FEATURE_AP_MODE_CHAN_WIDTH_CHANGE: This driver supports dynamic
 *	channel bandwidth change (e.g., HT 20 <-> 40 MHz channel) during the
 *	lifetime of a BSS.
 * @NL80211_FEATURE_DS_PARAM_SET_IE_IN_PROBES: This device adds a DS Parameter
 *	Set IE to probe requests.
 * @NL80211_FEATURE_WFA_TPC_IE_IN_PROBES: This device adds a WFA TPC Report IE
 *	to probe requests.
 * @NL80211_FEATURE_QUIET: This device, in client mode, supports Quiet Period
 *	requests sent to it by an AP.
 * @NL80211_FEATURE_TX_POWER_INSERTION: This device is capable of inserting the
 *	current tx power value into the TPC Report IE in the spectrum
 *	management TPC Report action frame, and in the Radio Measurement Link
 *	Measurement Report action frame.
 * @NL80211_FEATURE_ACKTO_ESTIMATION: This driver supports dynamic ACK timeout
 *	estimation (dynack). %NL80211_ATTR_WIPHY_DYN_ACK flag attribute is used
 *	to enable dynack.
 * @NL80211_FEATURE_STATIC_SMPS: Device supports static spatial
 *	multiplexing powersave, ie. can turn off all but one chain
 *	even on HT connections that should be using more chains.
 * @NL80211_FEATURE_DYNAMIC_SMPS: Device supports dynamic spatial
 *	multiplexing powersave, ie. can turn off all but one chain
 *	and then wake the rest up as required after, for example,
 *	rts/cts handshake.
 * @NL80211_FEATURE_SUPPORTS_WMM_ADMISSION: the device supports setting up WMM
 *	TSPEC sessions (TID aka TSID 0-7) with the %NL80211_CMD_ADD_TX_TS
 *	command. Standard IEEE 802.11 TSPEC setup is not yet supported, it
 *	needs to be able to handle Block-Ack agreements and other things.
 * @NL80211_FEATURE_MAC_ON_CREATE: Device supports configuring
 *	the vif's MAC address upon creation.
 *	See 'macaddr' field in the vif_params (cfg80211.h).
 * @NL80211_FEATURE_TDLS_CHANNEL_SWITCH: Driver supports channel switching when
 *	operating as a TDLS peer.
 * @NL80211_FEATURE_SCAN_RANDOM_MAC_ADDR: This device/driver supports using a
 *	random MAC address during scan (if the device is unassociated); the
 *	%NL80211_SCAN_FLAG_RANDOM_ADDR flag may be set for scans and the MAC
 *	address mask/value will be used.
 * @NL80211_FEATURE_SCHED_SCAN_RANDOM_MAC_ADDR: This device/driver supports
 *	using a random MAC address for every scan iteration during scheduled
 *	scan (while not associated), the %NL80211_SCAN_FLAG_RANDOM_ADDR may
 *	be set for scheduled scan and the MAC address mask/value will be used.
 * @NL80211_FEATURE_ND_RANDOM_MAC_ADDR: This device/driver supports using a
 *	random MAC address for every scan iteration during "net detect", i.e.
 *	scan in unassociated WoWLAN, the %NL80211_SCAN_FLAG_RANDOM_ADDR may
 *	be set for scheduled scan and the MAC address mask/value will be used.
 */
enum nl80211_feature_flags {
	NL80211_FEATURE_SK_TX_STATUS			= 1 << 0,
	NL80211_FEATURE_HT_IBSS				= 1 << 1,
	NL80211_FEATURE_INACTIVITY_TIMER		= 1 << 2,
	NL80211_FEATURE_CELL_BASE_REG_HINTS		= 1 << 3,
	NL80211_FEATURE_P2P_DEVICE_NEEDS_CHANNEL	= 1 << 4,
	NL80211_FEATURE_SAE				= 1 << 5,
	NL80211_FEATURE_LOW_PRIORITY_SCAN		= 1 << 6,
	NL80211_FEATURE_SCAN_FLUSH			= 1 << 7,
	NL80211_FEATURE_AP_SCAN				= 1 << 8,
	NL80211_FEATURE_VIF_TXPOWER			= 1 << 9,
	NL80211_FEATURE_NEED_OBSS_SCAN			= 1 << 10,
	NL80211_FEATURE_P2P_GO_CTWIN			= 1 << 11,
	NL80211_FEATURE_P2P_GO_OPPPS			= 1 << 12,
	/* bit 13 is reserved */
	NL80211_FEATURE_ADVERTISE_CHAN_LIMITS		= 1 << 14,
	NL80211_FEATURE_FULL_AP_CLIENT_STATE		= 1 << 15,
	NL80211_FEATURE_USERSPACE_MPM			= 1 << 16,
	NL80211_FEATURE_ACTIVE_MONITOR			= 1 << 17,
	NL80211_FEATURE_AP_MODE_CHAN_WIDTH_CHANGE	= 1 << 18,
	NL80211_FEATURE_DS_PARAM_SET_IE_IN_PROBES	= 1 << 19,
	NL80211_FEATURE_WFA_TPC_IE_IN_PROBES		= 1 << 20,
	NL80211_FEATURE_QUIET				= 1 << 21,
	NL80211_FEATURE_TX_POWER_INSERTION		= 1 << 22,
	NL80211_FEATURE_ACKTO_ESTIMATION		= 1 << 23,
	NL80211_FEATURE_STATIC_SMPS			= 1 << 24,
	NL80211_FEATURE_DYNAMIC_SMPS			= 1 << 25,
	NL80211_FEATURE_SUPPORTS_WMM_ADMISSION		= 1 << 26,
	NL80211_FEATURE_MAC_ON_CREATE			= 1 << 27,
	NL80211_FEATURE_TDLS_CHANNEL_SWITCH		= 1 << 28,
	NL80211_FEATURE_SCAN_RANDOM_MAC_ADDR		= 1 << 29,
	NL80211_FEATURE_SCHED_SCAN_RANDOM_MAC_ADDR	= 1 << 30,
	NL80211_FEATURE_ND_RANDOM_MAC_ADDR		= 1 << 31,
};

/**
 * enum nl80211_ext_feature_index - bit index of extended features.
 * @NL80211_EXT_FEATURE_VHT_IBSS: This driver supports IBSS with VHT datarates.
 * @NL80211_EXT_FEATURE_RRM: This driver supports RRM. When featured, user can
 *	can request to use RRM (see %NL80211_ATTR_USE_RRM) with
 *	%NL80211_CMD_ASSOCIATE and %NL80211_CMD_CONNECT requests, which will set
 *	the ASSOC_REQ_USE_RRM flag in the association request even if
 *	NL80211_FEATURE_QUIET is not advertized.
 * @NL80211_EXT_FEATURE_MU_MIMO_AIR_SNIFFER: This device supports MU-MIMO air
 *	sniffer which means that it can be configured to hear packets from
 *	certain groups which can be configured by the
 *	%NL80211_ATTR_MU_MIMO_GROUP_DATA attribute,
 *	or can be configured to follow a station by configuring the
 *	%NL80211_ATTR_MU_MIMO_FOLLOW_MAC_ADDR attribute.
 * @NL80211_EXT_FEATURE_SCAN_START_TIME: This driver includes the actual
 *	time the scan started in scan results event. The time is the TSF of
 *	the BSS that the interface that requested the scan is connected to
 *	(if available).
 * @NL80211_EXT_FEATURE_BSS_PARENT_TSF: Per BSS, this driver reports the
 *	time the last beacon/probe was received. The time is the TSF of the
 *	BSS that the interface that requested the scan is connected to
 *	(if available).
 * @NL80211_EXT_FEATURE_SET_SCAN_DWELL: This driver supports configuration of
 *	channel dwell time.
 * @NL80211_EXT_FEATURE_BEACON_RATE_LEGACY: Driver supports beacon rate
 *	configuration (AP/mesh), supporting a legacy (non HT/VHT) rate.
 * @NL80211_EXT_FEATURE_BEACON_RATE_HT: Driver supports beacon rate
 *	configuration (AP/mesh) with HT rates.
 * @NL80211_EXT_FEATURE_BEACON_RATE_VHT: Driver supports beacon rate
 *	configuration (AP/mesh) with VHT rates.
 * @NL80211_EXT_FEATURE_FILS_STA: This driver supports Fast Initial Link Setup
 *	with user space SME (NL80211_CMD_AUTHENTICATE) in station mode.
 * @NL80211_EXT_FEATURE_MGMT_TX_RANDOM_TA: This driver supports randomized TA
 *	in @NL80211_CMD_FRAME while not associated.
 * @NL80211_EXT_FEATURE_MGMT_TX_RANDOM_TA_CONNECTED: This driver supports
 *	randomized TA in @NL80211_CMD_FRAME while associated.
 * @NL80211_EXT_FEATURE_SCHED_SCAN_RELATIVE_RSSI: The driver supports sched_scan
 *	for reporting BSSs with better RSSI than the current connected BSS
 *	(%NL80211_ATTR_SCHED_SCAN_RELATIVE_RSSI).
 * @NL80211_EXT_FEATURE_CQM_RSSI_LIST: With this driver the
 *	%NL80211_ATTR_CQM_RSSI_THOLD attribute accepts a list of zero or more
 *	RSSI threshold values to monitor rather than exactly one threshold.
 * @NL80211_EXT_FEATURE_FILS_SK_OFFLOAD: Driver SME supports FILS shared key
 *	authentication with %NL80211_CMD_CONNECT.
 * @NL80211_EXT_FEATURE_4WAY_HANDSHAKE_STA_PSK: Device wants to do 4-way
 *	handshake with PSK in station mode (PSK is passed as part of the connect
 *	and associate commands), doing it in the host might not be supported.
 * @NL80211_EXT_FEATURE_4WAY_HANDSHAKE_STA_1X: Device wants to do doing 4-way
 *	handshake with 802.1X in station mode (will pass EAP frames to the host
 *	and accept the set_pmk/del_pmk commands), doing it in the host might not
 *	be supported.
 * @NL80211_EXT_FEATURE_FILS_MAX_CHANNEL_TIME: Driver is capable of overriding
 *	the max channel attribute in the FILS request params IE with the
 *	actual dwell time.
 * @NL80211_EXT_FEATURE_ACCEPT_BCAST_PROBE_RESP: Driver accepts broadcast probe
 *	response
 * @NL80211_EXT_FEATURE_OCE_PROBE_REQ_HIGH_TX_RATE: Driver supports sending
 *	the first probe request in each channel at rate of at least 5.5Mbps.
 * @NL80211_EXT_FEATURE_OCE_PROBE_REQ_DEFERRAL_SUPPRESSION: Driver supports
 *	probe request tx deferral and suppression
 * @NL80211_EXT_FEATURE_MFP_OPTIONAL: Driver supports the %NL80211_MFP_OPTIONAL
 *	value in %NL80211_ATTR_USE_MFP.
 * @NL80211_EXT_FEATURE_LOW_SPAN_SCAN: Driver supports low span scan.
 * @NL80211_EXT_FEATURE_LOW_POWER_SCAN: Driver supports low power scan.
 * @NL80211_EXT_FEATURE_HIGH_ACCURACY_SCAN: Driver supports high accuracy scan.
 * @NL80211_EXT_FEATURE_DFS_OFFLOAD: HW/driver will offload DFS actions.
 *	Device or driver will do all DFS-related actions by itself,
 *	informing user-space about CAC progress, radar detection event,
 *	channel change triggered by radar detection event.
 *	No need to start CAC from user-space, no need to react to
 *	"radar detected" event.
 * @NL80211_EXT_FEATURE_CONTROL_PORT_OVER_NL80211: Driver supports sending and
 *	receiving control port frames over nl80211 instead of the netdevice.
 * @NL80211_EXT_FEATURE_DATA_ACK_SIGNAL_SUPPORT: This Driver support data ack
 *	rssi if firmware support, this flag is to intimate about ack rssi
 *	support to nl80211.
 * @NL80211_EXT_FEATURE_TXQS: Driver supports FQ-CoDel-enabled intermediate
 *      TXQs.
 * @NL80211_EXT_FEATURE_SCAN_RANDOM_SN: Driver/device supports randomizing the
 *	SN in probe request frames if requested by %NL80211_SCAN_FLAG_RANDOM_SN.
 * @NL80211_EXT_FEATURE_SCAN_MIN_PREQ_CONTENT: Driver/device can omit all data
 *	except for supported rates from the probe request content if requested
 *	by the %NL80211_SCAN_FLAG_MIN_PREQ_CONTENT flag.
 * @NL80211_EXT_FEATURE_ENABLE_FTM_RESPONDER: Driver supports enabling fine
 *	timing measurement responder role.
 *
 * @NL80211_EXT_FEATURE_CAN_REPLACE_PTK0: Driver/device confirm that they are
 *	able to rekey an in-use key correctly. Userspace must not rekey PTK
 *	keys if this flag is not set. Ignoring this can leak clear text packets
 *	and/or freeze the connection.
 *
 * @NL80211_EXT_FEATURE_AIRTIME_FAIRNESS: Driver supports getting airtime
 *	fairness for transmitted packets and has enabled airtime fairness
 *	scheduling.
 *
 * @NL80211_EXT_FEATURE_AP_PMKSA_CACHING: Driver/device supports PMKSA caching
 *	(set/del PMKSA operations) in AP mode.
<<<<<<< HEAD
=======
 *
 * @NL80211_EXT_FEATURE_SCHED_SCAN_BAND_SPECIFIC_RSSI_THOLD: Driver supports
 *	filtering of sched scan results using band specific RSSI thresholds.
 *
 * @NL80211_EXT_FEATURE_STA_TX_PWR: This driver supports controlling tx power
 *	to a station.
 *
 * @NL80211_EXT_FEATURE_SAE_OFFLOAD: Device wants to do SAE authentication in
 *	station mode (SAE password is passed as part of the connect command).
 *
 * @NL80211_EXT_FEATURE_VLAN_OFFLOAD: The driver supports a single netdev
 *	with VLAN tagged frames and separate VLAN-specific netdevs added using
 *	vconfig similarly to the Ethernet case.
 *
 * @NL80211_EXT_FEATURE_AQL: The driver supports the Airtime Queue Limit (AQL)
 *	feature, which prevents bufferbloat by using the expected transmission
 *	time to limit the amount of data buffered in the hardware.
 *
 * @NL80211_EXT_FEATURE_BEACON_PROTECTION: The driver supports Beacon protection
 *	and can receive key configuration for BIGTK using key indexes 6 and 7.
>>>>>>> d6d7f6f8
 *
 * @NUM_NL80211_EXT_FEATURES: number of extended features.
 * @MAX_NL80211_EXT_FEATURES: highest extended feature index.
 */
enum nl80211_ext_feature_index {
	NL80211_EXT_FEATURE_VHT_IBSS,
	NL80211_EXT_FEATURE_RRM,
	NL80211_EXT_FEATURE_MU_MIMO_AIR_SNIFFER,
	NL80211_EXT_FEATURE_SCAN_START_TIME,
	NL80211_EXT_FEATURE_BSS_PARENT_TSF,
	NL80211_EXT_FEATURE_SET_SCAN_DWELL,
	NL80211_EXT_FEATURE_BEACON_RATE_LEGACY,
	NL80211_EXT_FEATURE_BEACON_RATE_HT,
	NL80211_EXT_FEATURE_BEACON_RATE_VHT,
	NL80211_EXT_FEATURE_FILS_STA,
	NL80211_EXT_FEATURE_MGMT_TX_RANDOM_TA,
	NL80211_EXT_FEATURE_MGMT_TX_RANDOM_TA_CONNECTED,
	NL80211_EXT_FEATURE_SCHED_SCAN_RELATIVE_RSSI,
	NL80211_EXT_FEATURE_CQM_RSSI_LIST,
	NL80211_EXT_FEATURE_FILS_SK_OFFLOAD,
	NL80211_EXT_FEATURE_4WAY_HANDSHAKE_STA_PSK,
	NL80211_EXT_FEATURE_4WAY_HANDSHAKE_STA_1X,
	NL80211_EXT_FEATURE_FILS_MAX_CHANNEL_TIME,
	NL80211_EXT_FEATURE_ACCEPT_BCAST_PROBE_RESP,
	NL80211_EXT_FEATURE_OCE_PROBE_REQ_HIGH_TX_RATE,
	NL80211_EXT_FEATURE_OCE_PROBE_REQ_DEFERRAL_SUPPRESSION,
	NL80211_EXT_FEATURE_MFP_OPTIONAL,
	NL80211_EXT_FEATURE_LOW_SPAN_SCAN,
	NL80211_EXT_FEATURE_LOW_POWER_SCAN,
	NL80211_EXT_FEATURE_HIGH_ACCURACY_SCAN,
	NL80211_EXT_FEATURE_DFS_OFFLOAD,
	NL80211_EXT_FEATURE_CONTROL_PORT_OVER_NL80211,
	NL80211_EXT_FEATURE_DATA_ACK_SIGNAL_SUPPORT,
	NL80211_EXT_FEATURE_TXQS,
	NL80211_EXT_FEATURE_SCAN_RANDOM_SN,
	NL80211_EXT_FEATURE_SCAN_MIN_PREQ_CONTENT,
	NL80211_EXT_FEATURE_CAN_REPLACE_PTK0,
	NL80211_EXT_FEATURE_ENABLE_FTM_RESPONDER,
	NL80211_EXT_FEATURE_AIRTIME_FAIRNESS,
	NL80211_EXT_FEATURE_AP_PMKSA_CACHING,
<<<<<<< HEAD
=======
	NL80211_EXT_FEATURE_SCHED_SCAN_BAND_SPECIFIC_RSSI_THOLD,
	NL80211_EXT_FEATURE_EXT_KEY_ID,
	NL80211_EXT_FEATURE_STA_TX_PWR,
	NL80211_EXT_FEATURE_SAE_OFFLOAD,
	NL80211_EXT_FEATURE_VLAN_OFFLOAD,
	NL80211_EXT_FEATURE_AQL,
	NL80211_EXT_FEATURE_BEACON_PROTECTION,
>>>>>>> d6d7f6f8

	/* add new features before the definition below */
	NUM_NL80211_EXT_FEATURES,
	MAX_NL80211_EXT_FEATURES = NUM_NL80211_EXT_FEATURES - 1
};

/**
 * enum nl80211_probe_resp_offload_support_attr - optional supported
 *	protocols for probe-response offloading by the driver/FW.
 *	To be used with the %NL80211_ATTR_PROBE_RESP_OFFLOAD attribute.
 *	Each enum value represents a bit in the bitmap of supported
 *	protocols. Typically a subset of probe-requests belonging to a
 *	supported protocol will be excluded from offload and uploaded
 *	to the host.
 *
 * @NL80211_PROBE_RESP_OFFLOAD_SUPPORT_WPS: Support for WPS ver. 1
 * @NL80211_PROBE_RESP_OFFLOAD_SUPPORT_WPS2: Support for WPS ver. 2
 * @NL80211_PROBE_RESP_OFFLOAD_SUPPORT_P2P: Support for P2P
 * @NL80211_PROBE_RESP_OFFLOAD_SUPPORT_80211U: Support for 802.11u
 */
enum nl80211_probe_resp_offload_support_attr {
	NL80211_PROBE_RESP_OFFLOAD_SUPPORT_WPS =	1<<0,
	NL80211_PROBE_RESP_OFFLOAD_SUPPORT_WPS2 =	1<<1,
	NL80211_PROBE_RESP_OFFLOAD_SUPPORT_P2P =	1<<2,
	NL80211_PROBE_RESP_OFFLOAD_SUPPORT_80211U =	1<<3,
};

/**
 * enum nl80211_connect_failed_reason - connection request failed reasons
 * @NL80211_CONN_FAIL_MAX_CLIENTS: Maximum number of clients that can be
 *	handled by the AP is reached.
 * @NL80211_CONN_FAIL_BLOCKED_CLIENT: Connection request is rejected due to ACL.
 */
enum nl80211_connect_failed_reason {
	NL80211_CONN_FAIL_MAX_CLIENTS,
	NL80211_CONN_FAIL_BLOCKED_CLIENT,
};

/**
 * enum nl80211_timeout_reason - timeout reasons
 *
 * @NL80211_TIMEOUT_UNSPECIFIED: Timeout reason unspecified.
 * @NL80211_TIMEOUT_SCAN: Scan (AP discovery) timed out.
 * @NL80211_TIMEOUT_AUTH: Authentication timed out.
 * @NL80211_TIMEOUT_ASSOC: Association timed out.
 */
enum nl80211_timeout_reason {
	NL80211_TIMEOUT_UNSPECIFIED,
	NL80211_TIMEOUT_SCAN,
	NL80211_TIMEOUT_AUTH,
	NL80211_TIMEOUT_ASSOC,
};

/**
 * enum nl80211_scan_flags -  scan request control flags
 *
 * Scan request control flags are used to control the handling
 * of NL80211_CMD_TRIGGER_SCAN and NL80211_CMD_START_SCHED_SCAN
 * requests.
 *
 * NL80211_SCAN_FLAG_LOW_SPAN, NL80211_SCAN_FLAG_LOW_POWER, and
 * NL80211_SCAN_FLAG_HIGH_ACCURACY flags are exclusive of each other, i.e., only
 * one of them can be used in the request.
 *
 * @NL80211_SCAN_FLAG_LOW_PRIORITY: scan request has low priority
 * @NL80211_SCAN_FLAG_FLUSH: flush cache before scanning
 * @NL80211_SCAN_FLAG_AP: force a scan even if the interface is configured
 *	as AP and the beaconing has already been configured. This attribute is
 *	dangerous because will destroy stations performance as a lot of frames
 *	will be lost while scanning off-channel, therefore it must be used only
 *	when really needed
 * @NL80211_SCAN_FLAG_RANDOM_ADDR: use a random MAC address for this scan (or
 *	for scheduled scan: a different one for every scan iteration). When the
 *	flag is set, depending on device capabilities the @NL80211_ATTR_MAC and
 *	@NL80211_ATTR_MAC_MASK attributes may also be given in which case only
 *	the masked bits will be preserved from the MAC address and the remainder
 *	randomised. If the attributes are not given full randomisation (46 bits,
 *	locally administered 1, multicast 0) is assumed.
 *	This flag must not be requested when the feature isn't supported, check
 *	the nl80211 feature flags for the device.
 *	SSID and/or RSSI.
 * @NL80211_SCAN_FLAG_LOW_SPAN: Span corresponds to the total time taken to
 *	accomplish the scan. Thus, this flag intends the driver to perform the
 *	scan request with lesser span/duration. It is specific to the driver
 *	implementations on how this is accomplished. Scan accuracy may get
 *	impacted with this flag.
 * @NL80211_SCAN_FLAG_LOW_POWER: This flag intends the scan attempts to consume
 *	optimal possible power. Drivers can resort to their specific means to
 *	optimize the power. Scan accuracy may get impacted with this flag.
 * @NL80211_SCAN_FLAG_HIGH_ACCURACY: Accuracy here intends to the extent of scan
 *	results obtained. Thus HIGH_ACCURACY scan flag aims to get maximum
 *	possible scan results. This flag hints the driver to use the best
 *	possible scan configuration to improve the accuracy in scanning.
 *	Latency and power use may get impacted with this flag.
 */
enum nl80211_scan_flags {
	NL80211_SCAN_FLAG_LOW_PRIORITY			= 1<<0,
	NL80211_SCAN_FLAG_FLUSH				= 1<<1,
	NL80211_SCAN_FLAG_AP				= 1<<2,
	NL80211_SCAN_FLAG_RANDOM_ADDR			= 1<<3,
	NL80211_SCAN_FLAG_LOW_SPAN			= 1<<8,
	NL80211_SCAN_FLAG_LOW_POWER			= 1<<9,
	NL80211_SCAN_FLAG_HIGH_ACCURACY			= 1<<10,
};

/**
 * enum nl80211_acl_policy - access control policy
 *
 * Access control policy is applied on a MAC list set by
 * %NL80211_CMD_START_AP and %NL80211_CMD_SET_MAC_ACL, to
 * be used with %NL80211_ATTR_ACL_POLICY.
 *
 * @NL80211_ACL_POLICY_ACCEPT_UNLESS_LISTED: Deny stations which are
 *	listed in ACL, i.e. allow all the stations which are not listed
 *	in ACL to authenticate.
 * @NL80211_ACL_POLICY_DENY_UNLESS_LISTED: Allow the stations which are listed
 *	in ACL, i.e. deny all the stations which are not listed in ACL.
 */
enum nl80211_acl_policy {
	NL80211_ACL_POLICY_ACCEPT_UNLESS_LISTED,
	NL80211_ACL_POLICY_DENY_UNLESS_LISTED,
};

/**
 * enum nl80211_smps_mode - SMPS mode
 *
 * Requested SMPS mode (for AP mode)
 *
 * @NL80211_SMPS_OFF: SMPS off (use all antennas).
 * @NL80211_SMPS_STATIC: static SMPS (use a single antenna)
 * @NL80211_SMPS_DYNAMIC: dynamic smps (start with a single antenna and
 *	turn on other antennas after CTS/RTS).
 */
enum nl80211_smps_mode {
	NL80211_SMPS_OFF,
	NL80211_SMPS_STATIC,
	NL80211_SMPS_DYNAMIC,

	__NL80211_SMPS_AFTER_LAST,
	NL80211_SMPS_MAX = __NL80211_SMPS_AFTER_LAST - 1
};

/**
 * enum nl80211_radar_event - type of radar event for DFS operation
 *
 * Type of event to be used with NL80211_ATTR_RADAR_EVENT to inform userspace
 * about detected radars or success of the channel available check (CAC)
 *
 * @NL80211_RADAR_DETECTED: A radar pattern has been detected. The channel is
 *	now unusable.
 * @NL80211_RADAR_CAC_FINISHED: Channel Availability Check has been finished,
 *	the channel is now available.
 * @NL80211_RADAR_CAC_ABORTED: Channel Availability Check has been aborted, no
 *	change to the channel status.
 * @NL80211_RADAR_NOP_FINISHED: The Non-Occupancy Period for this channel is
 *	over, channel becomes usable.
 */
enum nl80211_radar_event {
	NL80211_RADAR_DETECTED,
	NL80211_RADAR_CAC_FINISHED,
	NL80211_RADAR_CAC_ABORTED,
	NL80211_RADAR_NOP_FINISHED,
};

/**
 * enum nl80211_dfs_state - DFS states for channels
 *
 * Channel states used by the DFS code.
 *
 * @NL80211_DFS_USABLE: The channel can be used, but channel availability
 *	check (CAC) must be performed before using it for AP or IBSS.
 * @NL80211_DFS_UNAVAILABLE: A radar has been detected on this channel, it
 *	is therefore marked as not available.
 * @NL80211_DFS_AVAILABLE: The channel has been CAC checked and is available.
 */
enum nl80211_dfs_state {
	NL80211_DFS_USABLE,
	NL80211_DFS_UNAVAILABLE,
	NL80211_DFS_AVAILABLE,
};

/**
 * enum enum nl80211_protocol_features - nl80211 protocol features
 * @NL80211_PROTOCOL_FEATURE_SPLIT_WIPHY_DUMP: nl80211 supports splitting
 *	wiphy dumps (if requested by the application with the attribute
 *	%NL80211_ATTR_SPLIT_WIPHY_DUMP. Also supported is filtering the
 *	wiphy dump by %NL80211_ATTR_WIPHY, %NL80211_ATTR_IFINDEX or
 *	%NL80211_ATTR_WDEV.
 */
enum nl80211_protocol_features {
	NL80211_PROTOCOL_FEATURE_SPLIT_WIPHY_DUMP =	1 << 0,
};

/**
 * enum nl80211_crit_proto_id - nl80211 critical protocol identifiers
 *
 * @NL80211_CRIT_PROTO_UNSPEC: protocol unspecified.
 * @NL80211_CRIT_PROTO_DHCP: BOOTP or DHCPv6 protocol.
 * @NL80211_CRIT_PROTO_EAPOL: EAPOL protocol.
 * @NL80211_CRIT_PROTO_APIPA: APIPA protocol.
 * @NUM_NL80211_CRIT_PROTO: must be kept last.
 */
enum nl80211_crit_proto_id {
	NL80211_CRIT_PROTO_UNSPEC,
	NL80211_CRIT_PROTO_DHCP,
	NL80211_CRIT_PROTO_EAPOL,
	NL80211_CRIT_PROTO_APIPA,
	/* add other protocols before this one */
	NUM_NL80211_CRIT_PROTO
};

/* maximum duration for critical protocol measures */
#define NL80211_CRIT_PROTO_MAX_DURATION		5000 /* msec */

/**
 * enum nl80211_rxmgmt_flags - flags for received management frame.
 *
 * Used by cfg80211_rx_mgmt()
 *
 * @NL80211_RXMGMT_FLAG_ANSWERED: frame was answered by device/driver.
 * @NL80211_RXMGMT_FLAG_EXTERNAL_AUTH: Host driver intends to offload
 *	the authentication. Exclusively defined for host drivers that
 *	advertises the SME functionality but would like the userspace
 *	to handle certain authentication algorithms (e.g. SAE).
 */
enum nl80211_rxmgmt_flags {
	NL80211_RXMGMT_FLAG_ANSWERED = 1 << 0,
	NL80211_RXMGMT_FLAG_EXTERNAL_AUTH = 1 << 1,
};

/*
 * If this flag is unset, the lower 24 bits are an OUI, if set
 * a Linux nl80211 vendor ID is used (no such IDs are allocated
 * yet, so that's not valid so far)
 */
#define NL80211_VENDOR_ID_IS_LINUX	0x80000000

/**
 * struct nl80211_vendor_cmd_info - vendor command data
 * @vendor_id: If the %NL80211_VENDOR_ID_IS_LINUX flag is clear, then the
 *	value is a 24-bit OUI; if it is set then a separately allocated ID
 *	may be used, but no such IDs are allocated yet. New IDs should be
 *	added to this file when needed.
 * @subcmd: sub-command ID for the command
 */
struct nl80211_vendor_cmd_info {
	__u32 vendor_id;
	__u32 subcmd;
};

/**
 * enum nl80211_tdls_peer_capability - TDLS peer flags.
 *
 * Used by tdls_mgmt() to determine which conditional elements need
 * to be added to TDLS Setup frames.
 *
 * @NL80211_TDLS_PEER_HT: TDLS peer is HT capable.
 * @NL80211_TDLS_PEER_VHT: TDLS peer is VHT capable.
 * @NL80211_TDLS_PEER_WMM: TDLS peer is WMM capable.
 */
enum nl80211_tdls_peer_capability {
	NL80211_TDLS_PEER_HT = 1<<0,
	NL80211_TDLS_PEER_VHT = 1<<1,
	NL80211_TDLS_PEER_WMM = 1<<2,
};

/**
 * enum nl80211_sched_scan_plan - scanning plan for scheduled scan
 * @__NL80211_SCHED_SCAN_PLAN_INVALID: attribute number 0 is reserved
 * @NL80211_SCHED_SCAN_PLAN_INTERVAL: interval between scan iterations. In
 *	seconds (u32).
 * @NL80211_SCHED_SCAN_PLAN_ITERATIONS: number of scan iterations in this
 *	scan plan (u32). The last scan plan must not specify this attribute
 *	because it will run infinitely. A value of zero is invalid as it will
 *	make the scan plan meaningless.
 * @NL80211_SCHED_SCAN_PLAN_MAX: highest scheduled scan plan attribute number
 *	currently defined
 * @__NL80211_SCHED_SCAN_PLAN_AFTER_LAST: internal use
 */
enum nl80211_sched_scan_plan {
	__NL80211_SCHED_SCAN_PLAN_INVALID,
	NL80211_SCHED_SCAN_PLAN_INTERVAL,
	NL80211_SCHED_SCAN_PLAN_ITERATIONS,

	/* keep last */
	__NL80211_SCHED_SCAN_PLAN_AFTER_LAST,
	NL80211_SCHED_SCAN_PLAN_MAX =
		__NL80211_SCHED_SCAN_PLAN_AFTER_LAST - 1
};

/**
 * struct nl80211_bss_select_rssi_adjust - RSSI adjustment parameters.
 *
 * @band: band of BSS that must match for RSSI value adjustment.
 * @delta: value used to adjust the RSSI value of matching BSS.
 */
struct nl80211_bss_select_rssi_adjust {
	__u8 band;
	__s8 delta;
} __attribute__((packed));

/**
 * enum nl80211_bss_select_attr - attributes for bss selection.
 *
 * @__NL80211_BSS_SELECT_ATTR_INVALID: reserved.
 * @NL80211_BSS_SELECT_ATTR_RSSI: Flag indicating only RSSI-based BSS selection
 *	is requested.
 * @NL80211_BSS_SELECT_ATTR_BAND_PREF: attribute indicating BSS
 *	selection should be done such that the specified band is preferred.
 *	When there are multiple BSS-es in the preferred band, the driver
 *	shall use RSSI-based BSS selection as a second step. The value of
 *	this attribute is according to &enum nl80211_band (u32).
 * @NL80211_BSS_SELECT_ATTR_RSSI_ADJUST: When present the RSSI level for
 *	BSS-es in the specified band is to be adjusted before doing
 *	RSSI-based BSS selection. The attribute value is a packed structure
 *	value as specified by &struct nl80211_bss_select_rssi_adjust.
 * @NL80211_BSS_SELECT_ATTR_MAX: highest bss select attribute number.
 * @__NL80211_BSS_SELECT_ATTR_AFTER_LAST: internal use.
 *
 * One and only one of these attributes are found within %NL80211_ATTR_BSS_SELECT
 * for %NL80211_CMD_CONNECT. It specifies the required BSS selection behaviour
 * which the driver shall use.
 */
enum nl80211_bss_select_attr {
	__NL80211_BSS_SELECT_ATTR_INVALID,
	NL80211_BSS_SELECT_ATTR_RSSI,
	NL80211_BSS_SELECT_ATTR_BAND_PREF,
	NL80211_BSS_SELECT_ATTR_RSSI_ADJUST,

	/* keep last */
	__NL80211_BSS_SELECT_ATTR_AFTER_LAST,
	NL80211_BSS_SELECT_ATTR_MAX = __NL80211_BSS_SELECT_ATTR_AFTER_LAST - 1
};

/**
 * enum nl80211_nan_dual_band_conf - NAN dual band configuration
 *
 * Defines the NAN dual band mode of operation
 *
 * @NL80211_NAN_BAND_DEFAULT: device default mode
 * @NL80211_NAN_BAND_2GHZ: 2.4GHz mode
 * @NL80211_NAN_BAND_5GHZ: 5GHz mode
  */
enum nl80211_nan_dual_band_conf {
	NL80211_NAN_BAND_DEFAULT	= 1 << 0,
	NL80211_NAN_BAND_2GHZ		= 1 << 1,
	NL80211_NAN_BAND_5GHZ		= 1 << 2,
};

/**
 * enum nl80211_nan_function_type - NAN function type
 *
 * Defines the function type of a NAN function
 *
 * @NL80211_NAN_FUNC_PUBLISH: function is publish
 * @NL80211_NAN_FUNC_SUBSCRIBE: function is subscribe
 * @NL80211_NAN_FUNC_FOLLOW_UP: function is follow-up
 */
enum nl80211_nan_function_type {
	NL80211_NAN_FUNC_PUBLISH,
	NL80211_NAN_FUNC_SUBSCRIBE,
	NL80211_NAN_FUNC_FOLLOW_UP,

	/* keep last */
	__NL80211_NAN_FUNC_TYPE_AFTER_LAST,
	NL80211_NAN_FUNC_MAX_TYPE = __NL80211_NAN_FUNC_TYPE_AFTER_LAST - 1,
};

/**
 * enum nl80211_nan_publish_type - NAN publish tx type
 *
 * Defines how to send publish Service Discovery Frames
 *
 * @NL80211_NAN_SOLICITED_PUBLISH: publish function is solicited
 * @NL80211_NAN_UNSOLICITED_PUBLISH: publish function is unsolicited
 */
enum nl80211_nan_publish_type {
	NL80211_NAN_SOLICITED_PUBLISH = 1 << 0,
	NL80211_NAN_UNSOLICITED_PUBLISH = 1 << 1,
};

/**
 * enum nl80211_nan_func_term_reason - NAN functions termination reason
 *
 * Defines termination reasons of a NAN function
 *
 * @NL80211_NAN_FUNC_TERM_REASON_USER_REQUEST: requested by user
 * @NL80211_NAN_FUNC_TERM_REASON_TTL_EXPIRED: timeout
 * @NL80211_NAN_FUNC_TERM_REASON_ERROR: errored
 */
enum nl80211_nan_func_term_reason {
	NL80211_NAN_FUNC_TERM_REASON_USER_REQUEST,
	NL80211_NAN_FUNC_TERM_REASON_TTL_EXPIRED,
	NL80211_NAN_FUNC_TERM_REASON_ERROR,
};

#define NL80211_NAN_FUNC_SERVICE_ID_LEN 6
#define NL80211_NAN_FUNC_SERVICE_SPEC_INFO_MAX_LEN 0xff
#define NL80211_NAN_FUNC_SRF_MAX_LEN 0xff

/**
 * enum nl80211_nan_func_attributes - NAN function attributes
 * @__NL80211_NAN_FUNC_INVALID: invalid
 * @NL80211_NAN_FUNC_TYPE: &enum nl80211_nan_function_type (u8).
 * @NL80211_NAN_FUNC_SERVICE_ID: 6 bytes of the service ID hash as
 *	specified in NAN spec. This is a binary attribute.
 * @NL80211_NAN_FUNC_PUBLISH_TYPE: relevant if the function's type is
 *	publish. Defines the transmission type for the publish Service Discovery
 *	Frame, see &enum nl80211_nan_publish_type. Its type is u8.
 * @NL80211_NAN_FUNC_PUBLISH_BCAST: relevant if the function is a solicited
 *	publish. Should the solicited publish Service Discovery Frame be sent to
 *	the NAN Broadcast address. This is a flag.
 * @NL80211_NAN_FUNC_SUBSCRIBE_ACTIVE: relevant if the function's type is
 *	subscribe. Is the subscribe active. This is a flag.
 * @NL80211_NAN_FUNC_FOLLOW_UP_ID: relevant if the function's type is follow up.
 *	The instance ID for the follow up Service Discovery Frame. This is u8.
 * @NL80211_NAN_FUNC_FOLLOW_UP_REQ_ID: relevant if the function's type
 *	is follow up. This is a u8.
 *	The requestor instance ID for the follow up Service Discovery Frame.
 * @NL80211_NAN_FUNC_FOLLOW_UP_DEST: the MAC address of the recipient of the
 *	follow up Service Discovery Frame. This is a binary attribute.
 * @NL80211_NAN_FUNC_CLOSE_RANGE: is this function limited for devices in a
 *	close range. The range itself (RSSI) is defined by the device.
 *	This is a flag.
 * @NL80211_NAN_FUNC_TTL: strictly positive number of DWs this function should
 *	stay active. If not present infinite TTL is assumed. This is a u32.
 * @NL80211_NAN_FUNC_SERVICE_INFO: array of bytes describing the service
 *	specific info. This is a binary attribute.
 * @NL80211_NAN_FUNC_SRF: Service Receive Filter. This is a nested attribute.
 *	See &enum nl80211_nan_srf_attributes.
 * @NL80211_NAN_FUNC_RX_MATCH_FILTER: Receive Matching filter. This is a nested
 *	attribute. It is a list of binary values.
 * @NL80211_NAN_FUNC_TX_MATCH_FILTER: Transmit Matching filter. This is a
 *	nested attribute. It is a list of binary values.
 * @NL80211_NAN_FUNC_INSTANCE_ID: The instance ID of the function.
 *	Its type is u8 and it cannot be 0.
 * @NL80211_NAN_FUNC_TERM_REASON: NAN function termination reason.
 *	See &enum nl80211_nan_func_term_reason.
 *
 * @NUM_NL80211_NAN_FUNC_ATTR: internal
 * @NL80211_NAN_FUNC_ATTR_MAX: highest NAN function attribute
 */
enum nl80211_nan_func_attributes {
	__NL80211_NAN_FUNC_INVALID,
	NL80211_NAN_FUNC_TYPE,
	NL80211_NAN_FUNC_SERVICE_ID,
	NL80211_NAN_FUNC_PUBLISH_TYPE,
	NL80211_NAN_FUNC_PUBLISH_BCAST,
	NL80211_NAN_FUNC_SUBSCRIBE_ACTIVE,
	NL80211_NAN_FUNC_FOLLOW_UP_ID,
	NL80211_NAN_FUNC_FOLLOW_UP_REQ_ID,
	NL80211_NAN_FUNC_FOLLOW_UP_DEST,
	NL80211_NAN_FUNC_CLOSE_RANGE,
	NL80211_NAN_FUNC_TTL,
	NL80211_NAN_FUNC_SERVICE_INFO,
	NL80211_NAN_FUNC_SRF,
	NL80211_NAN_FUNC_RX_MATCH_FILTER,
	NL80211_NAN_FUNC_TX_MATCH_FILTER,
	NL80211_NAN_FUNC_INSTANCE_ID,
	NL80211_NAN_FUNC_TERM_REASON,

	/* keep last */
	NUM_NL80211_NAN_FUNC_ATTR,
	NL80211_NAN_FUNC_ATTR_MAX = NUM_NL80211_NAN_FUNC_ATTR - 1
};

/**
 * enum nl80211_nan_srf_attributes - NAN Service Response filter attributes
 * @__NL80211_NAN_SRF_INVALID: invalid
 * @NL80211_NAN_SRF_INCLUDE: present if the include bit of the SRF set.
 *	This is a flag.
 * @NL80211_NAN_SRF_BF: Bloom Filter. Present if and only if
 *	&NL80211_NAN_SRF_MAC_ADDRS isn't present. This attribute is binary.
 * @NL80211_NAN_SRF_BF_IDX: index of the Bloom Filter. Mandatory if
 *	&NL80211_NAN_SRF_BF is present. This is a u8.
 * @NL80211_NAN_SRF_MAC_ADDRS: list of MAC addresses for the SRF. Present if
 *	and only if &NL80211_NAN_SRF_BF isn't present. This is a nested
 *	attribute. Each nested attribute is a MAC address.
 * @NUM_NL80211_NAN_SRF_ATTR: internal
 * @NL80211_NAN_SRF_ATTR_MAX: highest NAN SRF attribute
 */
enum nl80211_nan_srf_attributes {
	__NL80211_NAN_SRF_INVALID,
	NL80211_NAN_SRF_INCLUDE,
	NL80211_NAN_SRF_BF,
	NL80211_NAN_SRF_BF_IDX,
	NL80211_NAN_SRF_MAC_ADDRS,

	/* keep last */
	NUM_NL80211_NAN_SRF_ATTR,
	NL80211_NAN_SRF_ATTR_MAX = NUM_NL80211_NAN_SRF_ATTR - 1,
};

/**
 * enum nl80211_nan_match_attributes - NAN match attributes
 * @__NL80211_NAN_MATCH_INVALID: invalid
 * @NL80211_NAN_MATCH_FUNC_LOCAL: the local function that had the
 *	match. This is a nested attribute.
 *	See &enum nl80211_nan_func_attributes.
 * @NL80211_NAN_MATCH_FUNC_PEER: the peer function
 *	that caused the match. This is a nested attribute.
 *	See &enum nl80211_nan_func_attributes.
 *
 * @NUM_NL80211_NAN_MATCH_ATTR: internal
 * @NL80211_NAN_MATCH_ATTR_MAX: highest NAN match attribute
 */
enum nl80211_nan_match_attributes {
	__NL80211_NAN_MATCH_INVALID,
	NL80211_NAN_MATCH_FUNC_LOCAL,
	NL80211_NAN_MATCH_FUNC_PEER,

	/* keep last */
	NUM_NL80211_NAN_MATCH_ATTR,
	NL80211_NAN_MATCH_ATTR_MAX = NUM_NL80211_NAN_MATCH_ATTR - 1
};

/**
 * nl80211_external_auth_action - Action to perform with external
 *     authentication request. Used by NL80211_ATTR_EXTERNAL_AUTH_ACTION.
 * @NL80211_EXTERNAL_AUTH_START: Start the authentication.
 * @NL80211_EXTERNAL_AUTH_ABORT: Abort the ongoing authentication.
 */
enum nl80211_external_auth_action {
	NL80211_EXTERNAL_AUTH_START,
	NL80211_EXTERNAL_AUTH_ABORT,
};

<<<<<<< HEAD
=======
/**
 * enum nl80211_iftype_akm_attributes - interface type AKM attributes
 * @__NL80211_IFTYPE_AKM_ATTR_INVALID: Invalid
 *
 * @NL80211_IFTYPE_AKM_ATTR_IFTYPES: nested attribute containing a flag
 *	attribute for each interface type that supports AKM suites specified in
 *	%NL80211_IFTYPE_AKM_ATTR_SUITES
 * @NL80211_IFTYPE_AKM_ATTR_SUITES: an array of u32. Used to indicate supported
 *	AKM suites for the specified interface types.
 *
 * @__NL80211_IFTYPE_AKM_ATTR_LAST: Internal
 * @NL80211_IFTYPE_AKM_ATTR_MAX: highest interface type AKM attribute.
 */
enum nl80211_iftype_akm_attributes {
	__NL80211_IFTYPE_AKM_ATTR_INVALID,

	NL80211_IFTYPE_AKM_ATTR_IFTYPES,
	NL80211_IFTYPE_AKM_ATTR_SUITES,

	/* keep last */
	__NL80211_IFTYPE_AKM_ATTR_LAST,
	NL80211_IFTYPE_AKM_ATTR_MAX = __NL80211_IFTYPE_AKM_ATTR_LAST - 1,
};

>>>>>>> d6d7f6f8
#endif /* __LINUX_NL80211_H */<|MERGE_RESOLUTION|>--- conflicted
+++ resolved
@@ -2191,8 +2191,6 @@
  *	may offload authentication processing to user space if this capability
  *	is indicated in the respective requests from the user space.
  *
-<<<<<<< HEAD
-=======
  * @NL80211_ATTR_NSS: Station's New/updated  RX_NSS value notified using this
  *	u8 attribute. This is used with %NL80211_CMD_STA_OPMODE_CHANGED.
  *
@@ -2267,7 +2265,6 @@
  *	%NL80211_ATTR_AKM_SUITES are default capabilities if AKM suites not
  *	advertised for a specific interface type.
  *
->>>>>>> d6d7f6f8
  * @NUM_NL80211_ATTR: total number of nl80211_attrs available
  * @NL80211_ATTR_MAX: highest attribute number currently defined
  * @__NL80211_ATTR_AFTER_LAST: internal use
@@ -2697,8 +2694,6 @@
 	NL80211_ATTR_EXTERNAL_AUTH_ACTION,
 	NL80211_ATTR_EXTERNAL_AUTH_SUPPORT,
 
-<<<<<<< HEAD
-=======
 	NL80211_ATTR_NSS,
 	NL80211_ATTR_ACK_SIGNAL,
 
@@ -2738,7 +2733,6 @@
 
 	NL80211_ATTR_IFTYPE_AKM_SUITES,
 
->>>>>>> d6d7f6f8
 	/* add attributes here, update the policy in nl80211.c */
 
 	__NL80211_ATTR_AFTER_LAST,
@@ -5136,8 +5130,6 @@
  *
  * @NL80211_EXT_FEATURE_AP_PMKSA_CACHING: Driver/device supports PMKSA caching
  *	(set/del PMKSA operations) in AP mode.
-<<<<<<< HEAD
-=======
  *
  * @NL80211_EXT_FEATURE_SCHED_SCAN_BAND_SPECIFIC_RSSI_THOLD: Driver supports
  *	filtering of sched scan results using band specific RSSI thresholds.
@@ -5158,7 +5150,6 @@
  *
  * @NL80211_EXT_FEATURE_BEACON_PROTECTION: The driver supports Beacon protection
  *	and can receive key configuration for BIGTK using key indexes 6 and 7.
->>>>>>> d6d7f6f8
  *
  * @NUM_NL80211_EXT_FEATURES: number of extended features.
  * @MAX_NL80211_EXT_FEATURES: highest extended feature index.
@@ -5199,8 +5190,6 @@
 	NL80211_EXT_FEATURE_ENABLE_FTM_RESPONDER,
 	NL80211_EXT_FEATURE_AIRTIME_FAIRNESS,
 	NL80211_EXT_FEATURE_AP_PMKSA_CACHING,
-<<<<<<< HEAD
-=======
 	NL80211_EXT_FEATURE_SCHED_SCAN_BAND_SPECIFIC_RSSI_THOLD,
 	NL80211_EXT_FEATURE_EXT_KEY_ID,
 	NL80211_EXT_FEATURE_STA_TX_PWR,
@@ -5208,7 +5197,6 @@
 	NL80211_EXT_FEATURE_VLAN_OFFLOAD,
 	NL80211_EXT_FEATURE_AQL,
 	NL80211_EXT_FEATURE_BEACON_PROTECTION,
->>>>>>> d6d7f6f8
 
 	/* add new features before the definition below */
 	NUM_NL80211_EXT_FEATURES,
@@ -5736,8 +5724,6 @@
 	NL80211_EXTERNAL_AUTH_ABORT,
 };
 
-<<<<<<< HEAD
-=======
 /**
  * enum nl80211_iftype_akm_attributes - interface type AKM attributes
  * @__NL80211_IFTYPE_AKM_ATTR_INVALID: Invalid
@@ -5762,5 +5748,4 @@
 	NL80211_IFTYPE_AKM_ATTR_MAX = __NL80211_IFTYPE_AKM_ATTR_LAST - 1,
 };
 
->>>>>>> d6d7f6f8
 #endif /* __LINUX_NL80211_H */