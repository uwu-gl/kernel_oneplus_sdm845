--- conflicted
+++ resolved
@@ -420,11 +420,8 @@
 	u32			sk_max_ack_backlog;
 	__u32			sk_priority;
 	__u32			sk_mark;
-<<<<<<< HEAD
 	kuid_t			sk_uid;
-=======
 	spinlock_t		sk_peer_lock;
->>>>>>> 9e8a7b70
 	struct pid		*sk_peer_pid;
 	const struct cred	*sk_peer_cred;
 
