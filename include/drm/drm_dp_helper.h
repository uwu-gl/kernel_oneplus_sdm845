/*
 * Copyright © 2008 Keith Packard
 *
 * Permission to use, copy, modify, distribute, and sell this software and its
 * documentation for any purpose is hereby granted without fee, provided that
 * the above copyright notice appear in all copies and that both that copyright
 * notice and this permission notice appear in supporting documentation, and
 * that the name of the copyright holders not be used in advertising or
 * publicity pertaining to distribution of the software without specific,
 * written prior permission.  The copyright holders make no representations
 * about the suitability of this software for any purpose.  It is provided "as
 * is" without express or implied warranty.
 *
 * THE COPYRIGHT HOLDERS DISCLAIM ALL WARRANTIES WITH REGARD TO THIS SOFTWARE,
 * INCLUDING ALL IMPLIED WARRANTIES OF MERCHANTABILITY AND FITNESS, IN NO
 * EVENT SHALL THE COPYRIGHT HOLDERS BE LIABLE FOR ANY SPECIAL, INDIRECT OR
 * CONSEQUENTIAL DAMAGES OR ANY DAMAGES WHATSOEVER RESULTING FROM LOSS OF USE,
 * DATA OR PROFITS, WHETHER IN AN ACTION OF CONTRACT, NEGLIGENCE OR OTHER
 * TORTIOUS ACTION, ARISING OUT OF OR IN CONNECTION WITH THE USE OR PERFORMANCE
 * OF THIS SOFTWARE.
 */

#ifndef _DRM_DP_HELPER_H_
#define _DRM_DP_HELPER_H_

#include <linux/types.h>
#include <linux/i2c.h>
#include <linux/delay.h>

/*
 * Unless otherwise noted, all values are from the DP 1.1a spec.  Note that
 * DP and DPCD versions are independent.  Differences from 1.0 are not noted,
 * 1.0 devices basically don't exist in the wild.
 *
 * Abbreviations, in chronological order:
 *
 * eDP: Embedded DisplayPort version 1
 * DPI: DisplayPort Interoperability Guideline v1.1a
 * 1.2: DisplayPort 1.2
 * MST: Multistream Transport - part of DP 1.2a
 *
 * 1.2 formally includes both eDP and DPI definitions.
 */

#define DP_AUX_MAX_PAYLOAD_BYTES	16

#define DP_AUX_I2C_WRITE		0x0
#define DP_AUX_I2C_READ			0x1
#define DP_AUX_I2C_WRITE_STATUS_UPDATE	0x2
#define DP_AUX_I2C_MOT			0x4
#define DP_AUX_NATIVE_WRITE		0x8
#define DP_AUX_NATIVE_READ		0x9

#define DP_AUX_NATIVE_REPLY_ACK		(0x0 << 0)
#define DP_AUX_NATIVE_REPLY_NACK	(0x1 << 0)
#define DP_AUX_NATIVE_REPLY_DEFER	(0x2 << 0)
#define DP_AUX_NATIVE_REPLY_MASK	(0x3 << 0)

#define DP_AUX_I2C_REPLY_ACK		(0x0 << 2)
#define DP_AUX_I2C_REPLY_NACK		(0x1 << 2)
#define DP_AUX_I2C_REPLY_DEFER		(0x2 << 2)
#define DP_AUX_I2C_REPLY_MASK		(0x3 << 2)

/* AUX CH addresses */
/* DPCD */
#define DP_DPCD_REV                         0x000

#define DP_MAX_LINK_RATE                    0x001

#define DP_MAX_LANE_COUNT                   0x002
# define DP_MAX_LANE_COUNT_MASK		    0x1f
# define DP_TPS3_SUPPORTED		    (1 << 6) /* 1.2 */
# define DP_ENHANCED_FRAME_CAP		    (1 << 7)

#define DP_MAX_DOWNSPREAD                   0x003
# define DP_MAX_DOWNSPREAD_0_5		    (1 << 0)
# define DP_NO_AUX_HANDSHAKE_LINK_TRAINING  (1 << 6)

#define DP_NORP                             0x004

#define DP_DOWNSTREAMPORT_PRESENT           0x005
# define DP_DWN_STRM_PORT_PRESENT           (1 << 0)
# define DP_DWN_STRM_PORT_TYPE_MASK         0x06
# define DP_DWN_STRM_PORT_TYPE_DP           (0 << 1)
# define DP_DWN_STRM_PORT_TYPE_ANALOG       (1 << 1)
# define DP_DWN_STRM_PORT_TYPE_TMDS         (2 << 1)
# define DP_DWN_STRM_PORT_TYPE_OTHER        (3 << 1)
# define DP_FORMAT_CONVERSION               (1 << 3)
# define DP_DETAILED_CAP_INFO_AVAILABLE	    (1 << 4) /* DPI */

#define DP_MAIN_LINK_CHANNEL_CODING         0x006

#define DP_DOWN_STREAM_PORT_COUNT	    0x007
# define DP_PORT_COUNT_MASK		    0x0f
# define DP_MSA_TIMING_PAR_IGNORED	    (1 << 6) /* eDP */
# define DP_OUI_SUPPORT			    (1 << 7)

#define DP_RECEIVE_PORT_0_CAP_0		    0x008
# define DP_LOCAL_EDID_PRESENT		    (1 << 1)
# define DP_ASSOCIATED_TO_PRECEDING_PORT    (1 << 2)

#define DP_RECEIVE_PORT_0_BUFFER_SIZE	    0x009

#define DP_RECEIVE_PORT_1_CAP_0		    0x00a
#define DP_RECEIVE_PORT_1_BUFFER_SIZE       0x00b

#define DP_I2C_SPEED_CAP		    0x00c    /* DPI */
# define DP_I2C_SPEED_1K		    0x01
# define DP_I2C_SPEED_5K		    0x02
# define DP_I2C_SPEED_10K		    0x04
# define DP_I2C_SPEED_100K		    0x08
# define DP_I2C_SPEED_400K		    0x10
# define DP_I2C_SPEED_1M		    0x20

#define DP_EDP_CONFIGURATION_CAP            0x00d   /* XXX 1.2? */
# define DP_ALTERNATE_SCRAMBLER_RESET_CAP   (1 << 0)
# define DP_FRAMING_CHANGE_CAP		    (1 << 1)
# define DP_DPCD_DISPLAY_CONTROL_CAPABLE     (1 << 3) /* edp v1.2 or higher */

#define DP_TRAINING_AUX_RD_INTERVAL         0x00e   /* XXX 1.2? */

#define DP_ADAPTER_CAP			    0x00f   /* 1.2 */
# define DP_FORCE_LOAD_SENSE_CAP	    (1 << 0)
# define DP_ALTERNATE_I2C_PATTERN_CAP	    (1 << 1)

#define DP_SUPPORTED_LINK_RATES		    0x010 /* eDP 1.4 */
# define DP_MAX_SUPPORTED_RATES		     8	    /* 16-bit little-endian */

/* Multiple stream transport */
#define DP_FAUX_CAP			    0x020   /* 1.2 */
# define DP_FAUX_CAP_1			    (1 << 0)

#define DP_MSTM_CAP			    0x021   /* 1.2 */
# define DP_MST_CAP			    (1 << 0)

#define DP_NUMBER_OF_AUDIO_ENDPOINTS	    0x022   /* 1.2 */

/* AV_SYNC_DATA_BLOCK                                  1.2 */
#define DP_AV_GRANULARITY		    0x023
# define DP_AG_FACTOR_MASK		    (0xf << 0)
# define DP_AG_FACTOR_3MS		    (0 << 0)
# define DP_AG_FACTOR_2MS		    (1 << 0)
# define DP_AG_FACTOR_1MS		    (2 << 0)
# define DP_AG_FACTOR_500US		    (3 << 0)
# define DP_AG_FACTOR_200US		    (4 << 0)
# define DP_AG_FACTOR_100US		    (5 << 0)
# define DP_AG_FACTOR_10US		    (6 << 0)
# define DP_AG_FACTOR_1US		    (7 << 0)
# define DP_VG_FACTOR_MASK		    (0xf << 4)
# define DP_VG_FACTOR_3MS		    (0 << 4)
# define DP_VG_FACTOR_2MS		    (1 << 4)
# define DP_VG_FACTOR_1MS		    (2 << 4)
# define DP_VG_FACTOR_500US		    (3 << 4)
# define DP_VG_FACTOR_200US		    (4 << 4)
# define DP_VG_FACTOR_100US		    (5 << 4)

#define DP_AUD_DEC_LAT0			    0x024
#define DP_AUD_DEC_LAT1			    0x025

#define DP_AUD_PP_LAT0			    0x026
#define DP_AUD_PP_LAT1			    0x027

#define DP_VID_INTER_LAT		    0x028

#define DP_VID_PROG_LAT			    0x029

#define DP_REP_LAT			    0x02a

#define DP_AUD_DEL_INS0			    0x02b
#define DP_AUD_DEL_INS1			    0x02c
#define DP_AUD_DEL_INS2			    0x02d
/* End of AV_SYNC_DATA_BLOCK */

#define DP_RECEIVER_ALPM_CAP		    0x02e   /* eDP 1.4 */
# define DP_ALPM_CAP			    (1 << 0)

#define DP_SINK_DEVICE_AUX_FRAME_SYNC_CAP   0x02f   /* eDP 1.4 */
# define DP_AUX_FRAME_SYNC_CAP		    (1 << 0)

#define DP_GUID				    0x030   /* 1.2 */

#define DP_PSR_SUPPORT                      0x070   /* XXX 1.2? */
# define DP_PSR_IS_SUPPORTED                1
# define DP_PSR2_IS_SUPPORTED		    2	    /* eDP 1.4 */

#define DP_PSR_CAPS                         0x071   /* XXX 1.2? */
# define DP_PSR_NO_TRAIN_ON_EXIT            1
# define DP_PSR_SETUP_TIME_330              (0 << 1)
# define DP_PSR_SETUP_TIME_275              (1 << 1)
# define DP_PSR_SETUP_TIME_220              (2 << 1)
# define DP_PSR_SETUP_TIME_165              (3 << 1)
# define DP_PSR_SETUP_TIME_110              (4 << 1)
# define DP_PSR_SETUP_TIME_55               (5 << 1)
# define DP_PSR_SETUP_TIME_0                (6 << 1)
# define DP_PSR_SETUP_TIME_MASK             (7 << 1)
# define DP_PSR_SETUP_TIME_SHIFT            1

/*
 * 0x80-0x8f describe downstream port capabilities, but there are two layouts
 * based on whether DP_DETAILED_CAP_INFO_AVAILABLE was set.  If it was not,
 * each port's descriptor is one byte wide.  If it was set, each port's is
 * four bytes wide, starting with the one byte from the base info.  As of
 * DP interop v1.1a only VGA defines additional detail.
 */

/* offset 0 */
#define DP_DOWNSTREAM_PORT_0		    0x80
# define DP_DS_PORT_TYPE_MASK		    (7 << 0)
# define DP_DS_PORT_TYPE_DP		    0
# define DP_DS_PORT_TYPE_VGA		    1
# define DP_DS_PORT_TYPE_DVI		    2
# define DP_DS_PORT_TYPE_HDMI		    3
# define DP_DS_PORT_TYPE_NON_EDID	    4
# define DP_DS_PORT_TYPE_DP_DUALMODE        5
# define DP_DS_PORT_TYPE_WIRELESS           6
# define DP_DS_PORT_HPD			    (1 << 3)
/* offset 1 for VGA is maximum megapixels per second / 8 */
/* offset 2 */
# define DP_DS_MAX_BPC_MASK	            (3 << 0)
# define DP_DS_8BPC		            0
# define DP_DS_10BPC		            1
# define DP_DS_12BPC		            2
# define DP_DS_16BPC		            3

/* link configuration */
#define	DP_LINK_BW_SET		            0x100
# define DP_LINK_RATE_TABLE		    0x00    /* eDP 1.4 */
# define DP_LINK_BW_1_62		    0x06
# define DP_LINK_BW_2_7			    0x0a
# define DP_LINK_BW_5_4			    0x14    /* 1.2 */
# define DP_LINK_BW_8_1			    0x1e

#define DP_LANE_COUNT_SET	            0x101
# define DP_LANE_COUNT_MASK		    0x0f
# define DP_LANE_COUNT_ENHANCED_FRAME_EN    (1 << 7)

#define DP_TRAINING_PATTERN_SET	            0x102
# define DP_TRAINING_PATTERN_DISABLE	    0
# define DP_TRAINING_PATTERN_1		    1
# define DP_TRAINING_PATTERN_2		    2
# define DP_TRAINING_PATTERN_3		    3	    /* 1.2 */
# define DP_TRAINING_PATTERN_MASK	    0x3

/* DPCD 1.1 only. For DPCD >= 1.2 see per-lane DP_LINK_QUAL_LANEn_SET */
# define DP_LINK_QUAL_PATTERN_11_DISABLE    (0 << 2)
# define DP_LINK_QUAL_PATTERN_11_D10_2	    (1 << 2)
# define DP_LINK_QUAL_PATTERN_11_ERROR_RATE (2 << 2)
# define DP_LINK_QUAL_PATTERN_11_PRBS7	    (3 << 2)
# define DP_LINK_QUAL_PATTERN_11_MASK	    (3 << 2)

# define DP_RECOVERED_CLOCK_OUT_EN	    (1 << 4)
# define DP_LINK_SCRAMBLING_DISABLE	    (1 << 5)

# define DP_SYMBOL_ERROR_COUNT_BOTH	    (0 << 6)
# define DP_SYMBOL_ERROR_COUNT_DISPARITY    (1 << 6)
# define DP_SYMBOL_ERROR_COUNT_SYMBOL	    (2 << 6)
# define DP_SYMBOL_ERROR_COUNT_MASK	    (3 << 6)

#define DP_TRAINING_LANE0_SET		    0x103
#define DP_TRAINING_LANE1_SET		    0x104
#define DP_TRAINING_LANE2_SET		    0x105
#define DP_TRAINING_LANE3_SET		    0x106

# define DP_TRAIN_VOLTAGE_SWING_MASK	    0x3
# define DP_TRAIN_VOLTAGE_SWING_SHIFT	    0
# define DP_TRAIN_MAX_SWING_REACHED	    (1 << 2)
# define DP_TRAIN_VOLTAGE_SWING_LEVEL_0 (0 << 0)
# define DP_TRAIN_VOLTAGE_SWING_LEVEL_1 (1 << 0)
# define DP_TRAIN_VOLTAGE_SWING_LEVEL_2 (2 << 0)
# define DP_TRAIN_VOLTAGE_SWING_LEVEL_3 (3 << 0)

# define DP_TRAIN_PRE_EMPHASIS_MASK	    (3 << 3)
# define DP_TRAIN_PRE_EMPH_LEVEL_0		(0 << 3)
# define DP_TRAIN_PRE_EMPH_LEVEL_1		(1 << 3)
# define DP_TRAIN_PRE_EMPH_LEVEL_2		(2 << 3)
# define DP_TRAIN_PRE_EMPH_LEVEL_3		(3 << 3)

# define DP_TRAIN_PRE_EMPHASIS_SHIFT	    3
# define DP_TRAIN_MAX_PRE_EMPHASIS_REACHED  (1 << 5)

#define DP_DOWNSPREAD_CTRL		    0x107
# define DP_SPREAD_AMP_0_5		    (1 << 4)
# define DP_MSA_TIMING_PAR_IGNORE_EN	    (1 << 7) /* eDP */

#define DP_MAIN_LINK_CHANNEL_CODING_SET	    0x108
# define DP_SET_ANSI_8B10B		    (1 << 0)

#define DP_I2C_SPEED_CONTROL_STATUS	    0x109   /* DPI */
/* bitmask as for DP_I2C_SPEED_CAP */

#define DP_EDP_CONFIGURATION_SET            0x10a   /* XXX 1.2? */
# define DP_ALTERNATE_SCRAMBLER_RESET_ENABLE (1 << 0)
# define DP_FRAMING_CHANGE_ENABLE	    (1 << 1)
# define DP_PANEL_SELF_TEST_ENABLE	    (1 << 7)

#define DP_LINK_QUAL_LANE0_SET		    0x10b   /* DPCD >= 1.2 */
#define DP_LINK_QUAL_LANE1_SET		    0x10c
#define DP_LINK_QUAL_LANE2_SET		    0x10d
#define DP_LINK_QUAL_LANE3_SET		    0x10e
# define DP_LINK_QUAL_PATTERN_DISABLE	    0
# define DP_LINK_QUAL_PATTERN_D10_2	    1
# define DP_LINK_QUAL_PATTERN_ERROR_RATE    2
# define DP_LINK_QUAL_PATTERN_PRBS7	    3
# define DP_LINK_QUAL_PATTERN_80BIT_CUSTOM  4
# define DP_LINK_QUAL_PATTERN_HBR2_EYE      5
# define DP_LINK_QUAL_PATTERN_MASK	    7

#define DP_TRAINING_LANE0_1_SET2	    0x10f
#define DP_TRAINING_LANE2_3_SET2	    0x110
# define DP_LANE02_POST_CURSOR2_SET_MASK    (3 << 0)
# define DP_LANE02_MAX_POST_CURSOR2_REACHED (1 << 2)
# define DP_LANE13_POST_CURSOR2_SET_MASK    (3 << 4)
# define DP_LANE13_MAX_POST_CURSOR2_REACHED (1 << 6)

#define DP_MSTM_CTRL			    0x111   /* 1.2 */
# define DP_MST_EN			    (1 << 0)
# define DP_UP_REQ_EN			    (1 << 1)
# define DP_UPSTREAM_IS_SRC		    (1 << 2)

#define DP_AUDIO_DELAY0			    0x112   /* 1.2 */
#define DP_AUDIO_DELAY1			    0x113
#define DP_AUDIO_DELAY2			    0x114

#define DP_LINK_RATE_SET		    0x115   /* eDP 1.4 */
# define DP_LINK_RATE_SET_SHIFT		    0
# define DP_LINK_RATE_SET_MASK		    (7 << 0)

#define DP_RECEIVER_ALPM_CONFIG		    0x116   /* eDP 1.4 */
# define DP_ALPM_ENABLE			    (1 << 0)
# define DP_ALPM_LOCK_ERROR_IRQ_HPD_ENABLE  (1 << 1)

#define DP_SINK_DEVICE_AUX_FRAME_SYNC_CONF  0x117   /* eDP 1.4 */
# define DP_AUX_FRAME_SYNC_ENABLE	    (1 << 0)
# define DP_IRQ_HPD_ENABLE		    (1 << 1)

#define DP_UPSTREAM_DEVICE_DP_PWR_NEED	    0x118   /* 1.2 */
# define DP_PWR_NOT_NEEDED		    (1 << 0)

#define DP_AUX_FRAME_SYNC_VALUE		    0x15c   /* eDP 1.4 */
# define DP_AUX_FRAME_SYNC_VALID	    (1 << 0)

#define DP_PSR_EN_CFG			    0x170   /* XXX 1.2? */
# define DP_PSR_ENABLE			    (1 << 0)
# define DP_PSR_MAIN_LINK_ACTIVE	    (1 << 1)
# define DP_PSR_CRC_VERIFICATION	    (1 << 2)
# define DP_PSR_FRAME_CAPTURE		    (1 << 3)
# define DP_PSR_SELECTIVE_UPDATE	    (1 << 4)
# define DP_PSR_IRQ_HPD_WITH_CRC_ERRORS     (1 << 5)
# define DP_PSR_ENABLE_PSR2		    (1 << 6) /* eDP 1.4a */

#define DP_ADAPTER_CTRL			    0x1a0
# define DP_ADAPTER_CTRL_FORCE_LOAD_SENSE   (1 << 0)

#define DP_BRANCH_DEVICE_CTRL		    0x1a1
# define DP_BRANCH_DEVICE_IRQ_HPD	    (1 << 0)

#define DP_PAYLOAD_ALLOCATE_SET		    0x1c0
#define DP_PAYLOAD_ALLOCATE_START_TIME_SLOT 0x1c1
#define DP_PAYLOAD_ALLOCATE_TIME_SLOT_COUNT 0x1c2

#define DP_SINK_COUNT			    0x200
/* prior to 1.2 bit 7 was reserved mbz */
# define DP_GET_SINK_COUNT(x)		    ((((x) & 0x80) >> 1) | ((x) & 0x3f))
# define DP_SINK_CP_READY		    (1 << 6)

#define DP_DEVICE_SERVICE_IRQ_VECTOR	    0x201
# define DP_REMOTE_CONTROL_COMMAND_PENDING  (1 << 0)
# define DP_AUTOMATED_TEST_REQUEST	    (1 << 1)
# define DP_CP_IRQ			    (1 << 2)
# define DP_MCCS_IRQ			    (1 << 3)
# define DP_DOWN_REP_MSG_RDY		    (1 << 4) /* 1.2 MST */
# define DP_UP_REQ_MSG_RDY		    (1 << 5) /* 1.2 MST */
# define DP_SINK_SPECIFIC_IRQ		    (1 << 6)

#define DP_LANE0_1_STATUS		    0x202
#define DP_LANE2_3_STATUS		    0x203
# define DP_LANE_CR_DONE		    (1 << 0)
# define DP_LANE_CHANNEL_EQ_DONE	    (1 << 1)
# define DP_LANE_SYMBOL_LOCKED		    (1 << 2)

#define DP_CHANNEL_EQ_BITS (DP_LANE_CR_DONE |		\
			    DP_LANE_CHANNEL_EQ_DONE |	\
			    DP_LANE_SYMBOL_LOCKED)

#define DP_LANE_ALIGN_STATUS_UPDATED	    0x204

#define DP_INTERLANE_ALIGN_DONE		    (1 << 0)
#define DP_DOWNSTREAM_PORT_STATUS_CHANGED   (1 << 6)
#define DP_LINK_STATUS_UPDATED		    (1 << 7)

#define DP_SINK_STATUS			    0x205

#define DP_RECEIVE_PORT_0_STATUS	    (1 << 0)
#define DP_RECEIVE_PORT_1_STATUS	    (1 << 1)

#define DP_ADJUST_REQUEST_LANE0_1	    0x206
#define DP_ADJUST_REQUEST_LANE2_3	    0x207
# define DP_ADJUST_VOLTAGE_SWING_LANE0_MASK  0x03
# define DP_ADJUST_VOLTAGE_SWING_LANE0_SHIFT 0
# define DP_ADJUST_PRE_EMPHASIS_LANE0_MASK   0x0c
# define DP_ADJUST_PRE_EMPHASIS_LANE0_SHIFT  2
# define DP_ADJUST_VOLTAGE_SWING_LANE1_MASK  0x30
# define DP_ADJUST_VOLTAGE_SWING_LANE1_SHIFT 4
# define DP_ADJUST_PRE_EMPHASIS_LANE1_MASK   0xc0
# define DP_ADJUST_PRE_EMPHASIS_LANE1_SHIFT  6

#define DP_TEST_REQUEST			    0x218
# define DP_TEST_LINK_TRAINING		    (1 << 0)
# define DP_TEST_LINK_VIDEO_PATTERN	    (1 << 1)
# define DP_TEST_LINK_EDID_READ		    (1 << 2)
# define DP_TEST_LINK_PHY_TEST_PATTERN	    (1 << 3) /* DPCD >= 1.1 */
# define DP_TEST_LINK_FAUX_PATTERN	    (1 << 4) /* DPCD >= 1.2 */
# define DP_TEST_LINK_AUDIO_PATTERN     (1 << 5)
# define DP_TEST_LINK_AUDIO_DISABLED_VIDEO (1 << 6)

#define DP_TEST_LINK_RATE		    0x219
# define DP_LINK_RATE_162		    (0x6)
# define DP_LINK_RATE_27		    (0xa)

#define DP_TEST_LANE_COUNT		    0x220

#define DP_TEST_PATTERN			    0x221
# define DP_NO_TEST_PATTERN                 0x0
# define DP_COLOR_RAMP                      0x1
# define DP_BLACK_AND_WHITE_VERTICAL_LINES  0x2
# define DP_COLOR_SQUARE                    0x3

#define DP_TEST_H_TOTAL_HI                  0x222
#define DP_TEST_H_TOTAL_LO                  0x223

#define DP_TEST_V_TOTAL_HI                  0x224
#define DP_TEST_V_TOTAL_LO                  0x225

#define DP_TEST_H_START_HI                  0x226
#define DP_TEST_H_START_LO                  0x227

#define DP_TEST_V_START_HI                  0x228
#define DP_TEST_V_START_LO                  0x229

#define DP_TEST_HSYNC_HI                    0x22A
# define DP_TEST_HSYNC_POLARITY             (1 << 7)
# define DP_TEST_HSYNC_WIDTH_HI_MASK        (127 << 0)
#define DP_TEST_HSYNC_WIDTH_LO              0x22B

#define DP_TEST_VSYNC_HI                    0x22C
# define DP_TEST_VSYNC_POLARITY             (1 << 7)
# define DP_TEST_VSYNC_WIDTH_HI_MASK        (127 << 0)
#define DP_TEST_VSYNC_WIDTH_LO              0x22D

#define DP_TEST_H_WIDTH_HI                  0x22E
#define DP_TEST_H_WIDTH_LO                  0x22F

#define DP_TEST_V_HEIGHT_HI                 0x230
#define DP_TEST_V_HEIGHT_LO                 0x231

#define DP_TEST_MISC0                       0x232
# define DP_TEST_SYNC_CLOCK                 (1 << 0)
# define DP_TEST_COLOR_FORMAT_MASK          (3 << 1)
# define DP_TEST_COLOR_FORMAT_SHIFT         1
# define DP_COLOR_FORMAT_RGB                (0 << 1)
# define DP_COLOR_FORMAT_YCbCr422           (1 << 1)
# define DP_COLOR_FORMAT_YCbCr444           (2 << 1)
# define DP_TEST_DYNAMIC_RANGE_CEA          (1 << 3)
# define DP_TEST_YCBCR_COEFFICIENTS         (1 << 4)
# define DP_YCBCR_COEFFICIENTS_ITU601       (0 << 4)
# define DP_YCBCR_COEFFICIENTS_ITU709       (1 << 4)
# define DP_TEST_BIT_DEPTH_MASK             (7 << 5)
# define DP_TEST_BIT_DEPTH_SHIFT            5
# define DP_TEST_BIT_DEPTH_6                (0 << 5)
# define DP_TEST_BIT_DEPTH_8                (1 << 5)
# define DP_TEST_BIT_DEPTH_10               (2 << 5)
# define DP_TEST_BIT_DEPTH_12               (3 << 5)
# define DP_TEST_BIT_DEPTH_16               (4 << 5)

#define DP_TEST_MISC1                       0x233
# define DP_TEST_REFRESH_DENOMINATOR        (1 << 0)
# define DP_TEST_INTERLACED                 (1 << 1)

#define DP_TEST_REFRESH_RATE_NUMERATOR      0x234

#define DP_TEST_CRC_R_CR		    0x240
#define DP_TEST_CRC_G_Y			    0x242
#define DP_TEST_CRC_B_CB		    0x244

#define DP_TEST_SINK_MISC		    0x246
# define DP_TEST_CRC_SUPPORTED		    (1 << 5)
# define DP_TEST_COUNT_MASK		    0xf

#define DP_TEST_PHY_PATTERN		    0x248
# define DP_TEST_PHY_PATTERN_NONE			0x0
# define DP_TEST_PHY_PATTERN_D10_2_NO_SCRAMBLING	0x1
# define DP_TEST_PHY_PATTERN_SYMBOL_ERR_MEASUREMENT_CNT 0x2
# define DP_TEST_PHY_PATTERN_PRBS7			0x3
# define DP_TEST_PHY_PATTERN_80_BIT_CUSTOM_PATTERN	0x4
# define DP_TEST_PHY_PATTERN_CP2520_PATTERN_1		0x5
# define DP_TEST_PHY_PATTERN_CP2520_PATTERN_2		0x6
# define DP_TEST_PHY_PATTERN_CP2520_PATTERN_3		0x7

#define DP_TEST_RESPONSE		    0x260
# define DP_TEST_ACK			    (1 << 0)
# define DP_TEST_NAK			    (1 << 1)
# define DP_TEST_EDID_CHECKSUM_WRITE	    (1 << 2)

#define DP_TEST_EDID_CHECKSUM		    0x261

#define DP_TEST_SINK			    0x270
# define DP_TEST_SINK_START		    (1 << 0)

#define DP_TEST_AUDIO_MODE		    0x271

#define DP_TEST_AUDIO_PATTERN_TYPE	    0x272

#define DP_TEST_AUDIO_PERIOD_CH1	    0x273
#define DP_TEST_AUDIO_PERIOD_CH2	    0x274
#define DP_TEST_AUDIO_PERIOD_CH3	    0x275
#define DP_TEST_AUDIO_PERIOD_CH4	    0x276
#define DP_TEST_AUDIO_PERIOD_CH5	    0x277
#define DP_TEST_AUDIO_PERIOD_CH6	    0x278
#define DP_TEST_AUDIO_PERIOD_CH7	    0x279
#define DP_TEST_AUDIO_PERIOD_CH8	    0x27A

#define DP_PAYLOAD_TABLE_UPDATE_STATUS      0x2c0   /* 1.2 MST */
# define DP_PAYLOAD_TABLE_UPDATED           (1 << 0)
# define DP_PAYLOAD_ACT_HANDLED             (1 << 1)

#define DP_VC_PAYLOAD_ID_SLOT_1             0x2c1   /* 1.2 MST */
/* up to ID_SLOT_63 at 0x2ff */

#define DP_SOURCE_OUI			    0x300
#define DP_SINK_OUI			    0x400
#define DP_BRANCH_OUI			    0x500
#define DP_BRANCH_ID                        0x503
#define DP_BRANCH_HW_REV                    0x509
#define DP_BRANCH_SW_REV                    0x50A

#define DP_SET_POWER                        0x600
# define DP_SET_POWER_D0                    0x1
# define DP_SET_POWER_D3                    0x2
# define DP_SET_POWER_MASK                  0x3

#define DP_EDP_DPCD_REV			    0x700    /* eDP 1.2 */
# define DP_EDP_11			    0x00
# define DP_EDP_12			    0x01
# define DP_EDP_13			    0x02
# define DP_EDP_14			    0x03

#define DP_EDP_GENERAL_CAP_1		    0x701
# define DP_EDP_TCON_BACKLIGHT_ADJUSTMENT_CAP		(1 << 0)
# define DP_EDP_BACKLIGHT_PIN_ENABLE_CAP		(1 << 1)
# define DP_EDP_BACKLIGHT_AUX_ENABLE_CAP		(1 << 2)
# define DP_EDP_PANEL_SELF_TEST_PIN_ENABLE_CAP		(1 << 3)
# define DP_EDP_PANEL_SELF_TEST_AUX_ENABLE_CAP		(1 << 4)
# define DP_EDP_FRC_ENABLE_CAP				(1 << 5)
# define DP_EDP_COLOR_ENGINE_CAP			(1 << 6)
# define DP_EDP_SET_POWER_CAP				(1 << 7)

#define DP_EDP_BACKLIGHT_ADJUSTMENT_CAP     0x702
# define DP_EDP_BACKLIGHT_BRIGHTNESS_PWM_PIN_CAP	(1 << 0)
# define DP_EDP_BACKLIGHT_BRIGHTNESS_AUX_SET_CAP	(1 << 1)
# define DP_EDP_BACKLIGHT_BRIGHTNESS_BYTE_COUNT		(1 << 2)
# define DP_EDP_BACKLIGHT_AUX_PWM_PRODUCT_CAP		(1 << 3)
# define DP_EDP_BACKLIGHT_FREQ_PWM_PIN_PASSTHRU_CAP	(1 << 4)
# define DP_EDP_BACKLIGHT_FREQ_AUX_SET_CAP		(1 << 5)
# define DP_EDP_DYNAMIC_BACKLIGHT_CAP			(1 << 6)
# define DP_EDP_VBLANK_BACKLIGHT_UPDATE_CAP		(1 << 7)

#define DP_EDP_GENERAL_CAP_2		    0x703
# define DP_EDP_OVERDRIVE_ENGINE_ENABLED		(1 << 0)

#define DP_EDP_GENERAL_CAP_3		    0x704    /* eDP 1.4 */
# define DP_EDP_X_REGION_CAP_MASK			(0xf << 0)
# define DP_EDP_X_REGION_CAP_SHIFT			0
# define DP_EDP_Y_REGION_CAP_MASK			(0xf << 4)
# define DP_EDP_Y_REGION_CAP_SHIFT			4

#define DP_EDP_DISPLAY_CONTROL_REGISTER     0x720
# define DP_EDP_BACKLIGHT_ENABLE			(1 << 0)
# define DP_EDP_BLACK_VIDEO_ENABLE			(1 << 1)
# define DP_EDP_FRC_ENABLE				(1 << 2)
# define DP_EDP_COLOR_ENGINE_ENABLE			(1 << 3)
# define DP_EDP_VBLANK_BACKLIGHT_UPDATE_ENABLE		(1 << 7)

#define DP_EDP_BACKLIGHT_MODE_SET_REGISTER  0x721
# define DP_EDP_BACKLIGHT_CONTROL_MODE_MASK		(3 << 0)
# define DP_EDP_BACKLIGHT_CONTROL_MODE_PWM		(0 << 0)
# define DP_EDP_BACKLIGHT_CONTROL_MODE_PRESET		(1 << 0)
# define DP_EDP_BACKLIGHT_CONTROL_MODE_DPCD		(2 << 0)
# define DP_EDP_BACKLIGHT_CONTROL_MODE_PRODUCT		(3 << 0)
# define DP_EDP_BACKLIGHT_FREQ_PWM_PIN_PASSTHRU_ENABLE	(1 << 2)
# define DP_EDP_BACKLIGHT_FREQ_AUX_SET_ENABLE		(1 << 3)
# define DP_EDP_DYNAMIC_BACKLIGHT_ENABLE		(1 << 4)
# define DP_EDP_REGIONAL_BACKLIGHT_ENABLE		(1 << 5)
# define DP_EDP_UPDATE_REGION_BRIGHTNESS		(1 << 6) /* eDP 1.4 */

#define DP_EDP_BACKLIGHT_BRIGHTNESS_MSB     0x722
#define DP_EDP_BACKLIGHT_BRIGHTNESS_LSB     0x723

#define DP_EDP_PWMGEN_BIT_COUNT             0x724
#define DP_EDP_PWMGEN_BIT_COUNT_CAP_MIN     0x725
#define DP_EDP_PWMGEN_BIT_COUNT_CAP_MAX     0x726

#define DP_EDP_BACKLIGHT_CONTROL_STATUS     0x727

#define DP_EDP_BACKLIGHT_FREQ_SET           0x728

#define DP_EDP_BACKLIGHT_FREQ_CAP_MIN_MSB   0x72a
#define DP_EDP_BACKLIGHT_FREQ_CAP_MIN_MID   0x72b
#define DP_EDP_BACKLIGHT_FREQ_CAP_MIN_LSB   0x72c

#define DP_EDP_BACKLIGHT_FREQ_CAP_MAX_MSB   0x72d
#define DP_EDP_BACKLIGHT_FREQ_CAP_MAX_MID   0x72e
#define DP_EDP_BACKLIGHT_FREQ_CAP_MAX_LSB   0x72f

#define DP_EDP_DBC_MINIMUM_BRIGHTNESS_SET   0x732
#define DP_EDP_DBC_MAXIMUM_BRIGHTNESS_SET   0x733

#define DP_EDP_REGIONAL_BACKLIGHT_BASE      0x740    /* eDP 1.4 */
#define DP_EDP_REGIONAL_BACKLIGHT_0	    0x741    /* eDP 1.4 */

#define DP_SIDEBAND_MSG_DOWN_REQ_BASE	    0x1000   /* 1.2 MST */
#define DP_SIDEBAND_MSG_UP_REP_BASE	    0x1200   /* 1.2 MST */
#define DP_SIDEBAND_MSG_DOWN_REP_BASE	    0x1400   /* 1.2 MST */
#define DP_SIDEBAND_MSG_UP_REQ_BASE	    0x1600   /* 1.2 MST */

#define DP_SINK_COUNT_ESI		    0x2002   /* 1.2 */
/* 0-5 sink count */
# define DP_SINK_COUNT_CP_READY             (1 << 6)

#define DP_DEVICE_SERVICE_IRQ_VECTOR_ESI0   0x2003   /* 1.2 */

#define DP_DEVICE_SERVICE_IRQ_VECTOR_ESI1   0x2004   /* 1.2 */
# define DP_RX_GTC_MSTR_REQ_STATUS_CHANGE    (1 << 0)
# define DP_LOCK_ACQUISITION_REQUEST         (1 << 1)
# define DP_CEC_IRQ                          (1 << 2)

#define DP_LINK_SERVICE_IRQ_VECTOR_ESI0     0x2005   /* 1.2 */

#define DP_PSR_ERROR_STATUS                 0x2006  /* XXX 1.2? */
# define DP_PSR_LINK_CRC_ERROR              (1 << 0)
# define DP_PSR_RFB_STORAGE_ERROR           (1 << 1)
# define DP_PSR_VSC_SDP_UNCORRECTABLE_ERROR (1 << 2) /* eDP 1.4 */

#define DP_PSR_ESI                          0x2007  /* XXX 1.2? */
# define DP_PSR_CAPS_CHANGE                 (1 << 0)

#define DP_PSR_STATUS                       0x2008  /* XXX 1.2? */
# define DP_PSR_SINK_INACTIVE               0
# define DP_PSR_SINK_ACTIVE_SRC_SYNCED      1
# define DP_PSR_SINK_ACTIVE_RFB             2
# define DP_PSR_SINK_ACTIVE_SINK_SYNCED     3
# define DP_PSR_SINK_ACTIVE_RESYNC          4
# define DP_PSR_SINK_INTERNAL_ERROR         7
# define DP_PSR_SINK_STATE_MASK             0x07

#define DP_RECEIVER_ALPM_STATUS		    0x200b  /* eDP 1.4 */
# define DP_ALPM_LOCK_TIMEOUT_ERROR	    (1 << 0)

/* HDMI CEC tunneling over AUX DP 1.3 section 5.3.3.3.1 DPCD 1.4+ */
#define DP_CEC_TUNNELING_CAPABILITY            0x3000
# define DP_CEC_TUNNELING_CAPABLE               (1 << 0)
# define DP_CEC_SNOOPING_CAPABLE                (1 << 1)
# define DP_CEC_MULTIPLE_LA_CAPABLE             (1 << 2)

#define DP_CEC_TUNNELING_CONTROL               0x3001
# define DP_CEC_TUNNELING_ENABLE                (1 << 0)
# define DP_CEC_SNOOPING_ENABLE                 (1 << 1)

#define DP_CEC_RX_MESSAGE_INFO                 0x3002
# define DP_CEC_RX_MESSAGE_LEN_MASK             (0xf << 0)
# define DP_CEC_RX_MESSAGE_LEN_SHIFT            0
# define DP_CEC_RX_MESSAGE_HPD_STATE            (1 << 4)
# define DP_CEC_RX_MESSAGE_HPD_LOST             (1 << 5)
# define DP_CEC_RX_MESSAGE_ACKED                (1 << 6)
# define DP_CEC_RX_MESSAGE_ENDED                (1 << 7)

#define DP_CEC_TX_MESSAGE_INFO                 0x3003
# define DP_CEC_TX_MESSAGE_LEN_MASK             (0xf << 0)
# define DP_CEC_TX_MESSAGE_LEN_SHIFT            0
# define DP_CEC_TX_RETRY_COUNT_MASK             (0x7 << 4)
# define DP_CEC_TX_RETRY_COUNT_SHIFT            4
# define DP_CEC_TX_MESSAGE_SEND                 (1 << 7)

#define DP_CEC_TUNNELING_IRQ_FLAGS             0x3004
# define DP_CEC_RX_MESSAGE_INFO_VALID           (1 << 0)
# define DP_CEC_RX_MESSAGE_OVERFLOW             (1 << 1)
# define DP_CEC_TX_MESSAGE_SENT                 (1 << 4)
# define DP_CEC_TX_LINE_ERROR                   (1 << 5)
# define DP_CEC_TX_ADDRESS_NACK_ERROR           (1 << 6)
# define DP_CEC_TX_DATA_NACK_ERROR              (1 << 7)

#define DP_CEC_LOGICAL_ADDRESS_MASK            0x300E /* 0x300F word */
# define DP_CEC_LOGICAL_ADDRESS_0               (1 << 0)
# define DP_CEC_LOGICAL_ADDRESS_1               (1 << 1)
# define DP_CEC_LOGICAL_ADDRESS_2               (1 << 2)
# define DP_CEC_LOGICAL_ADDRESS_3               (1 << 3)
# define DP_CEC_LOGICAL_ADDRESS_4               (1 << 4)
# define DP_CEC_LOGICAL_ADDRESS_5               (1 << 5)
# define DP_CEC_LOGICAL_ADDRESS_6               (1 << 6)
# define DP_CEC_LOGICAL_ADDRESS_7               (1 << 7)
#define DP_CEC_LOGICAL_ADDRESS_MASK_2          0x300F /* 0x300E word */
# define DP_CEC_LOGICAL_ADDRESS_8               (1 << 0)
# define DP_CEC_LOGICAL_ADDRESS_9               (1 << 1)
# define DP_CEC_LOGICAL_ADDRESS_10              (1 << 2)
# define DP_CEC_LOGICAL_ADDRESS_11              (1 << 3)
# define DP_CEC_LOGICAL_ADDRESS_12              (1 << 4)
# define DP_CEC_LOGICAL_ADDRESS_13              (1 << 5)
# define DP_CEC_LOGICAL_ADDRESS_14              (1 << 6)
# define DP_CEC_LOGICAL_ADDRESS_15              (1 << 7)

#define DP_CEC_RX_MESSAGE_BUFFER               0x3010
#define DP_CEC_TX_MESSAGE_BUFFER               0x3020
#define DP_CEC_MESSAGE_BUFFER_LENGTH             0x10

/* DP 1.2 Sideband message defines */
/* peer device type - DP 1.2a Table 2-92 */
#define DP_PEER_DEVICE_NONE		0x0
#define DP_PEER_DEVICE_SOURCE_OR_SST	0x1
#define DP_PEER_DEVICE_MST_BRANCHING	0x2
#define DP_PEER_DEVICE_SST_SINK		0x3
#define DP_PEER_DEVICE_DP_LEGACY_CONV	0x4

/* DP 1.2 MST sideband request names DP 1.2a Table 2-80 */
#define DP_LINK_ADDRESS			0x01
#define DP_CONNECTION_STATUS_NOTIFY	0x02
#define DP_ENUM_PATH_RESOURCES		0x10
#define DP_ALLOCATE_PAYLOAD		0x11
#define DP_QUERY_PAYLOAD		0x12
#define DP_RESOURCE_STATUS_NOTIFY	0x13
#define DP_CLEAR_PAYLOAD_ID_TABLE	0x14
#define DP_REMOTE_DPCD_READ		0x20
#define DP_REMOTE_DPCD_WRITE		0x21
#define DP_REMOTE_I2C_READ		0x22
#define DP_REMOTE_I2C_WRITE		0x23
#define DP_POWER_UP_PHY			0x24
#define DP_POWER_DOWN_PHY		0x25
#define DP_SINK_EVENT_NOTIFY		0x30
#define DP_QUERY_STREAM_ENC_STATUS	0x38

/* DP 1.2 MST sideband nak reasons - table 2.84 */
#define DP_NAK_WRITE_FAILURE		0x01
#define DP_NAK_INVALID_READ		0x02
#define DP_NAK_CRC_FAILURE		0x03
#define DP_NAK_BAD_PARAM		0x04
#define DP_NAK_DEFER			0x05
#define DP_NAK_LINK_FAILURE		0x06
#define DP_NAK_NO_RESOURCES		0x07
#define DP_NAK_DPCD_FAIL		0x08
#define DP_NAK_I2C_NAK			0x09
#define DP_NAK_ALLOCATE_FAIL		0x0a

#define MODE_I2C_START	1
#define MODE_I2C_WRITE	2
#define MODE_I2C_READ	4
#define MODE_I2C_STOP	8

/* DP 1.2 MST PORTs - Section 2.5.1 v1.2a spec */
#define DP_MST_PHYSICAL_PORT_0 0
#define DP_MST_LOGICAL_PORT_0 8

#define DP_LINK_STATUS_SIZE	   6
bool drm_dp_channel_eq_ok(const u8 link_status[DP_LINK_STATUS_SIZE],
			  int lane_count);
bool drm_dp_clock_recovery_ok(const u8 link_status[DP_LINK_STATUS_SIZE],
			      int lane_count);
u8 drm_dp_get_adjust_request_voltage(const u8 link_status[DP_LINK_STATUS_SIZE],
				     int lane);
u8 drm_dp_get_adjust_request_pre_emphasis(const u8 link_status[DP_LINK_STATUS_SIZE],
					  int lane);

#define DP_BRANCH_OUI_HEADER_SIZE	0xc
#define DP_RECEIVER_CAP_SIZE		0xf
#define EDP_PSR_RECEIVER_CAP_SIZE	2
#define EDP_DISPLAY_CTL_CAP_SIZE	3

void drm_dp_link_train_clock_recovery_delay(const u8 dpcd[DP_RECEIVER_CAP_SIZE]);
void drm_dp_link_train_channel_eq_delay(const u8 dpcd[DP_RECEIVER_CAP_SIZE]);

u8 drm_dp_link_rate_to_bw_code(int link_rate);
int drm_dp_bw_code_to_link_rate(u8 link_bw);

struct edp_sdp_header {
	u8 HB0; /* Secondary Data Packet ID */
	u8 HB1; /* Secondary Data Packet Type */
	u8 HB2; /* 7:5 reserved, 4:0 revision number */
	u8 HB3; /* 7:5 reserved, 4:0 number of valid data bytes */
} __packed;

#define EDP_SDP_HEADER_REVISION_MASK		0x1F
#define EDP_SDP_HEADER_VALID_PAYLOAD_BYTES	0x1F

struct edp_vsc_psr {
	struct edp_sdp_header sdp_header;
	u8 DB0; /* Stereo Interface */
	u8 DB1; /* 0 - PSR State; 1 - Update RFB; 2 - CRC Valid */
	u8 DB2; /* CRC value bits 7:0 of the R or Cr component */
	u8 DB3; /* CRC value bits 15:8 of the R or Cr component */
	u8 DB4; /* CRC value bits 7:0 of the G or Y component */
	u8 DB5; /* CRC value bits 15:8 of the G or Y component */
	u8 DB6; /* CRC value bits 7:0 of the B or Cb component */
	u8 DB7; /* CRC value bits 15:8 of the B or Cb component */
	u8 DB8_31[24]; /* Reserved */
} __packed;

#define EDP_VSC_PSR_STATE_ACTIVE	(1<<0)
#define EDP_VSC_PSR_UPDATE_RFB		(1<<1)
#define EDP_VSC_PSR_CRC_VALUES_VALID	(1<<2)

int drm_dp_psr_setup_time(const u8 psr_cap[EDP_PSR_RECEIVER_CAP_SIZE]);

static inline int
drm_dp_max_link_rate(const u8 dpcd[DP_RECEIVER_CAP_SIZE])
{
	return drm_dp_bw_code_to_link_rate(dpcd[DP_MAX_LINK_RATE]);
}

static inline u8
drm_dp_max_lane_count(const u8 dpcd[DP_RECEIVER_CAP_SIZE])
{
	return dpcd[DP_MAX_LANE_COUNT] & DP_MAX_LANE_COUNT_MASK;
}

static inline bool
drm_dp_enhanced_frame_cap(const u8 dpcd[DP_RECEIVER_CAP_SIZE])
{
	return dpcd[DP_DPCD_REV] >= 0x11 &&
		(dpcd[DP_MAX_LANE_COUNT] & DP_ENHANCED_FRAME_CAP);
}

static inline bool
drm_dp_tps3_supported(const u8 dpcd[DP_RECEIVER_CAP_SIZE])
{
	return dpcd[DP_DPCD_REV] >= 0x12 &&
		dpcd[DP_MAX_LANE_COUNT] & DP_TPS3_SUPPORTED;
}

/*
 * DisplayPort AUX channel
 */

/**
 * struct drm_dp_aux_msg - DisplayPort AUX channel transaction
 * @address: address of the (first) register to access
 * @request: contains the type of transaction (see DP_AUX_* macros)
 * @reply: upon completion, contains the reply type of the transaction
 * @buffer: pointer to a transmission or reception buffer
 * @size: size of @buffer
 */
struct drm_dp_aux_msg {
	unsigned int address;
	u8 request;
	u8 reply;
	void *buffer;
	size_t size;
};

struct cec_adapter;
struct edid;

/**
 * struct drm_dp_aux_cec - DisplayPort CEC-Tunneling-over-AUX
 * @lock: mutex protecting this struct
 * @adap: the CEC adapter for CEC-Tunneling-over-AUX support.
 * @name: name of the CEC adapter
 * @parent: parent device of the CEC adapter
 * @unregister_work: unregister the CEC adapter
 */
struct drm_dp_aux_cec {
	struct mutex lock;
	struct cec_adapter *adap;
	const char *name;
	struct device *parent;
	struct delayed_work unregister_work;
};

/**
 * struct drm_dp_aux - DisplayPort AUX channel
 * @name: user-visible name of this AUX channel and the I2C-over-AUX adapter
 * @ddc: I2C adapter that can be used for I2C-over-AUX communication
 * @dev: pointer to struct device that is the parent for this AUX channel
 * @hw_mutex: internal mutex used for locking transfers
 * @transfer: transfers a message representing a single AUX transaction
 *
 * The .dev field should be set to a pointer to the device that implements
 * the AUX channel.
 *
 * The .name field may be used to specify the name of the I2C adapter. If set to
 * NULL, dev_name() of .dev will be used.
 *
 * Drivers provide a hardware-specific implementation of how transactions
 * are executed via the .transfer() function. A pointer to a drm_dp_aux_msg
 * structure describing the transaction is passed into this function. Upon
 * success, the implementation should return the number of payload bytes
 * that were transferred, or a negative error-code on failure. Helpers
 * propagate errors from the .transfer() function, with the exception of
 * the -EBUSY error, which causes a transaction to be retried. On a short,
 * helpers will return -EPROTO to make it simpler to check for failure.
 *
 * An AUX channel can also be used to transport I2C messages to a sink. A
 * typical application of that is to access an EDID that's present in the
 * sink device. The .transfer() function can also be used to execute such
 * transactions. The drm_dp_aux_register() function registers an I2C
 * adapter that can be passed to drm_probe_ddc(). Upon removal, drivers
 * should call drm_dp_aux_unregister() to remove the I2C adapter.
 * The I2C adapter uses long transfers by default; if a partial response is
 * received, the adapter will drop down to the size given by the partial
 * response for this transaction only.
 *
 * Note that the aux helper code assumes that the .transfer() function
 * only modifies the reply field of the drm_dp_aux_msg structure.  The
 * retry logic and i2c helpers assume this is the case.
 */
struct drm_dp_aux {
	const char *name;
	struct i2c_adapter ddc;
	struct device *dev;
	struct mutex hw_mutex;
	ssize_t (*transfer)(struct drm_dp_aux *aux,
			    struct drm_dp_aux_msg *msg);
	/**
	 * @i2c_nack_count: Counts I2C NACKs, used for DP validation.
	 */
	unsigned i2c_nack_count;
	/**
	 * @i2c_defer_count: Counts I2C DEFERs, used for DP validation.
	 */
	unsigned i2c_defer_count;
	/**
	 * @cec: struct containing fields used for CEC-Tunneling-over-AUX.
	 */
	struct drm_dp_aux_cec cec;
};

ssize_t drm_dp_dpcd_read(struct drm_dp_aux *aux, unsigned int offset,
			 void *buffer, size_t size);
ssize_t drm_dp_dpcd_write(struct drm_dp_aux *aux, unsigned int offset,
			  void *buffer, size_t size);

/**
 * drm_dp_dpcd_readb() - read a single byte from the DPCD
 * @aux: DisplayPort AUX channel
 * @offset: address of the register to read
 * @valuep: location where the value of the register will be stored
 *
 * Returns the number of bytes transferred (1) on success, or a negative
 * error code on failure.
 */
static inline ssize_t drm_dp_dpcd_readb(struct drm_dp_aux *aux,
					unsigned int offset, u8 *valuep)
{
	return drm_dp_dpcd_read(aux, offset, valuep, 1);
}

/**
 * drm_dp_dpcd_writeb() - write a single byte to the DPCD
 * @aux: DisplayPort AUX channel
 * @offset: address of the register to write
 * @value: value to write to the register
 *
 * Returns the number of bytes transferred (1) on success, or a negative
 * error code on failure.
 */
static inline ssize_t drm_dp_dpcd_writeb(struct drm_dp_aux *aux,
					 unsigned int offset, u8 value)
{
	return drm_dp_dpcd_write(aux, offset, &value, 1);
}

int drm_dp_dpcd_read_link_status(struct drm_dp_aux *aux,
				 u8 status[DP_LINK_STATUS_SIZE]);

/*
 * DisplayPort link
 */
#define DP_LINK_CAP_ENHANCED_FRAMING (1 << 0)

struct drm_dp_link {
	unsigned char revision;
	unsigned int rate;
	unsigned int num_lanes;
	unsigned long capabilities;
};

int drm_dp_link_probe(struct drm_dp_aux *aux, struct drm_dp_link *link);
int drm_dp_link_power_up(struct drm_dp_aux *aux, struct drm_dp_link *link);
int drm_dp_link_power_down(struct drm_dp_aux *aux, struct drm_dp_link *link);
int drm_dp_link_configure(struct drm_dp_aux *aux, struct drm_dp_link *link);
int drm_dp_downstream_max_clock(const u8 dpcd[DP_RECEIVER_CAP_SIZE],
				const u8 port_cap[4]);
int drm_dp_downstream_max_bpc(const u8 dpcd[DP_RECEIVER_CAP_SIZE],
			      const u8 port_cap[4]);
int drm_dp_downstream_id(struct drm_dp_aux *aux, char id[6]);
void drm_dp_downstream_debug(struct seq_file *m, const u8 dpcd[DP_RECEIVER_CAP_SIZE],
			     const u8 port_cap[4], struct drm_dp_aux *aux);

void drm_dp_aux_init(struct drm_dp_aux *aux);
int drm_dp_aux_register(struct drm_dp_aux *aux);
void drm_dp_aux_unregister(struct drm_dp_aux *aux);

#ifdef CONFIG_DRM_DP_CEC
void drm_dp_cec_irq(struct drm_dp_aux *aux);
void drm_dp_cec_register_connector(struct drm_dp_aux *aux, const char *name,
				   struct device *parent);
void drm_dp_cec_unregister_connector(struct drm_dp_aux *aux);
void drm_dp_cec_set_edid(struct drm_dp_aux *aux, const struct edid *edid);
void drm_dp_cec_unset_edid(struct drm_dp_aux *aux);
#else
static inline void drm_dp_cec_irq(struct drm_dp_aux *aux)
{
}

static inline void drm_dp_cec_register_connector(struct drm_dp_aux *aux,
						 const char *name,
						 struct device *parent)
{
}

static inline void drm_dp_cec_unregister_connector(struct drm_dp_aux *aux)
{
}

static inline void drm_dp_cec_set_edid(struct drm_dp_aux *aux,
				       const struct edid *edid)
{
}

static inline void drm_dp_cec_unset_edid(struct drm_dp_aux *aux)
{
}

#endif

<<<<<<< HEAD
=======
struct drm_dp_dpcd_ident {
	u8 oui[3];
	u8 device_id[6];
	u8 hw_rev;
	u8 sw_major_rev;
	u8 sw_minor_rev;
} __packed;

/**
 * struct drm_dp_desc - DP branch/sink device descriptor
 * @ident: DP device identification from DPCD 0x400 (sink) or 0x500 (branch).
 */
struct drm_dp_desc {
	struct drm_dp_dpcd_ident ident;
};

int drm_dp_read_desc(struct drm_dp_aux *aux, struct drm_dp_desc *desc,
		     bool is_branch);

>>>>>>> 1e5bd855
#endif /* _DRM_DP_HELPER_H_ */<|MERGE_RESOLUTION|>--- conflicted
+++ resolved
@@ -1029,8 +1029,6 @@
 
 #endif
 
-<<<<<<< HEAD
-=======
 struct drm_dp_dpcd_ident {
 	u8 oui[3];
 	u8 device_id[6];
@@ -1050,5 +1048,4 @@
 int drm_dp_read_desc(struct drm_dp_aux *aux, struct drm_dp_desc *desc,
 		     bool is_branch);
 
->>>>>>> 1e5bd855
 #endif /* _DRM_DP_HELPER_H_ */