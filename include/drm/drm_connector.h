--- conflicted
+++ resolved
@@ -550,21 +550,15 @@
  * @pt_scan_info: PT scan info obtained from the VCDB of EDID
  * @it_scan_info: IT scan info obtained from the VCDB of EDID
  * @ce_scan_info: CE scan info obtained from the VCDB of EDID
-<<<<<<< HEAD
-=======
  * @color_enc_fmt: Colorimetry encoding formats of sink
->>>>>>> d6d7f6f8
  * @hdr_eotf: Electro optical transfer function obtained from HDR block
  * @hdr_metadata_type_one: Metadata type one obtained from HDR block
  * @hdr_max_luminance: desired max luminance obtained from HDR block
  * @hdr_avg_luminance: desired avg luminance obtained from HDR block
  * @hdr_min_luminance: desired min luminance obtained from HDR block
  * @hdr_supported: does the sink support HDR content
-<<<<<<< HEAD
-=======
  * @rgb_qs: does the sink declare RGB selectable quantization range
  * @yuv_qs: does the sink declare YCC selectable quantization range
->>>>>>> d6d7f6f8
  * @edid_corrupt: indicates whether the last read EDID was corrupt
  * @debugfs_entry: debugfs directory for this connector
  * @state: current atomic state for this connector
@@ -720,21 +714,15 @@
 	u8 pt_scan_info;
 	u8 it_scan_info;
 	u8 ce_scan_info;
-<<<<<<< HEAD
-=======
 	u8 color_enc_fmt;
->>>>>>> d6d7f6f8
 	u32 hdr_eotf;
 	bool hdr_metadata_type_one;
 	u32 hdr_max_luminance;
 	u32 hdr_avg_luminance;
 	u32 hdr_min_luminance;
 	bool hdr_supported;
-<<<<<<< HEAD
-=======
 	bool rgb_qs;
 	bool yuv_qs;
->>>>>>> d6d7f6f8
 
 	/* Flag for raw EDID header corruption - used in Displayport
 	 * compliance testing - * Displayport Link CTS Core 1.2 rev1.1 4.2.2.6
