--- conflicted
+++ resolved
@@ -97,11 +97,8 @@
 #define DRM_IOCTL_EXYNOS_PLANE_SET_ZPOS	DRM_IOWR(DRM_COMMAND_BASE + \
 		DRM_EXYNOS_PLANE_SET_ZPOS, struct drm_exynos_plane_set_zpos)
 
-<<<<<<< HEAD
-=======
 #ifdef __KERNEL__
 
->>>>>>> c16fa4f2
 /**
  * A structure for lcd panel information.
  *
@@ -157,9 +154,5 @@
 	unsigned int			bpp;
 };
 
-<<<<<<< HEAD
-#endif
-=======
 #endif	/* __KERNEL__ */
-#endif	/* _EXYNOS_DRM_H_ */
->>>>>>> c16fa4f2
+#endif	/* _EXYNOS_DRM_H_ */